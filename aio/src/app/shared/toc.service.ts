import { DOCUMENT } from '@angular/common';
import { Inject, Injectable } from '@angular/core';
<<<<<<< HEAD
import { DOCUMENT, DomSanitizer, SafeHtml } from '@angular/platform-browser';
=======
import { DomSanitizer, SafeHtml } from '@angular/platform-browser';
import { ReplaySubject } from 'rxjs';
>>>>>>> 490e39a2
import { ScrollSpyInfo, ScrollSpyService } from 'app/shared/scroll-spy.service';
import { ReplaySubject } from 'rxjs/ReplaySubject';


export interface TocItem {
  content: SafeHtml;
  href: string;
  isSecondary?: boolean;
  level: string;
  title: string;
}

@Injectable()
export class TocService {
  tocList = new ReplaySubject<TocItem[]>(1);
  activeItemIndex = new ReplaySubject<number | null>(1);
  private scrollSpyInfo: ScrollSpyInfo | null = null;

  constructor(@Inject(DOCUMENT) private document: any,
              private domSanitizer: DomSanitizer,
              private scrollSpyService: ScrollSpyService) {
  }

  genToc(docElement?: Element, docId = '') {
    this.resetScrollSpyInfo();

    if (!docElement) {
      this.tocList.next([]);
      return;
    }

    const headings = this.findTocHeadings(docElement);
    const idMap = new Map<string, number>();
    const tocList = headings.map(heading => ({
      content: this.extractHeadingSafeHtml(heading),
      href: `${docId}#${this.getId(heading, idMap)}`,
      level: heading.tagName.toLowerCase(),
      title: (heading.textContent || '').trim(),
    }));

    this.tocList.next(tocList);

    this.scrollSpyInfo = this.scrollSpyService.spyOn(headings);
    this.scrollSpyInfo.active.subscribe(item => this.activeItemIndex.next(item && item.index));
  }

  reset() {
    this.resetScrollSpyInfo();
    this.tocList.next([]);
  }

  // This bad boy exists only to strip off the anchor link attached to a heading
  private extractHeadingSafeHtml(heading: HTMLHeadingElement) {
    const div: HTMLDivElement = this.document.createElement('div');
    div.innerHTML = heading.innerHTML;
    const anchorLinks: NodeListOf<HTMLAnchorElement> = div.querySelectorAll('a');
    for (let i = 0; i < anchorLinks.length; i++) {
      const anchorLink = anchorLinks[i];
      if (!anchorLink.classList.contains('header-link')) {
        // this is an anchor that contains actual content that we want to keep
        // move the contents of the anchor into its parent
        const parent = anchorLink.parentNode!;
        while (anchorLink.childNodes.length) {
          parent.insertBefore(anchorLink.childNodes[0], anchorLink);
        }
      }
      // now remove the anchor
      anchorLink.remove();
    }
    // security: the document element which provides this heading content
    // is always authored by the documentation team and is considered to be safe
    return this.domSanitizer.bypassSecurityTrustHtml(div.innerHTML.trim());
  }

  private findTocHeadings(docElement: Element): HTMLHeadingElement[] {
    const headings = docElement.querySelectorAll('h1,h2,h3');
    const skipNoTocHeadings = (heading: HTMLHeadingElement) => {
      return !/(?:no-toc|notoc)/i.test(heading.className) && !this.isOriginalText(heading);
    };

    return Array.prototype.filter.call(headings, skipNoTocHeadings);
  }

  private isOriginalText(heading: HTMLHeadingElement): boolean {
    if (heading && heading.hasAttribute('translation-origin')) {
      let prevNode = heading.previousElementSibling;
      if (prevNode && prevNode.tagName === 'AIO-TOC') {
        prevNode = prevNode.previousElementSibling;
      }
      if (prevNode && prevNode.hasAttribute('translation-result')) {
        return true;
      }
    }
    return false;
  }

  private resetScrollSpyInfo() {
    if (this.scrollSpyInfo) {
      this.scrollSpyInfo.unspy();
      this.scrollSpyInfo = null;
    }

    this.activeItemIndex.next(null);
  }

  // Extract the id from the heading; create one if necessary
  // Is it possible for a heading to lack an id?
  private getId(h: HTMLHeadingElement, idMap: Map<string, number>) {
    let id = h.id;
    if (id) {
      addToMap(id);
    } else {
      id = (h.textContent || '').trim().toLowerCase().replace(/\W+/g, '-');
      id = addToMap(id);
      h.id = id;
    }
    return id;

    // Map guards against duplicate id creation.
    function addToMap(key: string) {
      const oldCount = idMap.get(key) || 0;
      const count = oldCount + 1;
      idMap.set(key, count);
      return count === 1 ? key : `${key}-${count}`;
    }
  }
}<|MERGE_RESOLUTION|>--- conflicted
+++ resolved
@@ -1,11 +1,7 @@
 import { DOCUMENT } from '@angular/common';
 import { Inject, Injectable } from '@angular/core';
-<<<<<<< HEAD
-import { DOCUMENT, DomSanitizer, SafeHtml } from '@angular/platform-browser';
-=======
 import { DomSanitizer, SafeHtml } from '@angular/platform-browser';
 import { ReplaySubject } from 'rxjs';
->>>>>>> 490e39a2
 import { ScrollSpyInfo, ScrollSpyService } from 'app/shared/scroll-spy.service';
 import { ReplaySubject } from 'rxjs/ReplaySubject';
 

{% if doc.deprecated !== undefined %}
<section class="deprecated">
<<<<<<< HEAD
  <h2 id="deprecation-notes">弃用说明</h2>
  {$ doc.deprecated | marked $}
=======
  {$ ('**Deprecated:** ' + doc.deprecated) | marked $}
>>>>>>> 331989ce
</section>
{% endif %}<|MERGE_RESOLUTION|>--- conflicted
+++ resolved
@@ -1,10 +1,5 @@
 {% if doc.deprecated !== undefined %}
 <section class="deprecated">
-<<<<<<< HEAD
-  <h2 id="deprecation-notes">弃用说明</h2>
-  {$ doc.deprecated | marked $}
-=======
-  {$ ('**Deprecated:** ' + doc.deprecated) | marked $}
->>>>>>> 331989ce
+  {$ ('**已弃用:** ' + doc.deprecated) | marked $}
 </section>
 {% endif %}
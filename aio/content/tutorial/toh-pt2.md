--- conflicted
+++ resolved
@@ -284,18 +284,7 @@
 
 Binding expressions in the template that refer to properties of `selectedHero` &mdash; expressions like `{{selectedHero.name}}` &mdash; _must fail_ because there is no selected hero.
 
-<<<<<<< HEAD
 但模板中的绑定表达式引用了 `selectedHero` 的属性（表达式为 `{{selectedHero.name}}`），这必然会失败，因为你还没选过英雄呢。
-
-Now, click one of the list items.
-The app seems to be working again.
-The heroes appear in a list and details about the clicked hero appear at the bottom of the page.
-=======
->>>>>>> ef4a15bc
-
-现在，点击列表中的一个条目。
-应用又能正常工作了。
-列表中又显示出了英雄们，并且选中的英雄的详情再次出现在了页面底部。
 
 #### The fix - hide empty details with _*ngIf_
 
@@ -331,7 +320,9 @@
 
 浏览器刷新之后，英雄名字的列表又出现了。
 详情部分仍然是空。
-点击一个英雄，它的详情就出现了。
+从英雄列表中点击一个英雄，它的详情就出现了。
+应用又能工作了。
+英雄们出现在列表中，而被点击的英雄出现在了页面底部。
 
 #### Why it works
 

# Add services

# 服务

The Tour of Heroes `HeroesComponent` is currently getting and displaying fake data.

英雄之旅的 `HeroesComponent` 目前获取和显示的都是模拟数据。

After the refactoring in this tutorial, `HeroesComponent` will be lean and focused on supporting the view.
It will also be easier to unit-test with a mock service.

本节课的重构完成之后，`HeroesComponent` 变得更精简，并且聚焦于为它的视图提供支持。这也让它更容易使用模拟服务进行单元测试。

<div class="alert is-helpful">

  For the sample application that this page describes, see the <live-example></live-example>.

  要查看本页所讲的范例程序，参阅<live-example></live-example>。

</div>


## Why services

## 为什么需要服务

Components shouldn't fetch or save data directly and they certainly shouldn't knowingly present fake data.
They should focus on presenting data and delegate data access to a service.

组件不应该直接获取或保存数据，它们不应该了解是否在展示假数据。
它们应该聚焦于展示数据，而把数据访问的职责委托给某个服务。

In this tutorial, you'll create a `HeroService` that all application classes can use to get heroes.
Instead of creating that service with the [`new` keyword](https://developer.mozilla.org/en-US/docs/Web/JavaScript/Reference/Operators/new),
you'll rely on Angular [*dependency injection*](guide/dependency-injection)
to inject it into the `HeroesComponent` constructor.

本节课，你将创建一个 `HeroService`，应用中的所有类都可以使用它来获取英雄列表。
不要使用 [`new` 关键字](https://developer.mozilla.org/en-US/docs/Web/JavaScript/Reference/Operators/new)来创建此服务，而要依靠 Angular 的[*依赖注入*](guide/dependency-injection)机制把它注入到 `HeroesComponent` 的构造函数中。

Services are a great way to share information among classes that _don't know each other_.
You'll create a `MessageService` and inject it in two places.

服务是在多个“互相不知道”的类之间共享信息的好办法。
你将创建一个 `MessageService`，并且把它注入到两个地方：

1. Inject in HeroService, which uses the service to send a message.

   注入到 `HeroService` 中，它会使用该服务发送消息

2. Inject in MessagesComponent, which displays that message, and also displays the ID
when the user clicks a hero.

   注入到 `MessagesComponent` 中，它会显示其中的消息。当用户点击某个英雄时，它还会显示该英雄的 ID。

## Create the `HeroService`

## 创建 `HeroService`

Using the Angular CLI, create a service called `hero`.

使用 Angular CLI 创建一个名叫 `hero` 的服务。

<code-example language="sh" class="code-shell">
  ng generate service hero
</code-example>

The command generates a skeleton `HeroService` class in `src/app/hero.service.ts` as follows:

该命令会在 `src/app/hero.service.ts` 中生成 `HeroService` 类的骨架，代码如下：

<code-example path="toh-pt4/src/app/hero.service.1.ts" region="new"
 header="src/app/hero.service.ts (new service)"></code-example>

### `@Injectable()` services

### `@Injectable()` 服务

Notice that the new service imports the Angular `Injectable` symbol and annotates
the class with the `@Injectable()` decorator. This marks the class as one that participates in the _dependency injection system_. The `HeroService` class is going to provide an injectable service, and it can also have its own injected dependencies.
It doesn't have any dependencies yet, but [it will soon](#inject-message-service).

注意，这个新的服务导入了 Angular 的 `Injectable` 符号，并且给这个服务类添加了 `@Injectable()` 装饰器。
它把这个类标记为*依赖注入系统*的参与者之一。`HeroService` 类将会提供一个可注入的服务，并且它还可以拥有自己的待注入的依赖。
目前它还没有依赖，但是[很快就会有了](#inject-message-service)。

The `@Injectable()` decorator accepts a metadata object for the service, the same way the `@Component()` decorator did for your component classes.

`@Injectable()` 装饰器会接受该服务的元数据对象，就像 `@Component()` 对组件类的作用一样。

### Get hero data

### 获取英雄数据

The `HeroService` could get hero data from anywhere&mdash;a web service, local storage, or a mock data source.

`HeroService` 可以从任何地方获取数据：Web 服务、本地存储（LocalStorage）或一个模拟的数据源。

Removing data access from components means you can change your mind about the implementation anytime, without touching any components.
They don't know how the service works.

从组件中移除数据访问逻辑，意味着将来任何时候你都可以改变目前的实现方式，而不用改动任何组件。
这些组件不需要了解该服务的内部实现。

The implementation in _this_ tutorial will continue to deliver _mock heroes_.

这节课中的实现仍然会提供*模拟的英雄列表*。

Import the `Hero` and `HEROES`.

导入 `Hero` 和 `HEROES`。

<code-example path="toh-pt4/src/app/hero.service.ts" header="src/app/hero.service.ts" region="import-heroes">
</code-example>

Add a `getHeroes` method to return the _mock heroes_.

添加一个 `getHeroes` 方法，让它返回*模拟的英雄列表*。

<code-example path="toh-pt4/src/app/hero.service.1.ts" header="src/app/hero.service.ts" region="getHeroes">
</code-example>

{@a provide}

## Provide the `HeroService`

## 提供（provide） `HeroService`

You must make the `HeroService` available to the dependency injection system
before Angular can _inject_ it into the `HeroesComponent` by registering a _provider_. A provider is something that can create or deliver a service; in this case, it instantiates the `HeroService` class to provide the service.

你必须先注册一个*服务提供者*，来让 `HeroService` 在依赖注入系统中可用，Angular 才能把它注入到 `HeroesComponent` 中。所谓服务提供者就是某种可用来创建或交付一个服务的东西；在这里，它通过实例化 `HeroService` 类，来提供该服务。

To make sure that the `HeroService` can provide this service, register it
with the _injector_, which is the object that is responsible for choosing
and injecting the provider where the application requires it.

为了确保 `HeroService` 可以提供该服务，就要使用*注入器*来注册它。注入器是一个对象，负责当应用要求获取它的实例时选择和注入该提供者。

By default, the Angular CLI command `ng generate service` registers a provider with the _root injector_ for your service by including provider metadata, that is `providedIn: 'root'` in the `@Injectable()` decorator.

默认情况下，Angular CLI 命令 `ng generate service` 会通过给 `@Injectable()` 装饰器添加 `providedIn: 'root'` 元数据的形式，用*根注入器*将你的服务注册成为提供者。

```

@Injectable({
  providedIn: 'root',
})

```

When you provide the service at the root level, Angular creates a single, shared instance of `HeroService` and injects into any class that asks for it.
Registering the provider in the `@Injectable` metadata also allows Angular to optimize an application by removing the service if it turns out not to be used after all.

当你在顶层提供该服务时，Angular 就会为 `HeroService` 创建一个单一的、共享的实例，并把它注入到任何想要它的类上。
在 `@Injectable` 元数据中注册该提供者，还能允许 Angular 通过移除那些完全没有用过的服务来进行优化。

<div class="alert is-helpful">

To learn more about providers, see the [Providers section](guide/providers).
To learn more about injectors, see the [Dependency Injection guide](guide/dependency-injection).

要了解关于提供者的更多知识，参阅[提供者部分](guide/providers)。
要了解关于注入器的更多知识，参阅[依赖注入指南](guide/dependency-injection)。

</div>

The `HeroService` is now ready to plug into the `HeroesComponent`.

现在 `HeroService` 已经准备好插入到 `HeroesComponent` 中了。

<div class="alert is-important">

This is an interim code sample that will allow you to provide and use the `HeroService`. At this point, the code will differ from the `HeroService` in the ["final code review"](#final-code-review).

这是一个过渡性的代码范例，它将会允许你提供并使用 `HeroService`。此刻的代码和[最终代码](#final-code-review)相差很大。

</div>

## Update `HeroesComponent`

## 修改 `HeroesComponent`

Open the `HeroesComponent` class file.

打开 `HeroesComponent` 类文件。

Delete the `HEROES` import, because you won't need that anymore.
Import the `HeroService` instead.

删除 `HEROES` 的导入语句，因为你以后不会再用它了。
转而导入 `HeroService`。

<code-example path="toh-pt4/src/app/heroes/heroes.component.ts" header="src/app/heroes/heroes.component.ts (import HeroService)" region="hero-service-import">
</code-example>

Replace the definition of the `heroes` property with a declaration.

把 `heroes` 属性的定义改为一句简单的声明。

<code-example path="toh-pt4/src/app/heroes/heroes.component.ts" header="src/app/heroes/heroes.component.ts" region="heroes">
</code-example>

{@a inject}

### Inject the `HeroService`

### 注入 `HeroService`

Add a private `heroService` parameter of type `HeroService` to the constructor.

往构造函数中添加一个私有的 `heroService`，其类型为 `HeroService`。

<code-example path="toh-pt4/src/app/heroes/heroes.component.1.ts" header="src/app/heroes/heroes.component.ts" region="ctor">
</code-example>

The parameter simultaneously defines a private `heroService` property and identifies it as a `HeroService` injection site.

这个参数同时做了两件事：1. 声明了一个私有 `heroService` 属性，2. 把它标记为一个 `HeroService` 的注入点。

When Angular creates a `HeroesComponent`, the [Dependency Injection](guide/dependency-injection) system
sets the `heroService` parameter to the singleton instance of `HeroService`.

当 Angular 创建 `HeroesComponent` 时，[依赖注入](guide/dependency-injection)系统就会把这个 `heroService` 参数设置为 `HeroService` 的单例对象。

### Add `getHeroes()`

### 添加 `getHeroes()`

Create a method to retrieve the heroes from the service.

创建一个方法，以从服务中获取这些英雄数据。

<code-example path="toh-pt4/src/app/heroes/heroes.component.1.ts" header="src/app/heroes/heroes.component.ts" region="getHeroes">
</code-example>

{@a oninit}

### Call it in `ngOnInit()`

### 在 `ngOnInit()` 中调用它

While you could call `getHeroes()` in the constructor, that's not the best practice.

<<<<<<< HEAD
你固然可以在构造函数中调用 `getHeroes()`，但那不是最佳实践。

Reserve the constructor for simple initialization such as wiring constructor parameters to properties.
=======
Reserve the constructor for minimal initialization such as wiring constructor parameters to properties.
>>>>>>> a371646a
The constructor shouldn't _do anything_.
It certainly shouldn't call a function that makes HTTP requests to a remote server as a _real_ data service would.

让构造函数保持简单，只做初始化操作，比如把构造函数的参数赋值给属性。
构造函数不应该*做任何事*。
它当然不应该调用某个函数来向远端服务（比如真实的数据服务）发起 HTTP 请求。

Instead, call `getHeroes()` inside the [*ngOnInit lifecycle hook*](guide/lifecycle-hooks) and
let Angular call `ngOnInit()` at an appropriate time _after_ constructing a `HeroesComponent` instance.

而是选择在 [*ngOnInit 生命周期钩子*](guide/lifecycle-hooks)中调用 `getHeroes()`，之后 Angular 会在构造出 `HeroesComponent` 的实例之后的某个合适的时机调用 `ngOnInit()`。

<code-example path="toh-pt4/src/app/heroes/heroes.component.ts" header="src/app/heroes/heroes.component.ts" region="ng-on-init">
</code-example>

### See it run

<<<<<<< HEAD
### 查看运行效果

After the browser refreshes, the app should run as before,
=======
After the browser refreshes, the application should run as before,
>>>>>>> a371646a
showing a list of heroes and a hero detail view when you click on a hero name.

刷新浏览器，该应用仍运行的一如既往。
显示英雄列表，并且当你点击某个英雄的名字时显示出英雄详情视图。

## Observable data

## 可观察（Observable）的数据

The `HeroService.getHeroes()` method has a _synchronous signature_,
which implies that the `HeroService` can fetch heroes synchronously.
The `HeroesComponent` consumes the `getHeroes()` result
as if heroes could be fetched synchronously.

`HeroService.getHeroes()` 的函数签名是*同步的*，它所隐含的假设是 `HeroService` 总是能同步获取英雄列表数据。
而 `HeroesComponent` 也同样假设能同步取到 `getHeroes()` 的结果。

<code-example path="toh-pt4/src/app/heroes/heroes.component.1.ts" header="src/app/heroes/heroes.component.ts" region="get-heroes">
</code-example>

This will not work in a real app.
You're getting away with it now because the service currently returns _mock heroes_.
But soon the application will fetch heroes from a remote server,
which is an inherently _asynchronous_ operation.

这在真实的应用中几乎是不可能的。
现在能这么做，只是因为目前该服务返回的是*模拟数据*。
不过很快，该应用就要从远端服务器获取英雄数据了，而那天生就是*异步*操作。

The `HeroService` must wait for the server to respond,
`getHeroes()` cannot return immediately with hero data,
and the browser will not block while the service waits.

`HeroService` 必须等服务器给出响应，
而 `getHeroes()` 不能立即返回英雄数据，
浏览器也不会在该服务等待期间停止响应。

`HeroService.getHeroes()` must have an _asynchronous signature_ of some kind.

`HeroService.getHeroes()` 必须具有某种形式的*异步函数签名*。

In this tutorial, `HeroService.getHeroes()` will return an `Observable`
because it will eventually use the Angular `HttpClient.get` method to fetch the heroes
and [`HttpClient.get()` returns an `Observable`](guide/http).

这节课，`HeroService.getHeroes()` 将会返回 `Observable`，部分原因在于它最终会使用 Angular 的 `HttpClient.get` 方法来获取英雄数据，而 [`HttpClient.get()` 会返回 `Observable`](guide/http)。

### Observable `HeroService`

### 可观察对象版本的 `HeroService`

`Observable` is one of the key classes in the [RxJS library](https://rxjs.dev/).

`Observable` 是 [RxJS 库](http://reactivex.io/rxjs/)中的一个关键类。

In a [later tutorial on HTTP](tutorial/toh-pt6), you'll learn that Angular's `HttpClient` methods return RxJS `Observable`s.
In this tutorial, you'll simulate getting data from the server with the RxJS `of()` function.

在[稍后的 HTTP 教程](tutorial/toh-pt6)中，你就会知道 Angular `HttpClient` 的方法会返回 RxJS 的 `Observable`。
这节课，你将使用 RxJS 的 `of()` 函数来模拟从服务器返回数据。

Open the `HeroService` file and import the `Observable` and `of` symbols from RxJS.

打开 `HeroService` 文件，并从 RxJS 中导入 `Observable` 和 `of` 符号。

<code-example path="toh-pt4/src/app/hero.service.ts" header="src/app/hero.service.ts (Observable imports)" region="import-observable">
</code-example>

Replace the `getHeroes()` method with the following:

把 `getHeroes()` 方法改成这样：

<code-example path="toh-pt4/src/app/hero.service.ts" header="src/app/hero.service.ts" region="getHeroes-1"></code-example>

`of(HEROES)` returns an `Observable<Hero[]>` that emits  _a single value_, the array of mock heroes.

`of(HEROES)` 会返回一个  `Observable<Hero[]>`，它会发出单个值，这个值就是这些模拟英雄的数组。

<div class="alert is-helpful">

In the [HTTP tutorial](tutorial/toh-pt6), you'll call `HttpClient.get<Hero[]>()` which also returns an `Observable<Hero[]>` that emits  _a single value_, an array of heroes from the body of the HTTP response.

在 [HTTP 教程](tutorial/toh-pt6)中，你将会调用 `HttpClient.get<Hero[]>()` 它也同样返回一个 `Observable<Hero[]>`，它也会发出单个值，这个值就是来自 HTTP 响应体中的英雄数组。

</div>

### Subscribe in `HeroesComponent`

### 在 `HeroesComponent` 中订阅

The `HeroService.getHeroes` method used to return a `Hero[]`.
Now it returns an `Observable<Hero[]>`.

`HeroService.getHeroes` 方法之前返回一个 `Hero[]`，
现在它返回的是 `Observable<Hero[]>`。

You'll have to adjust to that difference in `HeroesComponent`.

你必须在 `HeroesComponent` 中也向本服务中的这种形式看齐。

Find the `getHeroes` method and replace it with the following code
(shown side-by-side with the previous version for comparison)

找到 `getHeroes` 方法，并且把它替换为如下代码（和前一个版本对比显示）：

<code-tabs>

  <code-pane header="heroes.component.ts (Observable)"
    path="toh-pt4/src/app/heroes/heroes.component.ts" region="getHeroes">
  </code-pane>

  <code-pane header="heroes.component.ts (Original)"
    path="toh-pt4/src/app/heroes/heroes.component.1.ts" region="getHeroes">
  </code-pane>

</code-tabs>

`Observable.subscribe()` is the critical difference.

`Observable.subscribe()` 是关键的差异点。

The previous version assigns an array of heroes to the component's `heroes` property.
The assignment occurs _synchronously_, as if the server could return heroes instantly
or the browser could freeze the UI while it waited for the server's response.

上一个版本把英雄的数组赋值给了该组件的 `heroes` 属性。
这种赋值是*同步*的，这里包含的假设是服务器能立即返回英雄数组或者浏览器能在等待服务器响应时冻结界面。

That _won't work_ when the `HeroService` is actually making requests of a remote server.

当 `HeroService` 真的向远端服务器发起请求时，这种方式就行不通了。

The new version waits for the `Observable` to emit the array of heroes&mdash;which
could happen now or several minutes from now.
The `subscribe()` method passes the emitted array to the callback,
which sets the component's `heroes` property.

新的版本等待 `Observable` 发出这个英雄数组，这可能立即发生，也可能会在几分钟之后。
然后，`subscribe()` 方法把这个英雄数组传给这个回调函数，该函数把英雄数组赋值给组件的 `heroes` 属性。

This asynchronous approach _will work_ when
the `HeroService` requests heroes from the server.

使用这种异步方式，当 `HeroService` 从远端服务器获取英雄数据时，就*可以工作了*。

## Show messages

## 显示消息

This section guides you through the following:

<<<<<<< HEAD
这一节将指导你：

* adding a `MessagesComponent` that displays app messages at the bottom of the screen

   添加一个 `MessagesComponent`，它在屏幕的底部显示应用中的消息。

=======
* adding a `MessagesComponent` that displays application messages at the bottom of the screen
>>>>>>> a371646a
* creating an injectable, app-wide `MessageService` for sending messages to be displayed

   创建一个可注入的、全应用级别的 `MessageService`，用于发送要显示的消息。

* injecting `MessageService` into the `HeroService`

   把 `MessageService` 注入到 `HeroService` 中。

* displaying a message when `HeroService` fetches heroes successfully

   当 `HeroService` 成功获取了英雄数据时显示一条消息。

### Create `MessagesComponent`

### 创建 `MessagesComponent`

Use the CLI to create the `MessagesComponent`.

使用 CLI 创建 `MessagesComponent`。

<code-example language="sh" class="code-shell">
  ng generate component messages
</code-example>

The CLI creates the component files in the `src/app/messages` folder and declares the `MessagesComponent` in `AppModule`.

CLI 在 `src/app/messages` 中创建了组件文件，并且把 `MessagesComponent` 声明在了 `AppModule` 中。

Modify the `AppComponent` template to display the generated `MessagesComponent`.

修改 `AppComponent` 的模板来显示所生成的 `MessagesComponent`：

<code-example
  header = "src/app/app.component.html"
  path="toh-pt4/src/app/app.component.html">
</code-example>

You should see the default paragraph from `MessagesComponent` at the bottom of the page.

你可以在页面的底部看到来自的 `MessagesComponent` 的默认内容。

### Create the `MessageService`

### 创建 `MessageService`

Use the CLI to create the `MessageService` in `src/app`.

使用 CLI 在 `src/app` 中创建 `MessageService`。

<code-example language="sh" class="code-shell">
  ng generate service message
</code-example>

Open `MessageService` and replace its contents with the following.

打开 `MessageService`，并把它的内容改成这样：

<code-example header = "src/app/message.service.ts" path="toh-pt4/src/app/message.service.ts">
</code-example>

The service exposes its cache of `messages` and two methods: one to `add()` a message to the cache and another to `clear()` the cache.

该服务对外暴露了它的 `messages` 缓存，以及两个方法：`add()` 方法往缓存中添加一条消息，`clear()` 方法用于清空缓存。

{@a inject-message-service}

### Inject it into the `HeroService`

### 把它注入到 `HeroService` 中

In `HeroService`, import the `MessageService`.

在 `HeroService` 中导入 `MessageService`。

<code-example
  header = "src/app/hero.service.ts (import MessageService)"
  path="toh-pt4/src/app/hero.service.ts" region="import-message-service">
</code-example>

Modify the constructor with a parameter that declares a private `messageService` property.
Angular will inject the singleton `MessageService` into that property
when it creates the `HeroService`.

修改这个构造函数，添加一个私有的 `messageService` 属性参数。
Angular 将会在创建 `HeroService` 时把 `MessageService` 的单例注入到这个属性中。

<code-example
  path="toh-pt4/src/app/hero.service.ts" header="src/app/hero.service.ts" region="ctor">
</code-example>

<div class="alert is-helpful">

This is a typical "*service-in-service*" scenario:
you inject the `MessageService` into the `HeroService` which is injected into the `HeroesComponent`.

这是一个典型的“服务中的服务”场景：
你把 `MessageService` 注入到了 `HeroService` 中，而 `HeroService` 又被注入到了 `HeroesComponent` 中。

</div>

### Send a message from `HeroService`

### 从 `HeroService` 中发送一条消息

Modify the `getHeroes()` method to send a message when the heroes are fetched.

修改 `getHeroes()` 方法，在获取到英雄数组时发送一条消息。

<code-example path="toh-pt4/src/app/hero.service.ts" header="src/app/hero.service.ts" region="getHeroes">
</code-example>

### Display the message from `HeroService`

### 从 `HeroService` 中显示消息

The `MessagesComponent` should display all messages,
including the message sent by the `HeroService` when it fetches heroes.

`MessagesComponent` 可以显示所有消息，
包括当 `HeroService` 获取到英雄数据时发送的那条。

Open `MessagesComponent` and import the `MessageService`.

打开 `MessagesComponent`，并且导入 `MessageService`。

<code-example header="src/app/messages/messages.component.ts (import MessageService)" path="toh-pt4/src/app/messages/messages.component.ts" region="import-message-service">
</code-example>

Modify the constructor with a parameter that declares a **public** `messageService` property.
Angular will inject the singleton `MessageService` into that property
when it creates the `MessagesComponent`.

修改构造函数，添加一个 **public** 的 `messageService` 属性。
Angular 将会在创建 `MessagesComponent` 的实例时 把 `MessageService` 的实例注入到这个属性中。

<code-example path="toh-pt4/src/app/messages/messages.component.ts" header="src/app/messages/messages.component.ts" region="ctor">
</code-example>

The `messageService` property **must be public** because you're going to bind to it in the template.

这个 `messageService` 属性必须是公共属性，因为你将会在模板中绑定到它。

<div class="alert is-important">

Angular only binds to _public_ component properties.

Angular 只会绑定到组件的*公共*属性。

</div>

### Bind to the `MessageService`

### 绑定到 `MessageService`

Replace the CLI-generated `MessagesComponent` template with the following.

把 CLI 生成的 `MessagesComponent` 的模板改成这样：

<code-example
  header = "src/app/messages/messages.component.html"
  path="toh-pt4/src/app/messages/messages.component.html">
</code-example>

This template binds directly to the component's `messageService`.

这个模板直接绑定到了组件的 `messageService` 属性上。

* The `*ngIf` only displays the messages area if there are messages to show.

   `*ngIf` 只有在有消息时才会显示消息区。

* An `*ngFor` presents the list of messages in repeated `<div>` elements.

   `*ngFor` 用来在一系列 `<div>` 元素中展示消息列表。

* An Angular [event binding](guide/event-binding) binds the button's click event
to `MessageService.clear()`.

   Angular 的[事件绑定](guide/event-binding)把按钮的 `click` 事件绑定到了 `MessageService.clear()`。

The messages will look better when you add the private CSS styles to `messages.component.css`
as listed in one of the ["final code review"](#final-code-review) tabs below.

当你把 [最终代码](#final-code-review) 某一页的内容添加到 `messages.component.css` 中时，这些消息会变得好看一些。

## Add additional messages to hero service

## 为 hero 服务添加额外的消息

The following example shows how to send and display a message each time the user clicks on
a hero, showing a history of the user's selections. This will be helpful when you get to the
next section on [Routing](tutorial/toh-pt5).

下面的例子展示了当用户点击某个英雄时，如何发送和显示一条消息，以及如何显示该用户的选取历史。当你学到后面的[路由](tutorial/toh-pt5)一章时，这会很有帮助。

<code-example header="src/app/heroes/heroes.component.ts"
path="toh-pt4/src/app/heroes/heroes.component.ts">
</code-example>

Refresh the browser to see the list of heroes, and scroll to the bottom to see the
messages from the HeroService. Each time you click a hero, a new message appears to record
the selection. Use the **Clear messages** button to clear the message history.

刷新浏览器，页面显示出了英雄列表。
滚动到底部，就会在消息区看到来自 `HeroService` 的消息。
点击“清空”按钮，消息区不见了。

{@a final-code-review}

## Final code review

## 查看最终代码

Here are the code files discussed on this page.

本页讨论的代码文件如下。

<code-tabs>

  <code-pane header="src/app/hero.service.ts"
  path="toh-pt4/src/app/hero.service.ts">
  </code-pane>

  <code-pane header="src/app/message.service.ts"
  path="toh-pt4/src/app/message.service.ts">
  </code-pane>

  <code-pane header="src/app/heroes/heroes.component.ts"
  path="toh-pt4/src/app/heroes/heroes.component.ts">
  </code-pane>

  <code-pane header="src/app/messages/messages.component.ts"
  path="toh-pt4/src/app/messages/messages.component.ts">
  </code-pane>

  <code-pane header="src/app/messages/messages.component.html"
  path="toh-pt4/src/app/messages/messages.component.html">
  </code-pane>

  <code-pane header="src/app/messages/messages.component.css"
  path="toh-pt4/src/app/messages/messages.component.css">
  </code-pane>

  <code-pane header="src/app/app.module.ts"
  path="toh-pt4/src/app/app.module.ts">
  </code-pane>

  <code-pane header="src/app/app.component.html"
  path="toh-pt4/src/app/app.component.html">
  </code-pane>

</code-tabs>

## Summary

## 小结

* You refactored data access to the `HeroService` class.

   你把数据访问逻辑重构到了 `HeroService` 类中。

* You registered the `HeroService` as the _provider_ of its service at the root level so that it can be injected anywhere in the app.

   你在根注入器中把 `HeroService` 注册为该服务的提供者，以便在别处可以注入它。

* You used [Angular Dependency Injection](guide/dependency-injection) to inject it into a component.

   你使用 [Angular 依赖注入](guide/dependency-injection)机制把它注入到了组件中。

* You gave the `HeroService` _get data_ method an asynchronous signature.

   你给 `HeroService` 中获取数据的方法提供了一个异步的函数签名。

* You discovered `Observable` and the RxJS _Observable_ library.

   你发现了 `Observable` 以及 RxJS 库。

* You used RxJS `of()` to return an observable of mock heroes (`Observable<Hero[]>`).

   你使用 RxJS 的 `of()` 方法返回了一个模拟英雄数据的*可观察对象* (`Observable<Hero[]>`)。

* The component's `ngOnInit` lifecycle hook calls the `HeroService` method, not the constructor.

   在组件的 `ngOnInit` 生命周期钩子中调用 `HeroService` 方法，而不是构造函数中。

* You created a `MessageService` for loosely-coupled communication between classes.

   你创建了一个 `MessageService`，以便在类之间实现松耦合通讯。

* The `HeroService` injected into a component is created with another injected service,
 `MessageService`.

   `HeroService` 连同注入到它的服务 `MessageService` 一起，注入到了组件中。<|MERGE_RESOLUTION|>--- conflicted
+++ resolved
@@ -242,17 +242,13 @@
 
 While you could call `getHeroes()` in the constructor, that's not the best practice.
 
-<<<<<<< HEAD
 你固然可以在构造函数中调用 `getHeroes()`，但那不是最佳实践。
 
-Reserve the constructor for simple initialization such as wiring constructor parameters to properties.
-=======
 Reserve the constructor for minimal initialization such as wiring constructor parameters to properties.
->>>>>>> a371646a
 The constructor shouldn't _do anything_.
 It certainly shouldn't call a function that makes HTTP requests to a remote server as a _real_ data service would.
 
-让构造函数保持简单，只做初始化操作，比如把构造函数的参数赋值给属性。
+让构造函数保持简单，只做最小化的初始化操作，比如把构造函数的参数赋值给属性。
 构造函数不应该*做任何事*。
 它当然不应该调用某个函数来向远端服务（比如真实的数据服务）发起 HTTP 请求。
 
@@ -266,13 +262,9 @@
 
 ### See it run
 
-<<<<<<< HEAD
 ### 查看运行效果
 
-After the browser refreshes, the app should run as before,
-=======
 After the browser refreshes, the application should run as before,
->>>>>>> a371646a
 showing a list of heroes and a hero detail view when you click on a hero name.
 
 刷新浏览器，该应用仍运行的一如既往。
@@ -424,16 +416,12 @@
 
 This section guides you through the following:
 
-<<<<<<< HEAD
 这一节将指导你：
 
-* adding a `MessagesComponent` that displays app messages at the bottom of the screen
+* adding a `MessagesComponent` that displays application messages at the bottom of the screen
 
    添加一个 `MessagesComponent`，它在屏幕的底部显示应用中的消息。
 
-=======
-* adding a `MessagesComponent` that displays application messages at the bottom of the screen
->>>>>>> a371646a
 * creating an injectable, app-wide `MessageService` for sending messages to be displayed
 
    创建一个可注入的、全应用级别的 `MessageService`，用于发送要显示的消息。
@@ -639,7 +627,7 @@
 
 刷新浏览器，页面显示出了英雄列表。
 滚动到底部，就会在消息区看到来自 `HeroService` 的消息。
-点击“清空”按钮，消息区不见了。
+点击 **Clear messages** 按钮，消息区不见了。
 
 {@a final-code-review}
 

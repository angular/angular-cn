# Services

# 服务

The Tour of Heroes `HeroesComponent` is currently getting and displaying fake data.

英雄指南的 `HeroesComponent` 目前获取和显示的都是模拟数据。

After the refactoring in this tutorial, `HeroesComponent` will be lean and focused on supporting the view.
It will also be easier to unit-test with a mock service.

本节课的重构完成之后，`HeroesComponent` 变得更精简，并且聚焦于为它的视图提供支持。这也让它更容易使用模拟服务进行单元测试。

## Why services

## 为什么需要服务

Components shouldn't fetch or save data directly and they certainly shouldn't knowingly present fake data.
They should focus on presenting data and delegate data access to a service.

组件不应该直接获取或保存数据，它们不应该了解是否在展示假数据。
它们应该聚焦于展示数据，而把数据访问的职责委托给某个服务。

In this tutorial, you'll create a `HeroService` that all application classes can use to get heroes.
Instead of creating that service with `new`, 
you'll rely on Angular [*dependency injection*](guide/dependency-injection) 
to inject it into the `HeroesComponent` constructor.

本节课，你将创建一个 `HeroService`，应用中的所有类都可以使用它来获取英雄列表。
不要使用 `new` 来创建此服务，而要依靠 Angular 的[*依赖注入*](guide/dependency-injection)机制把它注入到 `HeroesComponent` 的构造函数中。

Services are a great way to share information among classes that _don't know each other_.
You'll create a `MessageService` and inject it in two places:

服务是在多个“互相不知道”的类之间共享信息的好办法。
你将创建一个 `MessageService`，并且把它注入到两个地方：

1. in `HeroService` which uses the service to send a message.

   `HeroService` 中，它会使用该服务发送消息。

2. in `MessagesComponent` which displays that message.

   `MessagesComponent` 中，它会显示其中的消息。

## Create the _HeroService_

## 创建 `HeroService`

Using the Angular CLI, create a service called `hero`.

使用 Angular CLI 创建一个名叫 `hero` 的服务。

<code-example language="sh" class="code-shell">
  ng generate service hero
</code-example>

The command generates skeleton `HeroService` class in `src/app/hero.service.ts`
The `HeroService` class should look like the following example.

该命令会在 `src/app/hero.service.ts` 中生成 `HeroService` 类的骨架。
`HeroService` 类的代码如下：

<code-example path="toh-pt4/src/app/hero.service.1.ts" region="new"
 header="src/app/hero.service.ts (new service)" linenums="false">
</code-example>

### _@Injectable()_ services

### _@Injectable()_ 服务

Notice that the new service imports the Angular `Injectable` symbol and annotates
the class with the `@Injectable()` decorator. This marks the class as one that participates in the _dependency injection system_. The `HeroService` class is going to provide an injectable service, and it can also have its own injected dependencies.
It doesn't have any dependencies yet, but [it will soon](#inject-message-service).

注意，这个新的服务导入了 Angular 的 `Injectable` 符号，并且给这个服务类添加了 `@Injectable()` 装饰器。
它把这个类标记为*依赖注入系统*的参与者之一。`HeroService` 类将会提供一个可注入的服务，并且它还可以拥有自己的待注入的依赖。
目前它还没有依赖，但是[很快就会有了](#inject-message-service)。

The `@Injectable()` decorator accepts a metadata object for the service, the same way the `@Component()` decorator did for your component classes. 

`@Injectable()` 装饰器会接受该服务的元数据对象，就像 `@Component()` 对组件类的作用一样。

### Get hero data

### 获取英雄数据

The `HeroService` could get hero data from anywhere&mdash;a web service, local storage, or a mock data source. 

`HeroService` 可以从任何地方获取数据：Web 服务、本地存储（LocalStorage）或一个模拟的数据源。

Removing data access from components means you can change your mind about the implementation anytime, without touching any components.
They don't know how the service works.

从组件中移除数据访问逻辑，意味着将来任何时候你都可以改变目前的实现方式，而不用改动任何组件。
这些组件不需要了解该服务的内部实现。

The implementation in _this_ tutorial will continue to deliver _mock heroes_.

这节课中的实现仍然会提供*模拟的英雄列表*。

Import the `Hero` and `HEROES`.

导入 `Hero` 和 `HEROES`。

<code-example path="toh-pt4/src/app/hero.service.ts" region="import-heroes">
</code-example>

Add a `getHeroes` method to return the _mock heroes_.

添加一个 `getHeroes` 方法，让它返回*模拟的英雄列表*。

<code-example path="toh-pt4/src/app/hero.service.1.ts" region="getHeroes">
</code-example>

{@a provide}

## Provide the `HeroService`

## 提供（provide） `HeroService`

You must make the `HeroService` available to the dependency injection system 
before Angular can _inject_ it into the `HeroesComponent`, 
as you will do [below](#inject). You do this by registering a _provider_. A provider is something that can create or deliver a service; in this case, it instantiates the `HeroService` class to provide the service.

在要求 Angular 把 `HeroService` 注入到 `HeroesComponent` 之前，你必须先把这个服务*提供给依赖注入系统*。[稍后](#inject)你就要这么做。
你可以通过注册*提供商*来做到这一点。提供商用来创建和交付服务，在这个例子中，它会对 `HeroService` 类进行实例化，以提供该服务。

Now, you need to make sure that the `HeroService` is registered as the provider of this service. 
You are registering it with an _injector_, which is the object that is responsible for choosing and injecting the provider where it is required. 

现在，你需要确保 `HeroService` 已经作为该服务的提供商进行过注册。
你要用一个*注入器*注册它。注入器就是一个对象，负责在需要时选取和注入该提供商。

By default, the Angular CLI command `ng generate service` registers a provider with the _root injector_ for your service by including provider metadata in the `@Injectable` decorator. 

默认情况下，Angular CLI 命令 `ng generate service` 会通过给 `@Injectable` 装饰器添加元数据的形式，为该服务把提供商注册到*根注入器*上。

If you look at the `@Injectable()` statement right before the `HeroService` class definition, you can see that the `providedIn` metadata value is 'root':    

如果你看看 `HeroService` 紧前面的 `@Injectable()` 语句定义，就会发现 `providedIn` 元数据的值是 'root'：

```

@Injectable({
  providedIn: 'root',
})

```

When you provide the service at the root level, Angular creates a single, shared instance of `HeroService` and injects into any class that asks for it. 
Registering the provider in the `@Injectable` metadata also allows Angular to optimize an app by removing the service if it turns out not to be used after all. 

当你在顶层提供该服务时，Angular 就会为 `HeroService` 创建一个单一的、共享的实例，并把它注入到任何想要它的类上。
在 `@Injectable` 元数据中注册该提供商，还能让 Angular 可以通过移除那些完全没有用过的服务，来进行优化。

<div class="alert is-helpful">

<<<<<<< HEAD
If you need to, you can register providers at different levels: 
in the `HeroesComponent`, in the `AppComponent`, in the `AppModule`. 
For instance, you could have told the CLI to provide the service at the module level automatically by appending `--module=app`.

如果需要，你也可以在不同的层次上注册提供商 —— 在 `HeroesComponent` 中、在 `AppComponent` 中，或在 `AppModule` 中。
比如，你可以通过附加 `--module=app` 参数来告诉 CLI 要自动在模块级提供该服务。

<code-example language="sh" class="code-shell">
  ng generate service hero --module=app
</code-example>

To learn more about providers and injectors, see the [Dependency Injection guide](guide/dependency-injection).
=======
To learn more about providers, see the [Providers section](guide/providers).
To learn more about injectors, see the [Dependency Injection guide](guide/dependency-injection).
>>>>>>> 331989ce

要了解更多，参见[依赖注入指南](guide/dependency-injection)。

</div>

The `HeroService` is now ready to plug into the `HeroesComponent`.

现在 `HeroService` 已经准备好插入到 `HeroesComponent` 中了。

<div class="alert is-important">

This is an interim code sample that will allow you to provide and use the `HeroService`.  At this point, the code will differ from the `HeroService` in the ["final code review"](#final-code-review).

这是一个过渡性的代码范例，它将会允许你提供并使用 `HeroService`。此刻的代码和[最终代码](#final-code-review)相差很大。

</div>

## Update `HeroesComponent`

## 修改 `HeroesComponent`

Open the `HeroesComponent` class file.

打开 `HeroesComponent` 类文件。

Delete the `HEROES` import, because you won't need that anymore.
Import the `HeroService` instead.

<<<<<<< HEAD
删除 `HEROES` 的导入语句，因为你以后不会再用它了。
转而导入 `HeroService`。

<code-example path="toh-pt4/src/app/heroes/heroes.component.ts" title="src/app/heroes/heroes.component.ts (import HeroService)" region="hero-service-import">
=======
<code-example path="toh-pt4/src/app/heroes/heroes.component.ts" header="src/app/heroes/heroes.component.ts (import HeroService)" region="hero-service-import">
>>>>>>> 331989ce
</code-example>

Replace the definition of the `heroes` property with a simple declaration.

把 `heroes` 属性的定义改为一句简单的声明。

<code-example path="toh-pt4/src/app/heroes/heroes.component.ts" region="heroes">
</code-example>

{@a inject}

### Inject the `HeroService`

### 注入 `HeroService`

Add a private `heroService` parameter of type `HeroService` to the constructor.

往构造函数中添加一个私有的 `heroService`，其类型为 `HeroService`。

<code-example path="toh-pt4/src/app/heroes/heroes.component.ts" region="ctor">
</code-example>

The parameter simultaneously defines a private `heroService` property and identifies it as a `HeroService` injection site.

这个参数同时做了两件事：1. 声明了一个私有 `heroService` 属性，2. 把它标记为一个 `HeroService` 的注入点。

When Angular creates a `HeroesComponent`, the [Dependency Injection](guide/dependency-injection) system
sets the `heroService` parameter to the singleton instance of `HeroService`. 

当 Angular 创建 `HeroesComponent` 时，[依赖注入](guide/dependency-injection)系统就会把这个 `heroService` 参数设置为 `HeroService` 的单例对象。

### Add _getHeroes()_

### 添加 _getHeroes()_

Create a function to retrieve the heroes from the service.

创建一个函数，以从服务中获取这些英雄数据。

<code-example path="toh-pt4/src/app/heroes/heroes.component.1.ts" region="getHeroes">
</code-example>

{@a oninit}

### Call it in `ngOnInit`

### 在 `ngOnInit` 中调用它

While you could call `getHeroes()` in the constructor, that's not the best practice.

你固然可以在构造函数中调用 `getHeroes()`，但那不是最佳实践。

Reserve the constructor for simple initialization such as wiring constructor parameters to properties.
The constructor shouldn't _do anything_.
It certainly shouldn't call a function that makes HTTP requests to a remote server as a _real_ data service would.

让构造函数保持简单，只做初始化操作，比如把构造函数的参数赋值给属性。
构造函数不应该*做任何事*。
它肯定不能调用某个函数来向远端服务（比如真实的数据服务）发起 HTTP 请求。

Instead, call `getHeroes()` inside the [*ngOnInit lifecycle hook*](guide/lifecycle-hooks) and
let Angular call `ngOnInit` at an appropriate time _after_ constructing a `HeroesComponent` instance.

而是选择在 ngOnInit 生命周期钩子中调用 getHeroes()，之后交由 Angular 处理，它会在构造出 HeroesComponent 的实例之后的某个合适的时机调用 ngOnInit。

<code-example path="toh-pt4/src/app/heroes/heroes.component.ts" region="ng-on-init">
</code-example>

### See it run

### 查看运行效果

After the browser refreshes, the app should run as before, 
showing a list of heroes and a hero detail view when you click on a hero name.

刷新浏览器，该应用仍运行的一如既往。
显示英雄列表，并且当你点击某个英雄的名字时显示出英雄详情视图。

## Observable data

## 可观察（Observable）的数据

The `HeroService.getHeroes()` method has a _synchronous signature_,
which implies that the `HeroService` can fetch heroes synchronously.
The `HeroesComponent` consumes the `getHeroes()` result 
as if heroes could be fetched synchronously.

`HeroService.getHeroes()` 的函数签名是*同步的*，它所隐含的假设是 `HeroService` 总是能同步获取英雄列表数据。
而 `HeroesComponent` 也同样假设能同步取到 `getHeroes()` 的结果。

<code-example path="toh-pt4/src/app/heroes/heroes.component.1.ts" region="get-heroes">
</code-example>

This will not work in a real app.
You're getting away with it now because the service currently returns _mock heroes_.
But soon the app will fetch heroes from a remote server, 
which is an inherently _asynchronous_ operation.

这在真实的应用中几乎是不可能的。
现在能这么做，只是因为目前该服务返回的是*模拟数据*。
不过很快，该应用就要从远端服务器获取英雄数据了，而那天生就是*异步*操作。

The `HeroService` must wait for the server to respond,
`getHeroes()` cannot return immediately with hero data,
and the browser will not block while the service waits.

`HeroService` 必须等服务器给出响应，
而 `getHeroes()` 不能立即返回英雄数据，
浏览器也不会在该服务等待期间停止响应。

`HeroService.getHeroes()` must have an _asynchronous signature_ of some kind.

`HeroService.getHeroes()` 必须具有某种形式的*异步函数签名*。

It can take a callback. It could return a `Promise`. It could return an `Observable`.

它可以使用回调函数，可以返回 `Promise`（承诺），也可以返回 `Observable`（可观察对象）。

In this tutorial, `HeroService.getHeroes()` will return an `Observable`
in part because it will eventually use the Angular `HttpClient.get` method to fetch the heroes
and [`HttpClient.get()` returns an `Observable`](guide/http).

这节课，`HeroService.getHeroes()` 将会返回 `Observable`，因为它最终会使用 Angular 的 `HttpClient.get` 方法来获取英雄数据，而 [`HttpClient.get()` 会返回 `Observable`](guide/http)。

### Observable _HeroService_

### 可观察对象版本的 `HeroService`

`Observable` is one of the key classes in the [RxJS library](http://reactivex.io/rxjs/).

`Observable` 是 [RxJS 库](http://reactivex.io/rxjs/)中的一个关键类。

In a [later tutorial on HTTP](tutorial/toh-pt6), you'll learn that Angular's `HttpClient` methods return RxJS `Observable`s.
In this tutorial, you'll simulate getting data from the server with the RxJS `of()` function.

在[稍后的 HTTP 教程](tutorial/toh-pt6)中，你就会知道 Angular `HttpClient` 的方法会返回 RxJS 的 `Observable`。
这节课，你将使用 RxJS 的 `of()` 函数来模拟从服务器返回数据。

Open the `HeroService` file and import the `Observable` and `of` symbols from RxJS.

打开 `HeroService` 文件，并从 RxJS 中导入 `Observable` 和 `of` 符号。

<code-example path="toh-pt4/src/app/hero.service.ts" 
header="src/app/hero.service.ts (Observable imports)" region="import-observable">
</code-example>

Replace the `getHeroes` method with this one.

把 `getHeroes` 方法改成这样：

<code-example path="toh-pt4/src/app/hero.service.ts" region="getHeroes-1"></code-example>

`of(HEROES)` returns an `Observable<Hero[]>` that emits  _a single value_, the array of mock heroes.

`of(HEROES)` 会返回一个  `Observable<Hero[]>`，它会发出单个值，这个值就是这些模拟英雄的数组。

<div class="alert is-helpful">

In the [HTTP tutorial](tutorial/toh-pt6), you'll call `HttpClient.get<Hero[]>()` which also returns an `Observable<Hero[]>` that emits  _a single value_, an array of heroes from the body of the HTTP response.

在 [HTTP 教程](tutorial/toh-pt6)中，你将会调用 `HttpClient.get<Hero[]>()` 它也同样返回一个 `Observable<Hero[]>`，它也会发出单个值，这个值就是来自 HTTP 响应体中的英雄数组。

</div>

### Subscribe in _HeroesComponent_

### 在 `HeroesComponent` 中订阅

The `HeroService.getHeroes` method used to return a `Hero[]`.
Now it returns an `Observable<Hero[]>`.

`HeroService.getHeroes` 方法之前返回一个 `Hero[]`，
现在它返回的是 `Observable<Hero[]>`。

You'll have to adjust to that difference in `HeroesComponent`.

你必须在 `HeroesComponent` 中也向本服务中的这种形式看齐。

Find the `getHeroes` method and replace it with the following code
(shown side-by-side with the previous version for comparison)

找到 `getHeroes` 方法，并且把它替换为如下代码（和前一个版本对比显示）：

<code-tabs>

  <code-pane header="heroes.component.ts (Observable)" 
    path="toh-pt4/src/app/heroes/heroes.component.ts" region="getHeroes">
  </code-pane>

  <code-pane header="heroes.component.ts (Original)" 
    path="toh-pt4/src/app/heroes/heroes.component.1.ts" region="getHeroes">
  </code-pane>

</code-tabs>

`Observable.subscribe()` is the critical difference.

`Observable.subscribe()` 是关键的差异点。

The previous version assigns an array of heroes to the component's `heroes` property.
The assignment occurs _synchronously_, as if the server could return heroes instantly
or the browser could freeze the UI while it waited for the server's response.

上一个版本把英雄的数组赋值给了该组件的 `heroes` 属性。
这种赋值是*同步*的，这里包含的假设是服务器能立即返回英雄数组或者浏览器能在等待服务器响应时冻结界面。

That _won't work_ when the `HeroService` is actually making requests of a remote server.

当 `HeroService` 真的向远端服务器发起请求时，这种方式就行不通了。

The new version waits for the `Observable` to emit the array of heroes&mdash; 
which could happen now or several minutes from now.
Then `subscribe` passes the emitted array to the callback,
which sets the component's `heroes` property.

新的版本等待 `Observable` 发出这个英雄数组，这可能立即发生，也可能会在几分钟之后。
然后，`subscribe` 函数把这个英雄数组传给这个回调函数，该函数把英雄数组赋值给组件的 `heroes` 属性。

This asynchronous approach _will work_ when
the `HeroService` requests heroes from the server.

使用这种异步方式，当 `HeroService` 从远端服务器获取英雄数据时，就*可以工作了*。

## Show messages

## 显示消息

In this section you will 

在这一节，你将

* add a `MessagesComponent` that displays app messages at the bottom of the screen.

   添加一个 `MessagesComponent`，它在屏幕的底部显示应用中的消息。

* create an injectable, app-wide `MessageService` for sending messages to be displayed

   创建一个可注入的、全应用级别的 `MessageService`，用于发送要显示的消息。

* inject `MessageService` into the `HeroService`

   把 `MessageService` 注入到 `HeroService` 中。

* display a message when `HeroService` fetches heroes successfully.

   当 `HeroService` 成功获取了英雄数据时显示一条消息。

### Create _MessagesComponent_

### 创建 `MessagesComponent`

Use the CLI to create the `MessagesComponent`.

使用 CLI 创建 `MessagesComponent`。

<code-example language="sh" class="code-shell">
  ng generate component messages
</code-example>

The CLI creates the component files in the `src/app/messages` folder and declare `MessagesComponent` in `AppModule`.

CLI 在 `src/app/messages` 中创建了组件文件，并且把 `MessagesComponent` 声明在了 `AppModule` 中。

Modify the `AppComponent` template to display the generated `MessagesComponent`

修改 `AppComponent` 的模板来显示所生成的 `MessagesComponent`：

<code-example
  header = "/src/app/app.component.html"
  path="toh-pt4/src/app/app.component.html">
</code-example>

You should see the default paragraph from `MessagesComponent` at the bottom of the page.

你可以在页面的底部看到来自的 `MessagesComponent` 的默认内容。

### Create the _MessageService_

### 创建 `MessageService`

Use the CLI to create the `MessageService` in `src/app`. 

使用 CLI 在 `src/app` 中创建 `MessageService`。

<code-example language="sh" class="code-shell">
  ng generate service message
</code-example>

Open `MessageService` and replace its contents with the following.

打开 `MessageService`，并把它的内容改成这样：

<code-example
  header = "/src/app/message.service.ts"
  path="toh-pt4/src/app/message.service.ts">
</code-example>

The service exposes its cache of `messages` and two methods: one to `add()` a message to the cache and another to `clear()` the cache.

该服务对外暴露了它的 `messages` 缓存，以及两个方法：`add()` 方法往缓存中添加一条消息，`clear()` 方法用于清空缓存。

{@a inject-message-service}

### Inject it into the `HeroService`

### 把它注入到 `HeroService` 中

Re-open the `HeroService` and import the `MessageService`.

重新打开 `HeroService`，并且导入 `MessageService`。

<code-example
  header = "/src/app/hero.service.ts (import MessageService)"
  path="toh-pt4/src/app/hero.service.ts" region="import-message-service">
</code-example>

Modify the constructor with a parameter that declares a private `messageService` property.
Angular will inject the singleton `MessageService` into that property 
when it creates the `HeroService`.

修改这个构造函数，添加一个私有的 `messageService` 属性参数。
Angular 将会在创建 `HeroService` 时把 `MessageService` 的单例注入到这个属性中。

<code-example
  path="toh-pt4/src/app/hero.service.ts" region="ctor">
</code-example>

<div class="alert is-helpful">

This is a typical "*service-in-service*" scenario:
you inject the `MessageService` into the `HeroService` which is injected into the `HeroesComponent`.

这是一个典型的“服务中的服务”场景：
你把 `MessageService` 注入到了 `HeroService` 中，而 `HeroService` 又被注入到了 `HeroesComponent` 中。

</div>

### Send a message from `HeroService`

### 从 `HeroService` 中发送一条消息

Modify the `getHeroes` method to send a message when the heroes are fetched.

修改 `getHeroes` 方法，在获取到英雄数组时发送一条消息。

<code-example path="toh-pt4/src/app/hero.service.ts" region="getHeroes">
</code-example>

### Display the message from `HeroService`

### 从 `HeroService` 中显示消息

The `MessagesComponent` should display all messages, 
including the message sent by the `HeroService` when it fetches heroes.

`MessagesComponent` 可以显示所有消息，
包括当 `HeroService` 获取到英雄数据时发送的那条。

Open `MessagesComponent` and import the `MessageService`.

打开 `MessagesComponent`，并且导入 `MessageService`。

<code-example
  header = "/src/app/messages/messages.component.ts (import MessageService)"
  path="toh-pt4/src/app/messages/messages.component.ts" region="import-message-service">
</code-example>

Modify the constructor with a parameter that declares a **public** `messageService` property.
Angular will inject the singleton `MessageService` into that property 
when it creates the `MessagesComponent`.

修改构造函数，添加一个 **public** 的 `messageService` 属性。
Angular 将会在创建 `MessagesComponent` 的实例时 把 `MessageService` 的实例注入到这个属性中。

<code-example
  path="toh-pt4/src/app/messages/messages.component.ts" region="ctor">
</code-example>

The `messageService` property **must be public** because you're about to bind to it in the template.

这个 `messageService` 属性必须是公共属性，因为你将会在模板中绑定到它。

<div class="alert is-important">

Angular only binds to _public_ component properties.

Angular 只会绑定到组件的*公共*属性。

</div>

### Bind to the _MessageService_

### 绑定到 `MessageService`

Replace the CLI-generated `MessagesComponent` template with the following.

把 CLI 生成的 `MessagesComponent` 的模板改成这样：

<code-example
  header = "src/app/messages/messages.component.html"
  path="toh-pt4/src/app/messages/messages.component.html">
</code-example>

This template binds directly to the component's `messageService`.

这个模板直接绑定到了组件的 `messageService` 属性上。

* The `*ngIf` only displays the messages area if there are messages to show.

   `*ngIf` 只有在有消息时才会显示消息区。

* An `*ngFor` presents the list of messages in repeated `<div>` elements.

   `*ngFor` 用来在一系列 `<div>` 元素中展示消息列表。

* An Angular [event binding](guide/template-syntax#event-binding) binds the button's click event
to `MessageService.clear()`.

   Angular 的[事件绑定](guide/template-syntax#event-binding)把按钮的 `click` 事件绑定到了 `MessageService.clear()`。

The messages will look better when you add the private CSS styles to `messages.component.css`
as listed in one of the ["final code review"](#final-code-review) tabs below.

当你把 [最终代码](#final-code-review) 某一页的内容添加到 `messages.component.css` 中时，这些消息会变得好看一些。

The browser refreshes and the page displays the list of heroes.
Scroll to the bottom to see the message from the `HeroService` in the message area.
Click the "clear" button and the message area disappears.

刷新浏览器，页面显示出了英雄列表。
滚动到底部，就会在消息区看到来自 `HeroService` 的消息。
点击“清空”按钮，消息区不见了。

{@a final-code-review}

## Final code review

## 查看最终代码

Here are the code files discussed on this page and your app should look like this <live-example></live-example>.

你的应用应该变成了这样 <live-example></live-example>。本页所提及的代码文件如下：

<code-tabs>

  <code-pane header="src/app/hero.service.ts" 
  path="toh-pt4/src/app/hero.service.ts">
  </code-pane>

  <code-pane header="src/app/message.service.ts" 
  path="toh-pt4/src/app/message.service.ts">
  </code-pane>

  <code-pane header="src/app/heroes/heroes.component.ts"
  path="toh-pt4/src/app/heroes/heroes.component.ts">
  </code-pane>

  <code-pane header="src/app/messages/messages.component.ts"
  path="toh-pt4/src/app/messages/messages.component.ts">
  </code-pane>

  <code-pane header="src/app/messages/messages.component.html"
  path="toh-pt4/src/app/messages/messages.component.html">
  </code-pane>

  <code-pane header="src/app/messages/messages.component.css"
  path="toh-pt4/src/app/messages/messages.component.css">
  </code-pane>

  <code-pane header="src/app/app.module.ts"
  path="toh-pt4/src/app/app.module.ts">
  </code-pane>

  <code-pane header="src/app/app.component.html"
  path="toh-pt4/src/app/app.component.html">
  </code-pane>

</code-tabs>

## Summary

## 小结

* You refactored data access to the `HeroService` class.

   你把数据访问逻辑重构到了 `HeroService` 类中。

* You registered the `HeroService` as the _provider_ of its service at the root level so that it can be injected anywhere in the app.

   你在根注入器中把 `HeroService` 注册为该服务的提供商，以便在别处可以注入它。

* You used [Angular Dependency Injection](guide/dependency-injection) to inject it into a component.

   你使用 [Angular 依赖注入](guide/dependency-injection)机制把它注入到了组件中。

* You gave the `HeroService` _get data_ method an asynchronous signature.

   你给 `HeroService` 中获取数据的方法提供了一个异步的函数签名。

* You discovered `Observable` and the RxJS _Observable_ library.

   你发现了 `Observable` 以及 RxJS 库。

* You used RxJS `of()` to return an observable of mock heroes (`Observable<Hero[]>`).

   你使用 RxJS 的 `of()` 方法返回了一个模拟英雄数据的*可观察对象* (`Observable<Hero[]>`)。

* The component's `ngOnInit` lifecycle hook calls the `HeroService` method, not the constructor.

   在组件的 `ngOnInit` 生命周期钩子中调用 `HeroService` 方法，而不是构造函数中。

* You created a `MessageService` for loosely-coupled communication between classes.

   你创建了一个 `MessageService`，以便在类之间实现松耦合通讯。

* The `HeroService` injected into a component is created with another injected service,
 `MessageService`.

   `HeroService` 连同注入到它的服务 `MessageService` 一起，注入到了组件中。<|MERGE_RESOLUTION|>--- conflicted
+++ resolved
@@ -156,25 +156,11 @@
 
 <div class="alert is-helpful">
 
-<<<<<<< HEAD
-If you need to, you can register providers at different levels: 
-in the `HeroesComponent`, in the `AppComponent`, in the `AppModule`. 
-For instance, you could have told the CLI to provide the service at the module level automatically by appending `--module=app`.
-
-如果需要，你也可以在不同的层次上注册提供商 —— 在 `HeroesComponent` 中、在 `AppComponent` 中，或在 `AppModule` 中。
-比如，你可以通过附加 `--module=app` 参数来告诉 CLI 要自动在模块级提供该服务。
-
-<code-example language="sh" class="code-shell">
-  ng generate service hero --module=app
-</code-example>
-
-To learn more about providers and injectors, see the [Dependency Injection guide](guide/dependency-injection).
-=======
 To learn more about providers, see the [Providers section](guide/providers).
 To learn more about injectors, see the [Dependency Injection guide](guide/dependency-injection).
->>>>>>> 331989ce
-
-要了解更多，参见[依赖注入指南](guide/dependency-injection)。
+
+要了解关于提供商的更多知识，参见[提供商部分](guide/providers)。
+要了解关于注入器的更多知识，参见[依赖注入指南](guide/dependency-injection)。
 
 </div>
 
@@ -201,14 +187,10 @@
 Delete the `HEROES` import, because you won't need that anymore.
 Import the `HeroService` instead.
 
-<<<<<<< HEAD
 删除 `HEROES` 的导入语句，因为你以后不会再用它了。
 转而导入 `HeroService`。
 
-<code-example path="toh-pt4/src/app/heroes/heroes.component.ts" title="src/app/heroes/heroes.component.ts (import HeroService)" region="hero-service-import">
-=======
 <code-example path="toh-pt4/src/app/heroes/heroes.component.ts" header="src/app/heroes/heroes.component.ts (import HeroService)" region="hero-service-import">
->>>>>>> 331989ce
 </code-example>
 
 Replace the definition of the `heroes` property with a simple declaration.

# Services

# 服务

The Tour of Heroes `HeroesComponent` is currently getting and displaying fake data.

英雄指南的 `HeroesComponent` 目前获取和显示的都是模拟数据。

After the refactoring in this tutorial, `HeroesComponent` will be lean and focused on supporting the view.
It will also be easier to unit-test with a mock service.

本节课的重构完成之后，`HeroesComponent` 变得更精简，并且聚焦于为它的视图提供支持。这也让它更容易使用模拟服务进行单元测试。

## Why services

## 为什么需要服务

Components shouldn't fetch or save data directly and they certainly shouldn't knowingly present fake data.
They should focus on presenting data and delegate data access to a service.

组件不应该直接获取或保存数据，它们不应该了解是否在展示假数据。
它们应该聚焦于展示数据，而把数据访问的职责委托给某个服务。

In this tutorial, you'll create a `HeroService` that all application classes can use to get heroes.
Instead of creating that service with `new`, 
you'll rely on Angular [*dependency injection*](guide/dependency-injection) 
to inject it into the `HeroesComponent` constructor.

本节课，你将创建一个 `HeroService`，应用中的所有类都可以使用它来获取英雄列表。
不要使用 `new` 来创建此服务，而要依靠 Angular 的[*依赖注入*](guide/dependency-injection)机制把它注入到 `HeroesComponent` 的构造函数中。

Services are a great way to share information among classes that _don't know each other_.
You'll create a `MessageService` and inject it in two places:

服务是在多个“互相不知道”的类之间共享信息的好办法。
你将创建一个 `MessageService`，并且把它注入到两个地方：

1. in `HeroService` which uses the service to send a message.

   `HeroService` 中，它会使用该服务发送消息。

2. in `MessagesComponent` which displays that message.

   `MessagesComponent` 中，它会显示其中的消息。

## Create the _HeroService_

## 创建 `HeroService`

Using the Angular CLI, create a service called `hero`.

使用 Angular CLI 创建一个名叫 `hero` 的服务。

<code-example language="sh" class="code-shell">
  ng generate service hero
</code-example>

The command generates skeleton `HeroService` class in `src/app/hero.service.ts`
The `HeroService` class should look like the following example.

该命令会在 `src/app/hero.service.ts` 中生成 `HeroService` 类的骨架。
`HeroService` 类的代码如下：

<code-example path="toh-pt4/src/app/hero.service.1.ts" region="new"
 title="src/app/hero.service.ts (new service)" linenums="false">
</code-example>

### _@Injectable()_ services

### _@Injectable()_ 服务

Notice that the new service imports the Angular `Injectable` symbol and annotates
the class with the `@Injectable()` decorator. This marks the class as one that participates in the _dependency injection system_. The `HeroService` class is going to provide an injectable service, and it can also have its own injected dependencies.
It doesn't have any dependencies yet, but [it will soon](#inject-message-service).

注意，这个新的服务导入了 Angular 的 `Injectable` 符号，并且给这个服务类添加了 `@Injectable()` 装饰器。
它把这个类标记为*依赖注入系统*的参与者之一。`HeroService` 类将会提供一个可注入的服务，并且它还可以拥有自己的待注入的依赖。
目前它还没有依赖，但是[很快就会有了](#inject-message-service)。

The `@Injectable()` decorator accepts a metadata object for the service, the same way the `@Component()` decorator did for your component classes. 

`@Injectable()` 装饰器会接受该服务的元数据对象，就像 `@Component()` 对组件类的作用一样。

### Get hero data

### 获取英雄数据

The `HeroService` could get hero data from anywhere&mdash;a web service, local storage, or a mock data source. 

`HeroService` 可以从任何地方获取数据：Web 服务、本地存储（LocalStorage）或一个模拟的数据源。

Removing data access from components means you can change your mind about the implementation anytime, without touching any components.
They don't know how the service works.

从组件中移除数据访问逻辑，意味着将来任何时候你都可以改变目前的实现方式，而不用改动任何组件。
这些组件不需要了解该服务的内部实现。

The implementation in _this_ tutorial will continue to deliver _mock heroes_.

这节课中的实现仍然会提供*模拟的英雄列表*。

Import the `Hero` and `HEROES`.

导入 `Hero` 和 `HEROES`。

<code-example path="toh-pt4/src/app/hero.service.ts" region="import-heroes">
</code-example>

Add a `getHeroes` method to return the _mock heroes_.

添加一个 `getHeroes` 方法，让它返回*模拟的英雄列表*。

<code-example path="toh-pt4/src/app/hero.service.1.ts" region="getHeroes">
</code-example>

{@a provide}

## Provide the `HeroService`

## 提供（provide） `HeroService`

You must make the `HeroService` available to the dependency injection system 
before Angular can _inject_ it into the `HeroesComponent`, 
as you will do [below](#inject). You do this by registering a _provider_. A provider is something that can create or deliver a service; in this case, it instantiates the `HeroService` class to provide the service.

在要求 Angular 把 `HeroService` 注入到 `HeroesComponent` 之前，你必须先把这个服务*提供给依赖注入系统*。[稍后](#inject)你就要这么做。
你可以通过注册*提供商*来做到这一点。提供商用来创建和交付服务，在这个例子中，它会对 `HeroService` 类进行实例化，以提供该服务。

Now, you need to make sure that the `HeroService` is registered as the provider of this service. 
You are registering it with an _injector_, which is the object that is responsible for choosing and injecting the provider where it is required. 

现在，你需要确保 `HeroService` 已经作为该服务的提供商进行过注册。
你要用一个*注入器*注册它。注入器就是一个对象，负责在需要时选取和注入该提供商。

By default, the Angular CLI command `ng generate service` registers a provider with the _root injector_ for your service by including provider metadata in the `@Injectable` decorator. 

默认情况下，Angular CLI 命令 `ng generate service` 会通过给 `@Injectable` 装饰器添加元数据的形式，为该服务把提供商注册到*根注入器*上。

If you look at the `@Injectable()` statement right before the `HeroService` class definition, you can see that the `providedIn` metadata value is 'root':    

如果你看看 `HeroService` 紧前面的 `@Injectable()` 语句定义，就会发现 `providedIn` 元数据的值是 'root'：

```

@Injectable({
  providedIn: 'root',
})

```

When you provide the service at the root level, Angular creates a single, shared instance of `HeroService` and injects into any class that asks for it. 
Registering the provider in the `@Injectable` metadata also allows Angular to optimize an app by removing the service if it turns out not to be used after all. 

当你在顶层提供该服务时，Angular 就会为 `HeroService` 创建一个单一的、共享的实例，并把它注入到任何想要它的类上。
在 `@Injectable` 元数据中注册该提供商，还能让 Angular 可以通过移除那些完全没有用过的服务，来进行优化。

<div class="l-sub-section">

If you need to, you can register providers at different levels: 
in the `HeroesComponent`, in the `AppComponent`, in the `AppModule`. 
For instance, you could have told the CLI to provide the service at the module level automatically by appending `--module=app`.

如果需要，你也可以在不同的层次上注册提供商 —— 在 `HeroesComponent` 中、在 `AppComponent` 中，或在 `AppModule` 中。
比如，你可以通过附加 `--module=app` 参数来告诉 CLI 要自动在模块级提供该服务。

<code-example language="sh" class="code-shell">
  ng generate service hero --module=app
</code-example>

To learn more about providers and injectors, see the [Dependency Injection guide](guide/dependency-injection).

<<<<<<< HEAD
`providers` 数组会告诉 Angular 创建 `HeroService` 的单一、共享的实例，并且把它注入到任何请求注入它的类中。
=======
要了解更多，参见[依赖注入指南](guide/dependency-injection)。

</div>
>>>>>>> f73b11cf

The `HeroService` is now ready to plug into the `HeroesComponent`.

现在 `HeroService` 已经准备好插入到 `HeroesComponent` 中了。

<div class="alert is-important">

This is a interim code sample that will allow you to provide and use the `HeroService`.  At this point, the code will differ from the `HeroService` in the ["final code review"](#final-code-review).

这是一个过渡性的代码范例，它将会允许你提供并使用 `HeroService`。此刻的代码和[最终代码](#final-code-review)相差很大。

</div>

## Update `HeroesComponent`

## 修改 `HeroesComponent`

Open the `HeroesComponent` class file.

打开 `HeroesComponent` 类文件。

Delete the `HEROES` import, because you won't need that anymore.
Import the `HeroService` instead.

删除 `HEROES` 的导入语句，因为你以后不会再用它了。
转而导入 `HeroService`。

<code-example path="toh-pt4/src/app/heroes/heroes.component.ts" title="src/app/heroes/heroes.component.ts (import HeroService)" region="hero-service-import">
</code-example>

Replace the definition of the `heroes` property with a simple declaration.

把 `heroes` 属性的定义改为一句简单的声明。

<code-example path="toh-pt4/src/app/heroes/heroes.component.ts" region="heroes">
</code-example>

{@a inject}

### Inject the `HeroService`

### 注入 `HeroService`

Add a private `heroService` parameter of type `HeroService` to the constructor.

往构造函数中添加一个私有的 `heroService`，其类型为 `HeroService`。

<code-example path="toh-pt4/src/app/heroes/heroes.component.ts" region="ctor">
</code-example>

The parameter simultaneously defines a private `heroService` property and identifies it as a `HeroService` injection site.

这个参数同时做了两件事：1. 声明了一个私有 `heroService` 属性，2. 把它标记为一个 `HeroService` 的注入点。

When Angular creates a `HeroesComponent`, the [Dependency Injection](guide/dependency-injection) system
sets the `heroService` parameter to the singleton instance of `HeroService`. 

当 Angular 创建 `HeroesComponent` 时，[依赖注入](guide/dependency-injection)系统就会把这个 `heroService` 参数设置为 `HeroService` 的单例对象。

### Add _getHeroes()_

### 添加 _getHeroes()_

Create a function to retrieve the heroes from the service.

创建一个函数，以从服务中获取这些英雄数据。

<code-example path="toh-pt4/src/app/heroes/heroes.component.1.ts" region="getHeroes">
</code-example>

{@a oninit}

### Call it in `ngOnInit`

### 在 `ngOnInit` 中调用它

While you could call `getHeroes()` in the constructor, that's not the best practice.

你固然可以在构造函数中调用 `getHeroes()`，但那不是最佳实践。

Reserve the constructor for simple initialization such as wiring constructor parameters to properties.
The constructor shouldn't _do anything_.
It certainly shouldn't call a function that makes HTTP requests to a remote server as a _real_ data service would.

让构造函数保持简单，只做初始化操作，比如把构造函数的参数赋值给属性。
构造函数不应该*做任何事*。
它肯定不能调用某个函数来向远端服务（比如真实的数据服务）发起 HTTP 请求。

Instead, call `getHeroes()` inside the [*ngOnInit lifecycle hook*](guide/lifecycle-hooks) and
let Angular call `ngOnInit` at an appropriate time _after_ constructing a `HeroesComponent` instance.

你应该改为在 [*ngOnInit 生命周期钩子*](guide/lifecycle-hooks)中调用 `getHeroes()`，并且等 Angular 构造出 `HeroesComponent` 的实例之后，找个恰当的时机调用 `ngOnInit`。

<code-example path="toh-pt4/src/app/heroes/heroes.component.ts" region="ng-on-init">
</code-example>

### See it run

### 查看运行效果

After the browser refreshes, the app should run as before, 
showing a list of heroes and a hero detail view when you click on a hero name.

刷新浏览器，该应用仍运行的一如既往。
显示英雄列表，并且当你点击某个英雄的名字时显示出英雄详情视图。

## Observable data

## 可观察（Observable）的数据

The `HeroService.getHeroes()` method has a _synchronous signature_,
which implies that the `HeroService` can fetch heroes synchronously.
The `HeroesComponent` consumes the `getHeroes()` result 
as if heroes could be fetched synchronously.

`HeroService.getHeroes()` 的函数签名是*同步的*，它所隐含的假设是 `HeroService` 总是能同步获取英雄列表数据。
而 `HeroesComponent` 也同样假设能同步取到 `getHeroes()` 的结果。

<code-example path="toh-pt4/src/app/heroes/heroes.component.1.ts" region="get-heroes">
</code-example>

This will not work in a real app.
You're getting away with it now because the service currently returns _mock heroes_.
But soon the app will fetch heroes from a remote server, 
which is an inherently _asynchronous_ operation.

这在真实的应用中几乎是不可能的。
现在能这么做，只是因为目前该服务返回的是*模拟数据*。
不过很快，该应用就要从远端服务器获取英雄数据了，而那天生就是*异步*操作。

The `HeroService` must wait for the server to respond,
`getHeroes()` cannot return immediately with hero data,
and the browser will not block while the service waits.

`HeroService` 必须等服务器给出相应，
而 `getHeroes()` 不能立即返回英雄数据，
浏览器也不会在该服务等待期间停止响应。

`HeroService.getHeroes()` must have an _asynchronous signature_ of some kind.

`HeroService.getHeroes()` 必须具有某种形式的*异步函数签名*。

It can take a callback. It could return a `Promise`. It could return an `Observable`.

它可以使用回调函数，可以返回 `Promise`（承诺），也可以返回 `Observable`（可观察对象）。

In this tutorial, `HeroService.getHeroes()` will return an `Observable`
in part because it will eventually use the Angular `HttpClient.get` method to fetch the heroes
and [`HttpClient.get()` returns an `Observable`](guide/http).

这节课，`HeroService.getHeroes()` 将会返回 `Observable`，因为它最终会使用 Angular 的 `HttpClient.get` 方法来获取英雄数据，而 [`HttpClient.get()` 会返回 `Observable`](guide/http)。

### Observable _HeroService_

### 可观察对象版本的 `HeroService`

`Observable` is one of the key classes in the [RxJS library](http://reactivex.io/rxjs/).

`Observable` 是 [RxJS 库](http://reactivex.io/rxjs/)中的一个关键类。

In a [later tutorial on HTTP](tutorial/toh-pt6), you'll learn that Angular's `HttpClient` methods return RxJS `Observable`s.
In this tutorial, you'll simulate getting data from the server with the RxJS `of()` function.

在[稍后的 HTTP 教程](tutorial/toh-pt6)中，你就会知道 Angular `HttpClient` 的方法会返回 RxJS 的 `Observable`。
这节课，你将使用 RxJS 的 `of()` 函数来模拟从服务器返回数据。

Open the `HeroService` file and import the `Observable` and `of` symbols from RxJS.

打开 `HeroService` 文件，并从 RxJS 中导入 `Observable` 和 `of` 符号。

<code-example path="toh-pt4/src/app/hero.service.ts" 
title="src/app/hero.service.ts (Observable imports)" region="import-observable">
</code-example>

Replace the `getHeroes` method with this one.

把 `getHeroes` 方法改成这样：

<code-example path="toh-pt4/src/app/hero.service.ts" region="getHeroes-1"></code-example>

`of(HEROES)` returns an `Observable<Hero[]>` that emits  _a single value_, the array of mock heroes.

`of(HEROES)` 会返回一个  `Observable<Hero[]>`，它会发出单个值，这个值就是这些模拟英雄的数组。

<div class="l-sub-section">

In the [HTTP tutorial](tutorial/toh-pt6), you'll call `HttpClient.get<Hero[]>()` which also returns an `Observable<Hero[]>` that emits  _a single value_, an array of heroes from the body of the HTTP response.

在 [HTTP 教程](tutorial/toh-pt6)中，你将会调用 `HttpClient.get<Hero[]>()` 它也同样返回一个 `Observable<Hero[]>`，它也会发出单个值，这个值就是来自 HTTP 响应体中的英雄数组。

</div>

### Subscribe in _HeroesComponent_

### 在 `HeroesComponent` 中订阅

The `HeroService.getHeroes` method used to return a `Hero[]`.
Now it returns an `Observable<Hero[]>`.

`HeroService.getHeroes` 方法用于返回一个 `Hero[]`，
目前它返回的是 `Observable<Hero[]>`。

You'll have to adjust to that difference in `HeroesComponent`.

你必须在 `HeroesComponent` 中也向本服务中的这种形式看齐。

Find the `getHeroes` method and replace it with the following code
(shown side-by-side with the previous version for comparison)

找到 `getHeroes` 方法，并且把它替换为如下代码（和前一个版本对比显示）：

<code-tabs>

  <code-pane title="heroes.component.ts (Observable)" 
    path="toh-pt4/src/app/heroes/heroes.component.ts" region="getHeroes">
  </code-pane>

  <code-pane title="heroes.component.ts (Original)" 
    path="toh-pt4/src/app/heroes/heroes.component.1.ts" region="getHeroes">
  </code-pane>

</code-tabs>

`Observable.subscribe()` is the critical difference.

`Observable.subscribe()` 是关键的差异点。

The previous version assigns an array of heroes to the component's `heroes` property.
The assignment occurs _synchronously_, as if the server could return heroes instantly
or the browser could freeze the UI while it waited for the server's response.

上一个版本把英雄的数组赋值给了该组件的 `heroes` 属性。
这种赋值是*同步*的，这里包含的假设是服务器能立即返回英雄数组或者浏览器能在等待服务器响应时冻结界面。

That _won't work_ when the `HeroService` is actually making requests of a remote server.

当 `HeroService` 真的向远端服务器发起请求时，这种方式就行不通了。

The new version waits for the `Observable` to emit the array of heroes&mdash; 
which could happen now or several minutes from now.
Then `subscribe` passes the emitted array to the callback,
which sets the component's `heroes` property.

新的版本等待 `Observable` 发出这个英雄数组，这可能立即发生，也可能会在几分钟之后。
然后，`subscribe` 函数把这个英雄数组传给这个回调函数，该函数把英雄数组赋值给组件的 `heroes` 属性。

This asynchronous approach _will work_ when
the `HeroService` requests heroes from the server.

使用这种异步方式，当 `HeroService` 从远端服务器获取英雄数据时，就*可以工作了*。

## Show messages

## 显示消息

In this section you will 

在这一节，你将

* add a `MessagesComponent` that displays app messages at the bottom of the screen.

   添加一个 `MessagesComponent`，它在屏幕的底部显示应用中的消息。

* create an injectable, app-wide `MessageService` for sending messages to be displayed

   创建一个可注入的、全应用级别的 `MessageService`，用于发送要显示的消息。

* inject `MessageService` into the `HeroService`

   把 `MessageService` 注入到 `HeroService` 中。

* display a message when `HeroService` fetches heroes successfully.

   当 `HeroService` 成功获取了英雄数据时显示一条消息。

### Create _MessagesComponent_

### 创建 `MessagesComponent`

Use the CLI to create the `MessagesComponent`.

使用 CLI 创建 `MessagesComponent`。

<code-example language="sh" class="code-shell">
  ng generate component messages
</code-example>

The CLI creates the component files in the `src/app/messages` folder and declare `MessagesComponent` in `AppModule`.

CLI 在 `src/app/messages` 中创建了组件文件，并且把 `MessagesComponent` 声明在了 `AppModule` 中。

Modify the `AppComponent` template to display the generated `MessagesComponent`

修改 `AppComponent` 的模板来显示所生成的 `MessagesComponent`：

<code-example
  title = "/src/app/app.component.html"
  path="toh-pt4/src/app/app.component.html">
</code-example>

You should see the default paragraph from `MessagesComponent` at the bottom of the page.

你可以在页面的底部看到来自的 `MessagesComponent` 的默认内容。

### Create the _MessageService_

### 创建 `MessageService`

Use the CLI to create the `MessageService` in `src/app`. 

使用 CLI 在 `src/app` 中创建 `MessageService`。

<code-example language="sh" class="code-shell">
  ng generate service message
</code-example>

Open `MessageService` and replace its contents with the following.

打开 `MessageService`，并把它的内容改成这样：

<code-example
  title = "/src/app/message.service.ts"
  path="toh-pt4/src/app/message.service.ts">
</code-example>

The service exposes its cache of `messages` and two methods: one to `add()` a message to the cache and another to `clear()` the cache.

该服务对外暴露了它的 `messages` 缓存，以及两个方法：`add()` 方法往缓存中添加一条消息，`clear()` 方法用于清空缓存。

{@a inject-message-service}

### Inject it into the `HeroService`

### 把它注入到 `HeroService` 中

Re-open the `HeroService` and import the `MessageService`.

重新打开 `HeroService`，并且导入 `MessageService`。

<code-example
  title = "/src/app/hero.service.ts (import MessageService)"
  path="toh-pt4/src/app/hero.service.ts" region="import-message-service">
</code-example>

Modify the constructor with a parameter that declares a private `messageService` property.
Angular will inject the singleton `MessageService` into that property 
when it creates the `HeroService`.

修改这个构造函数，添加一个私有的 `messageService` 属性参数。
Angular 将会在创建 `HeroService` 时把 `MessageService` 的单例注入到这个属性中。

<code-example
  path="toh-pt4/src/app/hero.service.ts" region="ctor">
</code-example>

<div class="l-sub-section">

This is a typical "*service-in-service*" scenario:
you inject the `MessageService` into the `HeroService` which is injected into the `HeroesComponent`.

这是一个典型的“服务中的服务”场景：
你把 `MessageService` 注入到了 `HeroService` 中，而 `HeroService` 又被注入到了 `HeroesComponent` 中。

</div>

### Send a message from `HeroService`

### 从 `HeroService` 中发送一条消息

Modify the `getHeroes` method to send a message when the heroes are fetched.

修改 `getHeroes` 方法，在获取到英雄数组时发送一条消息。

<code-example path="toh-pt4/src/app/hero.service.ts" region="getHeroes">
</code-example>

### Display the message from `HeroService`

### 从 `HeroService` 中显示消息

The `MessagesComponent` should display all messages, 
including the message sent by the `HeroService` when it fetches heroes.

`MessagesComponent` 可以显示所有消息，
包括当 `HeroService` 获取到英雄数据时发送的那条。

Open `MessagesComponent` and import the `MessageService`.

打开 `MessagesComponent`，并且导入 `MessageService`。

<code-example
  title = "/src/app/messages/messages.component.ts (import MessageService)"
  path="toh-pt4/src/app/messages/messages.component.ts" region="import-message-service">
</code-example>

Modify the constructor with a parameter that declares a **public** `messageService` property.
Angular will inject the singleton `MessageService` into that property 
when it creates the `MessagesComponent`.

修改构造函数，添加一个 **public** 的 `messageService` 属性。
Angular 将会在创建 `MessagesComponent` 的实例时 把 `MessageService` 的实例注入到这个属性中。

<code-example
  path="toh-pt4/src/app/messages/messages.component.ts" region="ctor">
</code-example>

The `messageService` property **must be public** because you're about to bind to it in the template.

这个 `messageService` 属性必须是公共属性，因为你将会在模板中绑定到它。

<div class="alert is-important">

Angular only binds to _public_ component properties.

Angular 只会绑定到组件的*公共*属性。

</div>

### Bind to the _MessageService_

### 绑定到 `MessageService`

Replace the CLI-generated `MessagesComponent` template with the following.

把 CLI 生成的 `MessagesComponent` 的模板改成这样：

<code-example
  title = "src/app/messages/messages.component.html"
  path="toh-pt4/src/app/messages/messages.component.html">
</code-example>

This template binds directly to the component's `messageService`.

这个模板直接绑定到了组件的 `messageService` 属性上。

* The `*ngIf` only displays the messages area if there are messages to show.

   `*ngIf` 只有当在有消息时才会显示消息区。

* An `*ngFor` presents the list of messages in repeated `<div>` elements.

   `*ngFor` 用来在一系列 `<div>` 元素中展示消息列表。

* An Angular [event binding](guide/template-syntax#event-binding) binds the button's click event
to `MessageService.clear()`.

   Angular 的[事件绑定](guide/template-syntax#event-binding)把按钮的 `click` 事件绑定到了 `MessageService.clear()`。

The messages will look better when you add the private CSS styles to `messages.component.css`
as listed in one of the ["final code review"](#final-code-review) tabs below.

当你把 [最终代码](#final-code-review) 某一页的内容添加到 `messages.component.css` 中时，这些消息会变得好看一些。

The browser refreshes and the page displays the list of heroes.
Scroll to the bottom to see the message from the `HeroService` in the message area.
Click the "clear" button and the message area disappears.

刷新浏览器，页面显示出了英雄列表。
滚动到底部，就会在消息区看到来自 `HeroService` 的消息。
点击“清空”按钮，消息区不见了。

{@a final-code-review}

## Final code review

## 查看最终代码

Here are the code files discussed on this page and your app should look like this <live-example></live-example>.

你的应用应该变成了这样 <live-example></live-example>。本页所提及的代码文件如下：

<code-tabs>

  <code-pane title="src/app/hero.service.ts" 
  path="toh-pt4/src/app/hero.service.ts">
  </code-pane>

  <code-pane title="src/app/message.service.ts" 
  path="toh-pt4/src/app/message.service.ts">
  </code-pane>

  <code-pane title="src/app/heroes/heroes.component.ts"
  path="toh-pt4/src/app/heroes/heroes.component.ts">
  </code-pane>

  <code-pane title="src/app/messages/messages.component.ts"
  path="toh-pt4/src/app/messages/messages.component.ts">
  </code-pane>

  <code-pane title="src/app/messages/messages.component.html"
  path="toh-pt4/src/app/messages/messages.component.html">
  </code-pane>

  <code-pane title="src/app/messages/messages.component.css"
  path="toh-pt4/src/app/messages/messages.component.css">
  </code-pane>

  <code-pane title="src/app/app.module.ts"
  path="toh-pt4/src/app/app.module.ts">
  </code-pane>

  <code-pane title="src/app/app.component.html"
  path="toh-pt4/src/app/app.component.html">
  </code-pane>

</code-tabs>

## Summary

## 小结

* You refactored data access to the `HeroService` class.

   你把数据访问逻辑重构到了 `HeroService` 类中。

* You registered the `HeroService` as the _provider_ of its service at the root level so that it can be injected anywhere in the app.

   你在根注入器中把 `HeroService` 注册为该服务的提供商，以便在别处可以注入它。

* You used [Angular Dependency Injection](guide/dependency-injection) to inject it into a component.

   你使用 [Angular 依赖注入](guide/dependency-injection)机制把它注入到了组件中。

* You gave the `HeroService` _get data_ method an asynchronous signature.

   你给 `HeroService` 中获取数据的方法提供了一个异步的函数签名。

* You discovered `Observable` and the RxJS _Observable_ library.

   你发现了 `Observable` 以及 RxJS 库。

* You used RxJS `of()` to return an observable of mock heroes (`Observable<Hero[]>`).

   你使用 RxJS 的 `of()` 方法返回了一个模拟英雄数据的*可观察对象* (`Observable<Hero[]>`)。

* The component's `ngOnInit` lifecycle hook calls the `HeroService` method, not the constructor.

   在组件的 `ngOnInit` 生命周期钩子中调用 `HeroService` 方法，而不是构造函数中。

* You created a `MessageService` for loosely-coupled communication between classes.

   你创建了一个 `MessageService`，以便在类之间实现松耦合通讯。

* The `HeroService` injected into a component is created with another injected service,
 `MessageService`.

   `HeroService` 连同注入到它的服务 `MessageService` 一起，注入到了组件中。<|MERGE_RESOLUTION|>--- conflicted
+++ resolved
@@ -169,13 +169,7 @@
 
 To learn more about providers and injectors, see the [Dependency Injection guide](guide/dependency-injection).
 
-<<<<<<< HEAD
-`providers` 数组会告诉 Angular 创建 `HeroService` 的单一、共享的实例，并且把它注入到任何请求注入它的类中。
-=======
 要了解更多，参见[依赖注入指南](guide/dependency-injection)。
-
-</div>
->>>>>>> f73b11cf
 
 The `HeroService` is now ready to plug into the `HeroesComponent`.
 

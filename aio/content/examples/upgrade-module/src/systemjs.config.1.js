/**
 * System configuration for Angular samples
 * Adjust as necessary for your application needs.
 */
(function (global) {
  System.config({
    paths: {
      // paths serve as alias
      'npm:': 'node_modules/'
    },
    // map tells the System loader where to look for things
    map: {
      // our app is within the app folder
      app: 'app',
      // angular bundles
      '@angular/core': 'npm:@angular/core/bundles/core.umd.js',
      '@angular/common': 'npm:@angular/common/bundles/common.umd.js',
      '@angular/compiler': 'npm:@angular/compiler/bundles/compiler.umd.js',
      '@angular/platform-browser': 'npm:@angular/platform-browser/bundles/platform-browser.umd.js',
      '@angular/platform-browser-dynamic': 'npm:@angular/platform-browser-dynamic/bundles/platform-browser-dynamic.umd.js',
      '@angular/http': 'npm:@angular/http/bundles/http.umd.js',
      '@angular/router': 'npm:@angular/router/bundles/router.umd.js',
      '@angular/forms': 'npm:@angular/forms/bundles/forms.umd.js',
      // #docregion upgrade-static-umd
      '@angular/upgrade/static': 'npm:@angular/upgrade/bundles/upgrade-static.umd.js',
      // #enddocregion upgrade-static-umd

      // other libraries
      'rxjs': 'npm:rxjs',
      'angular-in-memory-web-api': 'npm:angular-in-memory-web-api/bundles/in-memory-web-api.umd.js'
    },
    // packages tells the System loader how to load when no filename and/or no extension
    packages: {
      'app': { main: './main.js', defaultExtension: 'js' },
      'rxjs/ajax': {main: 'index.js', defaultExtension: 'js' },
      'rxjs/operators': {main: 'index.js', defaultExtension: 'js' },
      'rxjs/testing': {main: 'index.js', defaultExtension: 'js' },
      'rxjs/websocket': {main: 'index.js', defaultExtension: 'js' },
<<<<<<< HEAD
      'rxjs/ajax': {main: 'index.js', defaultExtension: 'js' },
      'rxjs/operators': {main: 'index.js', defaultExtension: 'js' },
      'rxjs/testing': {main: 'index.js', defaultExtension: 'js' },
      'rxjs/websocket': {main: 'index.js', defaultExtension: 'js' },
=======
>>>>>>> 490e39a2
      'rxjs': { main: 'index.js', defaultExtension: 'js' },
    }
  });
})(this);<|MERGE_RESOLUTION|>--- conflicted
+++ resolved
@@ -36,13 +36,6 @@
       'rxjs/operators': {main: 'index.js', defaultExtension: 'js' },
       'rxjs/testing': {main: 'index.js', defaultExtension: 'js' },
       'rxjs/websocket': {main: 'index.js', defaultExtension: 'js' },
-<<<<<<< HEAD
-      'rxjs/ajax': {main: 'index.js', defaultExtension: 'js' },
-      'rxjs/operators': {main: 'index.js', defaultExtension: 'js' },
-      'rxjs/testing': {main: 'index.js', defaultExtension: 'js' },
-      'rxjs/websocket': {main: 'index.js', defaultExtension: 'js' },
-=======
->>>>>>> 490e39a2
       'rxjs': { main: 'index.js', defaultExtension: 'js' },
     }
   });

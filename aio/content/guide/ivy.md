# Angular Ivy

<<<<<<< HEAD
# 选用 Angular Ivy ['aɪvɪ]（常春藤）

Ivy is the code name for Angular's [next-generation compilation and rendering pipeline](https://blog.angular.io/a-plan-for-version-8-0-and-ivy-b3318dfc19f7). Starting with Angular version 8, you can choose to opt in to start using a preview version of Ivy and help in its continuing development and tuning.
=======
Ivy is the code name for Angular's [next-generation compilation and rendering pipeline](https://blog.angular.io/a-plan-for-version-8-0-and-ivy-b3318dfc19f7).
With the version 9 release of Angular, the new compiler and runtime instructions are used by default instead of the older compiler and runtime, known as View Engine.
>>>>>>> 6d28a209

Ivy 是 Angular [下一代编译和渲染管道](https://blog.angular.io/a-plan-for-version-8-0-and-ivy-b3318dfc19f7)的代号。从 Angular 的版本 8 开始，你就可以开始选用 Ivy 的预览版，并帮助我们继续对它开发和调优了。


<div class="alert is-helpful">

Learn more about the [Compiler](https://www.youtube.com/watch?v=anphffaCZrQ) and [Runtime](https://www.youtube.com/watch?v=S0o-4yc2n-8) in these videos from our team.

<<<<<<< HEAD
   要想预览 Ivy，请使用 Angular 的 `@angular/core@next` 版(8.1.x)，而不是 `@angular/core@latest` 版(8.0.x)，因为它包含了最近的所有 BUG 修复和改进。
</div>

## Using Ivy in a new project

## 在新项目中使用 Ivy


To start a new project with Ivy enabled, use the `--enable-ivy` flag with the [`ng new`](cli/new) command:

要启动基于 Ivy 的新项目，可以在 [`ng new`](cli/new) 命令中使用 `--enable-ivy` 标志：


```sh
ng new shiny-ivy-app --enable-ivy
```

The new project is automatically configured for Ivy. Specifically, the enableIvy option is set to `true` in the project's `tsconfig.app.json` file.

这个新项目已经自动为 Ivy 配置好了。具体来说就是在项目的 `tsconfig.app.json` 文件中，enableIvy 选项已设置为 `true` 。

=======

</div>
>>>>>>> 6d28a209

{@a aot-and-ivy}
## AOT and Ivy

<<<<<<< HEAD
## 在现有项目中使用 Ivy


To update an existing project to use Ivy, set the `enableIvy` option in the `angularCompilerOptions` in your project's `tsconfig.app.json`.

要让现有项目使用 Ivy，请在项目的 `tsconfig.app.json` 中的 `angularCompilerOptions` 中设置 `enableIvy` 选项。


```json
{
  "compilerOptions": { ... },
  "angularCompilerOptions": {
    "enableIvy": true
  }
}
```
=======
AOT compilation with Ivy is faster and should be used by default.
In the `angular.json` workspace configuration file, set the default build options for your project to always use AOT compilation.
When using application internationalization (i18n) with Ivy, [translation merging](guide/i18n#merge) also requires the use of AOT compilation.
>>>>>>> 6d28a209

<code-example language="json" header="angular.json">

<<<<<<< HEAD
利用 Ivy 进行 AOT 编译会更快，应该默认使用它。在工作空间配置文件 `angular.json` 中，为你的项目设置默认构建选项，让它总是使用 AOT 编译。

```json
=======
>>>>>>> 6d28a209
{
  "projects": {
    "my-existing-project": {
      "architect": {
        "build": {
          "options": {
            ...
            "aot": true,
          }
        }
      }
    }
  }
}
</code-example>

## Ivy and libraries

Ivy applications can be built with libraries that were created with the View Engine compiler.
This compatibility is provided by a tool known as the Angular compatibility compiler (`ngcc`).
CLI commands run `ngcc` as needed when performing an Angular build.

{@a speeding-up-ngcc-compilation}
### Speeding up ngcc compilation

The standalone `ngcc` program can run in parallel over your third party modules, making it more efficient than letting Angular CLI run it as needed.

You can run `ngcc` after each installation of node_modules by adding a `postinstall` [npm script](https://docs.npmjs.com/misc/scripts):

<code-example language="json" header="package.json">
{
  "scripts": {
    "postinstall": "ngcc --properties es2015 browser module main --first-only --create-ivy-entry-points"
  }
}
</code-example>

<div class="alert is-important">

The `postinstall` script will run on every installation of `node_modules`, including those performed by `ng update` and `ng add`.

If you perform multiple installs in a row, this can end up being slower than letting Angular CLI run `ngcc` on builds.

</div>

{@a maintaining-library-compatibility}
### Maintaining library compatibility

If you are a library author, you should keep using the View Engine compiler as of version 9.
By having all libraries continue to use View Engine, you will maintain compatibility with default v9 applications that use Ivy, as well as with applications that have opted to continue using View Engine.

See the [Creating Libraries](guide/creating-libraries) guide for more on how to compile or bundle your Angular library.
When you use the tools integrated into the Angular CLI or `ng-packagr`, your library will always be built the right way automatically.

{@a ivy-and-universal-app-shell}
## Ivy and Universal/App shell
In version 9, the server builder which is used for [App shell](guide/app-shell) and [Angular Universal](guide/universal) has the `bundleDependencies` option enabled by default.
If you opt-out of bundling dependencies you will need to run the standalone Angular compatibility compiler (`ngcc`). This is needed because otherwise Node will be unable to resolve the Ivy version of the packages.

You can run `ngcc` after each installation of node_modules by adding a `postinstall` [npm script](https://docs.npmjs.com/misc/scripts):

<code-example language="json" header="package.json">
{
  "scripts": {
    "postinstall": "ngcc"
  }
}
</code-example>

<div class="alert is-important">

Don't use `--create-ivy-entry-points` as this will cause Node not to resolve the Ivy version of the packages correctly.

</div>

{@a opting-out-of-angular-ivy}
## Opting out of Ivy in version 9

In version 9, Ivy is the default.
For compatibility with current workflows during the update process, you can choose to opt out of Ivy and continue using the previous compiler, View Engine.

<div class="alert is-helpful">

Before disabling Ivy, check out the debugging recommendations in the [Ivy Compatibility Guide](guide/ivy-compatibility#debugging).

</div>

To opt out of Ivy, change the `angularCompilerOptions` in your project's TypeScript configuration, most commonly located at `tsconfig.app.json` at the root of the workspace.

The value of the `enableIvy` flag is set to `true` by default, as of version 9.

The following example shows how to set the `enableIvy` option to `false` in order to opt out of Ivy.

<code-example language="json" header="tsconfig.app.json">
{
  "extends": "./tsconfig.json",
  "compilerOptions": {
    "outDir": "./out-tsc/app",
    "types": []
  },
  "files": [
    "src/main.ts",
    "src/polyfills.ts"
  ],
  "include": [
    "src/**/*.d.ts"
  ],
  "angularCompilerOptions": {
    "enableIvy": false
  }
}
</code-example>

<div class="alert is-important">

If you disable Ivy, you might also want to reconsider whether to make AOT compilation the default for your application development, as described [above](#aot-and-ivy).

To revert the compiler default, set the build option `aot: false` in the `angular.json` configuration file.

</div>

If you disable Ivy and the project uses internationalization, you can also remove the `@angular/localize` runtime component from the project's polyfills file located be default at `src/polyfills.ts`.

To remove, delete the `import '@angular/localize/init';` line from the polyfills file.

<code-example language="typescript" header="polyfills.ts">
/***************************************************************************************************
 * Load `$localize` onto the global scope - used if i18n tags appear in Angular templates.
 */
import '@angular/localize/init';
</code-example>

{@a using-ssr-without-angular-ivy}
### Using SSR without Ivy

If you opt out of Ivy and your application uses  [Angular Universal](guide/universal) to render Angular applications on the server, you must also change the way the server performs bootstrapping.

The following example shows how you modify the `server.ts` file to provide the `AppServerModuleNgFactory` as the bootstrap module.

* Import `AppServerModuleNgFactory` from the `app.server.module.ngfactory` virtual file.
* Set `bootstrap: AppServerModuleNgFactory` in the `ngExpressEngine` call.

<code-example language="typescript" header="server.ts">
import 'zone.js/dist/zone-node';

import { ngExpressEngine } from '@nguniversal/express-engine';
import * as express from 'express';
import { join } from 'path';

import { APP_BASE_HREF } from '@angular/common';

import { AppServerModuleNgFactory } from './src/app/app.server.module.ngfactory';

// The Express app is exported so that it can be used by serverless Functions.
export function app() {
  const server = express();
  const distFolder = join(process.cwd(), 'dist/ivy-test/browser');

  // Our Universal express-engine (found @ https://github.com/angular/universal/tree/master/modules/express-engine)
  server.engine('html', ngExpressEngine({
    bootstrap: AppServerModuleNgFactory,
  }));

  server.set('view engine', 'html');
  server.set('views', distFolder);

  // Example Express Rest API endpoints
  // app.get('/api/**', (req, res) => { });
  // Serve static files from /browser
  server.get('*.*', express.static(distFolder, {
    maxAge: '1y'
  }));

  // All regular routes use the Universal engine
  server.get('*', (req, res) => {
    res.render('index', { req, providers: [{ provide: APP_BASE_HREF, useValue: req.baseUrl }] });
  });

  return server;
}

function run() {
  const port = process.env.PORT || 4000;

  // Start up the Node server
  const server = app();
  server.listen(port, () => {
    console.log(`Node Express server listening on http://localhost:${port}`);
  });
}

// Webpack will replace 'require' with '__webpack_require__'
// '__non_webpack_require__' is a proxy to Node 'require'
// The below code is to ensure that the server is run only when not requiring the bundle.
declare const __non_webpack_require__: NodeRequire;
const mainModule = __non_webpack_require__.main;
if (mainModule && mainModule.filename === __filename) {
  run();
}

<<<<<<< HEAD
To stop using the Ivy compiler, set `enableIvy` to `false` in `tsconfig.app.json`, or remove it completely. Also remove `"aot": true` from your default build options if you didn't have it there before.
 

要停止使用 Ivy 编译器，请在 `enableIvy` 中把 `tsconfig.app.json` 设置为 `false` ，或者把它完全删除。
同时，从默认的构建选项中移除 `"aot": true`（如果有）。 
=======
export * from './src/main.server';
</code-example>
>>>>>>> 6d28a209
<|MERGE_RESOLUTION|>--- conflicted
+++ resolved
@@ -1,82 +1,36 @@
 # Angular Ivy
 
-<<<<<<< HEAD
-# 选用 Angular Ivy ['aɪvɪ]（常春藤）
-
-Ivy is the code name for Angular's [next-generation compilation and rendering pipeline](https://blog.angular.io/a-plan-for-version-8-0-and-ivy-b3318dfc19f7). Starting with Angular version 8, you can choose to opt in to start using a preview version of Ivy and help in its continuing development and tuning.
-=======
+# Angular Ivy ['aɪvɪ]（常春藤）
+
 Ivy is the code name for Angular's [next-generation compilation and rendering pipeline](https://blog.angular.io/a-plan-for-version-8-0-and-ivy-b3318dfc19f7).
 With the version 9 release of Angular, the new compiler and runtime instructions are used by default instead of the older compiler and runtime, known as View Engine.
->>>>>>> 6d28a209
-
-Ivy 是 Angular [下一代编译和渲染管道](https://blog.angular.io/a-plan-for-version-8-0-and-ivy-b3318dfc19f7)的代号。从 Angular 的版本 8 开始，你就可以开始选用 Ivy 的预览版，并帮助我们继续对它开发和调优了。
-
+
+Ivy 是 Angular [下一代编译和渲染管道](https://blog.angular.io/a-plan-for-version-8-0-and-ivy-b3318dfc19f7)的代号。
+从 Angular 的版本 9 开始，这个新的编译器和运行时指令集就代替了老的编译器和运行时（即视图引擎 View Engine）成为了默认值。
 
 <div class="alert is-helpful">
 
 Learn more about the [Compiler](https://www.youtube.com/watch?v=anphffaCZrQ) and [Runtime](https://www.youtube.com/watch?v=S0o-4yc2n-8) in these videos from our team.
 
-<<<<<<< HEAD
-   要想预览 Ivy，请使用 Angular 的 `@angular/core@next` 版(8.1.x)，而不是 `@angular/core@latest` 版(8.0.x)，因为它包含了最近的所有 BUG 修复和改进。
-</div>
-
-## Using Ivy in a new project
-
-## 在新项目中使用 Ivy
-
-
-To start a new project with Ivy enabled, use the `--enable-ivy` flag with the [`ng new`](cli/new) command:
-
-要启动基于 Ivy 的新项目，可以在 [`ng new`](cli/new) 命令中使用 `--enable-ivy` 标志：
-
-
-```sh
-ng new shiny-ivy-app --enable-ivy
-```
-
-The new project is automatically configured for Ivy. Specifically, the enableIvy option is set to `true` in the project's `tsconfig.app.json` file.
-
-这个新项目已经自动为 Ivy 配置好了。具体来说就是在项目的 `tsconfig.app.json` 文件中，enableIvy 选项已设置为 `true` 。
-
-=======
-
-</div>
->>>>>>> 6d28a209
+要想了解此[编译器](https://www.youtube.com/watch?v=anphffaCZrQ)和[运行时](https://www.youtube.com/watch?v=S0o-4yc2n-8)的更多信息，请参见我们团队的视频。
+
+</div>
 
 {@a aot-and-ivy}
 ## AOT and Ivy
 
-<<<<<<< HEAD
-## 在现有项目中使用 Ivy
-
-
-To update an existing project to use Ivy, set the `enableIvy` option in the `angularCompilerOptions` in your project's `tsconfig.app.json`.
-
-要让现有项目使用 Ivy，请在项目的 `tsconfig.app.json` 中的 `angularCompilerOptions` 中设置 `enableIvy` 选项。
-
-
-```json
-{
-  "compilerOptions": { ... },
-  "angularCompilerOptions": {
-    "enableIvy": true
-  }
-}
-```
-=======
+## AOT 和 Ivy
+
+
 AOT compilation with Ivy is faster and should be used by default.
 In the `angular.json` workspace configuration file, set the default build options for your project to always use AOT compilation.
 When using application internationalization (i18n) with Ivy, [translation merging](guide/i18n#merge) also requires the use of AOT compilation.
->>>>>>> 6d28a209
+
+使用 Ivy 的 AOT 编译速度更快，应该默认使用。在 `angular.json` 工作区配置文件中，将项目的默认构建选项设置为始终使用 AOT 编译。在 Ivy 中使用应用程序国际化（i18n）时， [翻译合并](guide/i18n#merge)还需要使用 AOT 编译。
+
 
 <code-example language="json" header="angular.json">
 
-<<<<<<< HEAD
-利用 Ivy 进行 AOT 编译会更快，应该默认使用它。在工作空间配置文件 `angular.json` 中，为你的项目设置默认构建选项，让它总是使用 AOT 编译。
-
-```json
-=======
->>>>>>> 6d28a209
 {
   "projects": {
     "my-existing-project": {
@@ -95,16 +49,31 @@
 
 ## Ivy and libraries
 
+## Ivy 和库
+
+
 Ivy applications can be built with libraries that were created with the View Engine compiler.
 This compatibility is provided by a tool known as the Angular compatibility compiler (`ngcc`).
 CLI commands run `ngcc` as needed when performing an Angular build.
 
+可以使用通过 View Engine 编译器创建的库来构建 Ivy 应用程序。此兼容性由称为 Angular 兼容性编译器（ `ngcc` ）的工具提供。 CLI 命令在执行 Angular 构建时会根据需要运行 `ngcc` 。
+
+
 {@a speeding-up-ngcc-compilation}
 ### Speeding up ngcc compilation
 
+### 加快 ngcc 编译
+
+
 The standalone `ngcc` program can run in parallel over your third party modules, making it more efficient than letting Angular CLI run it as needed.
 
+独立的 `ngcc` 程序可以在第三方模块上并行运行，这使其效率比让 Angular CLI 根据需要运行它更高。
+
+
 You can run `ngcc` after each installation of node_modules by adding a `postinstall` [npm script](https://docs.npmjs.com/misc/scripts):
+
+您可以在每次安装 `ngcc` 后通过添加 `postinstall` [npm 脚本](https://docs.npmjs.com/misc/scripts)来运行 `ngcc` ：
+
 
 <code-example language="json" header="package.json">
 {
@@ -118,25 +87,50 @@
 
 The `postinstall` script will run on every installation of `node_modules`, including those performed by `ng update` and `ng add`.
 
+`postinstall` 脚本将在 `node_modules` 的每次安装中运行，包括由 `ng update` 和 `ng add` 执行的脚本。
+
+
 If you perform multiple installs in a row, this can end up being slower than letting Angular CLI run `ngcc` on builds.
+
+如果您要连续执行多次安装，其最终结果将比让 Angular CLI 在构建中运行 `ngcc` 慢。
+
 
 </div>
 
 {@a maintaining-library-compatibility}
 ### Maintaining library compatibility
 
+### 保持库的兼容性
+
+
 If you are a library author, you should keep using the View Engine compiler as of version 9.
 By having all libraries continue to use View Engine, you will maintain compatibility with default v9 applications that use Ivy, as well as with applications that have opted to continue using View Engine.
 
+如果您是库作者，则应从版本 9 之后继续使用 View Engine 编译器。通过让所有库继续使用 View Engine，您将与使用 Ivy 的默认 v9 应用程序以及已选择的应用程序保持兼容性。
+
+
 See the [Creating Libraries](guide/creating-libraries) guide for more on how to compile or bundle your Angular library.
 When you use the tools integrated into the Angular CLI or `ng-packagr`, your library will always be built the right way automatically.
 
+有关如何编译或打包 Angular 库的更多信息，请参见[创建库](guide/creating-libraries)指南。当您使用 Angular CLI 或 `ng-packagr` 集成的工具时，将始终以正确的方式自动构建您的库。
+
+
 {@a ivy-and-universal-app-shell}
 ## Ivy and Universal/App shell
+
+## Ivy 和 Universal / App shell
+
+
 In version 9, the server builder which is used for [App shell](guide/app-shell) and [Angular Universal](guide/universal) has the `bundleDependencies` option enabled by default.
 If you opt-out of bundling dependencies you will need to run the standalone Angular compatibility compiler (`ngcc`). This is needed because otherwise Node will be unable to resolve the Ivy version of the packages.
 
+在版本 9 中，用于 [App Shell](guide/app-shell) 和 [Angular Universal](guide/universal) 的服务器构建器会默认启用 `bundleDependencies` 选项。如果您选择放弃打包依赖项，则需要运行独立的 Angular 兼容性编译器（`ngcc`）。这是必要的，否则 Node 将无法解析 Ivy 版本的程序包。
+
+
 You can run `ngcc` after each installation of node_modules by adding a `postinstall` [npm script](https://docs.npmjs.com/misc/scripts):
+
+您可以在每次安装 `ngcc` 后通过添加 `postinstall` [npm 脚本](https://docs.npmjs.com/misc/scripts)来运行 `ngcc` ：
+
 
 <code-example language="json" header="package.json">
 {
@@ -150,25 +144,46 @@
 
 Don't use `--create-ivy-entry-points` as this will cause Node not to resolve the Ivy version of the packages correctly.
 
+不要使用 `--create-ivy-entry-points` 因为这将导致 Node 无法正确解析软件包的 Ivy 版本。
+
+
 </div>
 
 {@a opting-out-of-angular-ivy}
 ## Opting out of Ivy in version 9
 
+## 选择性禁用1版本 9 中的 Ivy
+
+
 In version 9, Ivy is the default.
 For compatibility with current workflows during the update process, you can choose to opt out of Ivy and continue using the previous compiler, View Engine.
 
+在版本 9 中，Ivy 是默认值。为了在更新过程中与当前工作流兼容，您可以选择性禁用 Ivy，继续使用以前的编译器 View Engine。
+
+
 <div class="alert is-helpful">
 
 Before disabling Ivy, check out the debugging recommendations in the [Ivy Compatibility Guide](guide/ivy-compatibility#debugging).
 
+在禁用 Ivy 之前，请查看 [Ivy 兼容性指南](guide/ivy-compatibility#debugging)中的调试建议。
+
+
 </div>
 
 To opt out of Ivy, change the `angularCompilerOptions` in your project's TypeScript configuration, most commonly located at `tsconfig.app.json` at the root of the workspace.
 
+要选择性禁用 Ivy，要在项目的 TypeScript 配置中更改 `angularCompilerOptions`，它通常位于工作区根目录的 `tsconfig.app.json` 中。
+
+
 The value of the `enableIvy` flag is set to `true` by default, as of version 9.
 
+从版本 9 开始，默认情况下 `enableIvy` 标志的值设置为 `true` 。
+
+
 The following example shows how to set the `enableIvy` option to `false` in order to opt out of Ivy.
+
+以下示例显示了如何将 `enableIvy` 选项设置为 `false` 以便选择性的禁用 Ivy。
+
 
 <code-example language="json" header="tsconfig.app.json">
 {
@@ -194,13 +209,25 @@
 
 If you disable Ivy, you might also want to reconsider whether to make AOT compilation the default for your application development, as described [above](#aot-and-ivy).
 
+如果禁用 Ivy，则可能还需要重新评估是否将 AOT 编译设置为应用程序开发的默认设置，[如上所述](#aot-and-ivy) 。
+
+
 To revert the compiler default, set the build option `aot: false` in the `angular.json` configuration file.
 
+要恢复编译器的默认设置，请在 `angular.json` 配置文件中设置构建选项 `aot: false` 。
+
+
 </div>
 
 If you disable Ivy and the project uses internationalization, you can also remove the `@angular/localize` runtime component from the project's polyfills file located be default at `src/polyfills.ts`.
 
+如果禁用 Ivy 并且项目使用国际化，则还可以从默认位于 `src/polyfills.ts` 的项目的腻子脚本文件中删除 `@angular/localize` 运行时组件。
+
+
 To remove, delete the `import '@angular/localize/init';` line from the polyfills file.
+
+要移除它，请删除此腻子脚本文件中的一行 `import '@angular/localize/init';` 。
+
 
 <code-example language="typescript" header="polyfills.ts">
 /***************************************************************************************************
@@ -212,12 +239,27 @@
 {@a using-ssr-without-angular-ivy}
 ### Using SSR without Ivy
 
+### 在没有 Ivy 的情况下使用 SSR
+
+
 If you opt out of Ivy and your application uses  [Angular Universal](guide/universal) to render Angular applications on the server, you must also change the way the server performs bootstrapping.
 
+如果选择性禁用 Ivy，并且您的应用程序使用 [Angular Universal](guide/universal) 在服务器上渲染 Angular 应用程序，则还必须更改服务器执行引导的方式。
+
+
 The following example shows how you modify the `server.ts` file to provide the `AppServerModuleNgFactory` as the bootstrap module.
 
+下面的示例展示了如何修改 `server.ts` 文件以将 `AppServerModuleNgFactory` 提供为引导模块。
+
+
 * Import `AppServerModuleNgFactory` from the `app.server.module.ngfactory` virtual file.
+
+  从 `app.server.module.ngfactory` 虚拟文件中导入 `AppServerModuleNgFactory`。
+
 * Set `bootstrap: AppServerModuleNgFactory` in the `ngExpressEngine` call.
+
+  在 `ngExpressEngine` 调用中设置 `bootstrap: AppServerModuleNgFactory`。
+
 
 <code-example language="typescript" header="server.ts">
 import 'zone.js/dist/zone-node';
@@ -277,13 +319,5 @@
   run();
 }
 
-<<<<<<< HEAD
-To stop using the Ivy compiler, set `enableIvy` to `false` in `tsconfig.app.json`, or remove it completely. Also remove `"aot": true` from your default build options if you didn't have it there before.
- 
-
-要停止使用 Ivy 编译器，请在 `enableIvy` 中把 `tsconfig.app.json` 设置为 `false` ，或者把它完全删除。
-同时，从默认的构建选项中移除 `"aot": true`（如果有）。 
-=======
 export * from './src/main.server';
-</code-example>
->>>>>>> 6d28a209
+</code-example>
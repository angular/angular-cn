# Angular Language Service

<<<<<<< HEAD
# Angular 语言服务

The Angular Language Service is a way to get completions, errors,
hints, and navigation inside your Angular templates whether they
are external in an HTML file or embedded in annotations/decorators
in a string. The Angular Language Service autodetects that you are
opening an Angular file, reads your `tsconfig.json` file, finds all the
templates you have in your application, and then provides language
services for any templates that you open.

Angular 语言服务让你能在 Angular 模板内获得自动完成、错误检查、给出提示和内部导航等功能，而不用管这些模板位于外部 HTML 文件中还是内嵌在注解/装饰器的字符串中。
Angular 语言服务会自动检测你要打开的 Angular 文件（从你的 `tsconfig.json` 中读取），找出应用中所需的所有模板，然后为你打开的这些模板提供语言服务。
=======
The Angular Language Service provides code editors with a way to get completions, errors,
hints, and navigation inside Angular templates.
It works with external templates in separate HTML files, and also with in-line templates.

## Features
>>>>>>> 6d28a209

Your editor autodetects that you are opening an Angular file.
It then uses the Angular Language Service to read your `tsconfig.json` file, find all the
templates you have in your application, and then provide language services for any templates that you open.

Language services include:

* Completions lists
* AOT Diagnostic messages
* Quick info
* Go to definition


### Autocompletion

## 自动完成

Autocompletion can speed up your development time by providing you with
contextual possibilities and hints as you type.
This example shows autocomplete in an interpolation. As you type it out,
you can hit tab to complete.

<<<<<<< HEAD
自动完成可以在输入时为你提供当前情境下的候选内容和提示，从而提高开发速度。下面这个例子展示了插值表达式中的自动完成功能。当你进行输入的时候，就可以按 tab 键来自动完成。

<figure>
=======
<div class="lightbox">
>>>>>>> 6d28a209
  <img src="generated/images/guide/language-service/language-completion.gif" alt="autocompletion">
</div>

There are also completions within elements. Any elements you have as a component selector will
show up in the completion list.

<<<<<<< HEAD
还有对元素的自动完成。你定义的任何组件的选择器都会显示在自动完成列表中。

## Error checking

## 错误检查

The Angular Language Service can also forewarn you of mistakes in your code.
In this example, Angular doesn't know what `orders` is or where it comes from.

Angular 语言服务还能对代码中存在的错误进行预警。在这个例子中，Angular 不知道什么是 `orders` 或者它来自哪里。

<figure>
=======
### Error checking

The Angular Language Service can forewarn you of mistakes in your code.
In this example, Angular doesn't know what `orders` is or where it comes from.

<div class="lightbox">
>>>>>>> 6d28a209
  <img src="generated/images/guide/language-service/language-error.gif" alt="error checking">
</div>

### Quick info and navigation

<<<<<<< HEAD
## 导航

Navigation allows you to hover to
see where a component, directive, module, etc. is from and then
click and press F12 to go directly to its definition.

导航可以让你在鼠标悬浮时看到某个组件、指令、模块等来自哪里，然后可以点击并按 F12 直接跳转到它的定义处。

<figure>
=======
The quick-info feature allows you to hover to see where components, directives, modules, and so on come from.
You can then click "Go to definition" or press F12 to go directly to the definition.

<div class="lightbox">
>>>>>>> 6d28a209
  <img src="generated/images/guide/language-service/language-navigation.gif" alt="navigation">
</div>

## Angular Language Service in your editor

<<<<<<< HEAD
## 编辑器中的 Angular 语言服务

Angular Language Service is currently available for [Visual Studio Code](https://code.visualstudio.com/) and
[WebStorm](https://www.jetbrains.com/webstorm).
=======
Angular Language Service is currently available as an extension for [Visual Studio Code](https://code.visualstudio.com/),
[WebStorm](https://www.jetbrains.com/webstorm), and [Sublime Text](https://www.sublimetext.com/).
>>>>>>> 6d28a209

Angular 语言服务目前在[Visual Studio Code](https://code.visualstudio.com/)和[WebStorm](https://www.jetbrains.com/webstorm)中都是可用的。

### Visual Studio Code

<<<<<<< HEAD
In Visual Studio Code, install Angular Language Service from the store,
which is accessible from the bottom icon on the left menu pane.
You can also use the VS Quick Open (⌘+P on Mac, CTRL+P on Windows) to search for the extension. When you've opened it,
enter the following command:

Visual Studio Code 可以从商店中安装 Angular 语言服务，这个功能就在左侧菜单面板最底下的那个图标。
你也可以使用 VS 的快速打开（⌘+P）功能来查找这个扩展插件。打开它之后就输入下列命令：

```sh

ext install Angular.ng-template

```

Then click the install button to install the Angular Language Service.

然后点击安装按钮来安装 Angular 语言服务。
=======
In [Visual Studio Code](https://code.visualstudio.com/), install the extension from the [Extensions: Marketplace](https://marketplace.visualstudio.com/items?itemName=Angular.ng-template). You can open the marketplace from the editor using the Extensions icon on the left menu pane, or use VS Quick Open (⌘+P on Mac, CTRL+P on Windows) and type "? ext".

In the marketplace, search for Angular Language Service extension, and click the **Install** button.
>>>>>>> 6d28a209

### WebStorm

In [WebStorm](https://www.jetbrains.com/webstorm/), you must install the language service package as a project dependency.

<<<<<<< HEAD
在 WebStorm 中，你必须把语言服务安装为一个开发依赖。
当 Angular 看到这个开发依赖时，它就会在 WebStorm 中提供语言服务。除了 Angular 语言服务之外，WebStorm 还会为你提供模板中的代码高亮和自动完成功能。

Here's the dev dependency
you need to have in `package.json`:

下面这个开发依赖需要添加到 `package.json` 中：

```json
devDependencies {
  "@angular/language-service": "^6.0.0"
}

```
=======
1. Add the following to your `devDependencies` in your project's `package.json`

<code-example language="json" header="package.json">
devDependencies {
  "@angular/language-service": "^6.0.0"
}
</code-example>
>>>>>>> 6d28a209

2. In the terminal window at the root of your project, install the `devDependencies` with `npm` or `yarn`:

然后，打开终端窗口，在项目根目录下使用 `npm` 或 `yarn` 来安装这些 `devDependencies`：

```sh
npm install 
```

*OR*

*或*

```sh

yarn

```

*OR*

*或*

```sh

yarn install

<<<<<<< HEAD
```
=======
When Angular sees this dev dependency, it provides the language service in the WebStorm environment.
WebStorm then gives you colorization inside the template and autocomplete in addition to the Angular Language Service.
>>>>>>> 6d28a209


<<<<<<< HEAD
在[Sublime Text](https://www.sublimetext.com/)中，你首先需要一个扩展来支持 TypeScript。
把最新版本的 TypeScript 安装到本地的 `node_modules` 目录下：

```sh

npm install --save-dev typescript

```

Then install the Angular Language Service in the same location:

然后把 Angular 语言服务安装到同一位置：

```sh

npm install --save-dev @angular/language-service

```
=======
### Sublime Text

In [Sublime Text](https://www.sublimetext.com/), the Language Service supports only in-line templates when installed as a plug-in.
You need a custom Sublime plug-in (or modifications to the current plug-in) for completions in HTML files.
>>>>>>> 6d28a209

To use the Language Service for in-line templates, you must first add an extension to allow TypeScript, then install the Angular Language Service plug-in. Starting with TypeScript 2.3, TypeScript has a plug-in model that the language service can use.

<<<<<<< HEAD
从 TypeScript 2.3 开始，TypeScript 提供了一种插件模式的语言服务可以用。

Next, in your user preferences (`Cmd+,` or `Ctrl+,`), add:

接下来，在你的用户首选项中（按 `Cmd+,` 或 `Ctrl+,`）添加：

```json

"typescript-tsdk": "<path to your folder>/node_modules/typescript/lib"

```

## Installing in your project

## 安装到项目中

You can also install Angular Language Service in your project with the
following `npm` command:
=======
1. Install the latest version of TypeScript in a local `node_modules` directory:

```sh
npm install --save-dev typescript
```

2. Install the Angular Language Service package in the same location:
>>>>>>> 6d28a209

你还可以使用下列 `npm` 命令来把 Angular 语言服务安装到项目中：

```sh

npm install --save-dev @angular/language-service

```
<<<<<<< HEAD

Additionally, add the following to the `"compilerOptions"` section of
your project's `tsconfig.json`.

另外，还要在项目的 `tsconfig.json` 中添加下列 `"compilerOptions"` 区域：

```json

  "plugins": [
      {"name": "@angular/language-service"}
  ]

```

Note that this only provides diagnostics and completions in `.ts`
files. You need a custom sublime plugin (or modifications to the current plugin)
for completions in HTML files.

注意，这只是提供了 `.ts` 文件中的诊断与自动完成。你需要一个自定义的 sublime 插件（或修改现有插件）来在 HTML 文件中提供自动完成功能。

## How the Language Service works

## 语言服务的工作原理

When you use an editor with a language service, there's an
editor process which starts a separate language process/service
to which it speaks through an [RPC](https://en.wikipedia.org/wiki/Remote_procedure_call).
Any time you type inside of the editor, it sends information to the other process to
track the state of your project. When you trigger a completion list within a template, the editor process first parses the template into an HTML AST, or [abstract syntax tree](https://en.wikipedia.org/wiki/Abstract_syntax_tree). Then the Angular compiler interprets
what module the template is part of, the scope you're in, and the component selector. Then it figures out where in the template AST your cursor is. When it determines the
context, it can then determine what the children can be.

当使用带有语言服务的编辑器时，就会有一个编辑器进程，它会启动一个独立的语言服务进程/服务，它们通过[RPC](https://en.wikipedia.org/wiki/Remote_procedure_call)彼此交谈。
当你在编辑器中输入的时候，它把这些信息发送到另一个进程中，以便追踪项目的状态。
当你在模板中触发一个自动完成列表时，编辑器进程就会先把这个模板解析成 HTML AST，或者叫[抽象语法树](https://en.wikipedia.org/wiki/Abstract_syntax_tree)。然后，Angular 编译器就会解释模板所属的模块以及模板选择器。然后它找出光标目前正在模板 AST 的什么位置。一旦它确定了情境，就可以决定其子节点可以是什么了。

It's a little more involved if you are in an interpolation. If you have an interpolation of `{{data.---}}` inside a `div` and need the completion list after `data.---`, the compiler can't use the HTML AST to find the answer. The HTML AST can only tell the compiler that there is some text with the characters "`{{data.---}}`". That's when the template parser produces an expression AST, which resides within the template AST. The Angular Language Services then looks at `data.---` within its context and asks the TypeScript Language Service what the members of data are. TypeScript then returns the list of possibilities.

如果是在插值表达式中，还会牵扯到更多东西。如果你在 `div` 元素中有一个插值表达式 `{{data.---}}`，并且需要在输入了 `data.` 之后提供自动完成列表，编译器就没办法使用 HTML AST 来找出答案了。
HTML AST 只能告诉编译器，有一些具有 "`{{data.---}}`" 特征的文本。也就是说模板解析器会生成表达式的 AST ，并且放在模板的 AST 中。Angular 语言服务然后在这个情境下查找 `data.---`，并向 TypeScript 语言服务询问这些数据都有哪些成员。然后 TypeScript 就会返回一个可能的列表。
=======

3. Once the package is installed,  add the following to the `"compilerOptions"` section of your project's `tsconfig.json`.

<code-example language="json" header="tsconfig.json">
  "plugins": [
      {"name": "@angular/language-service"}
  ]
</code-example>

4. In your editor's user preferences (`Cmd+,` or `Ctrl+,`), add the following:

<code-example language="json" header="Sublime Text user preferences">
"typescript-tsdk": "<path to your folder>/node_modules/typescript/lib"
</code-example>
>>>>>>> 6d28a209

This allows the Angular Language Service to provide diagnostics and completions in `.ts` files.

<<<<<<< HEAD
要了解更多更深入的信息，参见 [Angular 语言服务 API](https://github.com/angular/angular/blob/master/packages/language-service/src/types.ts)
=======



## How the Language Service works

When you use an editor with a language service, the editor starts a separate language-service process
and communicates with it through an [RPC](https://en.wikipedia.org/wiki/Remote_procedure_call), using the [Language Server Protocol](https://microsoft.github.io/language-server-protocol/).
When you type into the editor, the editor sends information to the language-service process to
track the state of your project.

When you trigger a completion list within a template, the editor first parses the template into an
HTML [abstract syntax tree (AST)](https://en.wikipedia.org/wiki/Abstract_syntax_tree).
The Angular compiler interprets that tree to determine the context: which module the template is part of, the current scope, the component selector, and where your cursor is in the template AST. It can then determine the symbols that could potentially be at that position..

It's a little more involved if you are in an interpolation.
If you have an interpolation of `{{data.---}}` inside a `div` and need the completion list after `data.---`, the compiler can't use the HTML AST to find the answer.
The HTML AST can only tell the compiler that there is some text with the characters "`{{data.---}}`".
That's when the template parser produces an expression AST, which resides within the template AST.
The Angular Language Services then looks at `data.---` within its context, asks the TypeScript Language Service what the members of `data` are, and returns the list of possibilities.
>>>>>>> 6d28a209

<hr>

## More information

* For more in-depth information on the implementation, see the
[Angular Language Service API](https://github.com/angular/angular/blob/master/packages/language-service/src/types.ts).

<<<<<<< HEAD
## 更多信息

For more information, see [Chuck Jazdzewski's presentation](https://www.youtube.com/watch?v=ez3R0Gi4z5A&t=368s) on the Angular Language
Service from [ng-conf](https://www.ng-conf.org/) 2017.

要了解更多信息，参见 [ng-conf](https://www.ng-conf.org/) 2017 中 [Chuck Jazdzewski 的演讲](https://www.youtube.com/watch?v=ez3R0Gi4z5A&t=368s) 中讲解的 Angular 语言服务。
=======
* For more on the design considerations and intentions, see [design documentation here](https://github.com/angular/vscode-ng-language-service/wiki/Design).

* See also [Chuck Jazdzewski's presentation](https://www.youtube.com/watch?v=ez3R0Gi4z5A&t=368s) on the Angular Language Service from [ng-conf](https://www.ng-conf.org/) 2017.
>>>>>>> 6d28a209
<|MERGE_RESOLUTION|>--- conflicted
+++ resolved
@@ -1,180 +1,153 @@
 # Angular Language Service
 
-<<<<<<< HEAD
 # Angular 语言服务
 
-The Angular Language Service is a way to get completions, errors,
-hints, and navigation inside your Angular templates whether they
-are external in an HTML file or embedded in annotations/decorators
-in a string. The Angular Language Service autodetects that you are
-opening an Angular file, reads your `tsconfig.json` file, finds all the
-templates you have in your application, and then provides language
-services for any templates that you open.
-
-Angular 语言服务让你能在 Angular 模板内获得自动完成、错误检查、给出提示和内部导航等功能，而不用管这些模板位于外部 HTML 文件中还是内嵌在注解/装饰器的字符串中。
-Angular 语言服务会自动检测你要打开的 Angular 文件（从你的 `tsconfig.json` 中读取），找出应用中所需的所有模板，然后为你打开的这些模板提供语言服务。
-=======
 The Angular Language Service provides code editors with a way to get completions, errors,
 hints, and navigation inside Angular templates.
 It works with external templates in separate HTML files, and also with in-line templates.
 
+Angular 语言服务为代码编辑器提供了一种在 Angular 模板中获取自动补全、错误、提示和导航的方法。
+它支持位于独立 HTML 文件中的外部模板以及内联模板。
+
+
 ## Features
->>>>>>> 6d28a209
+
+## 特性
+
 
 Your editor autodetects that you are opening an Angular file.
 It then uses the Angular Language Service to read your `tsconfig.json` file, find all the
 templates you have in your application, and then provide language services for any templates that you open.
 
+编辑器会自动检测到您正在打开 Angular 文件。然后，它就会使用 Angular Language Service 读取 `tsconfig.json` 文件，查找应用程序中具有的所有模板，然后为您打开的任何模板提供语言服务。
+
+
 Language services include:
 
+语言服务包括：
+
+
 * Completions lists
+
+  自动补全清单
+
+
 * AOT Diagnostic messages
+
+  AOT 诊断消息
+
+
 * Quick info
+
+  快捷信息
+
+
 * Go to definition
 
+  转到定义
+
 
 ### Autocompletion
 
-## 自动完成
+### 自动补全
 
 Autocompletion can speed up your development time by providing you with
 contextual possibilities and hints as you type.
 This example shows autocomplete in an interpolation. As you type it out,
 you can hit tab to complete.
 
-<<<<<<< HEAD
-自动完成可以在输入时为你提供当前情境下的候选内容和提示，从而提高开发速度。下面这个例子展示了插值表达式中的自动完成功能。当你进行输入的时候，就可以按 tab 键来自动完成。
-
-<figure>
-=======
+自动补全可以在输入时为你提供当前情境下的候选内容和提示，从而提高开发速度。下面这个例子展示了插值表达式中的自动补全功能。当你进行输入的时候，就可以按 tab 键来自动补全。
+
 <div class="lightbox">
->>>>>>> 6d28a209
+
   <img src="generated/images/guide/language-service/language-completion.gif" alt="autocompletion">
+
 </div>
 
 There are also completions within elements. Any elements you have as a component selector will
 show up in the completion list.
 
-<<<<<<< HEAD
-还有对元素的自动完成。你定义的任何组件的选择器都会显示在自动完成列表中。
-
-## Error checking
-
-## 错误检查
-
-The Angular Language Service can also forewarn you of mistakes in your code.
-In this example, Angular doesn't know what `orders` is or where it comes from.
-
-Angular 语言服务还能对代码中存在的错误进行预警。在这个例子中，Angular 不知道什么是 `orders` 或者它来自哪里。
-
-<figure>
-=======
+还有对元素的自动补全。你定义的任何组件的选择器都会显示在自动补全列表中。
+
 ### Error checking
+
+### 错误检查
 
 The Angular Language Service can forewarn you of mistakes in your code.
 In this example, Angular doesn't know what `orders` is or where it comes from.
 
+Angular 语言服务能对代码中存在的错误进行预警。在这个例子中，Angular 不知道什么是 `orders` 或者它来自哪里。
+
 <div class="lightbox">
->>>>>>> 6d28a209
+
   <img src="generated/images/guide/language-service/language-error.gif" alt="error checking">
+
 </div>
 
 ### Quick info and navigation
 
-<<<<<<< HEAD
-## 导航
-
-Navigation allows you to hover to
-see where a component, directive, module, etc. is from and then
-click and press F12 to go directly to its definition.
-
-导航可以让你在鼠标悬浮时看到某个组件、指令、模块等来自哪里，然后可以点击并按 F12 直接跳转到它的定义处。
-
-<figure>
-=======
+### 快捷信息与导航
+
 The quick-info feature allows you to hover to see where components, directives, modules, and so on come from.
 You can then click "Go to definition" or press F12 to go directly to the definition.
 
+快捷信息功能使您可以悬停以查看组件、指令、模块等的来源。然后，您可以单击“转到定义”或按 F12 键直接转到定义。
+
+
 <div class="lightbox">
->>>>>>> 6d28a209
+
   <img src="generated/images/guide/language-service/language-navigation.gif" alt="navigation">
+
 </div>
 
 ## Angular Language Service in your editor
 
-<<<<<<< HEAD
 ## 编辑器中的 Angular 语言服务
 
-Angular Language Service is currently available for [Visual Studio Code](https://code.visualstudio.com/) and
-[WebStorm](https://www.jetbrains.com/webstorm).
-=======
 Angular Language Service is currently available as an extension for [Visual Studio Code](https://code.visualstudio.com/),
 [WebStorm](https://www.jetbrains.com/webstorm), and [Sublime Text](https://www.sublimetext.com/).
->>>>>>> 6d28a209
-
-Angular 语言服务目前在[Visual Studio Code](https://code.visualstudio.com/)和[WebStorm](https://www.jetbrains.com/webstorm)中都是可用的。
+
+Angular 语言服务目前在[Visual Studio Code](https://code.visualstudio.com/)和[WebStorm](https://www.jetbrains.com/webstorm) 和 [Sublime Text](https://www.sublimetext.com/) 中都有可用的扩展。
 
 ### Visual Studio Code
 
-<<<<<<< HEAD
-In Visual Studio Code, install Angular Language Service from the store,
-which is accessible from the bottom icon on the left menu pane.
-You can also use the VS Quick Open (⌘+P on Mac, CTRL+P on Windows) to search for the extension. When you've opened it,
-enter the following command:
-
-Visual Studio Code 可以从商店中安装 Angular 语言服务，这个功能就在左侧菜单面板最底下的那个图标。
-你也可以使用 VS 的快速打开（⌘+P）功能来查找这个扩展插件。打开它之后就输入下列命令：
-
-```sh
-
-ext install Angular.ng-template
-
-```
-
-Then click the install button to install the Angular Language Service.
-
-然后点击安装按钮来安装 Angular 语言服务。
-=======
 In [Visual Studio Code](https://code.visualstudio.com/), install the extension from the [Extensions: Marketplace](https://marketplace.visualstudio.com/items?itemName=Angular.ng-template). You can open the marketplace from the editor using the Extensions icon on the left menu pane, or use VS Quick Open (⌘+P on Mac, CTRL+P on Windows) and type "? ext".
 
+在 [Visual Studio Code 中](https://code.visualstudio.com/) ，从 “[扩展程序：市场](https://marketplace.visualstudio.com/items?itemName=Angular.ng-template) 中安装扩展程序。您可以使用左侧菜单窗格中的扩展程序图标从编辑器中打开市场，或使用 VS 快速打开（在 Mac 上为 ⌘+ P，在 Windows 上为 CTRL + P）并输入“? ext”。
+
+
 In the marketplace, search for Angular Language Service extension, and click the **Install** button.
->>>>>>> 6d28a209
+
+在市场上，搜索 `Angular Language Service` 扩展，然后单击 **Install** 按钮。
+
 
 ### WebStorm
 
 In [WebStorm](https://www.jetbrains.com/webstorm/), you must install the language service package as a project dependency.
 
-<<<<<<< HEAD
-在 WebStorm 中，你必须把语言服务安装为一个开发依赖。
-当 Angular 看到这个开发依赖时，它就会在 WebStorm 中提供语言服务。除了 Angular 语言服务之外，WebStorm 还会为你提供模板中的代码高亮和自动完成功能。
-
-Here's the dev dependency
-you need to have in `package.json`:
-
-下面这个开发依赖需要添加到 `package.json` 中：
-
-```json
-devDependencies {
-  "@angular/language-service": "^6.0.0"
-}
-
-```
-=======
+在 [WebStorm 中](https://www.jetbrains.com/webstorm/)，必须将语言服务包安装为项目依赖项。
+
+
 1. Add the following to your `devDependencies` in your project's `package.json`
+
+   将以下内容添加到项目的 `package.json` `devDependencies` 中
+
 
 <code-example language="json" header="package.json">
 devDependencies {
   "@angular/language-service": "^6.0.0"
 }
+
 </code-example>
->>>>>>> 6d28a209
 
 2. In the terminal window at the root of your project, install the `devDependencies` with `npm` or `yarn`:
 
-然后，打开终端窗口，在项目根目录下使用 `npm` 或 `yarn` 来安装这些 `devDependencies`：
-
-```sh
+   打开终端窗口，在项目根目录下使用 `npm` 或 `yarn` 来安装这些 `devDependencies`：
+
+```sh
+
 npm install 
+
 ```
 
 *OR*
@@ -195,178 +168,108 @@
 
 yarn install
 
-<<<<<<< HEAD
-```
-=======
 When Angular sees this dev dependency, it provides the language service in the WebStorm environment.
 WebStorm then gives you colorization inside the template and autocomplete in addition to the Angular Language Service.
->>>>>>> 6d28a209
-
-
-<<<<<<< HEAD
-在[Sublime Text](https://www.sublimetext.com/)中，你首先需要一个扩展来支持 TypeScript。
-把最新版本的 TypeScript 安装到本地的 `node_modules` 目录下：
-
-```sh
-
-npm install --save-dev typescript
-
-```
-
-Then install the Angular Language Service in the same location:
-
-然后把 Angular 语言服务安装到同一位置：
-
-```sh
-
-npm install --save-dev @angular/language-service
-
-```
-=======
+
 ### Sublime Text
 
 In [Sublime Text](https://www.sublimetext.com/), the Language Service supports only in-line templates when installed as a plug-in.
 You need a custom Sublime plug-in (or modifications to the current plug-in) for completions in HTML files.
->>>>>>> 6d28a209
 
 To use the Language Service for in-line templates, you must first add an extension to allow TypeScript, then install the Angular Language Service plug-in. Starting with TypeScript 2.3, TypeScript has a plug-in model that the language service can use.
 
-<<<<<<< HEAD
-从 TypeScript 2.3 开始，TypeScript 提供了一种插件模式的语言服务可以用。
-
-Next, in your user preferences (`Cmd+,` or `Ctrl+,`), add:
-
-接下来，在你的用户首选项中（按 `Cmd+,` 或 `Ctrl+,`）添加：
-
-```json
-
-"typescript-tsdk": "<path to your folder>/node_modules/typescript/lib"
-
-```
-
-## Installing in your project
-
-## 安装到项目中
-
-You can also install Angular Language Service in your project with the
-following `npm` command:
-=======
 1. Install the latest version of TypeScript in a local `node_modules` directory:
 
-```sh
+   把最新版本的 TypeScript 安装到本地的 `node_modules` 目录下：
+
+```sh
+
 npm install --save-dev typescript
+
 ```
 
 2. Install the Angular Language Service package in the same location:
->>>>>>> 6d28a209
-
-你还可以使用下列 `npm` 命令来把 Angular 语言服务安装到项目中：
+
+   把 Angular 语言服务的包安装到同一位置：
 
 ```sh
 
 npm install --save-dev @angular/language-service
 
 ```
-<<<<<<< HEAD
-
-Additionally, add the following to the `"compilerOptions"` section of
-your project's `tsconfig.json`.
-
-另外，还要在项目的 `tsconfig.json` 中添加下列 `"compilerOptions"` 区域：
-
-```json
-
-  "plugins": [
-      {"name": "@angular/language-service"}
-  ]
-
-```
-
-Note that this only provides diagnostics and completions in `.ts`
-files. You need a custom sublime plugin (or modifications to the current plugin)
-for completions in HTML files.
-
-注意，这只是提供了 `.ts` 文件中的诊断与自动完成。你需要一个自定义的 sublime 插件（或修改现有插件）来在 HTML 文件中提供自动完成功能。
-
-## How the Language Service works
-
-## 语言服务的工作原理
-
-When you use an editor with a language service, there's an
-editor process which starts a separate language process/service
-to which it speaks through an [RPC](https://en.wikipedia.org/wiki/Remote_procedure_call).
-Any time you type inside of the editor, it sends information to the other process to
-track the state of your project. When you trigger a completion list within a template, the editor process first parses the template into an HTML AST, or [abstract syntax tree](https://en.wikipedia.org/wiki/Abstract_syntax_tree). Then the Angular compiler interprets
-what module the template is part of, the scope you're in, and the component selector. Then it figures out where in the template AST your cursor is. When it determines the
-context, it can then determine what the children can be.
-
-当使用带有语言服务的编辑器时，就会有一个编辑器进程，它会启动一个独立的语言服务进程/服务，它们通过[RPC](https://en.wikipedia.org/wiki/Remote_procedure_call)彼此交谈。
-当你在编辑器中输入的时候，它把这些信息发送到另一个进程中，以便追踪项目的状态。
-当你在模板中触发一个自动完成列表时，编辑器进程就会先把这个模板解析成 HTML AST，或者叫[抽象语法树](https://en.wikipedia.org/wiki/Abstract_syntax_tree)。然后，Angular 编译器就会解释模板所属的模块以及模板选择器。然后它找出光标目前正在模板 AST 的什么位置。一旦它确定了情境，就可以决定其子节点可以是什么了。
-
-It's a little more involved if you are in an interpolation. If you have an interpolation of `{{data.---}}` inside a `div` and need the completion list after `data.---`, the compiler can't use the HTML AST to find the answer. The HTML AST can only tell the compiler that there is some text with the characters "`{{data.---}}`". That's when the template parser produces an expression AST, which resides within the template AST. The Angular Language Services then looks at `data.---` within its context and asks the TypeScript Language Service what the members of data are. TypeScript then returns the list of possibilities.
-
-如果是在插值表达式中，还会牵扯到更多东西。如果你在 `div` 元素中有一个插值表达式 `{{data.---}}`，并且需要在输入了 `data.` 之后提供自动完成列表，编译器就没办法使用 HTML AST 来找出答案了。
-HTML AST 只能告诉编译器，有一些具有 "`{{data.---}}`" 特征的文本。也就是说模板解析器会生成表达式的 AST ，并且放在模板的 AST 中。Angular 语言服务然后在这个情境下查找 `data.---`，并向 TypeScript 语言服务询问这些数据都有哪些成员。然后 TypeScript 就会返回一个可能的列表。
-=======
 
 3. Once the package is installed,  add the following to the `"compilerOptions"` section of your project's `tsconfig.json`.
+
+   安装好这个包后，将以下内容添加到项目的 `tsconfig.json` 的 `"compilerOptions"` 部分。
+
 
 <code-example language="json" header="tsconfig.json">
   "plugins": [
       {"name": "@angular/language-service"}
   ]
+
 </code-example>
 
 4. In your editor's user preferences (`Cmd+,` or `Ctrl+,`), add the following:
+
+   在编辑器的用户首选项（`Cmd+,` 或 `Ctrl+,`）中，添加以下内容：
+
 
 <code-example language="json" header="Sublime Text user preferences">
 "typescript-tsdk": "<path to your folder>/node_modules/typescript/lib"
 </code-example>
->>>>>>> 6d28a209
 
 This allows the Angular Language Service to provide diagnostics and completions in `.ts` files.
 
-<<<<<<< HEAD
-要了解更多更深入的信息，参见 [Angular 语言服务 API](https://github.com/angular/angular/blob/master/packages/language-service/src/types.ts)
-=======
-
-
+这样就能让 Angular 语言服务提供 `.ts` 文件中的诊断与自动补全信息。
 
 ## How the Language Service works
+
+## 语言服务的工作原理
 
 When you use an editor with a language service, the editor starts a separate language-service process
 and communicates with it through an [RPC](https://en.wikipedia.org/wiki/Remote_procedure_call), using the [Language Server Protocol](https://microsoft.github.io/language-server-protocol/).
 When you type into the editor, the editor sends information to the language-service process to
 track the state of your project.
 
+当您将编辑器与语言服务一起使用时，该编辑器将启动一个单独的语言服务进程，并使用[语言服务协议](https://microsoft.github.io/language-server-protocol/)通过 [RPC](https://en.wikipedia.org/wiki/Remote_procedure_call) 与之通信。当您输入编辑器时，编辑器会将信息发送到语言服务流程，以跟踪您的项目状态。
+
+
 When you trigger a completion list within a template, the editor first parses the template into an
 HTML [abstract syntax tree (AST)](https://en.wikipedia.org/wiki/Abstract_syntax_tree).
 The Angular compiler interprets that tree to determine the context: which module the template is part of, the current scope, the component selector, and where your cursor is in the template AST. It can then determine the symbols that could potentially be at that position..
+
+当您触发模板中的完成列表时，编辑器首先将模板解析为 HTML [抽象语法树（AST）](https://en.wikipedia.org/wiki/Abstract_syntax_tree) 。 Angular 编译器解释这棵树以确定上下文：模板属于哪个模块，当前作用域，组件选择器以及光标在模板 AST 中的位置。然后，它就可以确定可能位于该位置的符号。
+
 
 It's a little more involved if you are in an interpolation.
 If you have an interpolation of `{{data.---}}` inside a `div` and need the completion list after `data.---`, the compiler can't use the HTML AST to find the answer.
 The HTML AST can only tell the compiler that there is some text with the characters "`{{data.---}}`".
 That's when the template parser produces an expression AST, which resides within the template AST.
 The Angular Language Services then looks at `data.---` within its context, asks the TypeScript Language Service what the members of `data` are, and returns the list of possibilities.
->>>>>>> 6d28a209
+
+如果您要进行插值，则需要更多的精力。如果您在 `div` 有 `{{data.---}}` 的插值，并且在 `data.---` 之后需要自动补全列表，则编译器无法使用 HTML AST 查找答案。 HTML AST 只能告诉编译器某些文本带有字符 “`{{data.---}}`”。
+那时模板解析器会生成一个表达式 AST，该表达式位于模板 AST 中。然后，Angular 语言服务会在其上下文中查找 `data.---` ，询问 TypeScript 语言服务 `data` 的成员是什么，并返回可能性列表。
+
 
 <hr>
 
 ## More information
+
+## 更多信息
+
 
 * For more in-depth information on the implementation, see the
 [Angular Language Service API](https://github.com/angular/angular/blob/master/packages/language-service/src/types.ts).
 
-<<<<<<< HEAD
-## 更多信息
-
-For more information, see [Chuck Jazdzewski's presentation](https://www.youtube.com/watch?v=ez3R0Gi4z5A&t=368s) on the Angular Language
-Service from [ng-conf](https://www.ng-conf.org/) 2017.
-
-要了解更多信息，参见 [ng-conf](https://www.ng-conf.org/) 2017 中 [Chuck Jazdzewski 的演讲](https://www.youtube.com/watch?v=ez3R0Gi4z5A&t=368s) 中讲解的 Angular 语言服务。
-=======
+  有关该实现的更多详细信息，请参阅 [Angular 语言服务 API](https://github.com/angular/angular/blob/master/packages/language-service/src/types.ts) 。
+
+
 * For more on the design considerations and intentions, see [design documentation here](https://github.com/angular/vscode-ng-language-service/wiki/Design).
 
+  有关此设计注意事项和意图的更多信息，请参见[此处的设计文档](https://github.com/angular/vscode-ng-language-service/wiki/Design) 。
+
+
 * See also [Chuck Jazdzewski's presentation](https://www.youtube.com/watch?v=ez3R0Gi4z5A&t=368s) on the Angular Language Service from [ng-conf](https://www.ng-conf.org/) 2017.
->>>>>>> 6d28a209
+
+  另请参阅 [ng-conf](https://www.ng-conf.org/) 2017 上 [Chuck Jazdzewski](https://www.youtube.com/watch?v=ez3R0Gi4z5A&t=368s) 关于 Angular 语言服务的 [演讲](https://www.youtube.com/watch?v=ez3R0Gi4z5A&t=368s) 。

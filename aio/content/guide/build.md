--- conflicted
+++ resolved
@@ -135,16 +135,12 @@
 
 ## Configure target-specific file replacements
 
-<<<<<<< HEAD
 ## 配置针对特定目标的文件替换规则
 
-The main CLI configuration file, `angular.json`, contains a `fileReplacements` section in the configuration for each build target, which allows you to replace any file with a target-specific version of that file.
-=======
 The main CLI configuration file, `angular.json`, contains a `fileReplacements` section in the configuration for each build target, which allows you to replace any file in the TypeScript program with a target-specific version of that file.
->>>>>>> a371646a
 This is useful for including target-specific code or variables in a build that targets a specific environment, such as production or staging.
 
-CLI 的主配置文件 `angular.json` 中的每个构建目标下都包含了一个 `fileReplacements` 区段。这能让你把任何文件替换为针对特定目标的版本。
+CLI 的主配置文件 `angular.json` 中的每个构建目标下都包含了一个 `fileReplacements` 区段。这能让你把 TypeScript 程序中的任何文件替换为针对特定目标的版本。
 当构建目标需要包含针对特定环境（比如生产或预生产）的代码或变量时，这非常有用。
 
 By default no files are replaced.
@@ -168,7 +164,7 @@
 
 This means that when you build your production configuration with `ng build --configuration production`, the `src/environments/environment.ts` file is replaced with the target-specific version of the file, `src/environments/environment.prod.ts`.
 
-这意味着当你构建生产配置时（用 `ng build --prod` 或 `ng build --configuration=production`），就会把 `src/environments/environment.ts` 文件替换成针对特定目标的版本 `src/environments/environment.prod.ts`。
+这意味着当你使用 `ng build --configuration production` 构建生产配置时，就会把 `src/environments/environment.ts` 文件替换成针对特定目标的版本 `src/environments/environment.prod.ts`。
 
 You can add additional configurations as required. To add a staging environment, create a copy of `src/environments/environment.ts` called `src/environments/environment.staging.ts`, then add a `staging` configuration to `angular.json`:
 
@@ -301,116 +297,120 @@
 
     The type of budget. One of:
 
-    限制的类型。有效值为：
-
 * `bundle` - The size of a specific bundle.
-
-  `bundle` - 特定包的大小。
-
 * `initial` - The initial size of the app.
-
-  `initial` -  应用的初始大小。
-
 * `allScript` - The size of all scripts.
-
-  `allScript` - 所有脚本的总大小。
-
 * `all` - The size of the entire app.
-
-  `all` - 整个应用的总大小。
-
 * `anyComponentStyle` - This size of any one component stylesheet.
-
-  `anyComponentStyle` - 任何一个组件样式文件的大小。
-
 * `anyScript` - The size of any one script.
-
-  `anyScript` - 任何一个脚本的大小。
-
 * `any` - The size of any file.
 
-  `any` - 任何一个文件的大小。
-
     </td>
   </tr>
+
+  <tr>
+    <td>type</td>
+    <td>
+
+  限制的类型。有效值为：
+
+* `bundle` - 特定包的大小。
+* `initial` -  应用的初始大小。
+* `allScript` - 所有脚本的总大小。
+* `all` - 整个应用的总大小。
+* `anyComponentStyle` - 任何一个组件样式文件的大小。
+* `anyScript` - 任何一个脚本的大小。
+* `any` - 任何一个文件的大小。
+
+    </td>
+  </tr>
+
    <tr>
     <td>name</td>
     <td>
 
-    The name of the bundle (for `type=bundle`).
-
-    要限制的包的名字（当 `type=bundle` 时）。
+  The name of the bundle (for `type=bundle`).
+
     </td>
   </tr>
+
+   <tr>
+    <td>name</td>
+    <td>
+
+  要限制的包的名字（当 `type=bundle` 时）。
+
+    </td>
+  </tr>
+
   <tr>
     <td>baseline</td>
-    <td>
-
-    The baseline size for comparison. 
-
-    一个表示基准大小的绝对值，用做比例值的基数。
-
-    </td>
-  </tr>
+    <td>The baseline size for comparison.</td>
+  </tr>
+
+  <tr>
+    <td>baseline</td>
+    <td>一个表示基准大小的绝对值，用做比例值的基数。</td>
+  </tr>
+
   <tr>
     <td>maximumWarning</td>
-    <td>
-
-    The maximum threshold for warning relative to the baseline.
-
-    当大小超过基线的这个阈值百分比时给出警告。
-
-    </td>
-  </tr>
+    <td>The maximum threshold for warning relative to the baseline.</td>
+  </tr>
+
+  <tr>
+    <td>maximumWarning</td>
+    <td>当大小超过基线的这个阈值百分比时给出警告。</td>
+  </tr>
+
   <tr>
     <td>maximumError</td>
-    <td>
-
-    The maximum threshold for error relative to the baseline.
-
-    当大小超过基线的这个阈值百分比时报错。
-
-    </td>
-  </tr>
+    <td>The maximum threshold for error relative to the baseline.</td>
+  </tr>
+
+  <tr>
+    <td>maximumError</td>
+    <td>当大小超过基线的这个阈值百分比时报错。</td>
+  </tr>
+
   <tr>
     <td>minimumWarning</td>
-    <td>
-
-    The minimum threshold for warning relative to the baseline.
-
-    当大小小于基线的这个阈值百分比时给出警告。
-
-    </td>
-  </tr>
+    <td>The minimum threshold for warning relative to the baseline.</td>
+  </tr>
+
+  <tr>
+    <td>minimumWarning</td>
+    <td>当大小小于基线的这个阈值百分比时给出警告。</td>
+  </tr>
+
   <tr>
     <td>minimumError</td>
-    <td>
-
-    The minimum threshold for error relative to the baseline.
-
-    当大小小于基线的这个阈值百分比时报错。
-
-    </td>
-  </tr>
+    <td>The minimum threshold for error relative to the baseline.</td>
+  </tr>
+
+  <tr>
+    <td>minimumError</td>
+    <td>当大小小于基线的这个阈值百分比时报错。</td>
+  </tr>
+
   <tr>
     <td>warning</td>
-    <td>
-
-    The threshold for warning relative to the baseline (min & max).
-
-    当大小达到或小于基线的这个阈值百分比时都给出警告。
-
-    </td>
-  </tr>
+    <td>The threshold for warning relative to the baseline (min & max).</td>
+  </tr>
+
+  <tr>
+    <td>warning</td>
+    <td>当大小达到或小于基线的这个阈值百分比时都给出警告。</td>
+  </tr>
+
   <tr>
     <td>error</td>
-    <td>
-
-    The threshold for error relative to the baseline (min & max).
-
-    当大小达到或小于基线的这个阈值百分比时都报错。
-
-    </td>
+    <td>The threshold for error relative to the baseline (min & max).</td>
+  </tr>
+
+  <tr>
+    <td>error</td>
+    <td>当大小达到或小于基线的这个阈值百分比时都报错。</td>
   </tr>
 
  </table>
@@ -476,22 +476,22 @@
 
   你可以为 `package.json` 添加 `browserslist` 属性来告诉 Autoprefixer，要针对哪些浏览器：
 
-  ```
-   "browserslist": [
-     "> 1%",
-     "last 2 versions"
-   ]
-  ```
+```
+ "browserslist": [
+   "> 1%",
+   "last 2 versions"
+ ]
+```
 
 * Alternatively, you can add a new file, `.browserslistrc`, to the project directory, that specifies browsers you want to support:
 
   或者你也可以在项目目录下添加一个新文件 `.browserslistrc`，用于指定你要支持哪些浏览器： 
 
-  ```
-   ### Supported Browsers
-   > 1%
-   last 2 versions
-  ```
+```
+ ### Supported Browsers
+ > 1%
+ last 2 versions
+```
 
 See the [browserslist repo](https://github.com/browserslist/browserslist) for more examples of how to target specific browsers and versions.
 

# Guidelines for creating NgModules

<<<<<<< HEAD
# 特性模块的分类

There are five general categories of feature modules which
tend to fall into the following groups:

下面是特性模块的五个常用分类，包括五组：

* Domain feature modules.

   领域特性模块。

* Routed feature modules.

   带路由的特性模块。

* Routing modules.

   路由模块。

* Service feature modules.

   服务特性模块

* Widget feature modules.

   可视部件特性模块。

While the following guidelines describe the use of each type and their
typical characteristics, in real world apps, you may see hybrids.

虽然下面的指南中描述了每种类型的使用及其典型特征，但在实际的应用中，你还可能看到它们的混合体。

<table>

 <tr>

   <th style="vertical-align: top">

     Feature Module

     特性模块

   </th>

   <th style="vertical-align: top">

     Guidelines

     指导原则

   </th>

 </tr>

 <tr>

   <td>

       Domain

       领域

   </td>

   <td>

     Domain feature modules deliver a user experience dedicated to a particular application domain like editing a customer or placing an order.

     领域特性模块用来给用户提供应用程序领域中特有的用户体验，比如编辑客户信息或下订单等。

     They typically have a top component that acts as the feature root and private, supporting sub-components descend from it.

     它们通常会有一个顶层组件来充当该特性的根组件，并且通常是私有的。用来支持它的各级子组件。

     Domain feature modules consist mostly of declarations. Only the top component is exported.

     领域特性模块大部分由 `declarations` 组成，只有顶层组件会被导出。

     Domain feature modules rarely have providers. When they do, the lifetime of the provided services should be the same as the lifetime of the module.

     领域特性模块很少会有服务提供者。如果有，那么这些服务的生命周期必须和该模块的生命周期完全相同。

     Domain feature modules are typically imported exactly once by a larger feature module.

     领域特性模块通常会由更高一级的特性模块导入且只导入一次。

     They might be imported by the root `AppModule` of a small application that lacks routing.

     对于缺少路由的小型应用，它们可能只会被根模块 `AppModule` 导入一次。

   </td>

 </tr>
 <tr>

   <td>

       Routed

       路由

   </td>

   <td>

     Routed feature modules are domain feature modules whose top components are the targets of router navigation routes.

     带路由的特性模块是一种特殊的领域特性模块，但它的顶层组件会作为路由导航时的目标组件。

     All lazy-loaded modules are routed feature modules by definition.

     根据这个定义，所有惰性加载的模块都是路由特性模块。

     Routed feature modules don’t export anything because their components never appear in the template of an external component.

     带路由的特性模块不会导出任何东西，因为它们的组件永远不会出现在外部组件的模板中。

     A lazy-loaded routed feature module should not be imported by any module. Doing so would trigger an eager load, defeating the purpose of lazy loading.That means you won’t see them mentioned among the `AppModule` imports. An eager loaded routed feature module must be imported by another module so that the compiler learns about its components.

     惰性加载的路由特性模块不应该被任何模块导入。如果那样做就会导致它被急性加载，破坏了惰性加载的设计用途。
     也就是说你应该永远不会看到它们在 `AppModule` 的 `imports` 中被引用。
     急性加载的路由特性模块必须被其它模块导入，以便编译器能了解它所包含的组件。

     Routed feature modules rarely have providers for reasons explained in [Lazy Loading Feature Modules](/guide/lazy-loading-ngmodules). When they do, the lifetime of the provided services should be the same as the lifetime of the module. Don't provide application-wide singleton services in a routed feature module or in a module that the routed module imports.

     路由特性模块很少会有服务提供者，原因参见[惰性加载的特性模块](/guide/lazy-loading-ngmodules)中的解释。如果那样做，那么它所提供的服务的生命周期必须与该模块的生命周期完全相同。不要在路由特性模块或被路由特性模块所导入的模块中提供全应用级的单例服务。

   </td>

 </tr>

 <tr>

   <td>

       Routing

       路由

   </td>

   <td>

     A routing module provides routing configuration for another module and separates routing concerns from its companion module.

     路由模块为其它模块提供路由配置，并且把路由这个关注点从它的配套模块中分离出来。

     A routing module typically does the following:

     路由模块通常会做这些：

     <ul>

     <li>

         Defines routes.

         定义路由。

     </li>

     <li>

         Adds router configuration to the module's imports.

         把路由配置添加到该模块的 `imports` 中。

     </li>

     <li>

         Adds guard and resolver service providers to the module's providers.

         把路由守卫和解析器的服务提供者添加到该模块的 `providers` 中。

     </li>

     <li>

         The name of the routing module should parallel the name of its companion module, using the suffix "Routing". For example, <code>FooModule</code> in <code>foo.module.ts</code> has a routing module named <code>FooRoutingModule</code> in <code>foo-routing.module.ts</code>. If the companion module is the root <code>AppModule</code>, the <code>AppRoutingModule</code> adds router configuration to its imports with <code>RouterModule.forRoot(routes)</code>. All other routing modules are children that import <code>RouterModule.forChild(routes)</code>.

         路由模块应该与其配套模块同名，但是加上“Routing”后缀。比如，<code>foo.module.ts</code> 中的 <code>FooModule</code> 就有一个位于 <code>foo-routing.module.ts</code> 文件中的 <code>FooRoutingModule</code> 路由模块。
         如果其配套模块是根模块 `AppModule`，`AppRoutingModule` 就要使用 `RouterModule.forRoot(routes)` 来把路由器配置添加到它的 `imports` 中。
         所有其它路由模块都是子模块，要使用 `RouterModule.forChild(routes)`。

     </li>

     <li>

         A routing module re-exports the <code>RouterModule</code> as a convenience so that components of the companion module have access to router directives such as <code>RouterLink</code> and <code>RouterOutlet</code>.

         按照惯例，路由模块会重新导出这个 <code>RouterModule</code>，以便其配套模块中的组件可以访问路由器指令，比如 `RouterLink` 和 `RouterOutlet`。

     </li>

     <li>

         A routing module does not have its own declarations. Components, directives, and pipes are the responsibility of the feature module, not the routing module.

         路由模块没有自己的可声明对象。组件、指令和管道都是特性模块的职责，而不是路由模块的。

     </li>

     </ul>

     A routing module should only be imported by its companion module.

     路由模块只应该被它的配套模块导入。

   </td>

 </tr>

 <tr>

   <td>

       Service

       服务

   </td>

   <td>

     Service modules provide utility services such as data access and messaging. Ideally, they consist entirely of providers and have no declarations. Angular's `HttpClientModule` is a good example of a service module.

     服务模块提供了一些工具服务，比如数据访问和消息。理论上，它们应该是完全由服务提供者组成的，不应该有可声明对象。Angular 的 `HttpClientModule` 就是一个服务模块的好例子。

     The root `AppModule` is the only module that should import service modules.

     根模块 `AppModule` 是唯一的可以导入服务模块的模块。

   </td>

 </tr>

 <tr>

   <td>

       Widget

       窗口部件

   </td>

   <td>
=======
This topic provides a conceptual overview of the different categories of [NgModules](guide/glossary#ngmodule "Definition of NgModule") you can create in order to organize your code in a modular structure.
These categories are not cast in stone—they are suggestions.
You may want to create NgModules for other purposes, or combine the characteristics of some of these categories.

NgModules are a great way to organize an app and keep code related to a specific functionality or feature separate from other code.
Use NgModules to consolidate [components](guide/glossary#component "Definition of component"), [directives](guide/glossary#directive "Definition of directive"), and [pipes](guide/glossary#pipe "Definition of pipe)") into cohesive blocks of functionality.
Focus each block on a feature or business domain, a workflow or navigation flow, a common collection of utilities, or one or more [providers](guide/glossary#provider "Definition of provider") for [services](guide/glossary#service "Definition of service").

For more about NgModules, see [Organizing your app with NgModules](guide/ngmodules "Organizing your app with NgModules").

<div class="alert is-helpful">
>>>>>>> 68d4a744

For the example app used in NgModules-related topics, see the <live-example name="ngmodules"></live-example>.

<<<<<<< HEAD
     窗口部件模块为外部模块提供组件、指令和管道。很多第三方 UI 组件库都是窗口部件模块。

     A widget module should consist entirely of declarations, most of them exported.

     窗口部件模块应该完全由可声明对象组成，它们中的大部分都应该被导出。

     A widget module should rarely have providers.

     窗口部件模块很少会有服务提供者。

     Import widget modules in any module whose component templates need the widgets.

     如果任何模块的组件模板中需要用到这些窗口部件，就请导入相应的窗口部件模块。

   </td>

 </tr>
=======
</div>

## Summary of NgModule categories

All apps start by [bootstrapping a root NgModule](guide/bootstrapping "Launching an app with a root NgModule").
You can organize your other NgModules any way you wish.

This topic provides some guidelines for the following general categories of NgModules:
>>>>>>> 68d4a744

* [Domain](#domain): A domain NgModule is organized around a feature, business domain, or user experience.
* [Routed](#routed): The top component of the NgModule acts as the destination of a [router](guide/glossary#router "Definition of router") navigation route.
* [Routing](#routing): A routing NgModule provides the routing configuration for another NgModule.
* [Service](#service): A service NgModule provides utility services such as data access and messaging.
* [Widget](#widget): A widget NgModule makes a component, directive, or pipe available to other NgModules.
* [Shared](#shared): A shared NgModule makes a set of components, directives, and pipes available to other NgModules.

The following table summarizes the key characteristics of each category.

下表中汇总了各种特性模块类型的关键特征。

<table>
 <tr>

   <th style="vertical-align: top">
<<<<<<< HEAD

     Feature Module

     特性模块

=======
     NgModule
>>>>>>> 68d4a744
   </th>

   <th style="vertical-align: top">

     Declarations

     声明 `declarations`

   </th>

   <th style="vertical-align: top">

     Providers

     提供者 `providers`

   </th>

   <th style="vertical-align: top">

     Exports

     导出什么

   </th>

   <th style="vertical-align: top">

     Imported by

     被谁导入

   </th>

 </tr>

 <tr>
<<<<<<< HEAD

   <td>

       Domain

       领域

   </td>

   <td>

       Yes

       有

   </td>

   <td>

       Rare

       罕见

   </td>

   <td>

       Top component

       顶层组件

   </td>

   <td>

       Feature, AppModule

       特性模块，AppModule

   </td>

=======
   <td>Domain</td>
   <td>Yes</td>
   <td>Rare</td>
   <td>Top component</td>
   <td>Another domain, AppModule</td>
>>>>>>> 68d4a744
 </tr>

 <tr>

   <td>

       Routed

       路由

   </td>

   <td>

       Yes

       有

   </td>

   <td>

       Rare

       罕见

   </td>

   <td>

       No

       无

   </td>

   <td>

       None

       无

   </td>

 </tr>

 <tr>
<<<<<<< HEAD

   <td>

       Routing

       路由

   </td>

   <td>

       No

       无

   </td>

   <td>

       Yes (Guards)

       有（守卫）

   </td>

   <td>

       RouterModule

   </td>

   <td>

       Feature (for routing)

       特性（供路由使用）

   </td>

=======
   <td>Routing</td>
   <td>No</td>
   <td>Yes (Guards)</td>
   <td>RouterModule</td>
   <td>Another domain (for routing)</td>
>>>>>>> 68d4a744
 </tr>

 <tr>

   <td>

       Service

       服务

   </td>

   <td>

       No

       无

   </td>

   <td>

       Yes

       有

   </td>

   <td>

       No

       无

   </td>

   <td>

       AppModule

   </td>

 </tr>

 <tr>
<<<<<<< HEAD

   <td>

       Widget

       窗口部件

   </td>

   <td>

       Yes

       有

   </td>

   <td>

       Rare

       罕见

   </td>

   <td>

       Yes

       有

   </td>

   <td>

       Feature

       特性

   </td>

=======
   <td>Widget</td>
   <td>Yes</td>
   <td>Rare</td>
   <td>Yes</td>
   <td>Another domain</td>
 </tr>

 <tr>
   <td>Shared</td>
   <td>Yes</td>
   <td>No</td>
   <td>Yes</td>
   <td>Another domain</td>
>>>>>>> 68d4a744
 </tr>
</table>

{@a domain}

## Domain NgModules

Use a domain NgModule to deliver a user experience dedicated to a particular feature or app domain, such as editing a customer or placing an order.
One example is `ContactModule` in the <live-example name="ngmodules"></live-example>.

A domain NgModule organizes the code related to a certain function, containing all of the components, routing, and templates that make up the function.
Your top component in the domain NgModule acts as the feature or domain's root, and is the only component you export.
Private supporting subcomponents descend from it.

Import a domain NgModule exactly once into another NgModule, such as a domain NgModule, or into the root NgModule (`AppModule`) of an app that contains only a few NgModules.

Domain NgModules consist mostly of declarations.
You rarely include providers.
If you do, the lifetime of the provided services should be the same as the lifetime of the NgModule.

<div class="alert is-helpful">

For more information about lifecycles, see [Hooking into the component lifecycle](guide/lifecycle-hooks "Hooking into the component lifecycle").

</div>

{@a routed}

## Routed NgModules

Use a routed NgModule for all [lazy-loaded NgModules](guide/lazy-loading-ngmodules "Lazy-loading an NgModule").
Use the top component of the NgModule as the destination of a router navigation route.
Routed NgModules don’t export anything because their components never appear in the template of an external component.

Don't import a lazy-loaded routed NgModule into another NgModule, as this would trigger an eager load, defeating the purpose of lazy loading.

Routed NgModules rarely have providers because you load a routed NgModule only when needed (such as for routing).
Services listed in the NgModules' `provider` array would not be available because the root injector wouldn’t know about the lazy-loaded NgModule.
If you include providers, the lifetime of the provided services should be the same as the lifetime of the NgModule.
Don't provide app-wide [singleton services](guide/singleton-services) in a routed NgModule or in an NgModule that the routed NgModule imports.

<div class="alert is-helpful">

For more information about providers and lazy-loaded routed NgModules, see [Limiting provider scope](guide/providers#limiting-provider-scope-by-lazy-loading-modules "Providing dependencies: Limiting provider scope").

</div>

{@a routing}

## Routing NgModules

Use a routing NgModule to provide the routing configuration for a domain NgModule, thereby separating routing concerns from its companion domain NgModule.
One example is `ContactRoutingModule` in the <live-example name="ngmodules"></live-example>, which provides the routing for its companion domain NgModule `ContactModule`.

<div class="alert is-helpful">

For an overview and details about routing, see [In-app navigation: routing to views](guide/router "In-app navigation: routing to views").

</div>

Use a routing NgModule to do the following tasks:

* Define routes.
* Add router configuration to the NgModule's import.
* Add guard and resolver service providers to the NgModule's providers.

The name of the routing NgModule should parallel the name of its companion NgModule, using the suffix `Routing`.
For example, <code>ContactModule</code> in <code>contact.module.ts</code> has a routing NgModule named <code>ContactRoutingModule</code> in <code>contact-routing.module.ts</code>.

Import a routing NgModule only into its companion NgModule.
If the companion NgModule is the root <code>AppModule</code>, the <code>AppRoutingModule</code> adds router configuration to its imports with <code>RouterModule.forRoot(routes)</code>.
All other routing NgModules are children that import <code>RouterModule.forChild(routes)</code>.

In your routing NgModule, re-export the <code>RouterModule</code> as a convenience so that components of the companion NgModule have access to router directives such as <code>RouterLink</code> and <code>RouterOutlet</code>.

Don't use declarations in a routing NgModule.
Components, directives, and pipes are the responsibility of the companion domain NgModule, not the routing NgModule.

{@a service}

## Service NgModules

Use a service NgModule to provide a utility service such as data access or messaging.
Ideal service NgModules consist entirely of providers and have no declarations.
Angular's `HttpClientModule` is a good example of a service NgModule.

Use only the root `AppModule` to import service NgModules.

{@a widget}

## Widget NgModules

Use a widget NgModule to make a component, directive, or pipe available to external NgModules.
Import widget NgModules into any NgModules that need the widgets in their templates.
Many third-party UI component libraries are provided as widget NgModules.

A widget NgModule should consist entirely of declarations, most of them exported.
It would rarely have providers.

{@a shared}

## Shared NgModules

Put commonly used directives, pipes, and components into one NgModule, typically named `SharedModule`, and then import just that NgModule wherever you need it in other parts of your app.
You can import the shared NgModule in your domain NgModules, including [lazy-loaded NgModules](guide/lazy-loading-ngmodules "Lazy-loading an NgModule").
One example is `SharedModule` in the <live-example name="ngmodules"></live-example>, which provides the `AwesomePipe` custom pipe and `HighlightDirective` directive.

Shared NgModules should not include providers, nor should any of its imported or re-exported NgModules include providers.

To learn how to use shared modules to organize and streamline your code, see [Sharing NgModules in an app](guide/sharing-ngmodules "Sharing NgModules in an app").

## Next steps

## 关于 NgModule 的更多知识

You may also be interested in the following:

<<<<<<< HEAD
你可能还对下列内容感兴趣：

* [Lazy Loading Modules with the Angular Router](guide/lazy-loading-ngmodules).

   [使用 Angular 路由器惰性加载模块](guide/lazy-loading-ngmodules)。

* [Providers](guide/providers).

   [服务提供者](guide/providers)。
=======
* For more about NgModules, see [Organizing your app with NgModules](guide/ngmodules "Organizing your app with NgModules").
* To learn more about the root NgModule, see [Launching an app with a root NgModule](guide/bootstrapping "Launching an app with a root NgModule").
* To learn about frequently used Angular NgModules and how to import them into your app, see [Frequently-used modules](guide/frequent-ngmodules "Frequently-used modules").
* For a complete description of the NgModule metadata properties, see [Using the NgModule metadata](guide/ngmodule-api "Using the NgModule metadata").

If you want to manage NgModule loading and the use of dependencies and services, see the following:

* To learn about loading NgModules eagerly when the app starts, or lazy-loading NgModules asynchronously by the router, see [Lazy-loading feature modules](guide/lazy-loading-ngmodules).
* To understand how to provide a service or other dependency for your app, see [Providing Dependencies for an NgModule](guide/providers "Providing Dependencies for an NgModule").
* To learn how to create a singleton service to use in NgModules, see [Making a service a singleton](guide/singleton-services "Making a service a singleton").
>>>>>>> 68d4a744
<|MERGE_RESOLUTION|>--- conflicted
+++ resolved
@@ -1,597 +1,190 @@
 # Guidelines for creating NgModules
 
-<<<<<<< HEAD
-# 特性模块的分类
-
-There are five general categories of feature modules which
-tend to fall into the following groups:
-
-下面是特性模块的五个常用分类，包括五组：
-
-* Domain feature modules.
-
-   领域特性模块。
-
-* Routed feature modules.
-
-   带路由的特性模块。
-
-* Routing modules.
-
-   路由模块。
-
-* Service feature modules.
-
-   服务特性模块
-
-* Widget feature modules.
-
-   可视部件特性模块。
-
-While the following guidelines describe the use of each type and their
-typical characteristics, in real world apps, you may see hybrids.
-
-虽然下面的指南中描述了每种类型的使用及其典型特征，但在实际的应用中，你还可能看到它们的混合体。
-
-<table>
-
- <tr>
-
-   <th style="vertical-align: top">
-
-     Feature Module
-
-     特性模块
-
-   </th>
-
-   <th style="vertical-align: top">
-
-     Guidelines
-
-     指导原则
-
-   </th>
-
- </tr>
-
- <tr>
-
-   <td>
-
-       Domain
-
-       领域
-
-   </td>
-
-   <td>
-
-     Domain feature modules deliver a user experience dedicated to a particular application domain like editing a customer or placing an order.
-
-     领域特性模块用来给用户提供应用程序领域中特有的用户体验，比如编辑客户信息或下订单等。
-
-     They typically have a top component that acts as the feature root and private, supporting sub-components descend from it.
-
-     它们通常会有一个顶层组件来充当该特性的根组件，并且通常是私有的。用来支持它的各级子组件。
-
-     Domain feature modules consist mostly of declarations. Only the top component is exported.
-
-     领域特性模块大部分由 `declarations` 组成，只有顶层组件会被导出。
-
-     Domain feature modules rarely have providers. When they do, the lifetime of the provided services should be the same as the lifetime of the module.
-
-     领域特性模块很少会有服务提供者。如果有，那么这些服务的生命周期必须和该模块的生命周期完全相同。
-
-     Domain feature modules are typically imported exactly once by a larger feature module.
-
-     领域特性模块通常会由更高一级的特性模块导入且只导入一次。
-
-     They might be imported by the root `AppModule` of a small application that lacks routing.
-
-     对于缺少路由的小型应用，它们可能只会被根模块 `AppModule` 导入一次。
-
-   </td>
-
- </tr>
- <tr>
-
-   <td>
-
-       Routed
-
-       路由
-
-   </td>
-
-   <td>
-
-     Routed feature modules are domain feature modules whose top components are the targets of router navigation routes.
-
-     带路由的特性模块是一种特殊的领域特性模块，但它的顶层组件会作为路由导航时的目标组件。
-
-     All lazy-loaded modules are routed feature modules by definition.
-
-     根据这个定义，所有惰性加载的模块都是路由特性模块。
-
-     Routed feature modules don’t export anything because their components never appear in the template of an external component.
-
-     带路由的特性模块不会导出任何东西，因为它们的组件永远不会出现在外部组件的模板中。
-
-     A lazy-loaded routed feature module should not be imported by any module. Doing so would trigger an eager load, defeating the purpose of lazy loading.That means you won’t see them mentioned among the `AppModule` imports. An eager loaded routed feature module must be imported by another module so that the compiler learns about its components.
-
-     惰性加载的路由特性模块不应该被任何模块导入。如果那样做就会导致它被急性加载，破坏了惰性加载的设计用途。
-     也就是说你应该永远不会看到它们在 `AppModule` 的 `imports` 中被引用。
-     急性加载的路由特性模块必须被其它模块导入，以便编译器能了解它所包含的组件。
-
-     Routed feature modules rarely have providers for reasons explained in [Lazy Loading Feature Modules](/guide/lazy-loading-ngmodules). When they do, the lifetime of the provided services should be the same as the lifetime of the module. Don't provide application-wide singleton services in a routed feature module or in a module that the routed module imports.
-
-     路由特性模块很少会有服务提供者，原因参见[惰性加载的特性模块](/guide/lazy-loading-ngmodules)中的解释。如果那样做，那么它所提供的服务的生命周期必须与该模块的生命周期完全相同。不要在路由特性模块或被路由特性模块所导入的模块中提供全应用级的单例服务。
-
-   </td>
-
- </tr>
-
- <tr>
-
-   <td>
-
-       Routing
-
-       路由
-
-   </td>
-
-   <td>
-
-     A routing module provides routing configuration for another module and separates routing concerns from its companion module.
-
-     路由模块为其它模块提供路由配置，并且把路由这个关注点从它的配套模块中分离出来。
-
-     A routing module typically does the following:
-
-     路由模块通常会做这些：
-
-     <ul>
-
-     <li>
-
-         Defines routes.
-
-         定义路由。
-
-     </li>
-
-     <li>
-
-         Adds router configuration to the module's imports.
-
-         把路由配置添加到该模块的 `imports` 中。
-
-     </li>
-
-     <li>
-
-         Adds guard and resolver service providers to the module's providers.
-
-         把路由守卫和解析器的服务提供者添加到该模块的 `providers` 中。
-
-     </li>
-
-     <li>
-
-         The name of the routing module should parallel the name of its companion module, using the suffix "Routing". For example, <code>FooModule</code> in <code>foo.module.ts</code> has a routing module named <code>FooRoutingModule</code> in <code>foo-routing.module.ts</code>. If the companion module is the root <code>AppModule</code>, the <code>AppRoutingModule</code> adds router configuration to its imports with <code>RouterModule.forRoot(routes)</code>. All other routing modules are children that import <code>RouterModule.forChild(routes)</code>.
-
-         路由模块应该与其配套模块同名，但是加上“Routing”后缀。比如，<code>foo.module.ts</code> 中的 <code>FooModule</code> 就有一个位于 <code>foo-routing.module.ts</code> 文件中的 <code>FooRoutingModule</code> 路由模块。
-         如果其配套模块是根模块 `AppModule`，`AppRoutingModule` 就要使用 `RouterModule.forRoot(routes)` 来把路由器配置添加到它的 `imports` 中。
-         所有其它路由模块都是子模块，要使用 `RouterModule.forChild(routes)`。
-
-     </li>
-
-     <li>
-
-         A routing module re-exports the <code>RouterModule</code> as a convenience so that components of the companion module have access to router directives such as <code>RouterLink</code> and <code>RouterOutlet</code>.
-
-         按照惯例，路由模块会重新导出这个 <code>RouterModule</code>，以便其配套模块中的组件可以访问路由器指令，比如 `RouterLink` 和 `RouterOutlet`。
-
-     </li>
-
-     <li>
-
-         A routing module does not have its own declarations. Components, directives, and pipes are the responsibility of the feature module, not the routing module.
-
-         路由模块没有自己的可声明对象。组件、指令和管道都是特性模块的职责，而不是路由模块的。
-
-     </li>
-
-     </ul>
-
-     A routing module should only be imported by its companion module.
-
-     路由模块只应该被它的配套模块导入。
-
-   </td>
-
- </tr>
-
- <tr>
-
-   <td>
-
-       Service
-
-       服务
-
-   </td>
-
-   <td>
-
-     Service modules provide utility services such as data access and messaging. Ideally, they consist entirely of providers and have no declarations. Angular's `HttpClientModule` is a good example of a service module.
-
-     服务模块提供了一些工具服务，比如数据访问和消息。理论上，它们应该是完全由服务提供者组成的，不应该有可声明对象。Angular 的 `HttpClientModule` 就是一个服务模块的好例子。
-
-     The root `AppModule` is the only module that should import service modules.
-
-     根模块 `AppModule` 是唯一的可以导入服务模块的模块。
-
-   </td>
-
- </tr>
-
- <tr>
-
-   <td>
-
-       Widget
-
-       窗口部件
-
-   </td>
-
-   <td>
-=======
+# 模块(NgModule)创建指南
+
 This topic provides a conceptual overview of the different categories of [NgModules](guide/glossary#ngmodule "Definition of NgModule") you can create in order to organize your code in a modular structure.
 These categories are not cast in stone—they are suggestions.
 You may want to create NgModules for other purposes, or combine the characteristics of some of these categories.
 
+本主题提供了一个概念性的概述，讲的是你可以创建不同类别的[模块](guide/glossary#ngmodule "NgModule 的定义") 使用模块化结构来组织代码。这些类别并不是一成不变的，而是建议性的。你可能想为其他目的创建模块，或者把其中某些类别的特征结合在一起。
+
 NgModules are a great way to organize an app and keep code related to a specific functionality or feature separate from other code.
 Use NgModules to consolidate [components](guide/glossary#component "Definition of component"), [directives](guide/glossary#directive "Definition of directive"), and [pipes](guide/glossary#pipe "Definition of pipe)") into cohesive blocks of functionality.
 Focus each block on a feature or business domain, a workflow or navigation flow, a common collection of utilities, or one or more [providers](guide/glossary#provider "Definition of provider") for [services](guide/glossary#service "Definition of service").
 
+模块是组织应用的好办法，可以让与特定功能或特性有关的代码与其他代码分开。可以使用模块把[组件](guide/glossary#component "组件的定义")，[指令](guide/glossary#directive "指令的定义")和[管道](guide/glossary#pipe "管子的定义）")整合成一些内聚的代码块。专注于某项功能或业务领域、工作流程或导航流程、通用工具集，或者一个或多个[服务](guide/glossary#service "服务定义")[提供者](guide/glossary#provider "提供者的定义")。
+
 For more about NgModules, see [Organizing your app with NgModules](guide/ngmodules "Organizing your app with NgModules").
 
+关于模块的更多信息，请参阅[使用模块组织你的应用](guide/ngmodules "使用 NgModules 整理你的应用")。
+
 <div class="alert is-helpful">
->>>>>>> 68d4a744
 
 For the example app used in NgModules-related topics, see the <live-example name="ngmodules"></live-example>.
 
-<<<<<<< HEAD
-     窗口部件模块为外部模块提供组件、指令和管道。很多第三方 UI 组件库都是窗口部件模块。
-
-     A widget module should consist entirely of declarations, most of them exported.
-
-     窗口部件模块应该完全由可声明对象组成，它们中的大部分都应该被导出。
-
-     A widget module should rarely have providers.
-
-     窗口部件模块很少会有服务提供者。
-
-     Import widget modules in any module whose component templates need the widgets.
-
-     如果任何模块的组件模板中需要用到这些窗口部件，就请导入相应的窗口部件模块。
-
-   </td>
-
- </tr>
-=======
+要获得模块相关主题中使用的范例应用，参阅<live-example name="ngmodules"></live-example>。
+
 </div>
 
 ## Summary of NgModule categories
+
+## 模块类别汇总
 
 All apps start by [bootstrapping a root NgModule](guide/bootstrapping "Launching an app with a root NgModule").
 You can organize your other NgModules any way you wish.
 
+所有的应用都是从[引导一个根模块](guide/bootstrapping "用 NgModule 根启动一款应用")开始的。你可以按照自己喜欢的方式组织其它模块。
+
 This topic provides some guidelines for the following general categories of NgModules:
->>>>>>> 68d4a744
+
+本主题为下列常见模块类别提供了一些指导：
 
 * [Domain](#domain): A domain NgModule is organized around a feature, business domain, or user experience.
+
+  [领域模块](#domain)：领域模块围绕特性、业务领域或用户体验进行组织。
+
 * [Routed](#routed): The top component of the NgModule acts as the destination of a [router](guide/glossary#router "Definition of router") navigation route.
+
+  [带路由的模块](#routed)：模块的顶层组件充当[路由器](guide/glossary#router "路由器的定义")访问这部分路由时的目的地。
+
 * [Routing](#routing): A routing NgModule provides the routing configuration for another NgModule.
+
+  [路由配置模块](#routing)：路由配置模块为另一个模块提供路由配置。
+
 * [Service](#service): A service NgModule provides utility services such as data access and messaging.
+
+  [服务模块](#service)：服务模块提供实用服务，比如数据访问和消息传递。
+
 * [Widget](#widget): A widget NgModule makes a component, directive, or pipe available to other NgModules.
+
+  [小部件](#widget)：小部件模块可以为其它模块提供某些组件、指令或管道。
+
 * [Shared](#shared): A shared NgModule makes a set of components, directives, and pipes available to other NgModules.
 
+  [共享模块](#shared)：共享模块可以为其它的模块提供组件，指令和管道的集合。
+
 The following table summarizes the key characteristics of each category.
 
-下表中汇总了各种特性模块类型的关键特征。
+下表总结了每个类别的主要特性。
 
 <table>
  <tr>
-
-   <th style="vertical-align: top">
-<<<<<<< HEAD
-
-     Feature Module
-
-     特性模块
-
-=======
+   <th style="vertical-align: top">
      NgModule
->>>>>>> 68d4a744
-   </th>
-
-   <th style="vertical-align: top">
-
+   </th>
+
+   <th style="vertical-align: top">
      Declarations
-
-     声明 `declarations`
-
-   </th>
-
-   <th style="vertical-align: top">
-
+   </th>
+
+   <th style="vertical-align: top">
      Providers
-
-     提供者 `providers`
-
-   </th>
-
-   <th style="vertical-align: top">
-
+   </th>
+
+   <th style="vertical-align: top">
      Exports
-
-     导出什么
-
-   </th>
-
-   <th style="vertical-align: top">
-
+   </th>
+
+   <th style="vertical-align: top">
      Imported by
-
+   </th>
+ </tr>
+ <tr>
+   <th style="vertical-align: top">
+     模块
+   </th>
+
+   <th style="vertical-align: top">
+     可声明对象
+   </th>
+
+   <th style="vertical-align: top">
+     提供者
+   </th>
+
+   <th style="vertical-align: top">
+     导出
+   </th>
+
+   <th style="vertical-align: top">
      被谁导入
-
-   </th>
-
- </tr>
-
- <tr>
-<<<<<<< HEAD
-
-   <td>
-
-       Domain
-
-       领域
-
-   </td>
-
-   <td>
-
-       Yes
-
-       有
-
-   </td>
-
-   <td>
-
-       Rare
-
-       罕见
-
-   </td>
-
-   <td>
-
-       Top component
-
-       顶层组件
-
-   </td>
-
-   <td>
-
-       Feature, AppModule
-
-       特性模块，AppModule
-
-   </td>
-
-=======
+   </th>
+ </tr>
+
+ <tr>
    <td>Domain</td>
    <td>Yes</td>
    <td>Rare</td>
    <td>Top component</td>
    <td>Another domain, AppModule</td>
->>>>>>> 68d4a744
- </tr>
-
- <tr>
-
-   <td>
-
-       Routed
-
-       路由
-
-   </td>
-
-   <td>
-
-       Yes
-
-       有
-
-   </td>
-
-   <td>
-
-       Rare
-
-       罕见
-
-   </td>
-
-   <td>
-
-       No
-
-       无
-
-   </td>
-
-   <td>
-
-       None
-
-       无
-
-   </td>
-
- </tr>
-
- <tr>
-<<<<<<< HEAD
-
-   <td>
-
-       Routing
-
-       路由
-
-   </td>
-
-   <td>
-
-       No
-
-       无
-
-   </td>
-
-   <td>
-
-       Yes (Guards)
-
-       有（守卫）
-
-   </td>
-
-   <td>
-
-       RouterModule
-
-   </td>
-
-   <td>
-
-       Feature (for routing)
-
-       特性（供路由使用）
-
-   </td>
-
-=======
+ </tr>
+ <tr>
+   <td>领域模块</td>
+   <td>是</td>
+   <td>罕见</td>
+   <td>顶级组件</td>
+   <td>其它领域模块、根模块</td>
+ </tr>
+
+ <tr>
+   <td>Routed</td>
+   <td>Yes</td>
+   <td>Rare</td>
+   <td>No</td>
+   <td>None</td>
+ </tr>
+ <tr>
+   <td>带路由的模块</td>
+   <td>是</td>
+   <td>罕见</td>
+   <td>否</td>
+   <td>无</td>
+ </tr>
+
+ <tr>
    <td>Routing</td>
    <td>No</td>
    <td>Yes (Guards)</td>
    <td>RouterModule</td>
    <td>Another domain (for routing)</td>
->>>>>>> 68d4a744
- </tr>
-
- <tr>
-
-   <td>
-
-       Service
-
-       服务
-
-   </td>
-
-   <td>
-
-       No
-
-       无
-
-   </td>
-
-   <td>
-
-       Yes
-
-       有
-
-   </td>
-
-   <td>
-
-       No
-
-       无
-
-   </td>
-
-   <td>
-
-       AppModule
-
-   </td>
-
- </tr>
-
- <tr>
-<<<<<<< HEAD
-
-   <td>
-
-       Widget
-
-       窗口部件
-
-   </td>
-
-   <td>
-
-       Yes
-
-       有
-
-   </td>
-
-   <td>
-
-       Rare
-
-       罕见
-
-   </td>
-
-   <td>
-
-       Yes
-
-       有
-
-   </td>
-
-   <td>
-
-       Feature
-
-       特性
-
-   </td>
-
-=======
+ </tr>
+ <tr>
+   <td>路由定义模块</td>
+   <td>否</td>
+   <td>是 (路由守卫)</td>
+   <td>RouterModule</td>
+   <td>其它领域模块（为获取路由定义）</td>
+ </tr>
+
+ <tr>
+   <td>Service</td>
+   <td>No</td>
+   <td>Yes</td>
+   <td>No</td>
+   <td>AppModule</td>
+ </tr>
+ <tr>
+   <td>服务模块</td>
+   <td>否</td>
+   <td>是</td>
+   <td>否</td>
+   <td>AppModule</td>
+ </tr>
+
+ <tr>
    <td>Widget</td>
    <td>Yes</td>
    <td>Rare</td>
    <td>Yes</td>
    <td>Another domain</td>
  </tr>
+ <tr>
+   <td>小部件模块</td>
+   <td>是</td>
+   <td>罕见</td>
+   <td>是</td>
+   <td>其它领域模块</td>
+ </tr>
 
  <tr>
    <td>Shared</td>
@@ -599,143 +192,226 @@
    <td>No</td>
    <td>Yes</td>
    <td>Another domain</td>
->>>>>>> 68d4a744
+ </tr>
+ <tr>
+   <td>共享模块</td>
+   <td>是</td>
+   <td>否</td>
+   <td>是</td>
+   <td>其它领域模块</td>
  </tr>
 </table>
 
 {@a domain}
 
 ## Domain NgModules
+
+## 领域模块
 
 Use a domain NgModule to deliver a user experience dedicated to a particular feature or app domain, such as editing a customer or placing an order.
 One example is `ContactModule` in the <live-example name="ngmodules"></live-example>.
+
+使用领域模块来提供专属于特定功能或应用领域的界面，比如编辑客户或下单。例子之一是 <live-example name="ngmodules"></live-example> 中的 `ContactModule`。
 
 A domain NgModule organizes the code related to a certain function, containing all of the components, routing, and templates that make up the function.
 Your top component in the domain NgModule acts as the feature or domain's root, and is the only component you export.
 Private supporting subcomponents descend from it.
 
+领域模块用来组织与特定功能有关的代码，里面包含构成此功能的所有组件、路由和模板。领域模块中的顶级组件是该特性或领域的根，是你要导出的唯一组件。各种私有的支撑子组件都是它的后代。
+
 Import a domain NgModule exactly once into another NgModule, such as a domain NgModule, or into the root NgModule (`AppModule`) of an app that contains only a few NgModules.
+
+领域模块要导入到另一个模块中一次并且只能一次，比如一个领域模块，或者一个只包含少量模块的应用的根模块（`AppModule`）中。
 
 Domain NgModules consist mostly of declarations.
 You rarely include providers.
 If you do, the lifetime of the provided services should be the same as the lifetime of the NgModule.
 
+领域模块主要由可声明对象组成，很少会在此提供服务。如果一定要提供，那么这些服务的生命周期应和该模块的生命周期一致。
+
 <div class="alert is-helpful">
 
 For more information about lifecycles, see [Hooking into the component lifecycle](guide/lifecycle-hooks "Hooking into the component lifecycle").
 
+关于生命周期的详细信息，请参阅[“组件生命周期钩子”](guide/lifecycle-hooks "进入组件的生命周期") 。
+
 </div>
 
 {@a routed}
 
 ## Routed NgModules
+
+## 带路由的模块
 
 Use a routed NgModule for all [lazy-loaded NgModules](guide/lazy-loading-ngmodules "Lazy-loading an NgModule").
 Use the top component of the NgModule as the destination of a router navigation route.
 Routed NgModules don’t export anything because their components never appear in the template of an external component.
 
+所有[惰性加载模块](guide/lazy-loading-ngmodules "懒惰加载一个 NgModule")都要用带路由的模块。使用该模块的顶级组件作为路由器导航路由的目标。带路由的模块不会导出任何内容，因为它们的组件永远不会出现在外部组件的模板中。
+
 Don't import a lazy-loaded routed NgModule into another NgModule, as this would trigger an eager load, defeating the purpose of lazy loading.
+
+不要把惰性加载的带路由的模块导入到另一个模块中，因为这会触发一个急性加载，从而破坏了惰性加载它的目的。
 
 Routed NgModules rarely have providers because you load a routed NgModule only when needed (such as for routing).
 Services listed in the NgModules' `provider` array would not be available because the root injector wouldn’t know about the lazy-loaded NgModule.
 If you include providers, the lifetime of the provided services should be the same as the lifetime of the NgModule.
 Don't provide app-wide [singleton services](guide/singleton-services) in a routed NgModule or in an NgModule that the routed NgModule imports.
 
+带路由的模块很少有提供者，因为你只在需要的时候加载带路由的模块（例如通过路由导航过来时）。 `provider` 数组中列出的服务不可用，因为根注入器不可能预先知道惰性加载的模块。如果你包含了提供者，那么它们所提供的服务的生命周期应该和该模块的生命周期完全一样。不要在带路由的模块及其导入的相关模块中提供全应用范围内的[单例服务。](guide/singleton-services)。
+
 <div class="alert is-helpful">
 
 For more information about providers and lazy-loaded routed NgModules, see [Limiting provider scope](guide/providers#limiting-provider-scope-by-lazy-loading-modules "Providing dependencies: Limiting provider scope").
 
+关于服务提供者和惰性加载的带路由模块的更多信息，请参阅[限制提供者的范围](guide/providers#limiting-provider-scope-by-lazy-loading-modules "提供依赖：限制提供者范围")。
+
 </div>
 
 {@a routing}
 
 ## Routing NgModules
+
+## 路由定义模块
 
 Use a routing NgModule to provide the routing configuration for a domain NgModule, thereby separating routing concerns from its companion domain NgModule.
 One example is `ContactRoutingModule` in the <live-example name="ngmodules"></live-example>, which provides the routing for its companion domain NgModule `ContactModule`.
 
+使用路由定义模块来为领域模块提供路由配置，从而将路由相关的关注点从其伴生领域模块中分离出来。例子之一是 <live-example name="ngmodules"></live-example> 中的 `ContactRoutingModule`，它为其伴生领域模块 `ContactModule` 提供路由。
+
 <div class="alert is-helpful">
 
 For an overview and details about routing, see [In-app navigation: routing to views](guide/router "In-app navigation: routing to views").
 
+关于路由定义的概述和详细信息，请参阅[应用内导航：路由到视图](guide/router "路由应用内导航：路由到视图")。
+
 </div>
 
 Use a routing NgModule to do the following tasks:
 
+使用路由定义模块来完成如下任务：
+
 * Define routes.
+
+  定义路由。
+
 * Add router configuration to the NgModule's import.
+
+  把路由器配置文件添加到模块的导入表中。
+
 * Add guard and resolver service providers to the NgModule's providers.
+
+  往模块的提供者列表中添加路由守卫和解析器（resolver）提供者。
 
 The name of the routing NgModule should parallel the name of its companion NgModule, using the suffix `Routing`.
 For example, <code>ContactModule</code> in <code>contact.module.ts</code> has a routing NgModule named <code>ContactRoutingModule</code> in <code>contact-routing.module.ts</code>.
+
+路由定义模块的名字应该和其伴生模块的名字平行，但使用 `Routing` 后缀。例如， `contact.module.ts` 中的 `ContactModule` 有一个位于 `contact-routing.module.ts` 中的名为 `ContactRoutingModule` 的路由定义模块。
 
 Import a routing NgModule only into its companion NgModule.
 If the companion NgModule is the root <code>AppModule</code>, the <code>AppRoutingModule</code> adds router configuration to its imports with <code>RouterModule.forRoot(routes)</code>.
 All other routing NgModules are children that import <code>RouterModule.forChild(routes)</code>.
 
+路由定义模块只能导入它的伴生模块中。如果伴生模块是根模块 `AppModule` ，那么 `AppRoutingModule` 就会通过其导入表中的 `RouterModule.forRoot(routes)` 来添加路由器配置。所有其他的子路由定义模块都会导入 `RouterModule.forChild(routes)`。
+
 In your routing NgModule, re-export the <code>RouterModule</code> as a convenience so that components of the companion NgModule have access to router directives such as <code>RouterLink</code> and <code>RouterOutlet</code>.
+
+在路由定义模块中，要重新导出 `RouterModule`，以便其伴生模块中的组件可以访问路由器指令，比如 `RouterLink` 和 `RouterOutlet` 。
 
 Don't use declarations in a routing NgModule.
 Components, directives, and pipes are the responsibility of the companion domain NgModule, not the routing NgModule.
 
+不要在路由定义模块中使用可声明对象。组件、指令和管道都是伴生领域模块的责任，而不是路由定义模块的。
+
 {@a service}
 
 ## Service NgModules
+
+## 服务模块
 
 Use a service NgModule to provide a utility service such as data access or messaging.
 Ideal service NgModules consist entirely of providers and have no declarations.
 Angular's `HttpClientModule` is a good example of a service NgModule.
 
+使用服务模块来提供实用工具服务，比如数据访问或消息传递。理想的服务模块完全由提供者组成，没有可声明对象。 Angular 的 `HttpClientModule` 是服务模块的一个典范。
+
 Use only the root `AppModule` to import service NgModules.
 
+只能使用根模块 `AppModule` 来导入各种服务模块。
+
 {@a widget}
 
 ## Widget NgModules
+
+## 小部件模块
 
 Use a widget NgModule to make a component, directive, or pipe available to external NgModules.
 Import widget NgModules into any NgModules that need the widgets in their templates.
 Many third-party UI component libraries are provided as widget NgModules.
 
+使用小部件模块可以把组件、指令或管道提供给外部模块使用。把小部件模块导入到任何需要在模板使用这些小部件的模块中。很多第三方 UI 组件库都是作为小部件模块提供的。
+
 A widget NgModule should consist entirely of declarations, most of them exported.
 It would rarely have providers.
 
+小部件模块应该完全由可声明对象组成，其中大部分都是导出的。服务提供者非常罕见。
+
 {@a shared}
 
 ## Shared NgModules
+
+## 共享模块
 
 Put commonly used directives, pipes, and components into one NgModule, typically named `SharedModule`, and then import just that NgModule wherever you need it in other parts of your app.
 You can import the shared NgModule in your domain NgModules, including [lazy-loaded NgModules](guide/lazy-loading-ngmodules "Lazy-loading an NgModule").
 One example is `SharedModule` in the <live-example name="ngmodules"></live-example>, which provides the `AwesomePipe` custom pipe and `HighlightDirective` directive.
 
+把常用的指令、管道和组件放到一个模块中，通常叫做 `SharedModule`，然后在应用的其他部分只需要导入这个模块就可以了。你可以在领域模块（包括[惰性加载模块](guide/lazy-loading-ngmodules "懒惰加载一个 NgModule")）中导入共享模块。例子之一就是<live-example name="ngmodules"></live-example>中的 `SharedModule`，它提供了自定义管道 `AwesomePipe` 和 `HighlightDirective` 指令。
+
 Shared NgModules should not include providers, nor should any of its imported or re-exported NgModules include providers.
 
+共享模块不应该包含服务提供者，它所导入或重新导出的任何模块也都不应该包含提供者。
+
 To learn how to use shared modules to organize and streamline your code, see [Sharing NgModules in an app](guide/sharing-ngmodules "Sharing NgModules in an app").
 
+要了解如何使用共享模块来组织和简化代码，请参阅[在应用中使用共享模块](guide/sharing-ngmodules "在应用中共享 NgModules") 。
+
 ## Next steps
 
-## 关于 NgModule 的更多知识
+## 下一步
 
 You may also be interested in the following:
 
-<<<<<<< HEAD
-你可能还对下列内容感兴趣：
-
-* [Lazy Loading Modules with the Angular Router](guide/lazy-loading-ngmodules).
-
-   [使用 Angular 路由器惰性加载模块](guide/lazy-loading-ngmodules)。
-
-* [Providers](guide/providers).
-
-   [服务提供者](guide/providers)。
-=======
+你可能也对下列内容感兴趣：
+
 * For more about NgModules, see [Organizing your app with NgModules](guide/ngmodules "Organizing your app with NgModules").
+
+  关于 Angular 模块的更多信息，请参阅[使用模块组织你的应用](guide/ngmodules "使用 Angular 模块整理你的应用")。
+
 * To learn more about the root NgModule, see [Launching an app with a root NgModule](guide/bootstrapping "Launching an app with a root NgModule").
+
+  要了解关于根模块的更多信息，请参阅[使用根模块启动应用](guide/bootstrapping "用 NgModule 根启动一款应用")。
+
 * To learn about frequently used Angular NgModules and how to import them into your app, see [Frequently-used modules](guide/frequent-ngmodules "Frequently-used modules").
+
+  要了解最常使用的那些 Angular 模块，以及如何将它们导入你的应用，请参阅[常用模块](guide/frequent-ngmodules "经常使用的模块")。
+
 * For a complete description of the NgModule metadata properties, see [Using the NgModule metadata](guide/ngmodule-api "Using the NgModule metadata").
 
+  关于模块元数据属性的完整描述，请参阅[使用模块元数据](guide/ngmodule-api "使用 NgModule 元数据")。
+
 If you want to manage NgModule loading and the use of dependencies and services, see the following:
 
+如果你想管理模块的加载以及依赖和服务的使用，参阅下列内容：
+
 * To learn about loading NgModules eagerly when the app starts, or lazy-loading NgModules asynchronously by the router, see [Lazy-loading feature modules](guide/lazy-loading-ngmodules).
+
+  要了解如何在应用启动时急性加载模块，或者让路由器异步加载模块，请参阅[惰性加载特性模块](guide/lazy-loading-ngmodules)。
+
 * To understand how to provide a service or other dependency for your app, see [Providing Dependencies for an NgModule](guide/providers "Providing Dependencies for an NgModule").
+
+  要了解如何为你的应用提供服务或其它依赖，请参阅[为模块提供依赖](guide/providers "为 NgModule 提供依赖")。
+
 * To learn how to create a singleton service to use in NgModules, see [Making a service a singleton](guide/singleton-services "Making a service a singleton").
->>>>>>> 68d4a744
+
+  要了解如何在模块中创建单例服务，请参阅[“使服务成为单例”](guide/singleton-services "使服务成为单例") 。

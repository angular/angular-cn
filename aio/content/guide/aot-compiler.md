<<<<<<< HEAD
@title
预 (AoT) 编译器

@intro
学习如何使用预编译器

@description

=======
# Ahead-of-Time Compilation
>>>>>>> d71ae278

This cookbook describes how to radically improve performance by compiling _ahead-of-time_ (AOT)
during a build process.

<<<<<<< HEAD
这个烹饪指南描述如何通过在构建过程中进行预编译（Ahead of Time - AOT）来从根本上提升性能。


{@a toc}


# Contents

# 目录

* [Overview](guide/aot-compiler#overview)

  [概览](guide/aot-compiler#overview)
  
* [Ahead-of-time (AOT) vs just-in-time (JIT)](guide/aot-compiler#aot-jit)

  [预编译(AOT) vs 即时编译(JIT)](guide/aot-compiler#aot-jit)
  
* [Why do AOT compilation?](guide/aot-compiler#why-aot)

  [为什么需要AOT编译？](guide/aot-compiler#why-aot)
  
* [Compile with AOT](guide/aot-compiler#compile)

  [用AOT进行编译](guide/aot-compiler#compile)
  
* [Bootstrap](guide/aot-compiler#bootstrap)
   
  [引导](guide/aot-compiler#bootstrap)
   
* [Tree shaking](guide/aot-compiler#tree-shaking)

  [摇树优化（Tree Shaking）](guide/aot-compiler#tree-shaking)

  * [Rollup](guide/aot-compiler#rollup)
  
  * [Rollup Plugins](guide/aot-compiler#rollup-plugins)
  
    [Rollup插件](guide/aot-compiler#rollup-plugins)
    
  * [Run Rollup](guide/aot-compiler#run-rollup)
  
    [运行Rollup](guide/aot-compiler#run-rollup)

* [Load the bundle](guide/aot-compiler#load)

  [加载捆(bundle)文件](guide/aot-compiler#load)
  
* [Serve the app](guide/aot-compiler#serve)

  [启动开发服务器](guide/aot-compiler#serve)
  
* [AOT QuickStart source code](guide/aot-compiler#source-code)

  [AOT 快速起步源码](guide/aot-compiler#source-code)
  
* [Workflow and convenience script](guide/aot-compiler#workflow)

  [工作流与辅助脚本](guide/aot-compiler#workflow)

  * [Develop JIT along with AOT](guide/aot-compiler#run-jit)
  
    [先用JIT开发，再用AOT发布](guide/aot-compiler#run-jit)

* [Tour of Heroes](guide/aot-compiler#toh)

  [英雄指南](guide/aot-compiler#toh)

  * [JIT in development, AOT in production](guide/aot-compiler#jit-dev-aot-prod)
  
    [开发环境JIT，生产环境AOT](guide/aot-compiler#jit-dev-aot-prod)
    
  * [Tree shaking](guide/aot-compiler#shaking)
  
    [摇树优化](guide/aot-compiler#shaking)
    
  * [Running the application](guide/aot-compiler#running-app)
  
    [运行本应用](guide/aot-compiler#running-app)
    
  * [Inspect the Bundle](guide/aot-compiler#inspect-bundle)
  
    [审查捆(bundle)文件](guide/aot-compiler#inspect-bundle)



=======
>>>>>>> d71ae278
{@a overview}

## Overview

## 概览

An Angular application consists largely of components and their HTML templates.
Before the browser can render the application,
the components and templates must be converted to executable JavaScript by the _Angular compiler_.

Angular应用主要包含组件和它们的HTML模板。
在浏览器可以渲染应用之前，组件和模板必须要被**Angular编译器**转换为可以执行的JavaScript。

<div class="l-sub-section">

  <a href="https://www.youtube.com/watch?v=kW9cJsvcsGo">Watch compiler author Tobias Bosch explain the Angular Compiler</a> at AngularConnect 2016.

观看编译器作者Tobias Bosch在AngularConnect 2016大会里，对<a href="http://v.youku.com/v_show/id_XMTc1NTE4NTkwOA==.html?from=y1.7-1.4" target="_blank">Angular编译器</a>的演讲。

</div>

You can compile the app in the browser, at runtime, as the application loads, using the **_just-in-time_ (JIT) compiler**.
This is the standard development approach shown throughout the documentation.
It's great but it has shortcomings.

你可以在浏览器中使用*即时编译器*（Just-in-Time - JIT）在运行期间编译该应用，也就是在应用加载时。
这是本文档中展示过的标准开发方式。
它很不错，但是有自己的缺点。

JIT compilation incurs a runtime performance penalty.
Views take longer to render because of the in-browser compilation step.
The application is bigger because it includes the Angular compiler
and a lot of library code that the application won't actually need.
Bigger apps take longer to transmit and are slower to load.

JIT编译导致运行期间的性能损耗。
由于需要在浏览器中执行这个编译过程，视图需要花更长时间才能渲染出来。
由于应用包含了Angular编译器以及大量实际上并不需要的库代码，所以文件体积也会更大。
更大的应用需要更长的时间进行传输，加载也更慢。

Compilation can uncover many component-template binding errors.
JIT compilation discovers them at runtime, which is late in the process.

编译可以发现一些组件模板绑定错误。JIT编译在运行时才揭露它们，那样有点太晚了。

The **_ahead-of-time_ (AOT) compiler** can catch template errors early and improve performance
by compiling at build time.

<<<<<<< HEAD
而**预编译**（AOT）会在构建时编译，这样可以在早期截获模板错误，提高应用性能。


=======
>>>>>>> d71ae278
{@a aot-jit}

## _Ahead-of-time_ (AOT) vs _just-in-time_ (JIT)
## 预编译（AOT） vs 即时编译（JIT）

There is actually only one Angular compiler. The difference between AOT and JIT is a matter of timing and tooling.
With AOT, the compiler runs once at build time using one set of libraries;
with JIT it runs every time for every user at runtime using a different set of libraries.

事实上只有一个Angular编译器，AOT和JIT之间的差别仅仅在于编译的时机和所用的工具。
使用AOT，编译器仅仅使用一组库在构建期间运行一次；使用JIT，编译器在每个用户的每次运行期间都要用不同的库运行一次。


{@a why-aot}

## Why do AOT compilation?

## 为什么需要AOT编译？

*Faster rendering*

**渲染得更快**

With AOT, the browser downloads a pre-compiled version of the application.
The browser loads executable code so it can render the application immediately, without waiting to compile the app first.

使用AOT，浏览器下载预编译版本的应用程序。
浏览器直接加载运行代码，所以它可以立即渲染该应用，而不用等应用完成首次编译。

*Fewer asynchronous requests*

**需要的异步请求更少**

The compiler _inlines_ external HTML templates and CSS style sheets within the application JavaScript,
eliminating separate ajax requests for those source files.

编译器把外部HTML模板和CSS样式表内联到了该应用的JavaScript中。
消除了用来下载那些源文件的Ajax请求。

*Smaller Angular framework download size*

**需要下载的Angular框架体积更小**

There's no need to download the Angular compiler if the app is already compiled.
The compiler is roughly half of Angular itself, so omitting it dramatically reduces the application payload.

如果应用已经编译过了，自然不需要再下载Angular编译器了。
该编译器差不多占了Angular自身体积的一半儿，所以，省略它可以显著减小应用的体积。

*Detect template errors earlier*

**提早检测模板错误**

The AOT compiler detects and reports template binding errors during the build step
before users can see them.

<<<<<<< HEAD
AOT编译器在构建过程中检测和报告模板绑定错误，避免用户遇到这些错误。

=======
>>>>>>> d71ae278
*Better security*

**更安全**

AOT compiles HTML templates and components into JavaScript files long before they are served to the client.
With no templates to read and no risky client-side HTML or JavaScript evaluation,
there are fewer opportunities for injection attacks.

<<<<<<< HEAD
AOT编译远在HTML模版和组件被服务到客户端之前，将它们编译到JavaScript文件。
没有模版可以阅读，没有高风险客户端HTML或JavaScript可利用，所以注入攻击的机会较少。


=======
>>>>>>> d71ae278
{@a compile}

## Compile with AOT

## 用AOT进行编译

Preparing for offline compilation takes a few simple steps.
Take the <a href='../guide/setup.html'>Setup</a> as a starting point.
A few minor changes to the lone `app.component` lead to these two class and HTML files:

<<<<<<< HEAD
AOT编译需要一些简单的准备步骤。我们先从<a href='../guide/setup.html'>搭建本地开发环境</a>开始。
只要单独对`app.component`文件的类文件和HTML文件做少量修改就可以了。


=======
>>>>>>> d71ae278
<code-tabs>
  <code-pane title="src/app/app.component.html" path="aot-compiler/src/app/app.component.html">
  </code-pane>
  <code-pane title="src/app/app.component.ts" path="aot-compiler/src/app/app.component.ts">
  </code-pane>
</code-tabs>

<<<<<<< HEAD


Install a few new npm dependencies with the following command: 

用下列命令安装少量新的npm依赖：

=======
Install a few new npm dependencies with the following command:
>>>>>>> d71ae278

<code-example language="none" class="code-shell">
  npm install @angular/compiler-cli @angular/platform-server --save
</code-example>

You will run the `ngc` compiler provided in the `@angular/compiler-cli` npm package
instead of the TypeScript compiler (`tsc`).

你要用`@angular/compiler-cli`包中提供的`ngc`编译器来代替TypeScript编译器（`tsc`）。

`ngc` is a drop-in replacement for `tsc` and is configured much the same way.

`ngc`是一个`tsc`的高仿替代品，它们的配置方式几乎完全一样。

`ngc` requires its own `tsconfig.json` with AOT-oriented settings.
Copy the original `src/tsconfig.json` to a file called `tsconfig-aot.json` on the project root,
then modify it as follows.

<<<<<<< HEAD
`ngc`需要自己的带有AOT专用设置的`tsconfig.json`。
把原始的`tsconfig.json`拷贝到一个名叫`tsconfig-aot.json`的文件中，然后像这样修改它：


<code-example path="cb-aot-compiler/tsconfig-aot.json" title="tsconfig-aot.json" linenums="false">

=======
<code-example path="aot-compiler/tsconfig-aot.json" title="tsconfig-aot.json" linenums="false">
>>>>>>> d71ae278
</code-example>

The `compilerOptions` section is unchanged except for one property.
**Set the `module` to `es2015`**.
This is important as explained later in the [Tree Shaking](guide/aot-compiler#tree-shaking) section.

`compilerOptions`部分只修改了一个属性：**把`module`设置为`es2015`。
这一点非常重要，我们会在后面的[摇树优化](guide/aot-compiler#tree-shaking)部分解释为什么。

What's really new is the `ngc` section at the bottom called `angularCompilerOptions`.
Its `genDir` property tells the compiler
to store the compiled output files in a new `aot` folder.

`ngc`区真正新增的内容是底部的`angularCompilerOptions`。
它的`genDir`属性告诉编译器把编译结果保存在新的`aot`目录下。

The `"skipMetadataEmit" : true` property prevents the compiler from generating metadata files with the compiled application.
Metadata files are not necessary when targeting TypeScript files, so there is no reason to include them.

<<<<<<< HEAD
`"skipMetadataEmit" : true`属性阻止编译器为编译后的应用生成元数据文件。
当输出成TypeScript文件时，元数据并不是必须的，因此不需要包含它们。


=======
>>>>>>> d71ae278
***Component-relative template URLS***

***相对于组件的模板URL***

The AOT compiler requires that `@Component` URLS for external templates and CSS files be _component-relative_.
That means that the value of `@Component.templateUrl` is a URL value _relative_ to the component class file.
For example, an `'app.component.html'` URL means that the template file is a sibling of its companion `app.component.ts` file.

AOT编译器要求`@Component`中的外部模板和CSS文件的URL是*相对于组件的*。
这意味着`@Component.templateUrl`的值是一个*相对于*组件类文件的URL值。
例如，`'app.component.html'` URL表示模板文件与它相应的`app.component.ts`文件放在一起。

While JIT app URLs are more flexible, stick with _component-relative_ URLs for compatibility with AOT compilation.

<<<<<<< HEAD
而JIT应用的URL更灵活，固定写成*相对于组件的*URL的形式对AOT编译的兼容性也更好。


=======
>>>>>>> d71ae278
***Compiling the application***

*** 编译该应用 ***

Initiate AOT compilation from the command line using the previously installed `ngc` compiler by executing:

在命令行中执行下列命令，借助刚安装好的`ngc`编译器来启动AOT编译：


<code-example language="none" class="code-shell">
  node_modules/.bin/ngc -p tsconfig-aot.json
</code-example>

<div class="l-sub-section">

<<<<<<< HEAD


Windows users should surround the `ngc` command in double quotes:

Windows用户应该双引号`ngc`命令：

<code-example format='.'>
  "node_modules/.bin/ngc" -p tsconfig-aot.json
</code-example>


=======
  Windows users should surround the `ngc` command in double quotes:
  <code-example format='.'>
    "node_modules/.bin/ngc" -p tsconfig-aot.json
  </code-example>
>>>>>>> d71ae278

</div>

`ngc` expects the `-p` switch to point to a `tsconfig.json` file or a folder containing a `tsconfig.json` file.

`ngc`希望`-p`选项指向一个`tsconfig.json`文件，或者一个包含`tsconfig.json`文件的目录。

After `ngc` completes, look for a collection of _NgFactory_ files in the `aot` folder.
The `aot` folder is the directory specified as `genDir` in `tsconfig-aot.json`.

在`ngc`完成时，会在`aot`目录下看到一组*NgFactory*文件（该目录是在`tsconfig-aot.json`的`genDir`属性中指定的）。

These factory files are essential to the compiled application.
Each component factory creates an instance of the component at runtime by combining the original class file
and a JavaScript representation of the component's template.
Note that the original component class is still referenced internally by the generated factory.

这些工厂文件对于编译后的应用是必要的。
每个组件工厂都可以在运行时创建一个组件的实例，其中带有一个原始的类文件和一个用JavaScript表示的组件模板。
注意，原始的组件类依然是由所生成的这个工厂进行内部引用的。


<div class="l-sub-section">

  The curious can open `aot/app.component.ngfactory.ts` to see the original Angular template syntax
  compiled to TypeScript, its intermediate form.

<<<<<<< HEAD

The curious can open `aot/app.component.ngfactory.ts` to see the original Angular template syntax
compiled to TypeScript, its intermediate form.

如果你好奇，可以打开`aot/app.component.ngfactory.ts`来看看原始Angular模板语法被编译成TypeScript时的中间结果。

JIT compilation generates these same _NgFactories_ in memory where they are largely invisible.
AOT compilation reveals them as separate, physical files.

JIT编译器在内存中同样会生成这一堆*NgFactory*，但它们大部分是不可见的。
AOT编译器则会生成在单独的物理文件中。

=======
  JIT compilation generates these same _NgFactories_ in memory where they are largely invisible.
  AOT compilation reveals them as separate, physical files.
>>>>>>> d71ae278

</div>

<div class="alert is-important">

<<<<<<< HEAD


Do not edit the _NgFactories_! Re-compilation replaces these files and all edits will be lost.

不要编辑这些*NgFactory*！重新编译时会替换这些文件，你做的所有修改都会丢失。

=======
  Do not edit the _NgFactories_! Re-compilation replaces these files and all edits will be lost.
>>>>>>> d71ae278

</div>

{@a bootstrap}

## Bootstrap

## 引导

The AOT approach changes application bootstrapping.

AOT也改变了应用的引导方式。

Instead of bootstrapping `AppModule`, you bootstrap the application with the generated module factory, `AppModuleNgFactory`.

引导的方式从引导`AppModule`改成了引导生成的模块工厂：`AppModuleNgFactory`。

Make a copy of `main.ts` and name it `main-jit.ts`.
This is the JIT version; set it aside as you may need it [later](guide/aot-compiler#run-jit "Running with JIT").

复制一份`main.ts`并把它改名为`main-jit.ts`。
这就是JIT版本，先把它放在一边，我们[稍后](guide/aot-compiler#run-jit "Running with JIT")会用到它。

Open `main.ts` and convert it to AOT compilation.
Switch from the `platformBrowserDynamic.bootstrap` used in JIT compilation to
`platformBrowser().bootstrapModuleFactory` and pass in the AOT-generated `AppModuleNgFactory`.

打开`main.ts`，并把它改成AOT编译。
从`platformBrowserDynamic.bootstrap`改成使用`platformBrowser().bootstrapModuleFactory`并把`AppModuleNgFactory`的AOT编译结果传给它。

Here is AOT bootstrap in `main.ts` next to the original JIT version:

<<<<<<< HEAD
这里是AOT版本`main.ts`中的引导过程，下一个是你所熟悉的JIT版本。


=======
>>>>>>> d71ae278
<code-tabs>
  <code-pane title="src/main.ts" path="aot-compiler/src/main.ts">
  </code-pane>
  <code-pane title="src/main-jit.ts" path="aot-compiler/src/main-jit.ts">
  </code-pane>
</code-tabs>

<<<<<<< HEAD


Be sure to [recompile](guide/aot-compiler#compiling-aot) with `ngc`!

确保用`ngc`进行[重新编译](guide/aot-compiler#compiling-aot)！

=======
Be sure to [recompile](guide/aot-compiler#compile) with `ngc`!
>>>>>>> d71ae278

{@a tree-shaking}

## Tree shaking

## 摇树优化（Tree shaking）

AOT compilation sets the stage for further optimization through a process called _tree shaking_.
A tree shaker walks the dependency graph, top to bottom, and _shakes out_ unused code like
dead leaves in a tree.

AOT编译为接下来通过一个叫做*摇树优化*的过程做好了准备。
摇树优化器从上到下遍历依赖图谱，并且*摇掉*用不到的代码，这些代码就像是圣诞树中那些死掉的松针一样。

Tree shaking can greatly reduce the downloaded size of the application 
by removing unused portions of both source and library code. 
In fact, most of the reduction in small apps comes from removing unreferenced Angular features. 

通过移除源码和库代码中用不到的部分，摇树优化可以大幅缩减应用的下载体积。
事实上，在小型应用中大部分的缩减都是因为筛掉了那些没用到的Angular特性。

For example, this demo application doesn't use anything from the `@angular/forms` library.
There is no reason to download forms-related Angular code and tree shaking ensures that you don't.

例如，这个演示程序中没有用到`@angular/forms`库中的任何东西，那么也就没有理由去下载这些与表单有关的Angular代码了。摇树优化可以帮你确保这一点。

Tree shaking and AOT compilation are separate steps.
Tree shaking can only target JavaScript code.
AOT compilation converts more of the application to JavaScript,
which in turn makes more of the application "tree shakable".

<<<<<<< HEAD
摇树优化和AOT编译是单独的步骤。
摇树优化仅仅针对JavaScript代码。
AOT编译会把应用中的大部分都转换成JavaScript，这种转换会让应用更容易被“摇树优化”。


=======
>>>>>>> d71ae278
{@a rollup}

### Rollup

This cookbook illustrates a tree shaking utility called _Rollup_.

这个烹饪宝典中用来示范的摇树优化工具是*Rollup*。

Rollup statically analyzes the application by following the trail of `import` and `export` statements.
It produces a final code _bundle_ that excludes code that is exported, but never imported.

Rollup会通过跟踪`import`和`export`语句来对本应用进行静态分析。
它所生成的最终代码*捆*中会排除那些被导出过但又从未被导入的代码。

Rollup can only tree shake `ES2015` modules which have `import` and `export` statements.

Rollup只能对`ES2015`模块摇树，因为那里有`import`和`export`语句。


<div class="l-sub-section">

  Recall that `tsconfig-aot.json` is configured to produce `ES2015` modules.
  It's not important that the code itself be written with `ES2015` syntax such as `class` and `const`.
  What matters is that the code uses ES `import` and `export` statements rather than `require` statements.

回忆一下，`tsconfig-aot.json`中曾配置为生成`ES2015`的模块。
代码本身是否用到了`ES2015`语法（例如`class`和`const`）并不重要，重要的是这些代码使用的应该是`import`和`export`语句，而不是`require`语句。


</div>

In the terminal window, install the Rollup dependencies with this command:

通过下列命令安装Rollup依赖：


<code-example language="none" class="code-shell">
  npm install rollup rollup-plugin-node-resolve rollup-plugin-commonjs rollup-plugin-uglify --save-dev
</code-example>

Next, create a configuration file (`rollup-config.js`)
in the project root directory to tell Rollup how to process the application.
The cookbook configuration file looks like this.

<<<<<<< HEAD
接下来，在项目根目录新建一个配置文件（`rollup-config.js`），来告诉Rollup如何处理应用。
本烹饪书配置文件是这样的：


<code-example path="cb-aot-compiler/rollup-config.js" title="rollup-config.js" linenums="false">

=======
<code-example path="aot-compiler/rollup-config.js" title="rollup-config.js" linenums="false">
>>>>>>> d71ae278
</code-example>

This config file tells Rollup that the app entry point is `src/app/main.js` .
The `dest` attribute tells Rollup to create a bundle called `build.js` in the `dist` folder.
It overrides the default `onwarn` method in order to skip annoying messages about the AOT compiler's use of the `this` keyword.

这个配置文件告诉Rollup，该应用的入口点是`app/main.js`。
`dest`属性告诉Rollup要在`dist`目录下创建一个名叫`build.js`的捆文件。
它覆盖了默认的`onwarn`方法，以便忽略由于AOT编译器使用`this`关键字导致的噪音消息。

The next section covers the plugins in more depth.

<<<<<<< HEAD
下一节我们将深入讲解插件。


=======
>>>>>>> d71ae278
{@a rollup-plugins}

### Rollup Plugins

### Rollup插件

Optional plugins filter and transform the Rollup inputs and output.

这些可选插件过滤并转换Rollup的输入和输出。

*RxJS*

Rollup expects application source code to use `ES2015` modules. 
Not all external dependencies are published as `ES2015` modules.
In fact, most are not. Many of them are published as _CommonJS_ modules.

Rollup期望应用的源码使用`ES2015`模块。
但并不是所有外部依赖都发布成了`ES2015`模块。
事实上，大多数都不是。它们大多数都发布成了*CommonJS*模块。

The _RxJs_ Observable library is an essential Angular dependency published as an ES5 JavaScript _CommonJS_ module.

可观察对象库*RxJS*是Angular所依赖的基础之一，它就是发布成了ES5 JavaScript的*CommonJS*模块。

Luckily, there is a Rollup plugin that modifies _RxJs_
to use the ES `import` and `export` statements that Rollup requires.
Rollup then preserves the parts of `RxJS` referenced by the application
in the final bundle. Using it is straigthforward. Add the following to
the `plugins` array in `rollup-config.js`:

<<<<<<< HEAD
幸运的是，有一个Rollup插件，它会修改*RxJS*，以使用Rollup所需的ES`import`和`export`语句。
然后Rollup就可以把该应用中用到的那部分`RxJS`代码留在“捆”文件中了。
它的用法很简单。把下列代码添加到`rollup-config.js`的`plugins`数组中：


<code-example path="cb-aot-compiler/rollup-config.js" region="commonjs" title="rollup-config.js (CommonJs to ES2015 Plugin)" linenums="false">

=======
<code-example path="aot-compiler/rollup-config.js" region="commonjs" title="rollup-config.js (CommonJs to ES2015 Plugin)" linenums="false">
>>>>>>> d71ae278
</code-example>

*Minification*

*最小化*

Rollup tree shaking reduces code size considerably.  Minification makes it smaller still.
This cookbook relies on the _uglify_ Rollup plugin to minify and mangle the code.
Add the following to the `plugins` array:

<<<<<<< HEAD
Rollup做摇树优化时会大幅减小代码体积。最小化过程则会让它更小。
本烹饪宝典依赖于Rollup插件*uglify*来最小化并混淆代码。
把下列代码添加到`plugins`数组中：


<code-example path="cb-aot-compiler/rollup-config.js" region="uglify" title="rollup-config.js (CommonJs to ES2015 Plugin)" linenums="false">

=======
<code-example path="aot-compiler/rollup-config.js" region="uglify" title="rollup-config.js (CommonJs to ES2015 Plugin)" linenums="false">
>>>>>>> d71ae278
</code-example>

<div class="l-sub-section">

<<<<<<< HEAD


In a production setting, you would also enable gzip on the web server to compress
the code into an even smaller package going over the wire.

在生产环境中，我们还应该打开Web服务器的gzip特性来把代码压缩得更小。

=======
  In a production setting, you would also enable gzip on the web server to compress
  the code into an even smaller package going over the wire.
>>>>>>> d71ae278

</div>

{@a run-rollup}

### Run Rollup

<<<<<<< HEAD
### 运行Rollup

=======
>>>>>>> d71ae278
Execute the Rollup process with this command:

通过下列命令执行Rollup过程：


<code-example language="none" class="code-shell">
  node_modules/.bin/rollup -c rollup-config.js
</code-example>

<div class="l-sub-section">

<<<<<<< HEAD


Windows users should surround the `rollup` command in double quotes:

Windows用户要把`rollup`命令放进双引号中：


<code-example language="none" class="code-shell">
  "node_modules/.bin/rollup"  -c rollup-config.js
</code-example>


=======
  Windows users should surround the `rollup` command in double quotes:
  <code-example language="none" class="code-shell">
    "node_modules/.bin/rollup"  -c rollup-config.js
  </code-example>
>>>>>>> d71ae278

</div>

{@a load}

## Load the bundle

## 加载捆文件

Loading the generated application bundle does not require a module loader like SystemJS.
Remove the scripts that concern SystemJS.
Instead, load the bundle file using a single `<script>` tag **_after_** the `</body>` tag:

<<<<<<< HEAD
加载所生成的应用捆文件，并不需要使用像SystemJS这样的模块加载器。
移除与SystemJS有关的那些脚本吧。
改用`<script>`标签来加载这些捆文件：


<code-example path="cb-aot-compiler/src/index.html" region="bundle" title="index.html (load bundle)" linenums="false">

=======
<code-example path="aot-compiler/src/index.html" region="bundle" title="index.html (load bundle)" linenums="false">
>>>>>>> d71ae278
</code-example>

{@a serve}

## Serve the app

## 启动应用服务器

You'll need a web server to host the application.
Use the same `lite-server` employed elsewhere in the documentation:

你需要一个Web服务器来作为应用的宿主。
像与文档中其它部分一样，用`lite-server`吧：


<code-example language="none" class="code-shell">
  npm run lite

</code-example>

The server starts, launches a browser, and the app should appear.

<<<<<<< HEAD
启动了服务器、打开浏览器，应用就出现了。


=======
>>>>>>> d71ae278
{@a source-code}

## AOT QuickStart source code

## AOT快速起步源代码

Here's the pertinent source code:

下面是相关源代码：

<code-tabs>
  <code-pane title="src/app/app.component.html" path="aot-compiler/src/app/app.component.html">
  </code-pane>
  <code-pane title="src/app/app.component.ts" path="aot-compiler/src/app/app.component.ts">
  </code-pane>
  <code-pane title="src/main.ts" path="aot-compiler/src/main.ts">
  </code-pane>
  <code-pane title="src/index.html" path="aot-compiler/src/index.html">
  </code-pane>
  <code-pane title="tsconfig-aot.json" path="aot-compiler/tsconfig-aot.json">
  </code-pane>
  <code-pane title="rollup-config.js" path="aot-compiler/rollup-config.js">
  </code-pane>
</code-tabs>

{@a workflow}

## Workflow and convenience script

## 工作流与便利脚本

You'll rebuild the AOT version of the application every time you make a change.
Those _npm_ commands are long and difficult to remember.

每当修改时，我们都将重新构建应用的AOT版本。
那些*npm*命令太长，很难记。

Add the following _npm_ convenience script to the `package.json` so you can compile and rollup in one command.

把下列*npm*便利脚本添加到`package.json`中，以便用一条命令就可以完成编译和Rollup打包工作。


Open a terminal window and try it.

打开终端窗口，并试一下。


<code-example language="none" class="code-shell">
  npm run build:aot
</code-example>

{@a run-jit}

### Develop JIT along with AOT

### 先用JIT开发，再AOT发布

AOT compilation and rollup together take several seconds.
You may be able to develop iteratively a little faster with SystemJS and JIT.
The same source code can be built both ways. Here's one way to do that.

AOT编译和Rollup打包加起来要花好几秒钟。
用SystemJS和JIT可以让开发期间的迭代更快一点。
同一套源码可以用这两种方式构建。下面是方法之一：

* Make a copy of `index.html` and call it `index-jit.html`.

  复制一份`index.html`并命名为`index-jit.html`。
  
* Delete the script at the bottom of `index-jit.html` that loads `bundle.js`

  删除`index-jit.html`底部用来加载`bundle.js`的脚本
  
* Restore the SystemJS scripts like this:

<<<<<<< HEAD
  代之以如下的SystemJS脚本：


<code-example path="cb-aot-compiler/src/index-jit.html" region="jit" title="src/index-jit.html (SystemJS scripts)" linenums="false">

=======
<code-example path="aot-compiler/src/index-jit.html" region="jit" title="src/index-jit.html (SystemJS scripts)" linenums="false">
>>>>>>> d71ae278
</code-example>

Notice the slight change to the `system.import` which now specifies `src/app/main-jit`.
That's the JIT version of the bootstrap file that we preserved [above](guide/aot-compiler#bootstrap).

<<<<<<< HEAD
注意，这里稍微修改了一下`system.import`，现在它指向了`src/app/main-jit`。
这就是我们[以前](guide/aot-compiler#bootstrap)预留的JIT版本的引导文件。


=======
>>>>>>> d71ae278
Open a _different_ terminal window and enter `npm start`.

打开*另一个*终端窗口，并输入`npm start`：


<code-example language="none" class="code-shell">
  npm start

</code-example>

That compiles the app with JIT and launches the server.
The server loads `index.html` which is still the AOT version, which you can confirm in the browser console.
Change the address bar to `index-jit.html` and it loads the JIT version.
This is also evident in the browser console.

它会使用JIT方式编译本应用，并启动服务器。
服务器仍然加载的是AOT版的`index.html`，我们可以在浏览器的控制台中确认这一点。
在地址栏中改为`index-jit.html`，它就会加载JIT版，这同样可以在浏览器控制台中确认。

Develop as usual.
The server and TypeScript compiler are in "watch mode" so your changes are reflected immediately in the browser.

照常开发。服务器和TypeScript编译器都处于“监听模式”，因此我们的修改都可以立刻反映到浏览器中。

To see those changes in AOT, switch to the original terminal and re-run `npm run build:aot`.
When it finishes, go back to the browser and use the back button to
return to the AOT version in the default `index.html`.

要对比AOT版的变化，可以切换到原来的终端窗口中，并重新运行`npm run build:aot`。
结束时，回到浏览器中，并用浏览器的后退按钮回到默认`index.html`中的AOT版本。

Now you can develop JIT and AOT, side-by-side.

<<<<<<< HEAD
现在，我们就可以同时进行JIT和AOT开发了。


=======
>>>>>>> d71ae278
{@a toh}

## Tour of Heroes

## 英雄指南

The sample above is a trivial variation of the QuickStart application.
In this section you apply what you've learned about AOT compilation and tree shaking
to an app with more substance, the [_Tour of Heroes_](tutorial/toh-pt6) application.

<<<<<<< HEAD
上面的例子是《快速起步》应用的一个简单的变体。
在本节中，你将在一个更多内容的应用 - [英雄指南](tutorial/toh-pt6)上使用从AOT编译和摇树优化学到的知识。


=======
>>>>>>> d71ae278
{@a jit-dev-aot-prod}

### JIT in development, AOT in production

### 开发器使用JIT, 产品期使用AOT

Today AOT compilation and tree shaking take more time than is practical for development. That will change soon.
For now, it's best to JIT compile in development and switch to AOT compilation before deploying to production.

目前，AOT编译和摇树优化对开发来说，占用的时间太多了。这将在未来得到改变。
当前的最佳实践是在开发器使用JIT编译，然后在发布产品前切换到AOT编译。

Fortunately, the source code can be compiled either way without change _if_ you account for a few key differences.

幸运的是，**如果**你处理了几个关键不同点，源代码可以在没有任何变化时，采取两种方式的任何一种都能编译。

***index.html***

The JIT and AOT apps require their own `index.html` files because they setup and launch so differently. 

JIT和AOT应用的设置和加载非常不一样，因此它们需要各自的`index.html`文件。

Here they are for comparison:

<<<<<<< HEAD
下面是它们的比较：


=======
>>>>>>> d71ae278
<code-tabs>
  <code-pane title="aot/index.html (AOT)" path="toh-pt6/aot/index.html">
  </code-pane>
  <code-pane title="src/index.html (JIT)" path="toh-pt6/src/index.html">
  </code-pane>
</code-tabs>


The JIT version relies on `SystemJS` to load individual modules.
Its scripts appear in its `index.html`.

JIT版本依靠`SystemJS`来加载单个模块，并需要`reflect-metadata`垫片。
所以它们出现在它的`index.html`中。

The AOT version loads the entire application in a single script, `aot/dist/build.js`.
It does not need `SystemJS`, so that script is absent from its `index.html`

***main.ts***

JIT and AOT applications boot in much the same way but require different Angular libraries to do so.
The key differences, covered in the [Bootstrap](guide/aot-compiler#bootstrap) section above,
are evident in these `main` files which can and should reside in the same folder:

<<<<<<< HEAD
AOT版本用一个单独的脚本来加载整个应用 - `aot/dist/build.js`。它不需要`SystemJS`和`reflect-metadata`垫片，所以它们不会出现在`index.html`中。


=======
>>>>>>> d71ae278
<code-tabs>
  <code-pane title="main-aot.ts (AOT)" path="toh-pt6/src/main-aot.ts">
  </code-pane>
  <code-pane title="main.ts (JIT)" path="toh-pt6/src/main.ts">
  </code-pane>
</code-tabs>

***TypeScript configuration***

***TypeScript配置***

JIT-compiled applications transpile to `commonjs` modules.
AOT-compiled applications transpile to _ES2015_/_ES6_ modules to facilitate tree shaking.
AOT requires its own TypeScript configuration settings as well.

JIT编译的应用编译为`commonjs`模块。
AOT编译的应用编译为**ES2015/ES6**模块，用来支持摇树优化。
而且AOT需要它自己的TypeScript配置设置。

You'll need separate TypeScript configuration files such as these:

<<<<<<< HEAD
你将需要单独的TypeScript配置文件，像这些：


=======
>>>>>>> d71ae278
<code-tabs>
  <code-pane title="tsconfig-aot.json (AOT)" path="toh-pt6/tsconfig-aot.json">
  </code-pane>
  <code-pane title="src/tsconfig.json (JIT)" path="toh-pt6/src/tsconfig.1.json">
  </code-pane>
</code-tabs>

<div class="callout is-helpful">

  <header>
    `@types` and node modules
  </header>

  In the file structure of _this particular sample project_,
  the `node_modules` folder happens to be two levels up from the project root.
  Therefore, `"typeRoots"` must be set to `"../../node_modules/@types/"`.

<<<<<<< HEAD
<header>
  @Types and node modules
</header>



<header>
  @Types和node模块
</header>



In the file structure of _this particular sample project_,
the `node_modules` folder happens to be two levels up from the project root. 
Therefore, `"typeRoots"` must be set to `"../../node_modules/@types/"`. 

在**这个特定的示例项目**的文件结构中，`node_modules`文件恰好比项目根目录高两级。
因此，`"typeRoots"`必须设置为`"../../node_modules/@types/"`。

In a more typical project, `node_modules` would be a sibling of `tsconfig-aot.json`
and `"typeRoots"` would be set to `"node_modules/@types/"`.
Edit your `tsconfig-aot.json` to fit your project's file structure.
=======
  In a more typical project, `node_modules` would be a sibling of `tsconfig-aot.json`
  and `"typeRoots"` would be set to `"node_modules/@types/"`.
  Edit your `tsconfig-aot.json` to fit your project's file structure.
>>>>>>> d71ae278

在一个更典型的项目中，`node_modules`位于`tsconfig-aot.json`同级，
这时`"typeRoots"`应设置为`"node_modules/@types/"`。
编辑你的`tsconfig-aot.json`，使之适合项目的文件结构。


</div>

{@a shaking}

### Tree shaking

### 摇树优化

Rollup does the tree shaking as before.

<<<<<<< HEAD
Rollup和以前一样，仍然进行摇树优化。


<code-example path="toh-6/rollup-config.js" title="rollup-config.js" linenums="false">

=======
<code-example path="toh-pt6/rollup-config.js" title="rollup-config.js" linenums="false">
>>>>>>> d71ae278
</code-example>

{@a running-app}

### Running the application

<<<<<<< HEAD
### 运行应用


=======
>>>>>>> d71ae278
<div class="alert is-important">

  The general audience instructions for running the AOT build of the Tour of Heroes app are not ready.

<<<<<<< HEAD

The general audience instructions for running the AOT build of the Tour of Heroes app are not ready.

面向大众的运行AOT构建的英雄指南应用的说明还没有准备好。

The following instructions presuppose that you have cloned the
<a href="https://github.com/angular/angular.io" target="_blank">angular.io</a>
github repository and prepared it for development as explained in the repo's README.md.

下面的说明假设你克隆了<a href="https://github.com/angular/angular.io" target="_blank">angular.io</a> Github库，并按照该库的README.md准备了开发环境。

The _Tour of Heroes_ source code is in the `public/docs/_examples/toh-6/ts` folder.
=======
  The following instructions presuppose that you have downloaded the
  <a href="generated/zips/toh-pt6/toh-pt6.zip" target="_blank">Tour of Heroes' zip</a>
  and run `npm install` on it.
>>>>>>> d71ae278

**英雄指南**源代码在`public/docs/_examples/toh-6/ts`目录。


</div>

Run the JIT-compiled app with `npm start` as for all other JIT examples.

和其他JIT例子一样，使用`npm start`命令，运行JIT编译的应用：

Compiling with AOT presupposes certain supporting files, most of them discussed above.

AOT编译假设上面介绍的一些支持文件都以准备好。

<code-tabs>
  <code-pane title="src/index.html" path="toh-pt6/src/index.html">
  </code-pane>
  <code-pane title="copy-dist-files.js" path="toh-pt6/copy-dist-files.js">
  </code-pane>
  <code-pane title="rollup-config.js" path="toh-pt6/rollup-config.js">
  </code-pane>
  <code-pane title="tsconfig-aot.json" path="toh-pt6/tsconfig-aot.json">
  </code-pane>
</code-tabs>

Extend the `scripts` section of the `package.json` with these npm scripts:

使用下面的npm脚本，扩展`package.json`文件的`scripts`部分：


Copy the AOT distribution files into the `/aot` folder with the node script:

使用下面的node脚本，拷贝AOT发布文件到`/aot/`目录：

<code-example language="none" class="code-shell">
  node copy-dist-files
</code-example>

<div class="l-sub-section">

  You won't do that again until there are updates to `zone.js` or the `core-js` shim for old browsers.

直到`zone.js`或者支持老版本浏览器的`core-js`垫片有更新，你不需要再这样做。

</div>

Now AOT-compile the app and launch it with the `lite-server`:

现在AOT编译应用，并使用`lite`服务器启动它：


<code-example language="none" class="code-shell">
  npm run build:aot && npm run serve:aot
</code-example>

{@a inspect-bundle}

### Inspect the Bundle

### 检查包裹

It's fascinating to see what the generated JavaScript bundle looks like after Rollup.
The code is minified, so you won't learn much from inspecting the bundle directly.
But the <a href="https://github.com/danvk/source-map-explorer/blob/master/README.md">source-map-explorer</a>
tool can be quite revealing.

看看Rollup之后生成的JavaScript包，非常神奇。
代码已经被最小化，所以你不会从中直接学到任何知识。
但是<a href="https://github.com/danvk/source-map-explorer/blob/master/README.md" target="_blank">source-map-explorer</a> 工具非常有用。

Install it:

安装：

<code-example language="none" class="code-shell">
  npm install source-map-explorer --save-dev
</code-example>

Run the following command to generate the map.

<<<<<<< HEAD
运行下面的命令来生成源映射。


=======
>>>>>>> d71ae278
<code-example language="none" class="code-shell">
  node_modules/.bin/source-map-explorer aot/dist/build.js
</code-example>

The `source-map-explorer` analyzes the source map generated with the bundle and draws a map of all dependencies,
showing exactly which application and NgModules and classes are included in the bundle.

`source-map-explorer`分析从包生成的源映射，并画出一个依赖地图，显示包中包含哪些应用程序和Angular模块和类。

Here's the map for _Tour of Heroes_.

<<<<<<< HEAD
下面是英雄指南的地图：
<a href="assets/images/cookbooks/aot-compiler/toh6-bundle.png" target="_blank" title="View larger image">
<figure class='image-display'>
  <img src="assets/images/cookbooks/aot-compiler/toh6-bundle.png" alt="TOH-6-bundle"></img>
</figure>
=======
<a href="generated/images/guide/aot-compiler/toh-pt6-bundle.png" title="View larger image">
  <figure>
    <img src="generated/images/guide/aot-compiler/toh-pt6-bundle-700w.png" alt="toh-pt6-bundle">
  </figure>
>>>>>>> d71ae278
</a><|MERGE_RESOLUTION|>--- conflicted
+++ resolved
@@ -1,108 +1,10 @@
-<<<<<<< HEAD
-@title
-预 (AoT) 编译器
-
-@intro
-学习如何使用预编译器
-
-@description
-
-=======
 # Ahead-of-Time Compilation
->>>>>>> d71ae278
+
+# 预 (AoT) 编译器
 
 This cookbook describes how to radically improve performance by compiling _ahead-of-time_ (AOT)
 during a build process.
 
-<<<<<<< HEAD
-这个烹饪指南描述如何通过在构建过程中进行预编译（Ahead of Time - AOT）来从根本上提升性能。
-
-
-{@a toc}
-
-
-# Contents
-
-# 目录
-
-* [Overview](guide/aot-compiler#overview)
-
-  [概览](guide/aot-compiler#overview)
-  
-* [Ahead-of-time (AOT) vs just-in-time (JIT)](guide/aot-compiler#aot-jit)
-
-  [预编译(AOT) vs 即时编译(JIT)](guide/aot-compiler#aot-jit)
-  
-* [Why do AOT compilation?](guide/aot-compiler#why-aot)
-
-  [为什么需要AOT编译？](guide/aot-compiler#why-aot)
-  
-* [Compile with AOT](guide/aot-compiler#compile)
-
-  [用AOT进行编译](guide/aot-compiler#compile)
-  
-* [Bootstrap](guide/aot-compiler#bootstrap)
-   
-  [引导](guide/aot-compiler#bootstrap)
-   
-* [Tree shaking](guide/aot-compiler#tree-shaking)
-
-  [摇树优化（Tree Shaking）](guide/aot-compiler#tree-shaking)
-
-  * [Rollup](guide/aot-compiler#rollup)
-  
-  * [Rollup Plugins](guide/aot-compiler#rollup-plugins)
-  
-    [Rollup插件](guide/aot-compiler#rollup-plugins)
-    
-  * [Run Rollup](guide/aot-compiler#run-rollup)
-  
-    [运行Rollup](guide/aot-compiler#run-rollup)
-
-* [Load the bundle](guide/aot-compiler#load)
-
-  [加载捆(bundle)文件](guide/aot-compiler#load)
-  
-* [Serve the app](guide/aot-compiler#serve)
-
-  [启动开发服务器](guide/aot-compiler#serve)
-  
-* [AOT QuickStart source code](guide/aot-compiler#source-code)
-
-  [AOT 快速起步源码](guide/aot-compiler#source-code)
-  
-* [Workflow and convenience script](guide/aot-compiler#workflow)
-
-  [工作流与辅助脚本](guide/aot-compiler#workflow)
-
-  * [Develop JIT along with AOT](guide/aot-compiler#run-jit)
-  
-    [先用JIT开发，再用AOT发布](guide/aot-compiler#run-jit)
-
-* [Tour of Heroes](guide/aot-compiler#toh)
-
-  [英雄指南](guide/aot-compiler#toh)
-
-  * [JIT in development, AOT in production](guide/aot-compiler#jit-dev-aot-prod)
-  
-    [开发环境JIT，生产环境AOT](guide/aot-compiler#jit-dev-aot-prod)
-    
-  * [Tree shaking](guide/aot-compiler#shaking)
-  
-    [摇树优化](guide/aot-compiler#shaking)
-    
-  * [Running the application](guide/aot-compiler#running-app)
-  
-    [运行本应用](guide/aot-compiler#running-app)
-    
-  * [Inspect the Bundle](guide/aot-compiler#inspect-bundle)
-  
-    [审查捆(bundle)文件](guide/aot-compiler#inspect-bundle)
-
-
-
-=======
->>>>>>> d71ae278
 {@a overview}
 
 ## Overview
@@ -151,12 +53,9 @@
 The **_ahead-of-time_ (AOT) compiler** can catch template errors early and improve performance
 by compiling at build time.
 
-<<<<<<< HEAD
 而**预编译**（AOT）会在构建时编译，这样可以在早期截获模板错误，提高应用性能。
 
 
-=======
->>>>>>> d71ae278
 {@a aot-jit}
 
 ## _Ahead-of-time_ (AOT) vs _just-in-time_ (JIT)
@@ -213,11 +112,8 @@
 The AOT compiler detects and reports template binding errors during the build step
 before users can see them.
 
-<<<<<<< HEAD
 AOT编译器在构建过程中检测和报告模板绑定错误，避免用户遇到这些错误。
 
-=======
->>>>>>> d71ae278
 *Better security*
 
 **更安全**
@@ -226,13 +122,10 @@
 With no templates to read and no risky client-side HTML or JavaScript evaluation,
 there are fewer opportunities for injection attacks.
 
-<<<<<<< HEAD
 AOT编译远在HTML模版和组件被服务到客户端之前，将它们编译到JavaScript文件。
 没有模版可以阅读，没有高风险客户端HTML或JavaScript可利用，所以注入攻击的机会较少。
 
 
-=======
->>>>>>> d71ae278
 {@a compile}
 
 ## Compile with AOT
@@ -243,13 +136,10 @@
 Take the <a href='../guide/setup.html'>Setup</a> as a starting point.
 A few minor changes to the lone `app.component` lead to these two class and HTML files:
 
-<<<<<<< HEAD
 AOT编译需要一些简单的准备步骤。我们先从<a href='../guide/setup.html'>搭建本地开发环境</a>开始。
 只要单独对`app.component`文件的类文件和HTML文件做少量修改就可以了。
 
 
-=======
->>>>>>> d71ae278
 <code-tabs>
   <code-pane title="src/app/app.component.html" path="aot-compiler/src/app/app.component.html">
   </code-pane>
@@ -257,16 +147,10 @@
   </code-pane>
 </code-tabs>
 
-<<<<<<< HEAD
-
-
 Install a few new npm dependencies with the following command: 
 
 用下列命令安装少量新的npm依赖：
 
-=======
-Install a few new npm dependencies with the following command:
->>>>>>> d71ae278
 
 <code-example language="none" class="code-shell">
   npm install @angular/compiler-cli @angular/platform-server --save
@@ -285,16 +169,9 @@
 Copy the original `src/tsconfig.json` to a file called `tsconfig-aot.json` on the project root,
 then modify it as follows.
 
-<<<<<<< HEAD
+
 `ngc`需要自己的带有AOT专用设置的`tsconfig.json`。
-把原始的`tsconfig.json`拷贝到一个名叫`tsconfig-aot.json`的文件中，然后像这样修改它：
-
-
-<code-example path="cb-aot-compiler/tsconfig-aot.json" title="tsconfig-aot.json" linenums="false">
-
-=======
-<code-example path="aot-compiler/tsconfig-aot.json" title="tsconfig-aot.json" linenums="false">
->>>>>>> d71ae278
+把原始的`tsconfig.json`拷贝到一个名叫`tsconfig-aot.json`的文件中，然后像这样修改它：<code-example path="aot-compiler/tsconfig-aot.json" title="tsconfig-aot.json" linenums="false">
 </code-example>
 
 The `compilerOptions` section is unchanged except for one property.
@@ -314,13 +191,10 @@
 The `"skipMetadataEmit" : true` property prevents the compiler from generating metadata files with the compiled application.
 Metadata files are not necessary when targeting TypeScript files, so there is no reason to include them.
 
-<<<<<<< HEAD
 `"skipMetadataEmit" : true`属性阻止编译器为编译后的应用生成元数据文件。
 当输出成TypeScript文件时，元数据并不是必须的，因此不需要包含它们。
 
 
-=======
->>>>>>> d71ae278
 ***Component-relative template URLS***
 
 ***相对于组件的模板URL***
@@ -335,12 +209,9 @@
 
 While JIT app URLs are more flexible, stick with _component-relative_ URLs for compatibility with AOT compilation.
 
-<<<<<<< HEAD
 而JIT应用的URL更灵活，固定写成*相对于组件的*URL的形式对AOT编译的兼容性也更好。
 
 
-=======
->>>>>>> d71ae278
 ***Compiling the application***
 
 *** 编译该应用 ***
@@ -356,24 +227,13 @@
 
 <div class="l-sub-section">
 
-<<<<<<< HEAD
 
 
 Windows users should surround the `ngc` command in double quotes:
 
-Windows用户应该双引号`ngc`命令：
-
-<code-example format='.'>
+Windows用户应该双引号`ngc`命令：<code-example format='.'>
   "node_modules/.bin/ngc" -p tsconfig-aot.json
 </code-example>
-
-
-=======
-  Windows users should surround the `ngc` command in double quotes:
-  <code-example format='.'>
-    "node_modules/.bin/ngc" -p tsconfig-aot.json
-  </code-example>
->>>>>>> d71ae278
 
 </div>
 
@@ -401,38 +261,21 @@
   The curious can open `aot/app.component.ngfactory.ts` to see the original Angular template syntax
   compiled to TypeScript, its intermediate form.
 
-<<<<<<< HEAD
-
-The curious can open `aot/app.component.ngfactory.ts` to see the original Angular template syntax
-compiled to TypeScript, its intermediate form.
-
-如果你好奇，可以打开`aot/app.component.ngfactory.ts`来看看原始Angular模板语法被编译成TypeScript时的中间结果。
-
-JIT compilation generates these same _NgFactories_ in memory where they are largely invisible.
+如果你好奇，可以打开`aot/app.component.ngfactory.ts`来看看原始Angular模板语法被编译成TypeScript时的中间结果。JIT compilation generates these same _NgFactories_ in memory where they are largely invisible.
 AOT compilation reveals them as separate, physical files.
 
 JIT编译器在内存中同样会生成这一堆*NgFactory*，但它们大部分是不可见的。
 AOT编译器则会生成在单独的物理文件中。
 
-=======
-  JIT compilation generates these same _NgFactories_ in memory where they are largely invisible.
-  AOT compilation reveals them as separate, physical files.
->>>>>>> d71ae278
 
 </div>
 
 <div class="alert is-important">
 
-<<<<<<< HEAD
-
-
-Do not edit the _NgFactories_! Re-compilation replaces these files and all edits will be lost.
+  Do not edit the _NgFactories_! Re-compilation replaces these files and all edits will be lost.
 
 不要编辑这些*NgFactory*！重新编译时会替换这些文件，你做的所有修改都会丢失。
 
-=======
-  Do not edit the _NgFactories_! Re-compilation replaces these files and all edits will be lost.
->>>>>>> d71ae278
 
 </div>
 
@@ -465,12 +308,9 @@
 
 Here is AOT bootstrap in `main.ts` next to the original JIT version:
 
-<<<<<<< HEAD
 这里是AOT版本`main.ts`中的引导过程，下一个是你所熟悉的JIT版本。
 
 
-=======
->>>>>>> d71ae278
 <code-tabs>
   <code-pane title="src/main.ts" path="aot-compiler/src/main.ts">
   </code-pane>
@@ -478,16 +318,10 @@
   </code-pane>
 </code-tabs>
 
-<<<<<<< HEAD
-
-
-Be sure to [recompile](guide/aot-compiler#compiling-aot) with `ngc`!
-
+
+
+Be sure to [recompile](guide/aot-compiler#compile) with `ngc`!
 确保用`ngc`进行[重新编译](guide/aot-compiler#compiling-aot)！
-
-=======
-Be sure to [recompile](guide/aot-compiler#compile) with `ngc`!
->>>>>>> d71ae278
 
 {@a tree-shaking}
 
@@ -519,14 +353,11 @@
 AOT compilation converts more of the application to JavaScript,
 which in turn makes more of the application "tree shakable".
 
-<<<<<<< HEAD
 摇树优化和AOT编译是单独的步骤。
 摇树优化仅仅针对JavaScript代码。
 AOT编译会把应用中的大部分都转换成JavaScript，这种转换会让应用更容易被“摇树优化”。
 
 
-=======
->>>>>>> d71ae278
 {@a rollup}
 
 ### Rollup
@@ -571,16 +402,9 @@
 in the project root directory to tell Rollup how to process the application.
 The cookbook configuration file looks like this.
 
-<<<<<<< HEAD
+
 接下来，在项目根目录新建一个配置文件（`rollup-config.js`），来告诉Rollup如何处理应用。
-本烹饪书配置文件是这样的：
-
-
-<code-example path="cb-aot-compiler/rollup-config.js" title="rollup-config.js" linenums="false">
-
-=======
-<code-example path="aot-compiler/rollup-config.js" title="rollup-config.js" linenums="false">
->>>>>>> d71ae278
+本烹饪书配置文件是这样的：<code-example path="aot-compiler/rollup-config.js" title="rollup-config.js" linenums="false">
 </code-example>
 
 This config file tells Rollup that the app entry point is `src/app/main.js` .
@@ -593,12 +417,9 @@
 
 The next section covers the plugins in more depth.
 
-<<<<<<< HEAD
 下一节我们将深入讲解插件。
 
 
-=======
->>>>>>> d71ae278
 {@a rollup-plugins}
 
 ### Rollup Plugins
@@ -629,17 +450,10 @@
 in the final bundle. Using it is straigthforward. Add the following to
 the `plugins` array in `rollup-config.js`:
 
-<<<<<<< HEAD
+
 幸运的是，有一个Rollup插件，它会修改*RxJS*，以使用Rollup所需的ES`import`和`export`语句。
 然后Rollup就可以把该应用中用到的那部分`RxJS`代码留在“捆”文件中了。
-它的用法很简单。把下列代码添加到`rollup-config.js`的`plugins`数组中：
-
-
-<code-example path="cb-aot-compiler/rollup-config.js" region="commonjs" title="rollup-config.js (CommonJs to ES2015 Plugin)" linenums="false">
-
-=======
-<code-example path="aot-compiler/rollup-config.js" region="commonjs" title="rollup-config.js (CommonJs to ES2015 Plugin)" linenums="false">
->>>>>>> d71ae278
+它的用法很简单。把下列代码添加到`rollup-config.js`的`plugins`数组中：<code-example path="aot-compiler/rollup-config.js" region="commonjs" title="rollup-config.js (CommonJs to ES2015 Plugin)" linenums="false">
 </code-example>
 
 *Minification*
@@ -650,33 +464,19 @@
 This cookbook relies on the _uglify_ Rollup plugin to minify and mangle the code.
 Add the following to the `plugins` array:
 
-<<<<<<< HEAD
+
 Rollup做摇树优化时会大幅减小代码体积。最小化过程则会让它更小。
 本烹饪宝典依赖于Rollup插件*uglify*来最小化并混淆代码。
-把下列代码添加到`plugins`数组中：
-
-
-<code-example path="cb-aot-compiler/rollup-config.js" region="uglify" title="rollup-config.js (CommonJs to ES2015 Plugin)" linenums="false">
-
-=======
-<code-example path="aot-compiler/rollup-config.js" region="uglify" title="rollup-config.js (CommonJs to ES2015 Plugin)" linenums="false">
->>>>>>> d71ae278
+把下列代码添加到`plugins`数组中：<code-example path="aot-compiler/rollup-config.js" region="uglify" title="rollup-config.js (CommonJs to ES2015 Plugin)" linenums="false">
 </code-example>
 
 <div class="l-sub-section">
 
-<<<<<<< HEAD
-
-
-In a production setting, you would also enable gzip on the web server to compress
-the code into an even smaller package going over the wire.
-
-在生产环境中，我们还应该打开Web服务器的gzip特性来把代码压缩得更小。
-
-=======
   In a production setting, you would also enable gzip on the web server to compress
   the code into an even smaller package going over the wire.
->>>>>>> d71ae278
+
+在生产环境中，我们还应该打开Web服务器的gzip特性来把代码压缩得更小。
+
 
 </div>
 
@@ -684,11 +484,8 @@
 
 ### Run Rollup
 
-<<<<<<< HEAD
 ### 运行Rollup
 
-=======
->>>>>>> d71ae278
 Execute the Rollup process with this command:
 
 通过下列命令执行Rollup过程：
@@ -700,25 +497,13 @@
 
 <div class="l-sub-section">
 
-<<<<<<< HEAD
 
 
 Windows users should surround the `rollup` command in double quotes:
 
-Windows用户要把`rollup`命令放进双引号中：
-
-
-<code-example language="none" class="code-shell">
+Windows用户要把`rollup`命令放进双引号中：<code-example language="none" class="code-shell">
   "node_modules/.bin/rollup"  -c rollup-config.js
 </code-example>
-
-
-=======
-  Windows users should surround the `rollup` command in double quotes:
-  <code-example language="none" class="code-shell">
-    "node_modules/.bin/rollup"  -c rollup-config.js
-  </code-example>
->>>>>>> d71ae278
 
 </div>
 
@@ -732,17 +517,10 @@
 Remove the scripts that concern SystemJS.
 Instead, load the bundle file using a single `<script>` tag **_after_** the `</body>` tag:
 
-<<<<<<< HEAD
+
 加载所生成的应用捆文件，并不需要使用像SystemJS这样的模块加载器。
 移除与SystemJS有关的那些脚本吧。
-改用`<script>`标签来加载这些捆文件：
-
-
-<code-example path="cb-aot-compiler/src/index.html" region="bundle" title="index.html (load bundle)" linenums="false">
-
-=======
-<code-example path="aot-compiler/src/index.html" region="bundle" title="index.html (load bundle)" linenums="false">
->>>>>>> d71ae278
+改用`<script>`标签来加载这些捆文件：<code-example path="aot-compiler/src/index.html" region="bundle" title="index.html (load bundle)" linenums="false">
 </code-example>
 
 {@a serve}
@@ -765,12 +543,9 @@
 
 The server starts, launches a browser, and the app should appear.
 
-<<<<<<< HEAD
 启动了服务器、打开浏览器，应用就出现了。
 
 
-=======
->>>>>>> d71ae278
 {@a source-code}
 
 ## AOT QuickStart source code
@@ -846,27 +621,19 @@
   
 * Restore the SystemJS scripts like this:
 
-<<<<<<< HEAD
   代之以如下的SystemJS脚本：
 
 
-<code-example path="cb-aot-compiler/src/index-jit.html" region="jit" title="src/index-jit.html (SystemJS scripts)" linenums="false">
-
-=======
 <code-example path="aot-compiler/src/index-jit.html" region="jit" title="src/index-jit.html (SystemJS scripts)" linenums="false">
->>>>>>> d71ae278
 </code-example>
 
 Notice the slight change to the `system.import` which now specifies `src/app/main-jit`.
 That's the JIT version of the bootstrap file that we preserved [above](guide/aot-compiler#bootstrap).
 
-<<<<<<< HEAD
 注意，这里稍微修改了一下`system.import`，现在它指向了`src/app/main-jit`。
 这就是我们[以前](guide/aot-compiler#bootstrap)预留的JIT版本的引导文件。
 
 
-=======
->>>>>>> d71ae278
 Open a _different_ terminal window and enter `npm start`.
 
 打开*另一个*终端窗口，并输入`npm start`：
@@ -900,12 +667,9 @@
 
 Now you can develop JIT and AOT, side-by-side.
 
-<<<<<<< HEAD
 现在，我们就可以同时进行JIT和AOT开发了。
 
 
-=======
->>>>>>> d71ae278
 {@a toh}
 
 ## Tour of Heroes
@@ -916,13 +680,10 @@
 In this section you apply what you've learned about AOT compilation and tree shaking
 to an app with more substance, the [_Tour of Heroes_](tutorial/toh-pt6) application.
 
-<<<<<<< HEAD
 上面的例子是《快速起步》应用的一个简单的变体。
 在本节中，你将在一个更多内容的应用 - [英雄指南](tutorial/toh-pt6)上使用从AOT编译和摇树优化学到的知识。
 
 
-=======
->>>>>>> d71ae278
 {@a jit-dev-aot-prod}
 
 ### JIT in development, AOT in production
@@ -947,12 +708,9 @@
 
 Here they are for comparison:
 
-<<<<<<< HEAD
 下面是它们的比较：
 
 
-=======
->>>>>>> d71ae278
 <code-tabs>
   <code-pane title="aot/index.html (AOT)" path="toh-pt6/aot/index.html">
   </code-pane>
@@ -976,12 +734,9 @@
 The key differences, covered in the [Bootstrap](guide/aot-compiler#bootstrap) section above,
 are evident in these `main` files which can and should reside in the same folder:
 
-<<<<<<< HEAD
 AOT版本用一个单独的脚本来加载整个应用 - `aot/dist/build.js`。它不需要`SystemJS`和`reflect-metadata`垫片，所以它们不会出现在`index.html`中。
 
 
-=======
->>>>>>> d71ae278
 <code-tabs>
   <code-pane title="main-aot.ts (AOT)" path="toh-pt6/src/main-aot.ts">
   </code-pane>
@@ -1003,12 +758,9 @@
 
 You'll need separate TypeScript configuration files such as these:
 
-<<<<<<< HEAD
 你将需要单独的TypeScript配置文件，像这些：
 
 
-=======
->>>>>>> d71ae278
 <code-tabs>
   <code-pane title="tsconfig-aot.json (AOT)" path="toh-pt6/tsconfig-aot.json">
   </code-pane>
@@ -1022,38 +774,18 @@
     `@types` and node modules
   </header>
 
-  In the file structure of _this particular sample project_,
-  the `node_modules` folder happens to be two levels up from the project root.
-  Therefore, `"typeRoots"` must be set to `"../../node_modules/@types/"`.
-
-<<<<<<< HEAD
-<header>
-  @Types and node modules
-</header>
-
 
 
 <header>
   @Types和node模块
-</header>
-
-
-
-In the file structure of _this particular sample project_,
-the `node_modules` folder happens to be two levels up from the project root. 
-Therefore, `"typeRoots"` must be set to `"../../node_modules/@types/"`. 
+</header>In the file structure of _this particular sample project_,
+the `node_modules` folder happens to be two levels up from the project root.
+Therefore, `"typeRoots"` must be set to `"../../node_modules/@types/"`.
 
 在**这个特定的示例项目**的文件结构中，`node_modules`文件恰好比项目根目录高两级。
-因此，`"typeRoots"`必须设置为`"../../node_modules/@types/"`。
-
-In a more typical project, `node_modules` would be a sibling of `tsconfig-aot.json`
+因此，`"typeRoots"`必须设置为`"../../node_modules/@types/"`。In a more typical project, `node_modules` would be a sibling of `tsconfig-aot.json`
 and `"typeRoots"` would be set to `"node_modules/@types/"`.
 Edit your `tsconfig-aot.json` to fit your project's file structure.
-=======
-  In a more typical project, `node_modules` would be a sibling of `tsconfig-aot.json`
-  and `"typeRoots"` would be set to `"node_modules/@types/"`.
-  Edit your `tsconfig-aot.json` to fit your project's file structure.
->>>>>>> d71ae278
 
 在一个更典型的项目中，`node_modules`位于`tsconfig-aot.json`同级，
 这时`"typeRoots"`应设置为`"node_modules/@types/"`。
@@ -1070,52 +802,28 @@
 
 Rollup does the tree shaking as before.
 
-<<<<<<< HEAD
-Rollup和以前一样，仍然进行摇树优化。
-
-
-<code-example path="toh-6/rollup-config.js" title="rollup-config.js" linenums="false">
-
-=======
-<code-example path="toh-pt6/rollup-config.js" title="rollup-config.js" linenums="false">
->>>>>>> d71ae278
+
+Rollup和以前一样，仍然进行摇树优化。<code-example path="toh-pt6/rollup-config.js" title="rollup-config.js" linenums="false">
 </code-example>
 
 {@a running-app}
 
 ### Running the application
 
-<<<<<<< HEAD
 ### 运行应用
 
 
-=======
->>>>>>> d71ae278
 <div class="alert is-important">
 
   The general audience instructions for running the AOT build of the Tour of Heroes app are not ready.
-
-<<<<<<< HEAD
-
-The general audience instructions for running the AOT build of the Tour of Heroes app are not ready.
-
-面向大众的运行AOT构建的英雄指南应用的说明还没有准备好。
-
-The following instructions presuppose that you have cloned the
-<a href="https://github.com/angular/angular.io" target="_blank">angular.io</a>
-github repository and prepared it for development as explained in the repo's README.md.
-
-下面的说明假设你克隆了<a href="https://github.com/angular/angular.io" target="_blank">angular.io</a> Github库，并按照该库的README.md准备了开发环境。
-
-The _Tour of Heroes_ source code is in the `public/docs/_examples/toh-6/ts` folder.
-=======
+  
+  面向大众的运行AOT构建的英雄指南应用的说明还没有准备好。
+
   The following instructions presuppose that you have downloaded the
   <a href="generated/zips/toh-pt6/toh-pt6.zip" target="_blank">Tour of Heroes' zip</a>
   and run `npm install` on it.
->>>>>>> d71ae278
-
-**英雄指南**源代码在`public/docs/_examples/toh-6/ts`目录。
-
+
+  // TODO: Translate
 
 </div>
 
@@ -1193,12 +901,9 @@
 
 Run the following command to generate the map.
 
-<<<<<<< HEAD
 运行下面的命令来生成源映射。
 
 
-=======
->>>>>>> d71ae278
 <code-example language="none" class="code-shell">
   node_modules/.bin/source-map-explorer aot/dist/build.js
 </code-example>
@@ -1209,17 +914,8 @@
 `source-map-explorer`分析从包生成的源映射，并画出一个依赖地图，显示包中包含哪些应用程序和Angular模块和类。
 
 Here's the map for _Tour of Heroes_.
-
-<<<<<<< HEAD
-下面是英雄指南的地图：
-<a href="assets/images/cookbooks/aot-compiler/toh6-bundle.png" target="_blank" title="View larger image">
-<figure class='image-display'>
-  <img src="assets/images/cookbooks/aot-compiler/toh6-bundle.png" alt="TOH-6-bundle"></img>
+下面是英雄指南的地图：<a href="generated/images/guide/aot-compiler/toh-pt6-bundle.png"  title="View larger image">
+<figure >
+  <img src="generated/images/guide/aot-compiler/toh-pt6-bundle-700w.png" alt="toh-pt6-bundle">
 </figure>
-=======
-<a href="generated/images/guide/aot-compiler/toh-pt6-bundle.png" title="View larger image">
-  <figure>
-    <img src="generated/images/guide/aot-compiler/toh-pt6-bundle-700w.png" alt="toh-pt6-bundle">
-  </figure>
->>>>>>> d71ae278
 </a>
--- conflicted
+++ resolved
@@ -46,13 +46,9 @@
 
 Reactive forms also provide a straightforward path to testing because you are assured that your data is consistent and predictable when requested. Any consumers of the streams have access to manipulate that data safely.
 
-<<<<<<< HEAD
 响应式表单还提供了一种更直观的测试路径，因为在请求时你可以确信这些数据是一致的、可预料的。这个流的任何一个消费者都可以安全地操纵这些数据。
 
-Reactive forms differ from [template-driven forms](guide/forms "Template-driven forms guide") in distinct ways. Reactive forms provide more predictability with synchronous access to the data model, immutability with observable operators, and change tracking through observable streams.
-=======
 Reactive forms differ from [template-driven forms](guide/forms "Template-driven forms guide") in distinct ways. Reactive forms provide synchronous access to the data model, immutability with observable operators, and change tracking through observable streams.
->>>>>>> d7454a16
 
 响应式表单与[模板驱动表单](guide/forms "Template-driven forms guide")有着显著的不同点。响应式表单通过对数据模型的同步访问提供了更多的可预测性，使用 Observable 的操作符提供了不可变性，并且通过 Observable 流提供了变化追踪功能。
 

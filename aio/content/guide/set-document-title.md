{@a top}

# Set the Document Title

# 设置文档标题

Your app should be able to make the browser title bar say whatever you want it to say.
This cookbook explains how to do it.

应用程序应该能让浏览器标题栏显示你想让它显示的内容。本文会解释怎么做。

See the <live-example name="set-document-title"></live-example>.

参见<live-example name="set-document-title"></live-example>

## The problem with *&lt;title&gt;*

## *&lt;title&gt;*的问题

The obvious approach is to bind a property of the component to the HTML `<title>` like this:

显而易见的方法是把组件的属性绑定到 HTML 的 `<title>` 标签上，像这样：

<code-example format=''>
  &lt;title&gt;{{This_Does_Not_Work}}&lt;/title&gt;
</code-example>

Sorry but that won't work.
The root component of the application is an element contained within the `<body>` tag.
The HTML `<title>` is in the document `<head>`, outside the body, making it inaccessible to Angular data binding.

抱歉，这样不行。应用程序的根组件是一个包含在 `<body>` 标签里的元素。该 HTML 的 `<title>` 在文档的 `<head>` 元素里，在 `<body>` 之外，Angular 的数据绑定无法访问到它。

You could grab the browser `document` object and set the title manually.
That's dirty and undermines your chances of running the app outside of a browser someday.

<<<<<<< HEAD
可以从浏览器获得 `document` 对象，并且手动设置标题。但是这样看起来很脏，而且将无法在浏览器之外运行应用程序。

<div class="l-sub-section">
=======
<div class="alert is-helpful">
>>>>>>> 601064e4

  Running your app outside a browser means that you can take advantage of server-side
  pre-rendering for near-instant first app render times and for SEO.  It means you could run from
  inside a Web Worker to improve your app's responsiveness by using multiple threads.  And it
  means that you could run your app inside Electron.js or Windows Universal to deliver it to the desktop.

  在浏览器外运行应用程序意味着：利用服务器端预先渲染，为应用程序实现几乎实时的首次渲染，同时还能支持 SEO(搜索引擎优化)。
意味着你可以在一个 Web Worker 中运行你的应用程序，通过多线程技术增强应用程序的响应性。
还意味着你可以在 Electron.js 或者 Windows Universal 里面运行，发布到桌面环境。

</div>

## Use the `Title` service

## 使用 `Title` 服务

Fortunately, Angular bridges the gap by providing a `Title` service as part of the *Browser platform*.
The [Title](api/platform-browser/Title) service is a simple class that provides an API
for getting and setting the current HTML document title:

幸运的是，Angular 在*浏览器平台*的包中，提供了一个 `Title` 服务，弥补了这种差异。
[Title](api/platform-browser/Title)服务是一个简单的类，提供了一个 API，用来获取和设置当前 HTML 文档的标题。

* `getTitle() : string`&mdash;Gets the title of the current HTML document.

   `getTitle(): string` —— 获取当前 HTML 文档的标题。

* `setTitle( newTitle : string )`&mdash;Sets the title of the current HTML document.

   `setTitle( newTitle: string)` —— 设置当前 HTML 文档的标题。

You can inject the `Title` service into the root `AppComponent` and expose a bindable `setTitle` method that calls it:

你可以把 `Title` 服务注入到根组件 `AppComponent`，并暴露出可供绑定的 `setTitle` 方法让别人来调用该服务：

<code-example path="set-document-title/src/app/app.component.ts" region="class" title="src/app/app.component.ts (class)" linenums="false"></code-example>

Bind that method to three anchor tags and voilà!

把这个方法绑定到三个 A 标签，瞧瞧！

<figure>
  <img src="generated/images/guide/set-document-title/set-title-anim.gif" alt="Set title">
</figure>

Here's the complete solution:

这里是完整的方案(代码)。

<code-tabs>
  <code-pane title="src/main.ts" path="set-document-title/src/main.ts"></code-pane>
  <code-pane title="src/app/app.module.ts" path="set-document-title/src/app/app.module.ts"></code-pane>
  <code-pane title="src/app/app.component.ts" path="set-document-title/src/app/app.component.ts"></code-pane>
</code-tabs>

## Why provide the `Title` service in `bootstrap`

## 为什么要在 *bootstrap* 里面提供这个 *Title* 服务

Generally you want to provide application-wide services in the root application component, `AppComponent`.

你通常会在应用程序的根组件 `AppComponent` 中提供应用程序级的服务。

This cookbook recommends registering the title service during bootstrapping,
a location you reserve for configuring the runtime Angular environment.

但这里，要在引导过程中注册这个 Title 服务，这个位置是为你设置 Angular 运行环境而保留的。

That's exactly what you're doing.
The `Title` service is part of the Angular *browser platform*.
If you bootstrap your application into a different platform,
you'll have to provide a different `Title` service that understands
the concept of a "document title" for that specific platform.
Ideally, the application itself neither knows nor cares about the runtime environment.

你的做法正是如此。这里的 `Title` 服务是 Angular*浏览器平台*的一部分。如果在其它平台上引导应用程序，就得提供另一个专为那个平台准备的 `Title` 服务。<|MERGE_RESOLUTION|>--- conflicted
+++ resolved
@@ -34,13 +34,9 @@
 You could grab the browser `document` object and set the title manually.
 That's dirty and undermines your chances of running the app outside of a browser someday.
 
-<<<<<<< HEAD
 可以从浏览器获得 `document` 对象，并且手动设置标题。但是这样看起来很脏，而且将无法在浏览器之外运行应用程序。
 
-<div class="l-sub-section">
-=======
 <div class="alert is-helpful">
->>>>>>> 601064e4
 
   Running your app outside a browser means that you can take advantage of server-side
   pre-rendering for near-instant first app render times and for SEO.  It means you could run from

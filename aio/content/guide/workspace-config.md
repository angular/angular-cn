--- conflicted
+++ resolved
@@ -178,22 +178,11 @@
 Angular 定义了用于特定 CLI 命令或常规 `ng run` 命令的默认构建器。为每个默认构建器定义选项和默认值的 JSON 模式收集在 [`@angular-devkit/build-angular`](https://github.com/angular/angular-cli/blob/master/packages/angular/cli/lib/config/schema.json) 包中。这些架构为以下构建器配置选项。
 
 * app-shell
-
 * browser
-
 * dev-server
-
 * extract-i18n
-
 * karma
-<<<<<<< HEAD
-
-* protractor
-
-=======
->>>>>>> d7454a16
 * server
-
 * tslint
 
 ### Configuring builder targets

<<<<<<< HEAD
# Entry Components

# 入口组件

#### Prerequisites:

#### 前提条件：

A basic understanding of the following concepts:

对下列概念有基本的理解：

* [Bootstrapping](guide/bootstrapping).

   [引导启动](guide/bootstrapping)。

<hr />
=======
# Entry components
>>>>>>> 6d28a209

An entry component is any component that Angular loads imperatively, (which means you’re not referencing it in the template), by type. You specify an entry component by bootstrapping it in an NgModule, or including it in a routing definition.

从分类上说，入口组件是 Angular 命令式加载的任意组件（也就是说你没有在模板中引用过它），
你可以在 NgModule 中引导它，或把它包含在路由定义中来指定入口组件。

<div class="alert is-helpful">

To contrast the two types of components, there are components which are included in the template, which are declarative. Additionally, there are components which you load imperatively; that is, entry components.

对比一下这两种组件类型：有一类组件被包含在模板中，它们是声明式加载的；另一类组件你会命令式加载它，这就是入口组件。

</div>

There are two main kinds of entry components:

入口组件有两种主要的类型：

* The bootstrapped root component.

   引导用的根组件。

* A component you specify in a route definition.

   在路由定义中指定的组件。

## A bootstrapped entry component

## 引导用的入口组件

The following is an example of specifying a bootstrapped component,
`AppComponent`, in a basic `app.module.ts`:

下面这个例子中指定了一个引导用组件 `AppComponent`，位于基本的 `app.module.ts` 中：

```typescript

@NgModule({
  declarations: [
    AppComponent
  ],
  imports: [
    BrowserModule,
    FormsModule,
    HttpClientModule,
    AppRoutingModule
  ],
  providers: [],
  bootstrap: [AppComponent] // bootstrapped entry component
})

```

A bootstrapped component is an entry component
that Angular loads into the DOM during the bootstrap process (application launch).
Other entry components are loaded dynamically by other means, such as with the router.

可引导组件是一个入口组件，Angular 会在引导过程中把它加载到 DOM 中。
其它入口组件是在其它时机动态加载的，比如用路由器。

Angular loads a root `AppComponent` dynamically because it's listed by type in `@NgModule.bootstrap`.

Angular 会动态加载根组件 `AppComponent`，是因为它的类型作为参数传给了 `@NgModule.bootstrap` 函数。

<div class="alert is-helpful">

A component can also be bootstrapped imperatively in the module's `ngDoBootstrap()` method.
The `@NgModule.bootstrap` property tells the compiler that this is an entry component and
it should generate code to bootstrap the application with this component.

组件也可以在该模块的 `ngDoBootstrap()` 方法中进行命令式引导。
`@NgModule.bootstrap` 属性告诉编译器，这里是一个入口组件，它应该生成代码，来使用这个组件引导该应用。

</div>

A bootstrapped component is necessarily an entry component because bootstrapping is an imperative process, thus it needs to have an entry component.

引导用的组件必须是入口组件，因为引导过程是命令式的，所以它需要一个入口组件。

## A routed entry component

## 路由到的入口组件

The second kind of entry component occurs in a route definition like
this:

入口组件的第二种类型出现在路由定义中，就像这样：

```typescript

const routes: Routes = [
  {
    path: '',
    component: CustomerListComponent
  }
];

```

A route definition refers to a component by its type with `component: CustomerListComponent`.

路由定义使用组件类型引用了一个组件：`component: CustomerListComponent`。

All router components must be entry components. Because this would require you to add the component in two places (router and `entryComponents`) the Compiler is smart enough to recognize that this is a router definition and automatically add the router component into `entryComponents`.

所有路由组件都必须是入口组件。这需要你把同一个组件添加到两个地方（路由中和 `entryComponents` 中），但编译器足够聪明，可以识别出这里是一个路由定义，因此它会自动把这些路由组件添加到 `entryComponents` 中。

## The `entryComponents` array

## `entryComponents` 数组

Though the `@NgModule` decorator has an `entryComponents` array, most of the time
you won't have to explicitly set any entry components because Angular adds components listed in `@NgModule.bootstrap` and those in route definitions to entry components automatically. Though these two mechanisms account for most entry components, if your app happens to bootstrap or dynamically load a component by type imperatively,
you must add it to `entryComponents` explicitly.

虽然 `@NgModule` 装饰器具有一个 `entryComponents` 数组，但大多数情况下你不用显式设置入口组件，因为 Angular 会自动把 `@NgModule.bootstrap` 中的组件以及路由定义中的组件添加到入口组件中。
虽然这两种机制足够自动添加大多数入口组件，但如果你要用其它方式根据类型来命令式的引导或动态加载某个组件，你就必须把它们显式添加到 `entryComponents` 中了。

### `entryComponents` and the compiler

### `entryComponents` 和编译器

For production apps you want to load the smallest code possible.
The code should contain only the classes that you actually need and
exclude components that are never used. For this reason, the Angular compiler only generates code for components which are reachable from the `entryComponents`; This means that adding more references to `@NgModule.declarations` does not imply that they will necessarily be included in the final bundle.

对于生产环境的应用，你总是希望加载尽可能小的代码。
这些代码应该只包含你实际使用到的类，并且排除那些从未用到的组件。因此，Angular 编译器只会为那些可以从 `entryComponents` 中直接或间接访问到的组件生成代码。
这意味着，仅仅往 `@NgModule.declarations` 中添加更多引用，并不能表达出它们在最终的代码包中是必要的。

In fact, many libraries declare and export components you'll never use.
For example, a material design library will export all components because it doesn’t know which ones you will use. However, it is unlikely that you will use them all.
For the ones you don't reference, the tree shaker drops these components from the final code package.

实际上，很多库声明和导出的组件都是你从未用过的。
比如，Material Design 库会导出其中的所有组件，因为它不知道你会用哪一个。然而，显然你也不打算全都用上。
对于那些你没有引用过的，摇树优化工具就会把这些组件从最终的代码包中摘出去。

If a component isn't an _entry component_ and isn't found in a template,
the tree shaker will throw it away. So, it's best to add only the components that are truly entry components to help keep your app
as trim as possible.

如果一个组件既不是*入口组件*也没有在模板中使用过，摇树优化工具就会把它扔出去。
所以，最好只添加那些真正的入口组件，以便让应用尽可能保持精简。

<hr />

## More on Angular modules

## 关于 Angular 模块的更多知识

You may also be interested in the following:

你可能还对下列内容感兴趣：

* [Types of NgModules](guide/module-types)

   [NgModule 的分类](guide/module-types).

* [Lazy Loading Modules with the Angular Router](guide/lazy-loading-ngmodules).

   [使用 Angular 路由器惰性加载模块](guide/lazy-loading-ngmodules)。

* [Providers](guide/providers).

   [服务提供商](guide/providers)。

* [NgModules FAQ](guide/ngmodule-faq).

   [NgModule 常见问题](guide/ngmodule-faq).<|MERGE_RESOLUTION|>--- conflicted
+++ resolved
@@ -1,24 +1,6 @@
-<<<<<<< HEAD
-# Entry Components
+# Entry components
 
 # 入口组件
-
-#### Prerequisites:
-
-#### 前提条件：
-
-A basic understanding of the following concepts:
-
-对下列概念有基本的理解：
-
-* [Bootstrapping](guide/bootstrapping).
-
-   [引导启动](guide/bootstrapping)。
-
-<hr />
-=======
-# Entry components
->>>>>>> 6d28a209
 
 An entry component is any component that Angular loads imperatively, (which means you’re not referencing it in the template), by type. You specify an entry component by bootstrapping it in an NgModule, or including it in a routing definition.
 

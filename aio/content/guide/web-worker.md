# Background processing using web workers

<<<<<<< HEAD
# 通过 Angular CLI 使用 Web Worker


[Web workers](https://developer.mozilla.org/en-US/docs/Web/API/Web_Workers_API) allow you to run CPU intensive computations in a background thread, freeing the main thread to update the user interface.

[Web Workers](https://developer.mozilla.org/en-US/docs/Web/API/Web_Workers_API) 允许你在后台线程中运行 CPU 密集型计算，解放主线程，以便更新用户界面。


If you find your application becomes unresponsive while processing data, using web workers can help.
=======
[Web workers](https://developer.mozilla.org/en-US/docs/Web/API/Web_Workers_API) allow you to run CPU-intensive computations in a background thread,
freeing the main thread to update the user interface.
If you find your application performs a lot of computations, such as generating CAD drawings or doing heavy geometrical calculations, using web workers can help increase your application's performance.

<div class="alert is-helpful">

The CLI does not support running Angular itself in a web worker.

</div>
>>>>>>> 4f3ac1d9

如果你发现你的应用在处理数据时停止了响应，那么使用 Web Workers 可以为你提供帮助。


## Adding a web worker

<<<<<<< HEAD
## 添加一个 Web Worker


You can add a web worker anywhere in your application. If the file that contains your expensive computation is `src/app/app.component.ts`, you can add a web worker using `ng generate web-worker app`.

你可以在应用中的任何地方添加一个 Web Worker。假设包含沉重计算工作的文件是 `src/app/app.component.ts`，你可以使用 `ng generate web-worker app` 新增一个 Web Worker。


Running this command will:

运行这个命令会：


- configure your project to use web workers, if it isn't already.

  把你的项目配置成使用 Web Workers 的（如果尚未配置过）。

- add `src/app/app.worker.ts` with scaffolded code to receive messages:
=======
To add a web worker to an existing project, use the Angular CLI `ng generate` command.

`ng generate web-worker` *location*

You can add a web worker anywhere in your application.
For example, to add a web worker to the root component, `src/app/app.component.ts`, run the following command.

`ng generate web-worker app`

The command performs the following actions.

- Configures your project to use web workers, if it isn't already.
- Adds the following scaffold code to `src/app/app.worker.ts` to  receive messages.
>>>>>>> 4f3ac1d9

  添加 `src/app/app.worker.ts` 文件，并添加用于接收消息的脚手架代码：

  <code-example language="typescript" header="src/app/app.worker.ts">
  addEventListener('message', ({ data }) => {
    const response = `worker response to ${data}`;
    postMessage(response);
  });
 </code-example>

- Adds the following scaffold code to `src/app/app.component.ts` to use the worker.

  往 `src/app/app.component.ts` 中添加使用该 worker 的脚手架代码：

  <code-example language="typescript" header="src/app/app.component.ts">
  if (typeof Worker !== 'undefined') {
    // Create a new
    const worker = new Worker('./app.worker', { type: 'module' });
    worker.onmessage = ({ data }) => {
      console.log(`page got message: ${data}`);
    };
    worker.postMessage('hello');
  } else {
    // Web workers are not supported in this environment.
    // You should add a fallback so that your program still executes correctly.
  }
  </code-example>

After you generate this initial scaffold, you must refactor your code to use the web worker by sending messages to and from the worker.

<<<<<<< HEAD
在完成了最初的脚手架之后，你需要重构代码，通过来回发送消息来使用 Web Worker。

## Caveats

## 警告


There are two important things to keep in mind when using web workers in Angular projects:

在 Angular 项目中使用 Web Workers 时，要记住两个重要事项：


- Some environments or platforms, like `@angular/platform-server` used in [Server-side Rendering](guide/universal), don't support web workers. You have to provide a fallback mechanism to perform the computations that the worker would perform to ensure your application will work in these environments.

  某些环境或平台（比如[服务端渲染](guide/universal)中使用的 `@angular/platform-server` 不支持 Web Workers。你必须提供一个后备机制来执行 Worker 要执行的计算，以确保你的应用能在那些环境中运行。

- Running Angular itself in a web worker via [**@angular/platform-webworker**](api/platform-webworker) is not yet supported in Angular CLI.

  Angular CLI 尚不支持通过 [**@angular/platform-webworker**](api/platform-webworker)在 Web Worker 中运行 Angular 自身。
=======
<div class="alert is-important">

Some environments or platforms, such as `@angular/platform-server` used in [Server-side Rendering](guide/universal), don't support web workers. To ensure that your application will work in these environments, you must provide a fallback mechanism to perform the computations that the worker would otherwise perform.

</div>
>>>>>>> 4f3ac1d9
<|MERGE_RESOLUTION|>--- conflicted
+++ resolved
@@ -1,68 +1,51 @@
 # Background processing using web workers
 
-<<<<<<< HEAD
-# 通过 Angular CLI 使用 Web Worker
+# 用 Web Worker 处理后台进程
 
-
-[Web workers](https://developer.mozilla.org/en-US/docs/Web/API/Web_Workers_API) allow you to run CPU intensive computations in a background thread, freeing the main thread to update the user interface.
-
-[Web Workers](https://developer.mozilla.org/en-US/docs/Web/API/Web_Workers_API) 允许你在后台线程中运行 CPU 密集型计算，解放主线程，以便更新用户界面。
-
-
-If you find your application becomes unresponsive while processing data, using web workers can help.
-=======
 [Web workers](https://developer.mozilla.org/en-US/docs/Web/API/Web_Workers_API) allow you to run CPU-intensive computations in a background thread,
 freeing the main thread to update the user interface.
 If you find your application performs a lot of computations, such as generating CAD drawings or doing heavy geometrical calculations, using web workers can help increase your application's performance.
+
+[Web Worker](https://developer.mozilla.org/en-US/docs/Web/API/Web_Workers_API)允许你在后台线程中运行 CPU 密集型计算，解放主线程以更新用户界面。如果你发现你的应用会进行很多计算，比如生成 CAD 图纸或进行繁重的几何计算，那么使用 Web Worker 可以帮助你提高应用的性能。
 
 <div class="alert is-helpful">
 
 The CLI does not support running Angular itself in a web worker.
 
+CLI 不支持在 Web Worker 中运行 Angular。
+
 </div>
->>>>>>> 4f3ac1d9
-
-如果你发现你的应用在处理数据时停止了响应，那么使用 Web Workers 可以为你提供帮助。
-
 
 ## Adding a web worker
 
-<<<<<<< HEAD
 ## 添加一个 Web Worker
 
+To add a web worker to an existing project, use the Angular CLI `ng generate` command.
 
-You can add a web worker anywhere in your application. If the file that contains your expensive computation is `src/app/app.component.ts`, you can add a web worker using `ng generate web-worker app`.
-
-你可以在应用中的任何地方添加一个 Web Worker。假设包含沉重计算工作的文件是 `src/app/app.component.ts`，你可以使用 `ng generate web-worker app` 新增一个 Web Worker。
-
-
-Running this command will:
-
-运行这个命令会：
-
-
-- configure your project to use web workers, if it isn't already.
-
-  把你的项目配置成使用 Web Workers 的（如果尚未配置过）。
-
-- add `src/app/app.worker.ts` with scaffolded code to receive messages:
-=======
-To add a web worker to an existing project, use the Angular CLI `ng generate` command.
+要把 Web Worker 添加到现有项目中，请使用 Angular CLI `ng generate` 命令。
 
 `ng generate web-worker` *location*
 
+`ng generate web-worker` *生成到的位置*
+
 You can add a web worker anywhere in your application.
 For example, to add a web worker to the root component, `src/app/app.component.ts`, run the following command.
+
+你可以在应用的任何位置添加 Web Worker。例如，要把一个 Web Worker 添加到根组件 `src/app/app.component.ts`，请运行如下命令。
 
 `ng generate web-worker app`
 
 The command performs the following actions.
 
+该命令会执行以下操作。
+
 - Configures your project to use web workers, if it isn't already.
+
+  把你的项目配置为使用 Web Worker，如果还没有的话。
+
 - Adds the following scaffold code to `src/app/app.worker.ts` to  receive messages.
->>>>>>> 4f3ac1d9
 
-  添加 `src/app/app.worker.ts` 文件，并添加用于接收消息的脚手架代码：
+  把如下脚手架代码添加到 `src/app/app.worker.ts` 以接收消息。
 
   <code-example language="typescript" header="src/app/app.worker.ts">
   addEventListener('message', ({ data }) => {
@@ -73,7 +56,7 @@
 
 - Adds the following scaffold code to `src/app/app.component.ts` to use the worker.
 
-  往 `src/app/app.component.ts` 中添加使用该 worker 的脚手架代码：
+  把如下脚手架代码添加到 `src/app/app.component.ts` 以使用这个 Worker。
 
   <code-example language="typescript" header="src/app/app.component.ts">
   if (typeof Worker !== 'undefined') {
@@ -91,30 +74,12 @@
 
 After you generate this initial scaffold, you must refactor your code to use the web worker by sending messages to and from the worker.
 
-<<<<<<< HEAD
-在完成了最初的脚手架之后，你需要重构代码，通过来回发送消息来使用 Web Worker。
+生成这个初始脚手架之后，你必须把代码重构成向这个 Worker 发送消息和从 Worker 接收消息，以便使用 Web Worker。
 
-## Caveats
-
-## 警告
-
-
-There are two important things to keep in mind when using web workers in Angular projects:
-
-在 Angular 项目中使用 Web Workers 时，要记住两个重要事项：
-
-
-- Some environments or platforms, like `@angular/platform-server` used in [Server-side Rendering](guide/universal), don't support web workers. You have to provide a fallback mechanism to perform the computations that the worker would perform to ensure your application will work in these environments.
-
-  某些环境或平台（比如[服务端渲染](guide/universal)中使用的 `@angular/platform-server` 不支持 Web Workers。你必须提供一个后备机制来执行 Worker 要执行的计算，以确保你的应用能在那些环境中运行。
-
-- Running Angular itself in a web worker via [**@angular/platform-webworker**](api/platform-webworker) is not yet supported in Angular CLI.
-
-  Angular CLI 尚不支持通过 [**@angular/platform-webworker**](api/platform-webworker)在 Web Worker 中运行 Angular 自身。
-=======
 <div class="alert is-important">
 
 Some environments or platforms, such as `@angular/platform-server` used in [Server-side Rendering](guide/universal), don't support web workers. To ensure that your application will work in these environments, you must provide a fallback mechanism to perform the computations that the worker would otherwise perform.
 
-</div>
->>>>>>> 4f3ac1d9
+某些环境或平台（比如[服务端渲染](guide/universal)中使用的 `@angular/platform-server` 不支持 Web Worker。为了确保你的应用能够在这些环境中工作，你必须提供一个回退机制来执行本来要由这个 Worker 执行的计算。
+
+</div>
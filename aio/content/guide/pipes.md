# Transforming Data Using Pipes

# 用管道转换数据

Use [pipes](guide/glossary#pipe "Definition of a pipe") to transform strings, currency amounts, dates, and other data for display.
Pipes are simple functions you can use in [template expressions](/guide/glossary#template-expression "Definition of template expression") to accept an input value and return a transformed value. Pipes are useful because you can use them throughout your application, while only declaring each pipe once.
For example, you would use a pipe to show a date as **April 15, 1988** rather than the raw string format.

[管道](guide/glossary#pipe "管道的定义")用来对字符串、货币金额、日期和其他显示数据进行转换和格式化。管道是一些简单的函数，可以在[模板表达式](/guide/glossary#template-expression "模板表达式的定义")中用来接受输入值并返回一个转换后的值。例如，你可以使用一个管道把日期显示为 **1988 年 4 月 15 日**，而不是其原始字符串格式。

<div class="alert is-helpful">

  For the sample app used in this topic, see the <live-example></live-example>.

  本主题中使用的范例应用，参阅<live-example></live-example>。

</div>

Angular provides built-in pipes for typical data transformations, including transformations for internationalization (i18n), which use locale information to format data.
The following are commonly used built-in pipes for data formatting:

Angular 为典型的数据转换提供了内置的管道，包括国际化的转换（i18n），它使用本地化信息来格式化数据。数据格式化常用的内置管道如下：

* [`DatePipe`](api/common/DatePipe): Formats a date value according to locale rules.

  [`DatePipe`](api/common/DatePipe)：根据本地环境中的规则格式化日期值。

* [`UpperCasePipe`](api/common/UpperCasePipe): Transforms text to all upper case.

  [`UpperCasePipe`](api/common/UpperCasePipe)：把文本全部转换成大写。

* [`LowerCasePipe`](api/common/LowerCasePipe): Transforms text to all lower case.

  [`LowerCasePipe`](api/common/LowerCasePipe) ：把文本全部转换成小写。

* [`CurrencyPipe`](api/common/CurrencyPipe): Transforms a number to a currency string, formatted according to locale rules.

  [`CurrencyPipe`](api/common/CurrencyPipe) ：把数字转换成货币字符串，根据本地环境中的规则进行格式化。

* [`DecimalPipe`](/api/common/DecimalPipe): Transforms a number into a string with a decimal point, formatted according to locale rules.

  [`DecimalPipe`](/api/common/DecimalPipe)：把数字转换成带小数点的字符串，根据本地环境中的规则进行格式化。

* [`PercentPipe`](api/common/PercentPipe): Transforms a number to a percentage string, formatted according to locale rules.

  [`PercentPipe`](api/common/PercentPipe) ：把数字转换成百分比字符串，根据本地环境中的规则进行格式化。

<div class="alert is-helpful">

* For a complete list of built-in pipes, see the [pipes API documentation](/api/common#pipes "Pipes API reference summary").

  关于内置管道的完整列表，请参阅[管道 API 文档](/api/common#pipes "管道 API 参考总结") 。

* To learn more about using pipes for internationalization (i18n) efforts, see [formatting data based on locale](/guide/i18n#i18n-pipes "Formatting data based on locale").

  要了解关于使用管道进行国际化（i18n）工作的更多信息，请参阅[根据本地环境格式化数据](/guide/i18n#i18n-pipes "根据本地环境格式化数据") 。

</div>

You can also create pipes to encapsulate custom transformations and use your custom pipes in template expressions.

你还可以创建管道来封装自定义转换，并在模板表达式中使用自定义管道。

## Prerequisites

## 先决条件

To use pipes you should have a basic understanding of the following:

要想使用管道，你应该对这些内容有基本的了解：

* [Typescript](guide/glossary#typescript "Definition of Typescript") and HTML5 programming

  [Typescript](guide/glossary#typescript "Typescript 的定义") 和 HTML5 编程

* [Templates](guide/glossary#template "Definition of a template") in HTML with CSS styles

  带有 CSS 样式的 HTML [模板](guide/glossary#template "模板的定义")

* [Components](guide/glossary#component "Definition of a component")

  [组件](guide/glossary#component "组件的定义")

## Using a pipe in a template

## 在模板中使用管道

To apply a pipe, use the pipe operator (`|`) within a template expression as shown in the following code example, along with the *name* of the pipe, which is `date` for the built-in [`DatePipe`](api/common/DatePipe).
The tabs in the example show the following:

要应用管道，请如下所示在模板表达式中使用管道操作符（`|`），紧接着是该管道的*名字*，对于内置的 [`DatePipe`](api/common/DatePipe) 它的名字是 `date` 。这个例子中的显示如下：

* `app.component.html` uses `date` in a separate template to display a birthday.

  `app.component.html` 在另一个单独的模板中使用 `date` 来显示生日。

* `hero-birthday1.component.ts` uses the same pipe as part of an in-line template in a component that also sets the birthday value.

  `hero-birthday1.component.ts` 使用相同的管道作为组件内嵌模板的一部分，同时该组件也会设置生日值。

<code-tabs>
  <code-pane
    header="src/app/app.component.html"
    region="hero-birthday-template"
    path="pipes/src/app/app.component.html">
  </code-pane>
  <code-pane
    header="src/app/hero-birthday1.component.ts"
    path="pipes/src/app/hero-birthday1.component.ts">
  </code-pane>
</code-tabs>

The component's `birthday` value flows through the pipe operator, `|` to the [`date`](api/common/DatePipe) function.

该组件的 `birthday` 值通过管道操作符（|）流向 [`date`](api/common/DatePipe) 函数。

{@a parameterizing-a-pipe}

## Transforming data with parameters and chained pipes

## 使用参数和管道链来格式化数据

Use optional parameters to fine-tune a pipe's output.
For example, you can use the [`CurrencyPipe`](api/common/CurrencyPipe "API reference") with a country code such as EUR as a parameter.
The template expression `{{ amount | currency:'EUR' }}` transforms the `amount` to currency in euros.
Follow the pipe name (`currency`) with a colon (`:`) and the parameter value (`'EUR'`).

可以用可选参数微调管道的输出。例如，你可以使用 [`CurrencyPipe`](api/common/CurrencyPipe "API 参考") 和国家代码（如 EUR）作为参数。模板表达式 `{{ amount | currency:'EUR' }}` 会把 `amount` 转换成欧元。紧跟在管道名称（ `currency` ）后面的是冒号（`:`）和参数值（`'EUR'`）。

If the pipe accepts multiple parameters, separate the values with colons.
For example, `{{ amount | currency:'EUR':'Euros '}}` adds the second parameter, the string literal `'Euros '`, to the output string. You can use any valid template expression as a parameter, such as a string literal or a component property.

如果管道能接受多个参数，就用冒号分隔这些值。例如，`{{ amount | currency:'EUR':'Euros '}}` 会把第二个参数（字符串 `'Euros '`）添加到输出字符串中。你可以使用任何有效的模板表达式作为参数，比如字符串字面量或组件的属性。

Some pipes require at least one parameter and allow more optional parameters, such as [`SlicePipe`](/api/common/SlicePipe "API reference for SlicePipe"). For example, `{{ slice:1:5 }}` creates a new array or string containing a subset of the elements starting with element `1` and ending with element `5`.

有些管道需要至少一个参数，并且允许使用更多的可选参数，比如 [`SlicePipe`](/api/common/SlicePipe "SlicePipe 的 API 参考") 。例如， `{{ slice:1:5 }}` 会创建一个新数组或字符串，它以第 `1` 个元素开头，并以第 `5` 个元素结尾。

### Example: Formatting a date

### 范例：格式化日期

The tabs in the following example demonstrates toggling between two different formats (`'shortDate'` and `'fullDate'`):

下面的例子显示了两种不同格式（`'shortDate'` 和 `'fullDate'`）之间的切换：

* The `app.component.html` template uses a format parameter for the [`DatePipe`](api/common/DatePipe) (named `date`) to show the date as **04/15/88**.

  该 `app.component.html` 模板使用 [`DatePipe`](api/common/DatePipe) （名为 `date`）的格式参数把日期显示为 **04/15/88** 。

* The `hero-birthday2.component.ts` component binds the pipe's format parameter to the component's `format` property in the `template` section, and adds a button for a click event bound to the component's `toggleFormat()` method.

  `hero-birthday2.component.ts` 组件把该管道的 format 参数绑定到 `template` 中组件的 `format` 属性，并添加了一个按钮，其 click 事件绑定到了该组件的 `toggleFormat()` 方法。

* The `hero-birthday2.component.ts` component's `toggleFormat()` method toggles the component's `format` property between a short form
(`'shortDate'`) and a longer form (`'fullDate'`).

  `hero-birthday2.component.ts` 组件的 `toggleFormat()` 方法会在短格式（`'shortDate'`）和长格式（`'fullDate'`）之间切换该组件的 `format` 属性。

<code-tabs>
  <code-pane
    header="src/app/app.component.html"
    region="format-birthday"
    path="pipes/src/app/app.component.html">
  </code-pane>
  <code-pane
    header="src/app/hero-birthday2.component.ts (template)"
    region="template"
    path="pipes/src/app/hero-birthday2.component.ts">
  </code-pane>
  <code-pane
    header="src/app/hero-birthday2.component.ts (class)"
    region="class"
    path="pipes/src/app/hero-birthday2.component.ts">
  </code-pane>
</code-tabs>

Clicking the **Toggle Format** button alternates the date format between **04/15/1988** and **Friday, April 15, 1988** as shown in Figure 1.

点击 **Toggle Format** 按钮可以在 **04/15/1988** 和 **Friday, April 15, 1988** 之间切换日期格式，如图 1 所示。

<div class="lightbox">
  <img src='generated/images/guide/pipes/date-format-toggle-anim.gif' alt="Date Format Toggle">
</div>

**Figure 1.** Clicking the button toggles the date format

**图 1.** 单击该按钮切换日期格式

<div class="alert is-helpful">

For `date` pipe format options, see [DatePipe](api/common/DatePipe "DatePipe API Reference page").

关于 `date` 管道的格式选项，参阅 [DatePipe](api/common/DatePipe "DatePipe API 参考手册页面") 。

</div>

### Example: Applying two formats by chaining pipes

### 范例：通过串联管道应用两种格式

You can chain pipes so that the output of one pipe becomes the input to the next.

你可以对管道进行串联，以便一个管道的输出成为下一个管道的输入。

In the following example, chained pipes first apply a format to a date value, then convert the formatted date to uppercase characters.
The first tab for the `src/app/app.component.html` template chains `DatePipe` and `UpperCasePipe` to display the birthday as **APR 15, 1988**.
The second tab for the `src/app/app.component.html` template passes the `fullDate` parameter to `date` before chaining to `uppercase`, which produces **FRIDAY, APRIL 15, 1988**.

在下面的范例中，串联管道首先将格式应用于一个日期值，然后将格式化之后的日期转换为大写字符。 `src/app/app.component.html` 模板的第一个标签页把 `DatePipe` 和 `UpperCasePipe` 的串联起来，将其显示为 **APR 15, 1988**。`src/app/app.component.html` 模板的第二个标签页在串联 `uppercase` 之前，还把 `fullDate` 参数传给了 `date`，将其显示为 **FRIDAY, APRIL 15, 1988**。

<code-tabs>
  <code-pane
    header="src/app/app.component.html (1)"
    region="chained-birthday"
    path="pipes/src/app/app.component.html">
  </code-pane>
  <code-pane
    header="src/app/app.component.html (2)"
    region="chained-parameter-birthday"
    path="pipes/src/app/app.component.html">
  </code-pane>
</code-tabs>

{@a Custom-pipes}

## Creating pipes for custom data transformations

## 为自定义数据转换创建管道

Create custom pipes to encapsulate transformations that are not provided with the built-in pipes.
You can then use your custom pipe in template expressions, the same way you use built-in pipes—to transform input values to output values for display.

创建自定义管道来封装那些内置管道没有提供的转换。然后你就可以在模板表达式中使用你的自定义管道，就像内置管道一样，把输入值转换成显示输出。

### Marking a class as a pipe

### 把一个类标记为一个管道

To mark a class as a pipe and supply configuration metadata, apply the [`@Pipe`](/api/core/Pipe "API reference for Pipe") [decorator](/guide/glossary#decorator--decoration "Definition for decorator") to the class.
Use [UpperCamelCase](guide/glossary#case-types "Definition of case types") (the general convention for class names) for the pipe class name, and [camelCase](guide/glossary#case-types "Definition of case types") for the corresponding `name` string.
Do not use hyphens in the `name`.
For details and more examples, see [Pipe names](guide/styleguide#pipe-names "Pipe names in the Angular coding style guide").

要把类标记为管道并提供配置元数据，请把 [`@Pipe`](/api/core/Pipe "Pipe 的 API 引用") [装饰器](/guide/glossary#decorator--decoration "装饰器的定义")应用到这个类上。管道类名是 [UpperCamelCase](guide/glossary#case-types "案例类型的定义")（类名的一般约定），相应的 `name` 字符串是 [camelCase](guide/glossary#case-types "案例类型的定义") 的。不要在 `name` 中使用连字符。详细信息和更多范例，请参阅[管道名称](guide/styleguide#pipe-names "Angular 编码风格指南中的管道名称") 。

Use `name` in template expressions as you would for a built-in pipe.

在模板表达式中使用 `name` 就像在内置管道中一样。

<div class="alert is-important">

* Include your pipe in the `declarations` field of the `NgModule` metadata in order for it to be available to a template. See the `app.module.ts` file in the example app (<live-example></live-example>). For details, see [NgModules](guide/ngmodules "NgModules introduction").

  把你的管道包含在 `NgModule` 元数据的 `declarations` 字段中，以便它能用于模板。请查看范例应用中的 `app.module.ts` 文件（<live-example></live-example>）。有关详细信息，请参阅 [NgModules](guide/ngmodules "NgModules 简介") 。

* Register your custom pipes. The [Angular CLI](cli "CLI Overview and Command Reference") [`ng generate pipe`](cli/generate#pipe "ng generate pipe in the CLI Command Reference") command registers the pipe automatically.

  注册自定义管道。[Angular CLI](cli "CLI 概述和命令参考") 的 [`ng generate pipe`](cli/generate#pipe "ng 在 CLI Command Reference 中生成管道") 命令会自动注册该管道。

</div>

### Using the PipeTransform interface

### 使用 PipeTransform 接口

Implement the [`PipeTransform`](/api/core/PipeTransform "API reference for PipeTransform") interface in your custom pipe class to perform the transformation.

在自定义管道类中实现 [`PipeTransform`](/api/core/PipeTransform "PipeTransform 的 API 参考") 接口来执行转换。

Angular invokes the `transform` method with the value of a binding as the first argument, and any parameters as the second argument in list form, and returns the transformed value.

Angular 调用 `transform` 方法，该方法使用绑定的值作为第一个参数，把其它任何参数都以列表的形式作为第二个参数，并返回转换后的值。

### Example: Transforming a value exponentially

### 范例：指数级转换

In a game, you may want to implement a transformation that raises a value exponentially to increase a hero's power.
For example, if the hero's score is 2, boosting the hero's power exponentially by 10 produces a score of 1024.
You can use a custom pipe for this transformation.

在游戏中，你可能希望实现一种指数级转换，以指数级增加英雄的力量。例如，如果英雄的得分是 2，那么英雄的能量会指数级增长 10 次，最终得分为 1024。你可以使用自定义管道进行这种转换。

The following code example shows two component definitions:

下列代码范例显示了两个组件定义：

* The `exponential-strength.pipe.ts` component defines a custom pipe named `exponentialStrength` with the `transform` method that performs the transformation.
It defines an argument to the `transform` method (`exponent`) for a parameter passed to the pipe.

  `exponential-strength.pipe.ts` 通过一个执行转换的 `transform` 方法定义了一个名为 `exponentialStrength` 的自定义管道。它为传给管道的参数定义了 `transform` 方法的一个参数（`exponent`）。

* The `power-booster.component.ts` component demonstrates how to use the pipe, specifying a value (`2`) and the exponent parameter (`10`).
Figure 2 shows the output.

  `power-booster.component.ts` 组件演示了如何使用该管道，指定了一个值（ `2` ）和一个 exponent 参数（ `10` ）。输出结果如图 2 所示。

<code-tabs>
  <code-pane
    header="src/app/exponential-strength.pipe.ts"
    path="pipes/src/app/exponential-strength.pipe.ts">
  </code-pane>
  <code-pane
    header="src/app/power-booster.component.ts"
    path="pipes/src/app/power-booster.component.ts">
  </code-pane>
</code-tabs>

<div class="lightbox">
  <img src='generated/images/guide/pipes/power-booster.png' alt="Power Booster">
</div>

**Figure 2.** Output from the `exponentialStrength` pipe

**图 2.** `exponentialStrength` 管道的输出

<div class="alert is-helpful">

To examine the behavior the `exponentialStrength` pipe in the <live-example></live-example>, change the value and optional exponent in the template.

要检查 `exponentialStrength` 管道的行为，请查看<live-example></live-example>，并在模板中修改值和可选的指数参数。

</div>

{@a change-detection}

## Detecting changes with data binding in pipes

## 通过管道中的数据绑定来检测变更

You use [data binding](/guide/glossary#data-binding "Definition of data binding") with a  pipe to display values and respond to user actions.
If the data is a primitive input value, such as `String` or `Number`, or an object reference as input, such as `Date` or `Array`, Angular executes the pipe whenever it detects a change for the input value or reference.

你可以通过带有管道的[数据绑定](/guide/glossary#data-binding "数据绑定的定义")来显示值并响应用户操作。如果是原始类型的输入值，比如 `String` 或 `Number` ，或者是对象引用型的输入值，比如 `Date` 或 `Array` ，那么每当 Angular 检测到输入值或引用有变化时，就会执行该输入管道。

For example, you could change the previous custom pipe example to use two-way data binding with `ngModel` to input the amount and boost factor, as shown in the following code example.

比如，你可以修改前面的自定义管道范例，通过 `ngModel` 的双向绑定来输入数量和提升因子，如下面的代码范例所示。

<code-example path="pipes/src/app/power-boost-calculator.component.ts" header="src/app/power-boost-calculator.component.ts">

</code-example>

The `exponentialStrength` pipe executes every time the user changes the "normal power" value or the "boost factor", as shown in Figure 3.

每当用户改变 “normal power” 值或 “boost factor” 时，就会执行 `exponentialStrength` 管道，如图 3 所示。

<div class="lightbox">
  <img src='generated/images/guide/pipes/power-boost-calculator-anim.gif' alt="Power Boost Calculator">
</div>

**Figure 3.** Changing the amount and boost factor for the `exponentialStrength` pipe

**图 3.** 更改 `exponentialStrength` 管道的数值和提升因子

Angular detects each change and immediately runs the pipe.
This is fine for primitive input values.
However, if you change something *inside* a composite object (such as the month of a date, an element of an array, or an object property), you need to understand how change detection works, and how to use an `impure` pipe.

Angular 会检测每次变更，并立即运行该管道。对于原始输入值，这很好。但是，如果要在复合对象中更改某些*内部值*（例如日期中的月份、数组中的元素或对象中的属性），就需要了解变更检测的工作原理，以及如何使用 `impure`（非纯）管道。

### How change detection works

### 变更检测的工作原理

Angular looks for changes to data-bound values in a [change detection](guide/glossary#change-detection "Definition of change detection") process that runs after every DOM event: every keystroke, mouse move, timer tick, and server response.
The following example, which doesn't use a pipe, demonstrates how Angular uses its default change detection strategy to monitor and update its display of every hero in the `heroes` array.
The example tabs show the following:

Angular 会在每次 DOM 事件（每次按键、鼠标移动、计时器滴答和服务器响应）之后运行的[变更检测](guide/glossary#change-detection "变更检测的定义")过程中查找对数据绑定值的[更改](guide/glossary#change-detection "变更检测的定义")。下面这段不使用管道的例子演示了 Angular 如何利用默认的变更检测策略来监控和更新 `heroes` 数组中每个英雄的显示效果。范例显示如下：

* In the `flying-heroes.component.html (v1)` template, the `*ngFor` repeater displays the hero names.

  在 `flying-heroes.component.html (v1)` 模板中， `*ngFor` 会重复显示英雄的名字。

* Its companion component class `flying-heroes.component.ts (v1)` provides heroes, adds heroes into the array, and resets the array.

  与之相伴的组件类 `flying-heroes.component.ts (v1)` 提供了一些英雄，把这些英雄添加到数组中，并重置了该数组。

<code-tabs>
  <code-pane
    header="src/app/flying-heroes.component.html (v1)"
    region="template-1"
    path="pipes/src/app/flying-heroes.component.html">
  </code-pane>
  <code-pane
    header="src/app/flying-heroes.component.ts (v1)"
    region="v1"
    path="pipes/src/app/flying-heroes.component.ts">
  </code-pane>
</code-tabs>

Angular updates the display every time the user adds a hero.
If the user clicks the **Reset** button, Angular replaces `heroes` with a new array of the original heroes and updates the display.
If you add the ability to remove or change a hero, Angular would detect those changes and update the display as well.

每次用户添加一个英雄时，Angular 都会更新显示内容。如果用户点击了 **Reset** 按钮，Angular 就会用原来这些英雄组成的新数组来替换 `heroes` ，并更新显示。如果你添加删除或更改了某个英雄的能力，Angular 也会检测这些变化并更新显示。

However, executing a pipe to update the display with every change would slow down your app's performance.
So Angular uses a faster change-detection algorithm for executing a pipe, as described in the next section.

然而，如果对于每次更改都执行一个管道来更新显示，就会降低你应用的性能。因此，Angular 会使用更快的变更检测算法来执行管道，如下一节所述。

{@a pure-and-impure-pipes}

### Detecting pure changes to primitives and object references

### 检测原始类型和对象引用的纯变更

By default, pipes are defined as *pure* so that Angular executes the pipe only when it detects a *pure change* to the input value.
A pure change is either a change to a primitive input value (such as `String`, `Number`, `Boolean`, or `Symbol`), or a changed object reference (such as `Date`, `Array`, `Function`, or `Object`).

通过默认情况下，管道会定义成*纯的(pure)*，这样 Angular 只有在检测到输入值发生了*纯变更*时才会执行该管道。纯变更是对原始输入值（比如 `String`、`Number`、`Boolean` 或 `Symbol` ）的变更，或是对对象引用的变更（比如 `Date`、`Array`、`Function`、`Object`）。

{@a pure-pipe-pure-fn}

A pure pipe must use a pure function, which is one that processes inputs and returns values without side effects.
In other words, given the same input, a pure function should always return the same output.

纯管道必须使用纯函数，它能处理输入并返回没有副作用的值。换句话说，给定相同的输入，纯函数应该总是返回相同的输出。

With a pure pipe, Angular ignores changes within composite objects, such as a newly added element of an existing array, because checking a primitive value or object reference is much faster than performing a deep check for differences within objects.
Angular can quickly determine if it can skip executing the pipe and updating the view.

使用纯管道，Angular 会忽略复合对象中的变化，例如往现有数组中新增的元素，因为检查原始值或对象引用比对对象中的差异进行深度检查要快得多。Angular 可以快速判断是否可以跳过执行该管道并更新视图。

However, a pure pipe with an array as input may not work the way you want.
To demonstrate this issue, change the previous example to filter the list of heroes to just those heroes who can fly.
Use the `FlyingHeroesPipe` in the `*ngFor` repeater as shown in the following code.
The tabs for the example show the following:

但是，以数组作为输入的纯管道可能无法正常工作。为了演示这个问题，修改前面的例子来把英雄列表过滤成那些会飞的英雄。在 `*ngFor` 中使用 `FlyingHeroesPipe` ，代码如下。这个例子的显示如下：

* The template (`flying-heroes.component.html (flyers)`) with the new pipe.

  带有新管道的模板（`flying-heroes.component.html (flyers)`）。

* The `FlyingHeroesPipe` custom pipe implementation (`flying-heroes.pipe.ts`).

  `FlyingHeroesPipe` 自定义管道实现（`flying-heroes.pipe.ts`）。

<code-tabs>
  <code-pane
    header="src/app/flying-heroes.component.html (flyers)"
    region="template-flying-heroes"
    path="pipes/src/app/flying-heroes.component.html">
  </code-pane>
  <code-pane
    header="src/app/flying-heroes.pipe.ts"
    region="pure"
    path="pipes/src/app/flying-heroes.pipe.ts">
  </code-pane>
</code-tabs>

The app now shows unexpected behavior: When the user adds flying heroes, none of them appear under "Heroes who fly."
This happens because the code that adds a hero does so by pushing it onto the `heroes` array:

该应用现在展示了意想不到的行为：当用户添加了会飞的英雄时，它们都不会出现在 “Heroes who fly” 中。发生这种情况是因为添加英雄的代码会把它 push 到 `heroes` 数组中：

<code-example path="pipes/src/app/flying-heroes.component.ts" region="push" header="src/app/flying-heroes.component.ts"></code-example>

The change detector ignores changes to elements of an array, so the pipe doesn't run.

而变更检测器会忽略对数组元素的更改，所以管道不会运行。

The reason Angular ignores the changed array element is that the *reference* to the array hasn't changed.
Since the array is the same, Angular does not update the display.

Angular 忽略了被改变的数组元素的原因是对数组的*引用*没有改变。由于 Angular 认为该数组仍是相同的，所以不会更新其显示。

One way to get the behavior you want is to change the object reference itself.
You can replace the array with a new array containing the newly changed elements, and then input the new array to the pipe.
In the above example, you can create an array with the new hero appended, and assign that to `heroes`. Angular detects the change in the array reference and executes the pipe.

获得所需行为的方法之一是更改对象引用本身。你可以用一个包含新更改过的元素的新数组替换该数组，然后把这个新数组作为输入传给管道。在上面的例子中，你可以创建一个附加了新英雄的数组，并把它赋值给 `heroes`。 Angular 检测到了这个数组引用的变化，并执行了该管道。

To summarize, if you mutate the input array, the pure pipe doesn't execute.
If you *replace* the input array, the pipe executes and the display is updated, as shown in Figure 4.

总结一下，如果修改了输入数组，纯管道就不会执行。如果*替换*了输入数组，就会执行该管道并更新显示，如图 4 所示。

<div class="lightbox">
  <img src='generated/images/guide/pipes/flying-heroes-anim.gif' alt="Flying Heroes">
</div>

**Figure 4.** The `flyingHeroes` pipe filtering the display to flying heroes

**图 4.** `flyingHeroes` 管道把显示过滤为会飞的英雄

The above example demonstrates changing a component's code to accommodate a pipe.

上面的例子演示了如何更改组件的代码来适应某个管道。

To keep your component simpler and independent of HTML templates that use pipes, you can, as an alternative, use an *impure* pipe to detect changes within composite objects such as arrays, as described in the next section.

为了让你的组件更简单，独立于那些使用管道的 HTML，你可以用一个*不纯的*管道来检测复合对象（如数组）中的变化，如下一节所述。

{@a impure-flying-heroes}

### Detecting impure changes within composite objects

### 检测复合对象中的非纯变更

To execute a custom pipe after a change *within* a composite object, such as a change to an element of an array, you need to define your pipe as `impure` to detect impure changes.
Angular executes an impure pipe every time it detects a change with every keystroke or mouse movement.

要在复合对象*内部*进行更改后执行自定义管道（例如更改数组元素），就需要把管道定义为 `impure` 以检测非纯的变更。每当按键或鼠标移动时，Angular 都会检测到一次变更，从而执行一个非纯管道。

<div class="alert is-important">

While an impure pipe can be useful, be careful using one. A long-running impure pipe could dramatically slow down your app.

虽然非纯管道很实用，但要小心使用。长时间运行非纯管道可能会大大降低你的应用速度。

</div>

Make a pipe impure by setting its `pure` flag to `false`:

通过把 `pure` 标志设置为 `false` 来把管道设置成非纯的：

<code-example path="pipes/src/app/flying-heroes.pipe.ts" region="pipe-decorator" header="src/app/flying-heroes.pipe.ts"></code-example>

The following code shows the complete implementation of `FlyingHeroesImpurePipe`, which extends `FlyingHeroesPipe` to inherit its characteristics.
The example shows that you don't have to change anything else—the only difference is setting the `pure` flag as `false` in the pipe metadata.

下面的代码显示了 `FlyingHeroesImpurePipe` 的完整实现，它扩展了 `FlyingHeroesPipe` 以继承其特性。这个例子表明你不需要修改其他任何东西 - 唯一的区别就是在管道元数据中把 `pure` 标志设置为 `false` 。

<code-tabs>
  <code-pane
    header="src/app/flying-heroes.pipe.ts (FlyingHeroesImpurePipe)"
    region="impure"
    path="pipes/src/app/flying-heroes.pipe.ts">
  </code-pane>
  <code-pane
    header="src/app/flying-heroes.pipe.ts (FlyingHeroesPipe)"
    region="pure"
    path="pipes/src/app/flying-heroes.pipe.ts">
  </code-pane>
</code-tabs>

`FlyingHeroesImpurePipe` is a good candidate for an impure pipe because the `transform` function is trivial and fast:

对于非纯管道，`FlyingHeroesImpurePipe` 是个不错的选择，因为它的 `transform` 函数非常简单快捷：

<code-example path="pipes/src/app/flying-heroes.pipe.ts" header="src/app/flying-heroes.pipe.ts (filter)" region="filter"></code-example>

You can derive a `FlyingHeroesImpureComponent` from `FlyingHeroesComponent`.
As shown in the code below, only the pipe in the template changes.

你可以从 `FlyingHeroesComponent` 派生一个 `FlyingHeroesImpureComponent`。如下面的代码所示，只有模板中的管道发生了变化。

<code-example path="pipes/src/app/flying-heroes-impure.component.html" header="src/app/flying-heroes-impure.component.html (excerpt)" region="template-flying-heroes"></code-example>

<div class="alert is-helpful">

  To confirm that the display updates as the user adds heroes, see the <live-example></live-example>.

  要想确认是否在用户添加英雄时更新了显示，请参阅<live-example></live-example>。

</div>

{@a async-pipe}

## Unwrapping data from an observable

## 从一个可观察对象中解包数据

[Observables](/guide/glossary#observable "Definition of observable") let you pass messages between parts of your application.
Observables are recommended for event handling, asynchronous programming, and handling multiple values.
Observables can deliver single or multiple values of any type, either synchronously (as a function delivers a value to its caller) or asynchronously on a schedule.

[可观察对象](/guide/glossary#observable "可观察对象的定义")能让你在应用的各个部分之间传递消息。建议在事件处理、异步编程以及处理多个值时使用这些可观察对象。可观察对象可以提供任意类型的单个或多个值，可以是同步的（作为一个函数为它的调用者提供一个值），也可以是异步的。

<div class="alert is-helpful">

For details and examples of observables, see the [Observables Overview](/guide/observables#using-observables-to-pass-values "Using observables to pass values"").

关于可观察对象的详细信息和范例，请参阅[可观察对象概览](/guide/observables#using-observables-to-pass-values "使用可观察对象传递值“")。

</div>

Use the built-in [`AsyncPipe`](/api/common/AsyncPipe "API description of AsyncPipe") to accept an observable as input and subscribe to the input automatically.
Without this pipe, your component code would have to subscribe to the observable to consume its values, extract the resolved values, expose them for binding, and unsubscribe when the observable is destroyed in order to prevent memory leaks. `AsyncPipe` is an impure pipe that saves boilerplate code in your component to maintain the subscription and keep delivering values from that observable as they arrive.

使用内置的 [`AsyncPipe`](/api/common/AsyncPipe "AsyncPipe 的 API 描述") 接受一个可观察对象作为输入，并自动订阅输入。如果没有这个管道，你的组件代码就必须订阅这个可观察对象来使用它的值，提取已解析的值、把它们公开进行绑定，并在销毁这段可观察对象时取消订阅，以防止内存泄漏。 `AsyncPipe` 是一个非纯管道，可以节省组件中的样板代码，以维护订阅，并在数据到达时持续从该可观察对象中提供值。

The following code example binds an observable of message strings
(`message$`) to a view with the `async` pipe.

下列代码范例使用 `async` 管道将带有消息字符串（ `message$` ）的可观察对象绑定到视图中。

<code-example path="pipes/src/app/hero-async-message.component.ts" header="src/app/hero-async-message.component.ts">

</code-example>

{@a no-filter-pipe}

## Caching HTTP requests

<<<<<<< HEAD
## 缓存 HTTP 请求

To [communicate with backend services using HTTP](/guide/http "Communicating with backend services using HTTP"), the `HttpClient` service uses observables and offers the `HTTPClient.get()` method to fetch data from a server.
=======
To [communicate with backend services using HTTP](/guide/http "Communicating with backend services using HTTP"), the `HttpClient` service uses observables and offers the `HttpClient.get()` method to fetch data from a server.
>>>>>>> a371646a
The asynchronous method sends an HTTP request, and returns an observable that emits the requested data for the response.

为了[使用 HTTP 与后端服务进行通信](/guide/http "使用 HTTP 与后端服务进行通信")，`HttpClient` 服务使用了可观察对象，并提供了 `HTTPClient.get()` 方法来从服务器获取数据。这个异步方法会发送一个 HTTP 请求，并返回一个可观察对象，它会发出请求到的响应数据。

As shown in the previous section, you can use the impure `AsyncPipe` to accept an observable as input and subscribe to the input automatically.
You can also create an impure pipe to make and cache an HTTP request.

如 `AsyncPipe` 所示，你可以使用非纯管道 `AsyncPipe` 接受一个可观察对象作为输入，并自动订阅输入。你也可以创建一个非纯管道来建立和缓存 HTTP 请求。

Impure pipes are called whenever change detection runs for a component, which could be every few milliseconds for `CheckAlways`.
To avoid performance problems, call the server only when the requested URL changes, as shown in the following example, and use the pipe to cache the server response.
The tabs show the following:

每当组件运行变更检测时就会调用非纯管道，在 `CheckAlways` 策略下会每隔几毫秒运行一次。为避免出现性能问题，只有当请求的 URL 发生变化时才会调用该服务器（如下例所示），并使用该管道缓存服务器的响应。显示如下：

* The `fetch` pipe (`fetch-json.pipe.ts`).

  `fetch` 管道（ `fetch-json.pipe.ts` ）。

* A harness component (`hero-list.component.ts`) for demonstrating the request, using a template that defines two bindings to the pipe requesting the heroes from the `heroes.json` file. The second binding chains the `fetch` pipe with the built-in `JsonPipe` to display the same hero data in JSON format.

  一个用于演示该请求的挽具组件（`hero-list.component.ts`），它使用一个模板，该模板定义了两个到该管道的绑定，该管道会向 `heroes.json` 文件请求英雄数组。第二个绑定把 `fetch` 管道与内置的 `JsonPipe` 串联起来，以 JSON 格式显示同一份英雄数据。

<code-tabs>
  <code-pane
    header="src/app/fetch-json.pipe.ts"
    path="pipes/src/app/fetch-json.pipe.ts">
  </code-pane>
  <code-pane
    header="src/app/hero-list.component.ts"
    path="pipes/src/app/hero-list.component.ts">
  </code-pane>
</code-tabs>

In the above example, a breakpoint on the pipe's request for data shows the following:

在上面的例子中，管道请求数据时的剖面展示了如下几点：

* Each binding gets its own pipe instance.

  每个绑定都有自己的管道实例。

* Each pipe instance caches its own URL and data and calls the server only once.

  每个管道实例都会缓存自己的 URL 和数据，并且只调用一次服务器。

The `fetch` and `fetch-json` pipes display the heroes as shown in Figure 5.

`fetch` 和 `fetch-json` 管道会显示英雄，如图 5 所示。

<div class="lightbox">
  <img src='generated/images/guide/pipes/hero-list.png' alt="Hero List">
</div>

**Figure 5.** The `fetch` and `fetch-json` pipes displaying the heroes

**图 5.** `fetch` 和 `fetch-json` 管道显示了这些英雄。

<div class="alert is-helpful">

The built-in [JsonPipe](api/common/JsonPipe "API description for JsonPipe") provides a way to diagnose a mysteriously failing data binding or to inspect an object for future binding.

内置的 [JsonPipe](api/common/JsonPipe "JsonPipe 的 API 描述") 提供了一种方法来诊断一个离奇失败的数据绑定，或用来检查一个对象是否能用于将来的绑定。

</div>

## Pipes and precedence

## 管道的优先级

The pipe operator has a higher precedence than the ternary operator (`?:`), which means `a ? b : c | x` is parsed as `a ? b : (c | x)`.
The pipe operator cannot be used without parentheses in the first and second operands of `?:`.

管道操作符要比三目运算符(`?:`)的优先级高，这意味着 `a ? b : c | x` 会被解析成 `a ? b : (c | x)`。

Due to precedence, if you want a pipe to apply to the result of a ternary, wrap the entire expression in parentheses; for example, `(a ? b : c) | x`.

由于这种优先级设定，如果你要用管道处理三目元算符的结果，就要把整个表达式包裹在括号中，比如 `(a ? b : c) | x`。

<code-example path="pipes/src/app/precedence.component.html" region="precedence" header="src/app/precedence.component.html">
</code-example><|MERGE_RESOLUTION|>--- conflicted
+++ resolved
@@ -598,16 +598,12 @@
 
 ## Caching HTTP requests
 
-<<<<<<< HEAD
 ## 缓存 HTTP 请求
 
-To [communicate with backend services using HTTP](/guide/http "Communicating with backend services using HTTP"), the `HttpClient` service uses observables and offers the `HTTPClient.get()` method to fetch data from a server.
-=======
 To [communicate with backend services using HTTP](/guide/http "Communicating with backend services using HTTP"), the `HttpClient` service uses observables and offers the `HttpClient.get()` method to fetch data from a server.
->>>>>>> a371646a
 The asynchronous method sends an HTTP request, and returns an observable that emits the requested data for the response.
 
-为了[使用 HTTP 与后端服务进行通信](/guide/http "使用 HTTP 与后端服务进行通信")，`HttpClient` 服务使用了可观察对象，并提供了 `HTTPClient.get()` 方法来从服务器获取数据。这个异步方法会发送一个 HTTP 请求，并返回一个可观察对象，它会发出请求到的响应数据。
+为了[使用 HTTP 与后端服务进行通信](/guide/http "使用 HTTP 与后端服务进行通信")，`HttpClient` 服务使用了可观察对象，并提供了 `HttpClient.get()` 方法来从服务器获取数据。这个异步方法会发送一个 HTTP 请求，并返回一个可观察对象，它会发出请求到的响应数据。
 
 As shown in the previous section, you can use the impure `AsyncPipe` to accept an observable as input and subscribe to the input automatically.
 You can also create an impure pipe to make and cache an HTTP request.

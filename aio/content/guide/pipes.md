--- conflicted
+++ resolved
@@ -260,15 +260,11 @@
 请注意以下几点：
 
 * You use your custom pipe the same way you use built-in pipes.
-<<<<<<< HEAD
 
    你使用自定义管道的方式和内置管道完全相同。
 
-* You must include your pipe in the `declarations` array of the `AppModule`.
-=======
 * You must include your pipe in the `declarations` array of the `AppModule`
 * If you choose to inject your pipe into a class, you must provide it in the `providers` array of your `NgModule`.
->>>>>>> cb6dea47
 
    你必须在 `AppModule` 的 `declarations` 数组中包含这个管道。
 

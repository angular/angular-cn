--- conflicted
+++ resolved
@@ -189,7 +189,7 @@
 
 `/deep/` 和 `>>>` 选择器只能被用在**仿真 (emulated) **模式下。
 这种方式是默认值，也是用得最多的方式。
-更多信息，见[控制视图封装模式](guide/component-styles#view-encapsulation)一节。
+更多信息，见[控制视图封装模式](guide/view-encapsulation)一节。
 
 </div>
 
@@ -332,7 +332,7 @@
 When building with the CLI, be sure to include the linked style file among the assets to be copied to the server as described in the [CLI wiki](https://github.com/angular/angular-cli/wiki/stories-asset-configuration).
 <!-- 2018-10-16: The link above is still the best source for this information. -->
 
-当使用 CLI 进行构建时，要确保这个链接到的样式表文件被复制到了服务器上。参见 [CLI 官方文档](https://github.com/angular/angular-cli/wiki/stories-asset-configuration)。
+当使用 CLI 进行构建时，要确保这个链接到的样式表文件被复制到了服务器上。参阅 [CLI 官方文档](https://github.com/angular/angular-cli/wiki/stories-asset-configuration)。
 
 Once included, the CLI will include the stylesheet, whether the link tag's href URL is relative to the application root or the component file.
 
@@ -373,7 +373,7 @@
 See the [CLI wiki](https://github.com/angular/angular-cli/wiki/stories-global-styles) to learn more.
 <!-- 2018-10-16: The link above is still the best source for this information. -->
 
-要了解更多，参见 [CLI 官方文档](https://github.com/angular/angular-cli/wiki/stories-global-styles)。
+要了解更多，参阅 [CLI 官方文档](https://github.com/angular/angular-cli/wiki/stories-global-styles)。
 
 ### Non-CSS style files
 
@@ -404,146 +404,13 @@
 <!-- 2018-10-16: The link above is still the best source for this information. -->
 
 当使用 `ng generate component` 命令生成组件文件时，CLI 会默认生成一个空白的 CSS 样式文件（`.css`）。
-你可以配置 CLI，让它默认使用你喜欢的 CSS 预处理器，参见 [CLI 官方文档](https://github.com/angular/angular-cli/wiki/stories-css-preprocessors
+你可以配置 CLI，让它默认使用你喜欢的 CSS 预处理器，参阅 [CLI 官方文档](https://github.com/angular/angular-cli/wiki/stories-css-preprocessors
                                  "CSS Preprocessor integration") 中的解释。
 
 <div class="alert is-important">
 
 Style strings added to the `@Component.styles` array _must be written in CSS_ because the CLI cannot apply a preprocessor to inline styles.
 
-<<<<<<< HEAD
 添加到 `@Component.styles` 数组中的字符串*必须写成 CSS*，因为 CLI 没法对这些内联的样式使用任何 CSS 预处理器。
 
-</div>
-
-{@a view-encapsulation}
-
-## View encapsulation
-
-## 视图封装模式
-
-As discussed earlier, component CSS styles are encapsulated into the component's view and don't
-affect the rest of the application.
-
-像上面讨论过的一样，组件的 CSS 样式被封装进了自己的视图中，而不会影响到应用程序的其它部分。
-
-To control how this encapsulation happens on a *per
-component* basis, you can set the *view encapsulation mode* in the component metadata.
-Choose from the following modes:
-
-通过在组件的元数据上设置*视图封装模式*，你可以分别控制*每个组件*的封装模式。
-可选的封装模式一共有如下几种：
-
-* `ShadowDom` view encapsulation uses the browser's native shadow DOM implementation (see
-  [Shadow DOM](https://developer.mozilla.org/en-US/docs/Web/Web_Components/Shadow_DOM)
-  on the [MDN](https://developer.mozilla.org) site)
-  to attach a shadow DOM to the component's host element, and then puts the component
-  view inside that shadow DOM. The component's styles are included within the shadow DOM.
-
-   `ShadowDom` 模式使用浏览器原生的 Shadow DOM 实现（参见 [MDN](https://developer.mozilla.org) 上的 [Shadow DOM](https://developer.mozilla.org/en-US/docs/Web/Web_Components/Shadow_DOM)）来为组件的宿主元素附加一个 Shadow DOM。组件的视图被附加到这个 Shadow DOM 中，组件的样式也被包含在这个 Shadow DOM 中。(译注：不进不出，没有样式能进来，组件样式出不去。)
-
-* `Native` view encapsulation uses a now deprecated version of the browser's native shadow DOM implementation - [learn about the changes](https://hayato.io/2016/shadowdomv1/).
-
-   `Native` 视图包装模式使用浏览器原生 Shadow DOM 的一个废弃实现 —— [参见变化详情](https://hayato.io/2016/shadowdomv1/)。
-
-* `Emulated` view encapsulation (the default) emulates the behavior of shadow DOM by preprocessing
-  (and renaming) the CSS code to effectively scope the CSS to the component's view.
-  For details, see [Inspecting generated CSS](guide/component-styles#inspect-generated-css) below.
-
-   `Emulated` 模式（**默认值**）通过预处理（并改名）CSS 代码来模拟 Shadow DOM 的行为，以达到把 CSS 样式局限在组件视图中的目的。
-  更多信息，见[附录 1](guide/component-styles#inspect-generated-css)。(译注：只进不出，全局样式能进来，组件样式出不去)
-
-* `None` means that Angular does no view encapsulation.
-  Angular adds the CSS to the global styles.
-  The scoping rules, isolations, and protections discussed earlier don't apply.
-  This is essentially the same as pasting the component's styles into the HTML.
-
-   `None` 意味着 Angular 不使用视图封装。
-  Angular 会把 CSS 添加到全局样式中。而不会应用上前面讨论过的那些作用域规则、隔离和保护等。
-  从本质上来说，这跟把组件的样式直接放进 HTML 是一样的。(译注：能进能出。)
-
-To set the components encapsulation mode, use the `encapsulation` property in the component metadata:
-
-通过组件元数据中的 `encapsulation` 属性来设置组件封装模式：
-
-<code-example path="component-styles/src/app/quest-summary.component.ts" region="encapsulation.native" header="src/app/quest-summary.component.ts"></code-example>
-
-`ShadowDom` view encapsulation only works on browsers that have native support
-for shadow DOM (see [Shadow DOM v1](https://caniuse.com/#feat=shadowdomv1) on the
-[Can I use](http://caniuse.com) site). The support is still limited,
-which is why `Emulated` view encapsulation is the default mode and recommended
-in most cases.
-
-`ShadowDom` 模式只适用于提供了原生 Shadow DOM 支持的浏览器（参见 [Can I use](http://caniuse.com/) 上的 [Shadow DOM v1](https://caniuse.com/#feat=shadowdomv1) 部分）。
-它仍然受到很多限制，这就是为什么仿真 (`Emulated`) 模式是默认选项，并建议将其用于大多数情况。
-
-{@a inspect-generated-css}
-
-## Inspecting generated CSS
-
-## 查看生成的 CSS
-
-When using emulated view encapsulation, Angular preprocesses
-all component styles so that they approximate the standard shadow CSS scoping rules.
-
-当使用默认的仿真模式时，Angular 会对组件的所有样式进行预处理，让它们模仿出标准的 Shadow CSS 作用域规则。
-
-In the DOM of a running Angular application with emulated view
-encapsulation enabled, each DOM element has some extra attributes
-attached to it:
-
-在启用了仿真模式的 Angular 应用的 DOM 树中，每个 DOM 元素都被加上了一些额外的属性。
-
-<code-example format="">
-  &lt;hero-details _nghost-pmm-5>
-    &lt;h2 _ngcontent-pmm-5>Mister Fantastic&lt;/h2>
-    &lt;hero-team _ngcontent-pmm-5 _nghost-pmm-6>
-      &lt;h3 _ngcontent-pmm-6>Team&lt;/h3>
-    &lt;/hero-team>
-  &lt;/hero-detail>
-
-</code-example>
-
-There are two kinds of generated attributes:
-
-生成出的属性分为两种：
-
-* An element that would be a shadow DOM host in native encapsulation has a
-  generated `_nghost` attribute. This is typically the case for component host elements.
-
-   一个元素在原生封装方式下可能是 Shadow DOM 的宿主，在这里被自动添加上一个 `_nghost` 属性。
-  这是组件宿主元素的典型情况。
-
-* An element within a component's view has a `_ngcontent` attribute
-that identifies to which host's emulated shadow DOM this element belongs.
-
-   组件视图中的每一个元素，都有一个 `_ngcontent` 属性，它会标记出该元素属于哪个宿主的模拟 Shadow DOM。
-
-The exact values of these attributes aren't important. They are automatically
-generated and you never refer to them in application code. But they are targeted
-by the generated component styles, which are in the `<head>` section of the DOM:
-
-这些属性的具体值并不重要。它们是自动生成的，并且你永远不会在程序代码中直接引用到它们。
-但它们会作为生成的组件样式的目标，就像 DOM 的 `<head>` 中一样：
-
-<code-example format="">
-  [_nghost-pmm-5] {
-    display: block;
-    border: 1px solid black;
-  }
-
-  h3[_ngcontent-pmm-6] {
-    background-color: white;
-    border: 1px solid #777;
-  }
-</code-example>
-
-These styles are post-processed so that each selector is augmented
-with `_nghost` or `_ngcontent` attribute selectors.
-These extra selectors enable the scoping rules described in this page.
-
-这些就是那些样式被处理后的结果，每个选择器都被增加了 `_nghost` 或 `_ngcontent` 属性选择器。
-这些额外的选择器实现了本文所描述的这些作用域规则。
-=======
-</div>
->>>>>>> 68d4a744
+</div>
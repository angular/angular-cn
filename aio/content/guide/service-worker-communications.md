--- conflicted
+++ resolved
@@ -16,12 +16,7 @@
 
 * [Getting Started with Service Workers](guide/service-worker-getting-started).
 
-<<<<<<< HEAD
    [Service Worker 快速上手](guide/service-worker-getting-started)。
-
-<hr />
-=======
->>>>>>> a371646a
 
 ## `SwUpdate` service
 

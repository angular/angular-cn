--- conflicted
+++ resolved
@@ -285,13 +285,9 @@
 可以用下列装饰器来声明 Angular 的类：
 
 * `@Component()`
-
 * `@Directive()`
-
 * `@Pipe()`
-
 * `@Injectable()`
-
 * `@NgModule()`
 
 {@a class-field-decorator}
@@ -1009,13 +1005,9 @@
 
 In general, a module collects a block of code dedicated to a single purpose. Angular uses standard JavaScript modules and also defines an Angular module, `NgModule`.
 
-<<<<<<< HEAD
 通常，模块会收集一组专注于单一目的的代码块。Angular 既使用 JavaScript 的标准模块，也定义了 Angular 自己的模块，也就是 `NgModule`。
 
-In JavaScript (ECMAScript), each file is a module and all objects defined in the file belong to that module. Objects can exported, making them public, and public objects can be imported for use by other modules.
-=======
 In JavaScript (ECMAScript), each file is a module and all objects defined in the file belong to that module. Objects can be exported, making them public, and public objects can be imported for use by other modules.
->>>>>>> d7454a16
 
 在 JavaScript (ECMAScript) 中，每个文件都是一个模块，该文件中定义的所有对象都属于这个模块。这些对象可以导出为公共对象，而这些公共对象可以被其它模块导入后使用。
 

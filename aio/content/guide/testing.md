--- conflicted
+++ resolved
@@ -305,7 +305,7 @@
 
 * In the Karma configuration file, `karma.conf.js`, add a custom launcher called ChromeHeadlessCI below browsers:
 
-  在 Karma 配置文件 `karma.conf.js` 中，浏览器的紧下方，添加自定义的启动器，名叫 ChromeNoSandbox。 
+  在 Karma 配置文件 `karma.conf.js` 中，浏览器的紧下方，添加自定义的启动器，名叫 ChromeNoSandbox。
 ```
 browsers: ['Chrome'],
 customLaunchers: {
@@ -772,24 +772,24 @@
 You might decide only to test that the `clicked()` method
 toggles the light's _on/off_ state and sets the message appropriately.
 
-<<<<<<< HEAD
 你可能要测试 `clicked()` 方法能否正确切换灯的开关状态并设置合适的消息。
 
-This component class has no dependencies.
-To test a service with no dependencies, you create it with `new`, poke at its API,
-and assert expectations on its public state.
-Do the same with the component class.
-=======
 This component class has no dependencies. To test these types of classes, follow the same steps as you would for a service that has no dependencies:
 
+该组件类没有依赖。
+要测试一个没有依赖的服务，可以咨询与无依赖的服务相同的步骤：
+
 1. Create a component using the new keyword.
+
+   创建一个使用新关键字的组件。
+
 2. Poke at its API.
+
+   测试其 API。
+
 3. Assert expectations on its public state.
->>>>>>> 4f3ac1d9
-
-该组件类没有依赖。
-要测试一个没有依赖的服务，你会用 `new` 来创建它，调用它的 API，然后对它的公开状态进行断言。
-组件类也可以这么做。
+
+   对其期望的公开状态进行断言。
 
 <code-example
   path="testing/src/app/demo/demo.spec.ts"
@@ -809,7 +809,7 @@
 which binds a _hero_ to the `@Input` property and
 listens for an event raised through the _selected_ `@Output` property.
 
-它呈现在父组件的模板中，那里把一个英雄绑定到了 `@Input` 属性上，并且通过 `@Output` 属性监听*选中英雄*时的事件。
+它渲染在父组件的模板中，那里把一个英雄绑定到了 `@Input` 属性上，并且通过 `@Output` 属性监听*选中英雄*时的事件。
 
 You can test that the class code works without creating the `DashboardHeroComponent`
 or its parent component.
@@ -1367,14 +1367,9 @@
 when Angular creates a component or the user enters a keystroke or
 an asynchronous activity (e.g., AJAX) completes.
 
-<<<<<<< HEAD
 在产品阶段，当 Angular 创建组件、用户输入或者异步动作（比如 AJAX）完成时，会自动触发变更检测。
 
-The `TestBed.createComponent` does _not_ trigger change detection.
-a fact confirmed in the revised test:
-=======
 The `TestBed.createComponent` does _not_ trigger change detection; a fact confirmed in the revised test:
->>>>>>> 4f3ac1d9
 
 但 `TestBed.createComponent` *不能*触发变更检测。
 可以在这个修改后的测试中确定这一点：
@@ -1562,7 +1557,7 @@
 
 Components often have service dependencies.
 
-组件经常依赖其他服务。
+组件经常依赖其它服务。
 
 The `WelcomeComponent` displays a welcome message to the logged in user.
 It knows who the user is based on a property of the injected `UserService`:
@@ -1605,15 +1600,10 @@
 These behaviors can be hard to intercept.
 It is far easier and safer to create and register a test double in place of the real `UserService`.
 
-<<<<<<< HEAD
 注入真实的 `UserService` 有可能很麻烦。真实的服务可能询问用户登录凭据，也可能试图连接认证服务器。
 可能很难处理这些行为。所以在真实的 `UserService` 的位置创建和注册 `UserService` 替身，会让测试更加容易和安全。
 
-This particular test suite supplies a minimal mock of the `UserService` that satisfies the needs of the `WelcomeComponent`
-and its tests:
-=======
 This particular test suite supplies a minimal mock of the `UserService` that satisfies the needs of the `WelcomeComponent` and its tests:
->>>>>>> 4f3ac1d9
 
 这个测试套件提供了 `UserService` 的一个最小化模拟对象，它能满足 `WelcomeComponent` 及其测试的需求：
 
@@ -1685,26 +1675,6 @@
 
 </div>
 
-<<<<<<< HEAD
-{@a service-from-injector}
-
-#### Always get the service from an injector
-
-#### 总是从注入其中获取服务
-
-Do _not_ reference the `userServiceStub` object
-that's provided to the testing module in the body of your test.
-**It does not work!**
-The `userService` instance injected into the component is a completely _different_ object,
-a clone of the provided `userServiceStub`.
-
-请不要引用测试代码里提供给测试模块的 `userServiceStub` 对象。**这样不行！**
-被注入组件的 `userService` 实例是完全**不一样**的对象，它提供的是 `userServiceStub` 的克隆。
-
-<code-example path="testing/src/app/welcome/welcome.component.spec.ts" region="stub-not-injected" header="app/welcome/welcome.component.spec.ts"></code-example>
-
-=======
->>>>>>> 4f3ac1d9
 {@a welcome-spec-setup}
 
 #### Final setup and tests
@@ -1898,13 +1868,8 @@
 注意这个 `it()` 函数接收了一个如下形式的参数。
 
 ```javascript
-<<<<<<< HEAD
-
-fakeAsync(() => { /* test body */ })`
-
-=======
+
 fakeAsync(() => { /* test body */ })
->>>>>>> 4f3ac1d9
 ```
 
 The `fakeAsync()` function enables a linear coding style by running the test body in a special `fakeAsync test zone`.
@@ -1938,17 +1903,13 @@
 Calling [tick()](api/core/testing/tick) simulates the passage of time until all pending asynchronous activities finish.
 In this case, it waits for the error handler's `setTimeout()`.
 
-<<<<<<< HEAD
 调用 `tick()` 会模拟时光的流逝，直到所有未决的异步活动都结束为止。
 在这个例子中，它会等待错误处理器中的 `setTimeout()`。
 
-The [tick()](api/core/testing/tick) function accepts milliseconds as a parameter (defaults to 0 if not provided). The parameter represents how much the virtual clock advances. For example, if you have a `setTimeout(fn, 100)` in a `fakeAsync()` test, you need to use tick(100) to trigger the fn callback.
-=======
 The [tick()](api/core/testing/tick) function accepts milliseconds and tickOptions as parameters, the millisecond (defaults to 0 if not provided) parameter represents how much the virtual clock advances. For example, if you have a `setTimeout(fn, 100)` in a `fakeAsync()` test, you need to use tick(100) to trigger the fn callback. The tickOptions is an optional parameter with a property called `processNewMacroTasksSynchronously` (defaults to true) represents whether to invoke new generated macro tasks when ticking.
->>>>>>> 4f3ac1d9
 
 `tick()` 函数接受一个毫秒值作为参数（如果没有提供则默认为 0）。该参数表示虚拟时钟要前进多少。
-比如，如果你的 `fakeAsync()` 测试中有一个 `setTimeout(fn, 100)` 函数，你就需要用 `tick(100)` 来触发它的 fn 回调。 
+比如，如果你的 `fakeAsync()` 测试中有一个 `setTimeout(fn, 100)` 函数，你就需要用 `tick(100)` 来触发它的 fn 回调。
 
 <code-example
   path="testing/src/app/demo/async-helper.spec.ts"
@@ -1958,10 +1919,9 @@
 The [tick()](api/core/testing/tick) function is one of the Angular testing utilities that you import with `TestBed`.
 It's a companion to `fakeAsync()` and you can only call it within a `fakeAsync()` body.
 
-<<<<<<< HEAD
 `tick()` 函数是你从 `TestBed` 中导入的 Angular 测试实用工具之一。
 它和 `fakeAsync()` 一同使用，并且你只能在 `fakeAsync()` 体中调用它。
-=======
+
 #### tickOptions
 
 <code-example
@@ -1971,13 +1931,16 @@
 
 In this example, we have a new macro task (nested setTimeout), by default, when we `tick`, the setTimeout `outside` and `nested` will both be triggered.
 
+在这个例子中，我们有一个新的宏任务（嵌套的 setTimeout），默认情况下，当我们 `tick` 时，`setTimeout` 的 `outside` 和 `nested` 都会被触发。
+
 <code-example
   path="testing/src/app/demo/async-helper.spec.ts"
   region="fake-async-test-tick-new-macro-task-async">
 </code-example>
 
 And in some case, we don't want to trigger the new macro task when ticking, we can use `tick(milliseconds, {processNewMacroTasksSynchronously: false})` to not invoke new macro task.
->>>>>>> 4f3ac1d9
+
+某些情况下，我们在 ticking 时可能不希望触发新的宏任务，这时可以使用 `tick(milliseconds, {processNewMacroTasksSynchronously: false})` 来阻止。
 
 #### Comparing dates inside fakeAsync()
 
@@ -2034,27 +1997,17 @@
 
 #### Support more macroTasks
 
-<<<<<<< HEAD
 #### 支持更多宏任务（macroTasks）
 
-By default `fakeAsync()` supports the following `macroTasks`.
+By default, `fakeAsync()` supports the following macro tasks.
 
 默认情况下，`fakeAsync()` 支持下列 `macroTasks`。
-
-- setTimeout
-- setInterval
-- requestAnimationFrame
-- webkitRequestAnimationFrame
-- mozRequestAnimationFrame
-=======
-By default, `fakeAsync()` supports the following macro tasks.
 
 - `setTimeout`
 - `setInterval`
 - `requestAnimationFrame`
 - `webkitRequestAnimationFrame`
 - `mozRequestAnimationFrame`
->>>>>>> 4f3ac1d9
 
 If you run other macro tasks such as `HTMLCanvasElement.toBlob()`, an _"Unknown macroTask scheduled in fake async test"_ error will be thrown.
 
@@ -2076,31 +2029,8 @@
 If you want to support such a case, you need to define the macro task you want to support in `beforeEach()`.
 For example:
 
-<<<<<<< HEAD
 如果你要支持这种情况，就要在 `beforeEach()` 中定义你要支持的 `macroTask`。比如：
 
-```javascript
-beforeEach(() => {
-  window['__zone_symbol__FakeAsyncTestMacroTask'] = [
-    {
-      source: 'HTMLCanvasElement.toBlob',
-      callbackArgs: [{ size: 200 }]
-    }
-  ];
-});
-
-it('toBlob should be able to run in fakeAsync', fakeAsync(() => {
-    const canvas: HTMLCanvasElement = document.getElementById('canvas') as HTMLCanvasElement;
-    let blob = null;
-    canvas.toBlob(function(b) {
-      blob = b;
-    });
-    tick();
-    expect(blob.size).toBe(200);
-  })
-);
-```
-=======
 <code-example
   header="src/app/shared/canvas.component.spec.ts (excerpt)"
   path="testing/src/app/shared/canvas.component.spec.ts"
@@ -2109,13 +2039,13 @@
 
 Note that in order to make the `<canvas>` element Zone.js-aware in your app, you need to import the `zone-patch-canvas` patch (either in `polyfills.ts` or in the specific file that uses `<canvas>`):
 
+注意，为了让 `<canvas>` 元素变成支持 Zone.js 的，你需要导入 `zone-patch-canvas` 补丁（无论是在 `polyfills.ts` 中还是在用到了 `<canvas>` 的具体文件中）：
+
 <code-example
   header="src/polyfills.ts or src/app/shared/canvas.component.ts"
   path="testing/src/app/shared/canvas.component.ts"
   region="import-canvas-patch">
 </code-example>
-
->>>>>>> 4f3ac1d9
 
 #### Async observables
 
@@ -2172,7 +2102,6 @@
 [RxJS 的 `defer()` （延期）操作符](http://reactivex.io/documentation/operators/defer.html) 会返回一个可观察对象。
 它获取一个工厂函数，这个工厂函数或者返回 Promise 或者返回 Observable。
 当有人订阅了这个 `defer` 的可观察对象时，它就会把这个订阅者添加到由那个工厂函数创建的新的可观察对象中。
-
 
 The `defer()` operator transforms the `Promise.resolve()` into a new observable that,
 like `HttpClient`, emits once and completes.
@@ -3467,7 +3396,7 @@
 This is a common failing of directive stubs.
 
 其实*这个例子中*的“click”测试误入歧途了。
-它测试的重点其实是 `RouterLinkDirectiveStub` ，而不是该组件。
+它测试的重点其实是 `RouterLinkDirectiveStub`，而不是该组件。
 这是写桩指令时常见的错误。
 
 It has a legitimate purpose in this guide.
@@ -4765,7 +4694,7 @@
       The `overrideModule` method can reach deeply into the current testing module to
       modify one of these inner modules.
 
-      替换指定的 `NgModule` 的元数据。回想一下，模块可以导入其他模块。
+      替换指定的 `NgModule` 的元数据。回想一下，模块可以导入其它模块。
       `overrideModule` 方法可以深入到当前测试模块深处，修改其中一个内部模块。
 
     </td>
@@ -5644,13 +5573,8 @@
 
 - When you rename the source file (inevitable), you remember to rename the test file.
 
-<<<<<<< HEAD
    当你重命名源代码文件（无可避免），你记得重命名测试程序文件。
 
-<hr>
-
-=======
->>>>>>> 4f3ac1d9
 {@a q-specs-in-test-folder}
 
 #### Place your spec files in a test folder
@@ -5672,37 +5596,25 @@
 Of course specs that test the test helpers belong in the `test` folder,
 next to their corresponding helper files.
 
-<<<<<<< HEAD
 当然，**测试助手对象**的测试 spec 文件也属于 `test` 目录，与它们对应的助手文件相邻。
 
-{@a q-e2e}
-=======
 {@a q-kiss}
 
 #### Keep it simple
->>>>>>> 4f3ac1d9
+
+#### 保持简单
 
 [Component class testing](#component-class-testing) should be kept very clean and simple.
 It should test only a single unit. On a first glance, you should be able to understand
 what the test is testing. If it's doing more, then it doesn't belong here.
 
-<<<<<<< HEAD
-#### 为什么不依赖 E2E 测试来保障 DOM 集成后的正确性？
-
-The component DOM tests described in this guide often require extensive setup and
-advanced techniques whereas the [unit tests](#component-class-testing)
-are comparatively simple.
-
-本指南中讲的组件 DOM 测试通常需要大量的准备工作以及高级技巧，不像[只针对类的测试](#component-class-testing)那样简单。
-
-#### Why not defer DOM integration tests to end-to-end (E2E) testing?
-=======
+[组件类测试](#component-class-testing)应该保持非常干净和简单。它应该只测试一个单元。应该乍一看就能了解测试的内容。如果还要做更多事，那它就不属于这里。
+
 {@a q-end-to-end}
 
 #### Use E2E (end-to-end) to test more than a single unit
->>>>>>> 4f3ac1d9
-
-#### 为什么不等到端到端（E2E）测试阶段再对 DOM 进行集成测试呢？
+
+#### 使用 E2E（端到端）来测试多个单元
 
 E2E tests are great for high-level validation of the entire system.
 But they can't give you the comprehensive test coverage that you'd expect from unit tests.

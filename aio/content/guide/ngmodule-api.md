--- conflicted
+++ resolved
@@ -360,11 +360,6 @@
 
 </table>
 
-<<<<<<< HEAD
-<hr />
-=======
->>>>>>> a371646a
-
 ## More on NgModules
 
 ## 关于 NgModule 的更多知识

--- conflicted
+++ resolved
@@ -1,3585 +1,71 @@
 # Template syntax
 
-<<<<<<< HEAD
 # 模板语法
 
-<style>
-  h4 {font-size: 17px !important; text-transform: none !important;}
-  .syntax { font-family: Consolas, 'Lucida Sans', Courier, sans-serif; color: black; font-size: 85%; }
-  h4 .syntax { font-size: 100%; }
-</style>
-=======
 In Angular, a *template* is a chunk of HTML.
 Within a template, you can use special syntax to leverage many of Angular's features.
->>>>>>> 68d4a744
 
+在 Angular 中，*模板*就是一块 HTML。在模板中，你可以通过一种特殊语法来使用 Angular 的许多功能。
 
-<<<<<<< HEAD
-Angular 应用管理着用户之所见和所为，并通过 Component 类的实例（*组件*）和面向用户的模板交互来实现这一点。
+## Prerequisites
 
-You may be familiar with the component/template duality from your experience with model-view-controller (MVC) or model-view-viewmodel (MVVM).
-In Angular, the component plays the part of the controller/viewmodel, and the template represents the view.
-
-从使用模型-视图-控制器 (MVC) 或模型-视图-视图模型 (MVVM) 的经验中，很多开发人员都熟悉了组件和模板这两个概念。
-  在 Angular 中，组件扮演着控制器或视图模型的角色，模板则扮演视图的角色。
-
-This page is a comprehensive technical reference to the Angular template language.
-It explains basic principles of the template language and describes most of the syntax that you'll encounter elsewhere in the documentation.
-
-这是一篇关于 Angular 模板语言的技术大全。
-它解释了模板语言的基本原理，并描述了你将在文档中其它地方遇到的大部分语法。
-
-Many code snippets illustrate the points and concepts, all of them available
-in the <live-example title="Template Syntax Live Code"></live-example>.
-=======
-## Prerequisites
+## 先决条件
 
 Before learning template syntax, you should be familiar with the following:
 
+在学习模板语法之前，你应该熟悉下列内容：
+
 * [Angular concepts](guide/architecture)
+
+  [Angular 的概念](guide/architecture)
+
 * JavaScript
 * HTML
 * CSS
->>>>>>> 68d4a744
 
-这里还有很多代码片段用来解释技术点和概念，它们全都在<live-example title="模板语法的现场演练"></live-example>中。
 
-<<<<<<< HEAD
-{@a html}
-
-## HTML in templates
-
-## 模板中的 HTML
-
-HTML is the language of the Angular template.
-Almost all HTML syntax is valid template syntax.
-The `<script>` element is a notable exception;
-it is forbidden, eliminating the risk of script injection attacks.
-In practice, `<script>` is ignored and a warning appears in the browser console.
-See the [Security](guide/security) page for details.
-
-HTML 是 Angular 模板的语言。几乎所有的 HTML 语法都是有效的模板语法。
-但值得注意的例外是 `<script>` 元素，它被禁用了，以阻止脚本注入攻击的风险。（实际上，`<script>` 只是被忽略了。）
-参见[安全](guide/security)页了解详情。
-
-Some legal HTML doesn't make much sense in a template.
-The `<html>`, `<body>`, and `<base>` elements have no useful role.
-Pretty much everything else is fair game.
-
-有些合法的 HTML 被用在模板中是没有意义的。`<html>`、`<body>` 和 `<base>` 元素这个舞台上中并没有扮演有用的角色。剩下的所有元素基本上就都一样用了。
-
-You can extend the HTML vocabulary of your templates with components and directives that appear as new elements and attributes.
-In the following sections, you'll learn how to get and set DOM (Document Object Model) values dynamically through data binding.
-
-可以通过组件和指令来扩展模板中的 HTML 词汇。它们看上去就是新元素和属性。接下来将学习如何通过数据绑定来动态获取/设置 DOM（文档对象模型）的值。
-
-Begin with the first form of data binding&mdash;interpolation&mdash;to see how much richer template HTML can be.
-
-首先看看数据绑定的第一种形式 —— 插值，它展示了模板的 HTML 可以有多丰富。
-
-<hr/>
-
-{@a interpolation}
-
-## Interpolation and Template Expressions
-
-## 插值与模板表达式
-
-Interpolation allows you to incorporate calculated strings into the text
-between HTML element tags and within attribute assignments. Template
-expressions are what you use to calculate those strings.
-
-插值能让你把计算后的字符串合并到 HTML 元素标签之间和属性赋值语句内的文本中。模板表达式则是用来供你求出这些字符串的。
-
-The interpolation <live-example></live-example> demonstrates all of
-the syntax and code snippets described in this section.
-
-这个关于插值的<live-example></live-example>演示了本节所讲的全部语法和代码片段。
-
-### Interpolation `{{...}}`
-
-### 插值 `{{...}}`
-
-Interpolation refers to embedding expressions into marked up text.
-By default, interpolation uses as its delimiter the double curly braces, `{{` and `}}`.
-
-所谓 "插值" 是指将表达式嵌入到标记文本中。
-默认情况下，插值会用双花括号 `{{` 和 `}}` 作为分隔符。
-
-In the following snippet, `{{ currentCustomer }}` is an example of interpolation.
-
-在下面的代码片段中，`{{ currentCustomer }}` 就是插值的例子。
-
-<code-example path="interpolation/src/app/app.component.html" region="interpolation-example1" header="src/app/app.component.html"></code-example>
-
-The text between the braces is often the name of a component
-property. Angular replaces that name with the
-string value of the corresponding component property.
-
-花括号之间的文本通常是组件属性的名字。Angular 会把这个名字替换为响应组件属性的字符串值。
-
-<code-example path="interpolation/src/app/app.component.html" region="component-property" header="src/app/app.component.html"></code-example>
-
-In the example above, Angular evaluates the `title` and `itemImageUrl` properties
-and fills in the blanks, first displaying some title text and then an image.
-
-在上面的示例中，Angular 计算 `title` 和 `itemImageUrl` 属性并填充空白，首先显示一些标题文本，然后显示图像。
-
-More generally, the text between the braces is a **template expression**
-that Angular first **evaluates** and then **converts to a string**.
-The following interpolation illustrates the point by adding two numbers:
-
-一般来说，括号间的素材是一个**模板表达式**，Angular 先**对它求值**，再把它**转换成字符串**。
-  下列插值通过把括号中的两个数字相加说明了这一点：
-
-<code-example path="interpolation/src/app/app.component.html" region="convert-string" header="src/app/app.component.html"></code-example>
-
-The expression can invoke methods of the host component such as `getVal()` in
-the following example:
-
-这个表达式可以调用宿主组件的方法，就像下面用的 `getVal()`：
-
-<code-example path="interpolation/src/app/app.component.html" region="invoke-method" header="src/app/app.component.html"></code-example>
-
-Angular evaluates all expressions in double curly braces,
-converts the expression results to strings, and links them with neighboring literal strings. Finally,
-it assigns this composite interpolated result to an **element or directive property**.
-
-Angular 对所有双花括号中的表达式求值，把求值的结果转换成字符串，并把它们跟相邻的字符串字面量连接起来。最后，把这个组合出来的插值结果赋给**元素或指令的属性**。
-
-You appear to be inserting the result between element tags and assigning it to attributes.
-However, interpolation is a special syntax that Angular converts into a *property binding*.
-
-你看上去似乎正在将结果插入元素标签之间，并将其赋值给属性。
-但实际上，插值是一种特殊语法，Angular 会将其转换为*属性绑定*。
-
-<div class="alert is-helpful">
-
-If you'd like to use something other than `{{` and `}}`, you can
-configure the interpolation delimiter via the
-[interpolation](api/core/Component#interpolation)
-option in the `Component` metadata.
-
-如果你想用别的分隔符来代替 `{{` 和 `}}`，也可以通过 `Component` 元数据中的 [interpolation](api/core/Component#interpolation) 选项来配置插值分隔符。
-
-</div>
-
-### Template expressions
-
-### 模板表达式
-
-A template **expression** produces a value and appears within the double
-curly braces, `{{ }}`.
-Angular executes the expression and assigns it to a property of a binding target;
-the target could be an HTML element, a component, or a directive.
-
-模板**表达式**会产生一个值，并出现在双花括号 `{{ }}` 中。
-  Angular 执行这个表达式，并把它赋值给绑定目标的属性，这个绑定目标可能是 HTML 元素、组件或指令。
-
-The interpolation braces in `{{1 + 1}}` surround the template expression `1 + 1`.
-In the property binding,
-a template expression appears in quotes to the right of the&nbsp;`=` symbol as in `[property]="expression"`.
-
-`{{1 + 1}}` 中所包含的模板表达式是 `1 + 1`。
-  在属性绑定中会再次看到模板表达式，它出现在 `=` 右侧的引号中，就像这样：`[property]="expression"`。
-
-In terms of syntax, template expressions are similar to JavaScript.
-Many JavaScript expressions are legal template expressions, with a few exceptions.
-
-在语法上，模板表达式与 JavaScript 很像。很多 JavaScript 表达式都是合法的模板表达式，但也有一些例外。
-
-You can't use JavaScript expressions that have or promote side effects,
-including:
-
-你不能使用那些具有或可能引发副作用的 JavaScript 表达式，包括：
-
-* Assignments (`=`, `+=`, `-=`, `...`)
-
-   赋值 (`=`, `+=`, `-=`, `...`)
-
-* Operators such as `new`, `typeof`, `instanceof`, etc.
-
-   `new`、`typeof`、`instanceof` 等运算符。
-
-* Chaining expressions with <code>;</code> or <code>,</code>
-
-   使用 <code>;</code> 或 <code>,</code> 串联起来的表达式
-
-* The increment and decrement operators `++` and `--`
-
-   自增和自减运算符：`++` 和 `--`
-
-* Some of the ES2015+ operators
-
-   一些 ES2015+ 版本的运算符
-
-Other notable differences from JavaScript syntax include:
-
-和 JavaScript 语法的其它显著差异包括：
-
-* No support for the bitwise operators such as `|` and `&`
-
-   不支持位运算，比如 `|` 和 `&`
-
-* New [template expression operators](guide/template-syntax#expression-operators), such as `|`, `?.` and `!`
-
-  新的[模板表达式运算符](guide/template-syntax#expression-operators)，例如 `|`，`?.` 和 `!`
-
-### Expression context
-
-### 表达式上下文
-
-The *expression context* is typically the _component_ instance.
-In the following snippets, the `recommended` within double curly braces and the
-`itemImageUrl2` in quotes refer to properties of the `AppComponent`.
-
-典型的*表达式上下文*就是这个**组件实例**，它是各种绑定值的来源。
-在下面的代码片段中，双花括号中的 `recommended` 和引号中的 `itemImageUrl2` 所引用的都是 `AppComponent` 中的属性。
-
-<code-example path="interpolation/src/app/app.component.html" region="component-context" header="src/app/app.component.html"></code-example>
-
-An expression may also refer to properties of the _template's_ context
-such as a template input variable,
-
-表达式也可以引用模板中的上下文属性，例如模板输入变量，
-
-<!-- link to built-in-directives#template-input-variables -->
-
-`let customer`, or a template reference variable, `#customerInput`.
-
-`let customer`，或模板引用变量 `#customerInput`。
-
-<!-- link to guide/template-ref-variables -->
-
-<code-example path="interpolation/src/app/app.component.html" region="template-input-variable" header="src/app/app.component.html (template input variable)"></code-example>
-
-<code-example path="interpolation/src/app/app.component.html" region="template-reference-variable" header="src/app/app.component.html (template reference variable)"></code-example>
-
-The context for terms in an expression is a blend of the _template variables_,
-the directive's _context_ object (if it has one), and the component's _members_.
-If you reference a name that belongs to more than one of these namespaces,
-the template variable name takes precedence, followed by a name in the directive's _context_,
-and, lastly, the component's member names.
-
-表达式中的上下文变量是由*模板变量*、指令的*上下文变量*（如果有）和组件的*成员*叠加而成的。
-如果你要引用的变量名存在于一个以上的命名空间中，那么，模板变量是最优先的，其次是指令的上下文变量，最后是组件的成员。
-
-The previous example presents such a name collision. The component has a `customer`
-property and the `*ngFor` defines a `customer` template variable.
-
-上一个例子中就体现了这种命名冲突。组件具有一个名叫 `customer` 的属性，而 `*ngFor` 声明了一个也叫 `customer` 的模板变量。
-
-<div class="alert is-helpful">
-
-The `customer` in `{{customer.name}}`
-refers to the template input variable, not the component's property.
-
-在 `{{customer.name}}` 表达式中的 `customer` 实际引用的是模板变量，而不是组件的属性。
-
-Template expressions cannot refer to anything in
-the global namespace, except `undefined`. They can't refer to
-`window` or `document`. Additionally, they
-can't call `console.log()` or `Math.max()` and they are restricted to referencing
-members of the expression context.
-
-模板表达式不能引用全局命名空间中的任何东西，比如 `window` 或 `document`。它们也不能调用 `console.log` 或 `Math.max`。
-它们只能引用表达式上下文中的成员。
-
-</div>
-
-### Expression guidelines
-
-### 表达式使用指南
-
-When using template expressions follow these guidelines:
-
-当使用模板表达式时，请遵循下列指南：
-
-* [Simplicity](guide/template-syntax#simplicity)
-
-   [非常简单](guide/template-syntax#simplicity)
-
-* [Quick execution](guide/template-syntax#quick-execution)
-
-   [执行迅速](guide/template-syntax#quick-execution)
-
-* [No visible side effects](guide/template-syntax#no-visible-side-effects)
-
-   [没有可见的副作用](guide/template-syntax#no-visible-side-effects)
-
-#### Simplicity
-
-#### 简单
-
-Although it's possible to write complex template expressions, it's a better
-practice to avoid them.
-
-虽然也可以写复杂的模板表达式，不过最好避免那样做。
-
-A property name or method call should be the norm, but an occasional Boolean negation, `!`, is OK.
-Otherwise, confine application and business logic to the component,
-where it is easier to develop and test.
-
-属性名或方法调用应该是常态，但偶然使用逻辑取反 `!` 也是可以的。
-其它情况下，应该把应用程序和业务逻辑限制在组件中，这样它才能更容易开发和测试。
-
-#### Quick execution
-
-#### 快速执行
-
-Angular executes template expressions after every change detection cycle.
-Change detection cycles are triggered by many asynchronous activities such as
-promise resolutions, HTTP results, timer events, key presses and mouse moves.
-
-Angular 会在每个变更检测周期后执行模板表达式。
-变更检测周期会被多种异步活动触发，比如 Promise 解析、HTTP 结果、定时器时间、按键或鼠标移动。
-
-Expressions should finish quickly or the user experience may drag, especially on slower devices.
-Consider caching values when their computation is expensive.
-
-表达式应该快速结束，否则用户就会感到拖沓，特别是在较慢的设备上。
-当计算代价较高时，应该考虑缓存那些从其它值计算得出的值。
-
-#### No visible side effects
-
-#### 没有可见的副作用
-
-A template expression should not change any application state other than the value of the
-target property.
-
-模板表达式除了目标属性的值以外，不应该改变应用的任何状态。
-
-This rule is essential to Angular's "unidirectional data flow" policy.
-You should never worry that reading a component value might change some other displayed value.
-The view should be stable throughout a single rendering pass.
-
-这条规则是 Angular “单向数据流”策略的基础。
-永远不用担心读取组件值可能改变另外的显示值。
-在一次单独的渲染过程中，视图应该总是稳定的。
-
-An [idempotent](https://en.wikipedia.org/wiki/Idempotence) expression is ideal because
-it is free of side effects and improves Angular's change detection performance.
-In Angular terms, an idempotent expression always returns
-*exactly the same thing* until one of its dependent values changes.
-
-[幂等](https://en.wikipedia.org/wiki/Idempotence)的表达式是最理想的，因为它没有副作用，并且可以提高 Angular 的变更检测性能。
-用 Angular 术语来说，幂等表达式总会返回*完全相同的东西*，除非其依赖值之一发生了变化。
-
-Dependent values should not change during a single turn of the event loop.
-If an idempotent expression returns a string or a number, it returns the same string or number when called twice in a row. If the expression returns an object, including an `array`, it returns the same object *reference* when called twice in a row.
-
-在单独的一次事件循环中，被依赖的值不应该改变。
-  如果幂等的表达式返回一个字符串或数字，连续调用它两次，也应该返回相同的字符串或数字。
-  如果幂等的表达式返回一个对象（包括 `Date` 或 `Array`），连续调用它两次，也应该返回同一个对象的*引用*。
-
-<div class="alert is-helpful">
-
-There is one exception to this behavior that applies to `*ngFor`. `*ngFor` has `trackBy` functionality that can deal with referential inequality of objects when iterating over them. See [*ngFor with `trackBy`](guide/template-syntax#ngfor-with-trackby) for details.
-
-对于 `*ngFor`，这种行为有一个例外。`*ngFor` 具有 `trackBy` 功能，在迭代对象时它可以处理对象的相等性。详情参见 [带 `trackBy` 的 *ngFor](guide/template-syntax#ngfor-with-trackby)。
-
-</div>
-
-<!-- end of Interpolation doc -->
-
-<hr/>
-
-{@a template-statements}
-
-## Template statements
-
-## 模板语句
-
-A template **statement** responds to an **event** raised by a binding target
-such as an element, component, or directive.
-You'll see template statements in the [event binding](guide/template-syntax#event-binding) section,
-appearing in quotes to the right of the `=`&nbsp;symbol as in `(event)="statement"`.
-
-模板**语句**用来响应由绑定目标（如 HTML 元素、组件或指令）触发的**事件**。
-模板语句将在[事件绑定](guide/template-syntax#event-binding)一节看到，它出现在 `=` 号右侧的引号中，就像这样：`(event)="statement"`。
-
-<code-example path="template-syntax/src/app/app.component.html" region="context-component-statement" header="src/app/app.component.html"></code-example>
-
-A template statement *has a side effect*.
-That's the whole point of an event.
-It's how you update application state from user action.
-
-模板语句*有副作用*。
-这是事件处理的关键。因为你要根据用户的输入更新应用状态。
-
-Responding to events is the other side of Angular's "unidirectional data flow".
-You're free to change anything, anywhere, during this turn of the event loop.
-
-响应事件是 Angular 中“单向数据流”的另一面。
-    在一次事件循环中，可以随意改变任何地方的任何东西。
-
-Like template expressions, template *statements* use a language that looks like JavaScript.
-The template statement parser differs from the template expression parser and
-specifically supports both basic assignment (`=`) and chaining expressions with <code>;</code>.
-
-和模板表达式一样，模板*语句*使用的语言也像 JavaScript。
-  模板语句解析器和模板表达式解析器有所不同，特别之处在于它支持基本赋值 (`=`) 和表达式链 (`;`)。
-
-However, certain JavaScript and template expression syntax is not allowed:
-
-然而，某些 JavaScript 语法和模板表达式语法仍然是不允许的：
-
-* <code>new</code>
-
-   `new` 运算符
-
-* increment and decrement operators, `++` and `--`
-
-   自增和自减运算符：`++` 和 `--`
-
-* operator assignment, such as `+=` and `-=`
-
-   操作并赋值，例如 `+=` 和 `-=`
-
-* the bitwise operators, such as `|` and `&`
-
-   位运算符，例如 `|` 和 `&`
-
-* the [pipe operator](guide/template-syntax#pipe)
-
-   [管道运算符](guide/template-syntax#expression-operators)
-
-### Statement context
-
-### 语句上下文
-
-As with expressions, statements can refer only to what's in the statement context
-such as an event handling method of the component instance.
-
-和表达式中一样，语句只能引用语句上下文中 —— 通常是正在绑定事件的那个**组件实例**。
-
-The *statement context* is typically the component instance.
-The *deleteHero* in `(click)="deleteHero()"` is a method of the data-bound component.
-
-典型的*语句上下文*就是当前组件的实例。
-`(click)="deleteHero()"` 中的 *deleteHero* 就是这个数据绑定组件上的一个方法。
-
-<code-example path="template-syntax/src/app/app.component.html" region="context-component-statement" header="src/app/app.component.html"></code-example>
-
-The statement context may also refer to properties of the template's own context.
-In the following examples, the template `$event` object,
-a [template input variable](guide/template-syntax#template-input-variable) (`let hero`),
-and a [template reference variable](guide/template-syntax#ref-vars) (`#heroForm`)
-are passed to an event handling method of the component.
-
-语句上下文可以引用模板自身上下文中的属性。
-在下面的例子中，就把模板的 `$event` 对象、[模板输入变量](guide/template-syntax#template-input-variable) (`let hero`)和[模板引用变量](guide/template-syntax#ref-vars) (`#heroForm`)传给了组件中的一个事件处理器方法。
-
-<code-example path="template-syntax/src/app/app.component.html" region="context-var-statement" header="src/app/app.component.html"></code-example>
-
-Template context names take precedence over component context names.
-In `deleteHero(hero)` above, the `hero` is the template input variable,
-not the component's `hero` property.
-
-模板上下文中的变量名的优先级高于组件上下文中的变量名。在上面的 `deleteHero(hero)` 中，`hero` 是一个模板输入变量，而不是组件中的 `hero` 属性。
-
-### Statement guidelines
-
-### 语句指南
-
-Template statements cannot refer to anything in the global namespace. They
-can't refer to `window` or `document`.
-They can't call `console.log` or `Math.max`.
-
-模板语句不能引用全局命名空间的任何东西。比如不能引用 `window` 或 `document`，也不能调用 `console.log` 或 `Math.max`。
-
-As with expressions, avoid writing complex template statements.
-A method call or simple property assignment should be the norm.
-
-和表达式一样，避免写复杂的模板语句。
-常规是函数调用或者属性赋值。
-
-<hr/>
-
-{@a binding-syntax}
-
-## Binding syntax: an overview
-
-## 绑定语法：概览
-
-Data-binding is a mechanism for coordinating what users see, specifically
-with application data values.
-While you could push values to and pull values from HTML,
-the application is easier to write, read, and maintain if you turn these tasks over to a binding framework.
-You simply declare bindings between binding sources, target HTML elements, and let the framework do the rest.
-
-数据绑定是一种机制，用来协调用户可见的内容，特别是应用数据的值。
-虽然也可以手动从 HTML 中推送或拉取这些值，但是如果将这些任务转交给绑定框架，应用就会更易于编写、阅读和维护。
-你只需声明数据源和目标 HTML 元素之间的绑定关系就可以了，框架会完成其余的工作。
-
-For a demonstration of the syntax and code snippets in this section, see the <live-example name="binding-syntax">binding syntax example</live-example>.
-
-对本节中语法和代码片段的说明，参见<live-example name="binding-syntax">绑定语法范例</live-example>。
-
-Angular provides many kinds of data-binding. Binding types can be grouped into three categories distinguished by the direction of data flow:
-
-Angular 提供了多种数据绑定方式。绑定类型可以分为三类，按数据流的方向分为：
-
-* From the _source-to-view_
-
-  从*数据源到视图*
-
-* From _view-to-source_
-
-  从*视图到数据源*
-
-* Two-way sequence: _view-to-source-to-view_
-
-  双向：*视图到数据源到视图*
-
-<style>
-  td, th {vertical-align: top}
-</style>
-
-<table width="100%">
-  <col width="30%">
-  </col>
-  <col width="50%">
-  </col>
-  <col width="20%">
-  </col>
-  <tr>
-
-    <th>
-
-      Type
-
-      绑定类型
-
-    </th>
-
-    <th>
-
-      Syntax
-
-      语法
-
-    </th>
-
-    <th>
-
-      Category
-
-      分类
-
-    </th>
-
-  </tr>
-  <tr>
-
-     <td>
-
-      Interpolation<br>
-      Property<br>
-      Attribute<br>
-      Class<br>
-      Style
-
-      插值<br>
-      属性<br>
-      Attribute<br>
-      CSS 类<br>
-      样式
-
-     </td>
-
-    <td>
-
-      <code-example>
-        {{expression}}
-        [target]="expression"
-        bind-target="expression"
-      </code-example>
-
-    </td>
-
-    <td>
-
-      One-way<br>from data source<br>to view target
-
-      单向<br>从数据源<br>到视图
-
-    </td>
-
-    <tr>
-
-      <td>
-
-        Event
-
-        事件
-
-      </td>
-
-      <td>
-
-        <code-example>
-          (target)="statement"
-          on-target="statement"
-        </code-example>
-
-      </td>
-
-      <td>
-
-        One-way<br>from view target<br>to data source
-
-        从视图到数据源的单向绑定
-
-      </td>
-
-    </tr>
-    <tr>
-
-      <td>
-
-        Two-way
-
-        双向
-
-      </td>
-
-      <td>
-
-        <code-example>
-          [(target)]="expression"
-          bindon-target="expression"
-        </code-example>
-
-      </td>
-
-      <td>
-
-        Two-way
-
-        双向
-
-      </td>
-
-    </tr>
-  </tr>
-</table>
-
-Binding types other than interpolation have a **target name** to the left of the equal sign, either surrounded by punctuation, `[]` or `()`,
-or preceded by a prefix: `bind-`, `on-`, `bindon-`.
-
-除插值以外的其它绑定类型在等号的左侧都有一个“目标名称”，由绑定符 `[]` 或 `()` 包起来，
-或者带有前缀：`bind-`，`on-`，`bindon-`。
-
-The *target* of a binding is the property or event inside the binding punctuation: `[]`, `()` or `[()]`.
-
-绑定的“目标”是绑定符内部的属性或事件：`[]`、`()` 或 `[()]`。
-
-Every public member of a **source** directive is automatically available for binding.
-You don't have to do anything special to access a directive member in a template expression or statement.
-
-在绑定时可以使用**来源**指令的每个公共成员。
-你无需进行任何特殊操作即可在模板表达式或语句内访问指令的成员。
-
-### Data-binding and HTML
-
-### 数据绑定与 HTML
-
-In the normal course of HTML development, you create a visual structure with HTML elements, and
-you modify those elements by setting element attributes with string constants.
-
-在正常的 HTML 开发过程中，你使用 HTML 元素来创建视觉结构，
-通过把字符串常量设置到元素的 attribute 来修改那些元素。
-
-```html
-
-<div class="special">Plain old HTML</div>
-
-<img src="images/item.png">
-<button disabled>Save</button>
-
-```
-
-With data-binding, you can control things like the state of a button:
-
-使用数据绑定，你可以控制按钮状态等各个方面：
-
-<code-example path="binding-syntax/src/app/app.component.html" region="disabled-button" header="src/app/app.component.html"></code-example>
-
-Notice that the binding is to the `disabled` property of the button's DOM element,
-**not** the attribute. This applies to data-binding in general. Data-binding works with *properties* of DOM elements, components, and directives, not HTML *attributes*.
-
-请注意，这里绑定到的是按钮的 DOM 元素的 `disabled` 这个 *Property*，而不是 *Attribute*。
-这是数据绑定的通用规则。数据绑定使用 DOM 元素、组件和指令的 *Property*，而不是 HTML 的*Attribute*。
-
-### HTML attribute vs. DOM property
-
-### HTML attribute 与 DOM property 的对比
-
-The distinction between an HTML attribute and a DOM property is key to understanding
-how Angular binding works. **Attributes are defined by HTML. Properties are accessed from DOM (Document Object Model) nodes.**
-
-理解 HTML 属性和 DOM 属性之间的区别，是了解 Angular 绑定如何工作的关键。**Attribute 是由 HTML 定义的。Property 是从 DOM（文档对象模型）节点访问的。**
-
-* A few HTML attributes have 1:1 mapping to properties; for example, `id`.
-
-  一些 HTML Attribute 可以 1:1 映射到 Property；例如，“ id”。
-
-* Some HTML attributes don't have corresponding properties; for example, `aria-*`.
-
-  某些 HTML Attribute 没有相应的 Property。例如，`aria-*`。
-
-* Some DOM properties don't have corresponding attributes; for example, `textContent`.
-
-  某些 DOM Property 没有相应的 Attribute。例如，`textContent`。
-
-It is important to remember that *HTML attribute* and the *DOM property* are different things, even when they have the same name.
-In Angular, the only role of HTML attributes is to initialize element and directive state.
-
-重要的是要记住，*HTML Attribute* 和 *DOM Property* 是不同的，就算它们具有相同的名称也是如此。
-在 Angular 中，HTML Attribute 的唯一作用是初始化元素和指令的状态。
-
-**Template binding works with *properties* and *events*, not *attributes*.**
-
-**模板绑定使用的是 *Property* 和*事件*，而不是 *Attribute*。**
-
-When you write a data-binding, you're dealing exclusively with the *DOM properties* and *events* of the target object.
-
-编写数据绑定时，你只是在和目标对象的 *DOM Property* 和*事件*打交道。
-
-<div class="alert is-helpful">
-
-This general rule can help you build a mental model of attributes and DOM properties:
-**Attributes initialize DOM properties and then they are done.
-Property values can change; attribute values can't.**
-
-该通用规则可以帮助你建立 HTML Attribute 和 DOM Property 的思维模型：
-**属性负责初始化 DOM 属性，然后完工。Property 值可以改变；Attribute 值则不能。**
-
-There is one exception to this rule.
-Attributes can be changed by `setAttribute()`, which re-initializes corresponding DOM properties.
-
-此规则有一个例外。
-可以通过 `setAttribute()` 来更改 Attribute，接着它会重新初始化相应的 DOM 属性。
-
-</div>
-
-For more information, see the [MDN Interfaces documentation](https://developer.mozilla.org/en-US/docs/Web/API#Interfaces) which has API docs for all the standard DOM elements and their properties.
-Comparing the [`<td>` attributes](https://developer.mozilla.org/en-US/docs/Web/HTML/Element/td) to the [`<td>` properties](https://developer.mozilla.org/en-US/docs/Web/API/HTMLTableCellElement) provides a helpful example for differentiation.
-In particular, you can navigate from the attributes page to the properties via "DOM interface" link, and navigate the inheritance hierarchy up to `HTMLTableCellElement`.
-
-欲知详情，参见 [MDN 接口文档](https://developer.mozilla.org/en-US/docs/Web/API#Interfaces)，其中包含所有标准 DOM 元素及其 Property 的 API 文档。
-[`<td>` Attribute](https://developer.mozilla.org/en-US/docs/Web/HTML/Element/td) 与 [`<td>` Property](https://developer.mozilla.org/en-US/docs/Web/API/HTMLTableCellElement) 之间的比较是一个很有用的例子。
-特别是，你可以通过 “DOM 接口” 链接从 Attribute 页面导航到 Property 页面，并在继承层次中导航到 `HTMLTableCellElement`。
-
-#### Example 1: an `<input>`
-
-#### 范例 1：`<input>`
-
-When the browser renders `<input type="text" value="Sarah">`, it creates a
-corresponding DOM node with a `value` property initialized to "Sarah".
-
-当浏览器渲染 `<input type="text" value="Sarah">` 时，它会创建一个对应的 DOM 节点，其 `value` Property 已初始化为 “Sarah”。
-
-```html
-
-<input type="text" value="Sarah">
-
-```
-
-When the user enters "Sally" into the `<input>`, the DOM element `value` *property* becomes "Sally".
-However, if you look at the HTML attribute `value` using `input.getAttribute('value')`, you can see that the *attribute* remains unchanged&mdash;it returns "Sarah".
-
-当用户在 `<input>` 中输入 `Sally` 时，DOM 元素的 `value` *Property* 将变为 `Sally`。
-但是，如果使用 `input.getAttribute('value')` 查看 HTML 的 Attribute `value`，则可以看到该 *attribute* 保持不变 —— 它返回了 `Sarah`。
-
-The HTML attribute `value` specifies the *initial* value; the DOM `value` property is the *current* value.
-
-HTML 的 `value` 这个 attribute 指定了*初始*值；DOM 的 `value` 这个 property 是*当前*值。
-
-To see attributes versus DOM properties in a functioning app, see the <live-example name="binding-syntax"></live-example> especially for binding syntax.
-
-要通过可运行的应用查看 Attribute 和 DOM Property 的差别，请参阅 <live-example name="binding-syntax"></live-example>，特别注意其绑定语法。
-
-#### Example 2: a disabled button
-
-#### 范例 2：禁用按钮
-
-The `disabled` attribute is another example. A button's `disabled`
-*property* is `false` by default so the button is enabled.
-
-`disabled` Attribute 是另一个例子。按钮的 `disabled` *Property* 默认为 `false`，因此按钮是启用的。
-
-When you add the `disabled` *attribute*, its presence alone
-initializes the button's `disabled` *property* to `true`
-so the button is disabled.
-
-当你添加 `disabled` *Attribute* 时，仅仅它的出现就将按钮的 `disabled` *Property* 初始化成了 `true`，因此该按钮就被禁用了。
-
-```html
-
-<button disabled>Test Button</button>
-
-```
-
-Adding and removing the `disabled` *attribute* disables and enables the button.
-However, the value of the *attribute* is irrelevant,
-which is why you cannot enable a button by writing `<button disabled="false">Still Disabled</button>`.
-
-添加和删​​除 `disabled` *Attribute* 会禁用和启用该按钮。
-但是，*Attribute* 的值无关紧要，这就是为什么你不能通过编写 `<button disabled="false">仍被禁用</button>` 来启用此按钮的原因。
-
-To control the state of the button, set the `disabled` *property*,
-
-要控制按钮的状态，请设置 `disabled` *Property*，
-
-<div class="alert is-helpful">
-
-Though you could technically set the `[attr.disabled]` attribute binding, the values are different in that the property binding requires to be a boolean value, while its corresponding attribute binding relies on whether the value is `null` or not. Consider the following:
-
-虽然技术上说你可以设置 `[attr.disabled]` 属性绑定，但是它们的值是不同的，Property 绑定要求一个布尔值，而其相应的 Attribute 绑定则取决于该值是否为 `null`。例子如下：
-
-```html
-
-<input [disabled]="condition ? true : false">
-<input [attr.disabled]="condition ? 'disabled' : null">
-
-```
-
-Generally, use property binding over attribute binding as it is more intuitive (being a boolean value), has a shorter syntax, and is more performant.
-
-通常，要使用 Property 绑定而不是 Attribute 绑定，因为它更直观（是一个布尔值），语法更短，并且性能更高。
-
-</div>
-
-To see the `disabled` button example in a functioning app, see the <live-example name="binding-syntax"></live-example> especially for binding syntax. This example shows you how to toggle the disabled property from the component.
-
-要通过可运行的应用查看 `disabled` 按钮示例，请参见<live-example name="binding-syntax"></live-example>，特别注意其绑定语法。本示例展示了如何从组件中切换禁用属性。
-
-## Binding types and targets
-
-## 绑定类型与绑定目标
-
-The **target of a data-binding** is something in the DOM.
-Depending on the binding type, the target can be a property (element, component, or directive),
-an event (element, component, or directive), or sometimes an attribute name.
-The following table summarizes the targets for the different binding types.
-
-数据绑定的目标是 DOM 中的对象。
-根据绑定类型，该目标可以是 Property 名（元素、组件或指令的）、事件名（元素、组件或指令的），有时是 Attribute 名。下表中总结了不同绑定类型的目标。
-
-<style>
-  td, th {vertical-align: top}
-</style>
-
-<table width="100%">
-  <col width="10%">
-  </col>
-  <col width="15%">
-  </col>
-  <col width="75%">
-  </col>
-  <tr>
-
-    <th>
-
-      Type
-
-      绑定类型
-
-    </th>
-
-    <th>
-
-      Target
-
-      目标
-
-    </th>
-
-    <th>
-
-      Examples
-
-      范例
-
-    </th>
-
-  </tr>
-  <tr>
-
-    <td>
-
-      Property
-
-      属性
-
-    </td>
-
-    <td>
-
-      Element&nbsp;property<br>
-      Component&nbsp;property<br>
-      Directive&nbsp;property
-
-      元素的 property<br>
-      组件的 property<br>
-      指令的 property
-
-    </td>
-
-    <td>
-
-      <code>src</code>, <code>hero</code>, and <code>ngClass</code> in the following:
-
-      <code>src</code>, <code>hero</code>, 和 <code>ngClass</code> 如下所示:
-
-      <code-example path="template-syntax/src/app/app.component.html" region="property-binding-syntax-1"></code-example>
-
-      <!-- For more information, see [Property Binding](guide/property-binding). -->
-
-    </td>
-
-  </tr>
-  <tr>
-
-    <td>
-
-      Event
-
-      事件
-
-    </td>
-
-    <td>
-
-      Element&nbsp;event<br>
-      Component&nbsp;event<br>
-      Directive&nbsp;event
-
-      元素的事件<br>
-      组件的事件<br>
-      指令的事件
-
-    </td>
-
-    <td>
-
-      <code>click</code>, <code>deleteRequest</code>, and <code>myClick</code> in the following:
-
-      <code>click</code>, <code>deleteRequest</code>, 和 <code>myClick</code> 如下所示：
-
-      <code-example path="template-syntax/src/app/app.component.html" region="event-binding-syntax-1"></code-example>
-
-      <!-- KW--Why don't these links work in the table? -->
-
-      <!-- <div>For more information, see [Event Binding](guide/event-binding).</div> -->
-
-    </td>
-
-  </tr>
-  <tr>
-
-    <td>
-
-      Two-way
-
-      双向
-
-    </td>
-
-    <td>
-
-      Event and property
-
-      事件与 property
-
-    </td>
-
-    <td>
-
-      <code-example path="template-syntax/src/app/app.component.html" region="2-way-binding-syntax-1"></code-example>
-
-    </td>
-
-  </tr>
-  <tr>
-
-    <td>
-
-      Attribute
-
-    </td>
-
-    <td>
-
-      Attribute
-      (the&nbsp;exception)
-
-      attribute（例外情况）
-
-    </td>
-
-    <td>
-
-      <code-example path="template-syntax/src/app/app.component.html" region="attribute-binding-syntax-1"></code-example>
-
-    </td>
-
-  </tr>
-  <tr>
-
-    <td>
-
-      Class
-
-      CSS 类
-
-    </td>
-
-    <td>
-
-      <code>class</code> property
-
-    </td>
-
-    <td>
-
-      <code-example path="template-syntax/src/app/app.component.html" region="class-binding-syntax-1"></code-example>
-
-    </td>
-
-  </tr>
-  <tr>
-
-    <td>
-
-      Style
-
-      样式
-
-    </td>
-
-    <td>
-
-      <code>style</code> property
-
-    </td>
-
-    <td>
-
-      <code-example path="template-syntax/src/app/app.component.html" region="style-binding-syntax-1"></code-example>
-
-    </td>
-
-  </tr>
-</table>
-
-<!-- end of binding syntax -->
-
-<hr/>
-
-{@a property-binding}
-
-## Property binding `[property]`
-
-## Property 绑定 `[property]`
-
-Use property binding to _set_ properties of target elements or
-directive `@Input()` decorators. For an example
-demonstrating all of the points in this section, see the
-<live-example name="property-binding">property binding example</live-example>.
-
-使用 Property 绑定到目标元素或指令 `@Input()` 装饰器的 set 型属性。
-演示本节中所有要点的例子，请参见<live-example name="property-binding"></live-example>。
-
-### One-way in
-
-### 单向*输入*
-
-Property binding flows a value in one direction,
-from a component's property into a target element property.
-
-Property 绑定的值在一个方向上流动，从组件的 Property 变为目标元素的 Property。
-
-You can't use property
-binding to read or pull values out of target elements. Similarly, you cannot use
-property binding to call a method on the target element.
-If the element raises events, you can listen to them with an [event binding](guide/template-syntax#event-binding).
-
-你不能使用属性绑定从目标元素读取或拉取值。同样的，你也不能使用属性绑定在目标元素上调用方法。如果元素要引发事件，则可以使用[事件绑定](guide/template-syntax#event-binding)来监听它们。
-
-If you must read a target element property or call one of its methods,
-see the API reference for [ViewChild](api/core/ViewChild) and
-[ContentChild](api/core/ContentChild).
-
-如果你要读取目标元素的属性或调用其方法，请参阅 [ViewChild](api/core/ViewChild) 和 [ContentChild](api/core/ContentChild) 的 API 参考。
-
-### Examples
-
-### 例子
-
-The most common property binding sets an element property to a component
-property value. An example is
-binding the `src` property of an image element to a component's `itemImageUrl` property:
-
-最常见的 Property 绑定将元素的 Property 设置为组件的 Property 值。例子之一是将 `img` 元素的 `src`  Property 绑定到组件的 `itemImageUrl`  Property：
-
-<code-example path="property-binding/src/app/app.component.html" region="property-binding" header="src/app/app.component.html"></code-example>
-
-Here's an example of binding to the `colSpan` property. Notice that it's not `colspan`,
-which is the attribute, spelled with a lowercase `s`.
-
-这是绑定到 `colSpan` Property 的示例。请注意，它不是 `colspan`，后者是 Attribute，用小写的 s 拼写。
-
-<code-example path="property-binding/src/app/app.component.html" region="colSpan" header="src/app/app.component.html"></code-example>
-
-For more details, see the [MDN HTMLTableCellElement](https://developer.mozilla.org/en-US/docs/Web/API/HTMLTableCellElement) documentation.
-
-欲知详情，参见 [MDN HTMLTableCellElement](https://developer.mozilla.org/en-US/docs/Web/API/HTMLTableCellElement) 文档。
-
-<!-- Add link when Attribute Binding updates are merged:
-For more about `colSpan` and `colspan`, see (Attribute Binding)[guide/template-syntax]. -->
-
-Another example is disabling a button when the component says that it `isUnchanged`:
-
-另一个例子是当组件说它 `isUnchanged`（未改变）时禁用按钮：
-
-<code-example path="property-binding/src/app/app.component.html" region="disabled-button" header="src/app/app.component.html"></code-example>
-
-Another is setting a property of a directive:
-
-另一个例子是设置指令的属性：
-
-<code-example path="property-binding/src/app/app.component.html" region="class-binding" header="src/app/app.component.html"></code-example>
-
-Yet another is setting the model property of a custom component&mdash;a great way
-for parent and child components to communicate:
-
-另一种方法是设置自定义组件的模型属性 —— 这是一种父级和子级组件进行通信的好办法：
-
-<code-example path="property-binding/src/app/app.component.html" region="model-property-binding" header="src/app/app.component.html"></code-example>
-
-### Binding targets
-
-### 绑定目标
-
-An element property between enclosing square brackets identifies the target property.
-The target property in the following code is the image element's `src` property.
-
-包裹在方括号中的元素属性名标记着目标属性。下列代码中的目标属性是 image 元素的 `src` 属性。
-
-<code-example path="property-binding/src/app/app.component.html" region="property-binding" header="src/app/app.component.html"></code-example>
-
-There's also the `bind-` prefix alternative:
-
-还有一种使用 `bind-` 前缀的替代方案：
-
-<code-example path="property-binding/src/app/app.component.html" region="bind-prefix" header="src/app/app.component.html"></code-example>
-
-In most cases, the target name is the name of a property, even
-when it appears to be the name of an attribute.
-So in this case, `src` is the name of the `<img>` element property.
-
-在大多数情况下，目标名都是 Property 名，虽然它看起来像 Attribute 名。因此，在这个例子中，`src` 是 `<img>` 元素属性的名称。
-
-Element properties may be the more common targets,
-but Angular looks first to see if the name is a property of a known directive,
-as it is in the following example:
-
-元素属性可能是最常见的绑定目标，但 Angular 会先去看这个名字是否是某个已知指令的属性名，就像下面的例子中一样：
-
-<code-example path="property-binding/src/app/app.component.html" region="class-binding" header="src/app/app.component.html"></code-example>
-
-Technically, Angular is matching the name to a directive `@Input()`,
-one of the property names listed in the directive's `inputs` array
-or a property decorated with `@Input()`.
-Such inputs map to the directive's own properties.
-
-从技术上讲，Angular 将这个名称与指令的 `@Input()` 进行匹配，它来自指令的 `inputs` 数组中列出的 Property 名称之一或是用 `@Input()` 装饰的属性。这些输入都映射到指令自身的属性。
-
-If the name fails to match a property of a known directive or element, Angular reports an “unknown directive” error.
-
-如果名字没有匹配上已知指令或元素的属性，Angular 就会报告“未知指令”的错误。
-
-<div class="alert is-helpful">
-
-Though the target name is usually the name of a property,
-there is an automatic attribute-to-property mapping in Angular for
-several common attributes. These include `class`/`className`, `innerHtml`/`innerHTML`, and
-`tabindex`/`tabIndex`.
-
-尽管目标名称通常是 Property 的名称，但是在 Angular 中，有几个常见属性会自动将 Attribute 映射为 Property。这些包括 `class` / `className`，`innerHtml` / `innerHTML` 和 `tabindex` / `tabIndex`。
-
-</div>
-
-### Avoid side effects
-
-### 消除副作用
-
-Evaluation of a template expression should have no visible side effects.
-The expression language itself, or the way you write template expressions,
-helps to a certain extent;
-you can't assign a value to anything in a property binding expression
-nor use the increment and decrement operators.
-
-模板表达的计算应该没有明显的副作用。表达式语言本身或你编写模板表达式的方式在一定程度上有所帮助。你不能为属性绑定表达式中的任何内容赋值，也不能使用递增和递减运算符。
-
-For example, you could have an expression that invoked a property or method that had
-side effects. The expression could call something like `getFoo()` where only you
-know what `getFoo()` does. If `getFoo()` changes something
-and you happen to be binding to that something,
-Angular may or may not display the changed value. Angular may detect the
-change and throw a warning error.
-As a best practice, stick to properties and to methods that return
-values and avoid side effects.
-
-例如，假设你有一个表达式，该表达式调用了具有副作用的属性或方法。该表达式可以调用类似 `getFoo()` 的函数，只有你知道 `getFoo()` 做了什么。如果 `getFoo()` 更改了某些内容，而你恰巧绑定到该内容，则 Angular 可能会也可能不会显示更改后的值。Angular 可能会检测到更改并抛出警告错误。最佳实践是坚持使用属性和返回值并避免副作用的方法。
-
-### Return the proper type
-
-### 返回正确的类型
-
-The template expression should evaluate to the type of value
-that the target property expects.
-Return a string if the target property expects a string, a number if it
-expects a number, an object if it expects an object, and so on.
-
-模板表达式的计算结果应该是目标属性所需要的值类型。如果 `target` 属性需要一个字符串，则返回一个字符串；如果需要一个数字，则返回一个数字；如果需要一个对象，则返回一个对象，依此类推。
-
-In the following example, the `childItem` property of the `ItemDetailComponent` expects a string, which is exactly what you're sending in the property binding:
-
-在下面的例子中，`ItemDetailComponent` 的 `childItem` 属性需要一个字符串，而这正是你要发送给属性绑定的内容：
-
-<code-example path="property-binding/src/app/app.component.html" region="model-property-binding" header="src/app/app.component.html"></code-example>
-
-You can confirm this by looking in the `ItemDetailComponent` where the `@Input` type is set to a string:
-
-你可以查看 `ItemDetailComponent` 来确认这一点，它的 `@Input` 类型设为了字符串：
-
-<code-example path="property-binding/src/app/item-detail/item-detail.component.ts" region="input-type" header="src/app/item-detail/item-detail.component.ts (setting the @Input() type)"></code-example>
-
-As you can see here, the `parentItem` in `AppComponent` is a string, which the `ItemDetailComponent` expects:
-
-如你所见，`AppComponent` 中的 `parentItem` 是一个字符串，而 `ItemDetailComponent` 需要的就是字符串：
-
-<code-example path="property-binding/src/app/app.component.ts" region="parent-data-type" header="src/app/app.component.ts"></code-example>
-
-#### Passing in an object
-
-#### 传入对象
-
-The previous simple example showed passing in a string. To pass in an object,
-the syntax and thinking are the same.
-
-前面的简单示例演示了传入字符串的情况。要传递对象，其语法和思想是相同的。
-
-In this scenario, `ItemListComponent` is nested within `AppComponent` and the `items` property expects an array of objects.
-
-在这种情况下，`ItemListComponent` 嵌套在 `AppComponent` 中，并且 `items` 属性需要一个对象数组。
-
-<code-example path="property-binding/src/app/app.component.html" region="pass-object" header="src/app/app.component.html"></code-example>
-
-The `items` property is declared in the `ItemListComponent` with a type of `Item` and decorated with `@Input()`:
-
-`items` 属性是在 `ItemListComponent` 中用 `Item` 类型声明的，并带有 `@Input()` 装饰器：
-
-<code-example path="property-binding/src/app/item-list/item-list.component.ts" region="item-input" header="src/app/item-list.component.ts"></code-example>
-
-In this sample app, an `Item` is an object that has two properties; an `id` and a `name`.
-
-在此示例应用程序中，`Item` 是具有两个属性的对象。一个 `id` 和一个 `name`。
-
-<code-example path="property-binding/src/app/item.ts" region="item-class" header="src/app/item.ts"></code-example>
-
-While a list of items exists in another file, `mock-items.ts`, you can
-specify a different item in `app.component.ts` so that the new item will render:
-
-当另一个文件 `mock-items.ts` 中存在一个条目列表时，你可以在 `app.component.ts` 中指定另一个条目，以便渲染新条目：
-
-<code-example path="property-binding/src/app/app.component.ts" region="pass-object" header="src/app.component.ts"></code-example>
-
-You just have to make sure, in this case, that you're supplying an array of objects because that's the type of `Item` and is what the nested component, `ItemListComponent`, expects.
-
-在这个例子中，你只需要确保你所提供的对象数组的类型，也就是这个 `Item` 的类型是嵌套组件 `ItemListComponent` 所需要的类型。
-
-In this example, `AppComponent` specifies a different `item` object
-(`currentItems`) and passes it to the nested `ItemListComponent`. `ItemListComponent` was able to use `currentItems` because it matches what an `Item` object is according to `item.ts`. The `item.ts` file is where
-`ItemListComponent` gets its definition of an `item`.
-
-在此示例中，`AppComponent` 指定了另一个 `item` 对象（ `currentItems` ）并将其传给嵌套的 `ItemListComponent`。`ItemListComponent` 之所以能够使用 `currentItems` 是因为它与 `item.ts` 中定义的 `Item` 对象的类型相匹配。在 `item.ts` 文件中，`ItemListComponent` 获得了其对 `item` 的定义。
-
-### Remember the brackets
-
-### 别忘了方括号
-
-The brackets, `[]`, tell Angular to evaluate the template expression.
-If you omit the brackets, Angular treats the string as a constant
-and *initializes the target property* with that string:
-
-方括号 `[]` 告诉 Angular 计算该模板表达式。如果省略括号，Angular 会将字符串视为常量，并使用该字符串*初始化目标属性* ：
-
-<code-example path="property-binding/src/app/app.component.html" region="no-evaluation" header="src/app.component.html"></code-example>
-
-Omitting the brackets will render the string
-`parentItem`, not the value of `parentItem`.
-
-省略方括号将渲染字符串 `parentItem`，而不是 `parentItem` 的值。
-
-### One-time string initialization
-
-### 一次性字符串初始化
-
-You *should* omit the brackets when all of the following are true:
-
-当满足下列条件时，*应该*省略括号：
-
-* The target property accepts a string value.
-
-   目标属性接受字符串值。
-
-* The string is a fixed value that you can put directly into the template.
-
-  字符串是一个固定值，你可以直接将其放入模板中。
-
-* This initial value never changes.
-
-   这个初始值永不改变。
-
-You routinely initialize attributes this way in standard HTML, and it works
-just as well for directive and component property initialization.
-The following example initializes the `prefix` property of the `StringInitComponent` to a fixed string,
-not a template expression. Angular sets it and forgets about it.
-
-你通常会以这种方式在标准 HTML 中初始化属性，并且它对指令和组件的属性初始化同样有效。
-下面的示例将 `StringInitComponent` 中的 `prefix` 属性初始化为固定字符串，而不是模板表达式。Angular 设置它，然后就不管它了。
-
-<code-example path="property-binding/src/app/app.component.html" region="string-init" header="src/app/app.component.html"></code-example>
-
-The `[item]` binding, on the other hand, remains a live binding to the component's `currentItems` property.
-
-另一方面，`[item]` 绑定仍然是与组件的 `currentItems` 属性的实时绑定。
-
-### Property binding vs. interpolation
-
-### 属性绑定与插值
-
-You often have a choice between interpolation and property binding.
-The following binding pairs do the same thing:
-
-你通常得在插值和属性绑定之间做出选择。
-下列这几对绑定做的事情完全相同：
-
-<code-example path="property-binding/src/app/app.component.html" region="property-binding-interpolation" header="src/app/app.component.html"></code-example>
-
-Interpolation is a convenient alternative to property binding in
-many cases. When rendering data values as strings, there is no
-technical reason to prefer one form to the other, though readability
-tends to favor interpolation. However, *when setting an element
-property to a non-string data value, you must use property binding*.
-
-在许多情况下，插值是属性绑定的便捷替代法。当要把数据值渲染为字符串时，虽然可读性方面倾向于插值，但没有技术上的理由偏爱一种形式。但是，*将元素属性设置为非字符串的数据值时，必须使用属性绑定*。
-
-### Content security
-
-### 内容安全
-
-Imagine the following malicious content.
-
-假设如下*恶意内容*
-
-<code-example path="property-binding/src/app/app.component.ts" region="malicious-content" header="src/app/app.component.ts"></code-example>
-
-In the component template, the content might be used with interpolation:
-
-在组件模板中，内容可以与插值一起使用：
-
-<code-example path="property-binding/src/app/app.component.html" region="malicious-interpolated" header="src/app/app.component.html"></code-example>
-
-Fortunately, Angular data binding is on alert for dangerous HTML. In the above case,
-the HTML displays as is, and the Javascript does not execute. Angular **does not**
-allow HTML with script tags to leak into the browser, neither with interpolation
-nor property binding.
-
-幸运的是，Angular 数据绑定对于危险的 HTML 高度戒备。在上述情况下，HTML 将按原样显示，而 Javascript 不执行。Angular **不允许**带有 `script` 标签的 HTML 泄漏到浏览器中，无论是插值还是属性绑定。
-
-In the following example, however, Angular [sanitizes](guide/security#sanitization-and-security-contexts)
-the values before displaying them.
-
-不过，在下列示例中，Angular 会在显示值之前先对它们进行[无害化处理](guide/security#sanitization-and-security-contexts)。
-
-<code-example path="property-binding/src/app/app.component.html" region="malicious-content" header="src/app/app.component.html"></code-example>
-
-Interpolation handles the `<script>` tags differently than
-property binding but both approaches render the
-content harmlessly. The following is the browser output
-of the `evilTitle` examples.
-
-插值处理 `<script>` 标记与属性绑定的方式不同，但是这两种方法都可以使内容无害。以下是 `evilTitle` 示例的浏览器输出。
-
-<code-example language="bash">
-"Template &lt;script&gt;alert("evil never sleeps")&lt;/script&gt; Syntax" is the interpolated evil title.
-"Template Syntax" is the property bound evil title.
-</code-example>
-
-<hr/>
-
-{@a other-bindings}
-
-## Attribute, class, and style bindings
-
-## attribute、class 和 style 绑定
-
-The template syntax provides specialized one-way bindings for scenarios less well-suited to property binding.
-
-模板语法为那些不太适合使用属性绑定的场景提供了专门的单向数据绑定形式。
-
-To see attribute, class, and style bindings in a functioning app, see the <live-example name="attribute-binding"></live-example> especially for this section.
-
-要在运行中的应用查看 Attribute 绑定、类绑定和样式绑定，请参见 <live-example name="attribute-binding"></live-example> 特别是对于本节。
-
-### Attribute binding
-
-### attribute 绑定
-
-Set the value of an attribute directly with an **attribute binding**. This is the only exception to the rule that a binding sets a target property and the only binding that creates and sets an attribute.
-
-可以直接使用 **Attribute 绑定**设置 Attribute 的值。一般来说，绑定时设置的是目标的 Property，而 Attribute 绑定是唯一的例外，它创建和设置的是 Attribute。
-
-Usually, setting an element property with a [property binding](guide/template-syntax#property-binding)
-is preferable to setting the attribute with a string. However, sometimes
-there is no element property to bind, so attribute binding is the solution.
-
-通常，使用 [Property 绑定](guide/template-syntax#property-binding)设置元素的 Property 优于使用字符串设置 Attribute。但是，有时没有要绑定的元素的 Property，所以其解决方案就是 Attribute 绑定。
-
-Consider the [ARIA](https://developer.mozilla.org/en-US/docs/Web/Accessibility/ARIA) and
-[SVG](https://developer.mozilla.org/en-US/docs/Web/SVG). They are purely attributes, don't correspond to element properties, and don't set element properties. In these cases, there are no property targets to bind to.
-
-考虑 [ARIA](https://developer.mozilla.org/en-US/docs/Web/Accessibility/ARIA) 和 [SVG](https://developer.mozilla.org/en-US/docs/Web/SVG)。它们都纯粹是 Attribute，不对应于元素的 Property，也不能设置元素的 Property。
-在这些情况下，就没有要绑定到的目标 Property。
-
-Attribute binding syntax resembles property binding, but
-instead of an element property between brackets, start with the prefix `attr`,
-followed by a dot (`.`), and the name of the attribute.
-You then set the attribute value, using an expression that resolves to a string,
-or remove the attribute when the expression resolves to `null`.
-
-Attribute 绑定的语法类似于 Property 绑定，但其括号之间不是元素的 Property，而是由前缀 `attr`、点（ `.` ）和 Attribute 名称组成。然后，你就可以使用能解析为字符串的表达式来设置该 Attribute 的值，或者当表达式解析为 `null` 时删除该 Attribute。
-
-One of the primary use cases for attribute binding
-is to set ARIA attributes, as in this example:
-
-attribute 绑定的主要用例之一是设置 ARIA attribute（译注：ARIA 指无障碍功能，用于给残障人士访问互联网提供便利），
-就像这个例子中一样：
-
-<code-example path="attribute-binding/src/app/app.component.html" region="attrib-binding-aria" header="src/app/app.component.html"></code-example>
-
-<div class="alert is-helpful">
-
-#### `colspan` and `colSpan`
-
-#### `colspan` 和 `colSpan`
-
-Notice the difference between the `colspan` attribute and the `colSpan` property.
-
-注意 `colspan` Attribute 和 `colSpan` Property 之间的区别。
-
-If you wrote something like this:
-
-如果你这样写：
-
-<code-example language="html">
-  &lt;tr&gt;&lt;td colspan="{{1 + 1}}"&gt;Three-Four&lt;/td&gt;&lt;/tr&gt;
-</code-example>
-
-You'd get this error:
-
-你会收到如下错误：
-
-<code-example language="bash">
-  Template parse errors:
-  Can't bind to 'colspan' since it isn't a known native property
-</code-example>
-
-As the message says, the `<td>` element does not have a `colspan` property. This is true
-because `colspan` is an attribute&mdash;`colSpan`, with a capital `S`, is the
-corresponding property. Interpolation and property binding can set only *properties*, not attributes.
-
-如错误消息所示，`<td>` 元素没有 `colspan` 这个 Property。这是正确的，因为 `colspan` 是一个 Attribute，而 `colSpan` （`colSpan` 中的 `S` 是大写）则是相应的 Property。插值和 Property 绑定只能设置 *Property*，不能设置 Attribute。
-
-Instead, you'd use property binding and write it like this:
-
-相反，你可以使用 Property 绑定并将其改写为：
-
-<code-example path="attribute-binding/src/app/app.component.html" region="colSpan" header="src/app/app.component.html"></code-example>
-
-</div>
-
-<hr/>
-
-### Class binding
-
-### 类绑定
-
-Here's how to set the `class` attribute without a binding in plain HTML:
-
-下面是在普通 HTML 中不用绑定来设置 `class` Attribute 的方法：
-
-```html
-
-<!-- standard class attribute setting -->
-
-<div class="foo bar">Some text</div>
-```
-
-You can also add and remove CSS class names from an element's `class` attribute with a **class binding**.
-
-你还可以使用**类绑定**来为一个元素添加和移除 CSS 类。
-
-To create a single class binding, start with the prefix `class` followed by a dot (`.`) and the name of the CSS class (for example, `[class.foo]="hasFoo"`). 
-Angular adds the class when the bound expression is truthy, and it removes the class when the expression is falsy (with the exception of `undefined`, see [styling delegation](#styling-delegation)).
-
-要创建单个类的绑定，请使用 `class` 前缀，紧跟一个点（`.`），再跟上 CSS 类名，比如 `[class.foo]="hasFoo"`。
-当绑定表达式为真值的时候，Angular 就会加上这个类，为假值则会移除，但 `undefined` 是假值中的例外，参见[样式委派](#styling-delegation) 部分。
-
-To create a binding to multiple classes, use a generic `[class]` binding without the dot (for example, `[class]="classExpr"`).
-The expression can be a space-delimited string of class names, or you can format it as an object with class names as the keys and truthy/falsy expressions as the values. 
-With object format, Angular will add a class only if its associated value is truthy. 
-
-要想创建多个类的绑定，请使用通用的 `[class]` 形式来绑定类，而不要带点，比如 `[class]="classExpr"`。
-该表达式可以是空格分隔的类名字符串，或者用一个以类名为键、真假值表达式为值的对象。
-当使用对象格式时，Angular 只会加上那些相关的值为真的类名。
-
-It's important to note that with any object-like expression (`object`, `Array`, `Map`, `Set`, etc), the identity of the object must change for the class list to be updated.
-Updating the property without changing object identity will have no effect.
-
-一定要注意，在对象型表达式中（如 `object`、`Array`、`Map`、`Set` 等），当这个类列表改变时，对象的引用也必须修改。仅仅修改其属性而不修改对象引用是无法生效的。
-
-If there are multiple bindings to the same class name, conflicts are resolved using [styling precedence](#styling-precedence).
-
-如果有多处绑定到了同一个类名，出现的冲突将根据[样式的优先级规则](#styling-precedence)进行解决。
-
- <style>
-  td, th {vertical-align: top}
-</style>
-
-<table width="100%">
-  <col width="15%">
-  </col>
-  <col width="20%">
-  </col>
-  <col width="35%">
-  </col>
-  <col width="30%">
-  </col>
-  <tr>
-    <th>
-      Binding Type
-    </th>
-    <th>
-      Syntax
-    </th>
-    <th>
-      Input Type
-    </th>
-    <th>
-      Example Input Values
-    </th>
-  </tr>
-  <tr>
-    <th>
-      绑定类型
-    </th>
-    <th>
-      语法
-    </th>
-    <th>
-      输入类型
-    </th>
-    <th>
-      输入值范例
-    </th>
-  </tr>
-  <tr>
-    <td>Single class binding</td>
-    <td><code>[class.foo]="hasFoo"</code></td>
-    <td><code>boolean | undefined | null</code></td>
-    <td><code>true</code>, <code>false</code></td>
-  </tr>
-  <tr>
-    <td>单个类绑定</td>
-    <td><code>[class.foo]="hasFoo"</code></td>
-    <td><code>boolean | undefined | null</code></td>
-    <td><code>true</code>, <code>false</code></td>
-  </tr>
-  <tr>
-    <td rowspan=3>Multi-class binding</td>
-    <td rowspan=3><code>[class]="classExpr"</code></td>
-    <td><code>string</code></td>
-    <td><code>"my-class-1 my-class-2 my-class-3"</code></td>
-  </tr>
-  <tr>
-    <td rowspan=3>多个类绑定</td>
-    <td rowspan=3><code>[class]="classExpr"</code></td>
-    <td><code>string</code></td>
-    <td><code>"my-class-1 my-class-2 my-class-3"</code></td>
-  </tr>
-  <tr>
-    <td><code>{[key: string]: boolean | undefined | null}</code></td>
-    <td><code>{foo: true, bar: false}</code></td>
-  </tr>
-  <tr>
-    <td><code>Array</code><<code>string</code>></td>
-    <td><code>['foo', 'bar']</code></td>
-  </tr>
-</table>
-
-The [NgClass](#ngclass) directive can be used as an alternative to direct `[class]` bindings. 
-However, using the above class binding syntax without `NgClass` is preferred because due to improvements in class binding in Angular, `NgClass` no longer provides significant value, and might eventually be removed in the future.
-
-尽管此技术适用于切换单个类名，但在需要同时管理多个类名时请考虑使用 [`NgClass`](guide/template-syntax#ngClass) 指令。
-
-<hr/>
-
-### Style binding
-
-### 样式绑定
-
-Here's how to set the `style` attribute without a binding in plain HTML:
-
-下面演示了如何不通过绑定在普通 HTML 中设置 `style` 属性：
-
-```html
-<!-- standard style attribute setting -->
-<div style="color: blue">Some text</div>
-```
-
-You can also set styles dynamically with a **style binding**.
-
-你还可以通过**样式绑定**来动态设置样式。
-
-To create a single style binding, start with the prefix `style` followed by a dot (`.`) and the name of the CSS style property (for example, `[style.width]="width"`). 
-The property will be set to the value of the bound expression, which is normally a string.
-Optionally, you can add a unit extension like `em` or `%`, which requires a number type.
-
-要想创建单个样式的绑定，请以 `style` 前缀开头，紧跟一个点（`.`），再跟着 CSS 样式的属性名，比如 `[style.width]="width"`。
-该属性将会被设置为绑定表达式的值，该值通常为字符串。
-不过你还可以添加一个单位表达式，比如 `em` 或 `%`，这时候该值就要是一个 `number` 类型。
-
-<div class="alert is-helpful">
-
-Note that a _style property_ name can be written in either
-[dash-case](guide/glossary#dash-case), as shown above, or
-[camelCase](guide/glossary#camelcase), such as `fontSize`.
-
-注意，*样式属性*命名方法可以用[中线命名法](guide/glossary#dash-case)，像上面的一样
-    也可以用[驼峰式命名法](guide/glossary#camelcase)，如 `fontSize`。
-
-</div>
-
-If there are multiple styles you'd like to toggle, you can bind to the `[style]` property directly without the dot (for example, `[style]="styleExpr"`).
-The expression attached to the `[style]` binding is most often a string list of styles like `"width: 100px; height: 100px;"`. 
-
-如果要切换多个样式，你可以直接绑定到 `[style]` 属性而不用点（比如，`[style]="styleExpr"`）。赋给 `[style]` 的绑定表达式通常是一系列样式组成的字符串，比如 `"width: 100px; height: 100px;"`。
-
-You can also format the expression as an object with style names as the keys and style values as the values, like `{width: '100px', height: '100px'}`. 
-It's important to note that with any object-like expression (`object`, `Array`, `Map`, `Set`, etc), the identity of the object must change for the class list to be updated.
-Updating the property without changing object identity will have no effect.
-
-你也可以把该表达式格式化成一个以样式名为键、以样式值为值的对象，比如 `{width: '100px', height: '100px'}`。一定要注意，对于任何对象型的表达式（ 如 `object`，`Array`，`Map`，`Set` 等），当这个样式列表改变时，对象的引用也必须修改。仅仅修改其属性而不修改对象引用是无法生效的。。
-
-If there are multiple bindings to the same style property, conflicts are resolved using [styling precedence rules](#styling-precedence).
-
-如果有多处绑定了同一个样式属性，则会使用[样式的优先级规则](#styling-precedence)来解决冲突。
-
-<style>
-  td, th {vertical-align: top}
-</style>
-
-<table width="100%">
-  <col width="15%">
-  </col>
-  <col width="20%">
-  </col>
-  <col width="35%">
-  </col>
-  <col width="30%">
-  </col>
-  <tr>
-    <th>
-      Binding Type
-    </th>
-    <th>
-      Syntax
-    </th>
-    <th>
-      Input Type
-    </th>
-    <th>
-      Example Input Values
-    </th>
-  </tr>
-  <tr>
-    <th>
-      绑定类型
-    </th>
-    <th>
-      语法
-    </th>
-    <th>
-      输入类型
-    </th>
-    <th>
-      输入值范例
-    </th>
-  </tr>
-  <tr>
-    <td>Single style binding</td>
-    <td><code>[style.width]="width"</code></td>
-    <td><code>string | undefined | null</code></td>
-    <td><code>"100px"</code></td>
-  </tr>
-  <tr>
-    <td>单一样式绑定</td>
-    <td><code>[style.width]="width"</code></td>
-    <td><code>string | undefined | null</code></td>
-    <td><code>"100px"</code></td>
-  </tr>
-  <tr>
-  <tr>
-    <td>Single style binding with units</td>
-    <td><code>[style.width.px]="width"</code></td>
-    <td><code>number | undefined | null</code></td>
-    <td><code>100</code></td>
-  </tr>
-  <tr>
-    <td>带单位的单一样式绑定</td>
-    <td><code>[style.width.px]="width"</code></td>
-    <td><code>number | undefined | null</code></td>
-    <td><code>100</code></td>
-  </tr>
-    <tr>
-    <td rowspan=3>Multi-style binding</td>
-    <td rowspan=3><code>[style]="styleExpr"</code></td>
-    <td><code>string</code></td>
-    <td><code>"width: 100px; height: 100px"</code></td>
-  </tr>
-    <tr>
-    <td rowspan=3>多个样式绑定</td>
-    <td rowspan=3><code>[style]="styleExpr"</code></td>
-    <td><code>string</code></td>
-    <td><code>"width: 100px; height: 100px"</code></td>
-  </tr>
-  <tr>
-    <td><code>{[key: string]: string | undefined | null}</code></td>
-    <td><code>{width: '100px', height: '100px'}</code></td>
-  </tr>
-  <tr>
-    <td><code>Array</code><<code>string</code>></td>
-    <td><code>['width', '100px']</code></td>
-  </tr>
-</table>
-
-The [NgStyle](#ngstyle) directive can be used as an alternative to direct `[style]` bindings. 
-However, using the above style binding syntax without `NgStyle` is preferred because due to improvements in style binding in Angular, `NgStyle` no longer provides significant value, and might eventually be removed in the future.
-
-[NgStyle](#ngstyle) 指令可以作为 `[style]` 绑定的替代指令。但是，应该把上面这种 `[style]` 样式绑定语法作为首选，因为随着 Angular 中样式绑定的改进，`NgStyle` 将不再提供重要的价值，并最终在未来的某个版本中删除。
-
-<hr/>
-
-{@a styling-precedence}
-### Styling Precedence
-
-### 样式的优先级规则
-
-A single HTML element can have its CSS class list and style values bound to multiple sources (for example, host bindings from multiple directives).
-
-一个 HTML 元素可以把它的 CSS 类列表和样式值绑定到多个来源（例如，来自多个指令的宿主 `host` 绑定）。
-
-When there are multiple bindings to the same class name or style property, Angular uses a set of precedence rules to resolve conflicts and determine which classes or styles are ultimately applied to the element.
-
-当对同一个类名或样式属性存在多个绑定时，Angular 会使用一组优先级规则来解决冲突，并确定最终哪些类或样式会应用到该元素中。
-
-<div class="alert is-helpful">
-
-<h4>Styling precedence (highest to lowest)</h4>
-
-<h4>样式的优先级规则（从高到低）</h4>
-
-1. Template bindings
-
-   模板绑定
-
-1. Property binding (for example, `<div [class.foo]="hasFoo">` or `<div [style.color]="color">`)
-
-      属性绑定（例如 `<div [class.foo]="hasFoo">` 或 `<div [style.color]="color">`）
-
-   1. Map binding (for example, `<div [class]="classExpr">` or `<div [style]="styleExpr">`)
-
-      Map 绑定（例如，`<div [class]="classExpr">` 或 `<div [style]="styleExpr">` ）
-
-   1. Static value (for example, `<div class="foo">` or `<div style="color: blue">`) 
-
-      静态值（例如 `<div class="foo">` 或 `<div style="color: blue">` ）
-
-1. Directive host bindings
-
-   指令宿主绑定
-
-1. Property binding (for example, `host: {'[class.foo]': 'hasFoo'}` or `host: {'[style.color]': 'color'}`)
-
-      属性绑定（例如，`host: {'[class.foo]': 'hasFoo'}` 或 `host: {'[style.color]': 'color'}` ）
-
-   1. Map binding (for example, `host: {'[class]': 'classExpr'}` or `host: {'[style]': 'styleExpr'}`)
-
-      Map 绑定（例如，`host: {'[class]': 'classExpr'}` 或者 `host: {'[style]': 'styleExpr'}` ）
-
-   1. Static value (for example, `host: {'class': 'foo'}` or `host: {'style': 'color: blue'}`)    
-
-      静态值（例如，`host: {'class': 'foo'}` 或 `host: {'style': 'color: blue'}` ）
-
-1. Component host bindings
-
-   组件宿主绑定
-
-1. Property binding (for example, `host: {'[class.foo]': 'hasFoo'}` or `host: {'[style.color]': 'color'}`)
-
-      属性绑定（例如，`host: {'[class.foo]': 'hasFoo'}` 或 `host: {'[style.color]': 'color'}` ）
-
-   1. Map binding (for example, `host: {'[class]': 'classExpr'}` or `host: {'[style]': 'styleExpr'}`)
-
-      Map 绑定（例如，`host: {'[class]': 'classExpr'}` 或者 `host: {'[style]': 'styleExpr'}` ）
-
-   1. Static value (for example, `host: {'class': 'foo'}` or `host: {'style': 'color: blue'}`)    
-
-      静态值（例如，`host: {'class': 'foo'}` 或 `host: {'style': 'color: blue'}` ）
-
-</div>
-
-The more specific a class or style binding is, the higher its precedence.
-
-某个类或样式绑定越具体，它的优先级就越高。
-
-A binding to a specific class (for example, `[class.foo]`) will take precedence over a generic `[class]` binding, and a binding to a specific style (for example, `[style.bar]`) will take precedence over a generic `[style]` binding.
-
-对具体类（例如 `[class.foo]` ）的绑定优先于一般化的 `[class]` 绑定，对具体样式（例如 `[style.bar]` ）的绑定优先于一般化的 `[style]` 绑定。
-
-<code-example path="attribute-binding/src/app/app.component.html" region="basic-specificity" header="src/app/app.component.html"></code-example>
-
-Specificity rules also apply when it comes to bindings that originate from different sources. 
-It's possible for an element to have bindings in the template where it's declared, from host bindings on matched directives, and from host bindings on matched components.
-
-当处理不同来源的绑定时，也适用这种基于具体度的规则。
-某个元素可能在声明它的模板中有一些绑定、在所匹配的指令中有一些宿主绑定、在所匹配的组件中有一些宿主绑定。
-
-Template bindings are the most specific because they apply to the element directly and exclusively, so they have the highest precedence.
-
-模板中的绑定是最具体的，因为它们直接并且唯一地应用于该元素，所以它们具有最高的优先级。
-
-Directive host bindings are considered less specific because directives can be used in multiple locations, so they have a lower precedence than template bindings.
-
-指令的宿主绑定被认为不太具体，因为指令可以在多个位置使用，所以它们的优先级低于模板绑定。
-
-Directives often augment component behavior, so host bindings from components have the lowest precedence. 
-
-指令经常会增强组件的行为，所以组件的宿主绑定优先级最低。
-
-<code-example path="attribute-binding/src/app/app.component.html" region="source-specificity" header="src/app/app.component.html"></code-example>
-
-In addition, bindings take precedence over static attributes. 
-
-另外，绑定总是优先于静态属性。
-
-In the following case, `class` and `[class]` have similar specificity, but the `[class]` binding will take precedence because it is dynamic.
-
-在下面的例子中，`class` 和 `[class]` 具有相似的具体度，但 `[class]` 绑定优先，因为它是动态的。
-
-<code-example path="attribute-binding/src/app/app.component.html" region="dynamic-priority" header="src/app/app.component.html"></code-example>
-
-{@a styling-delegation}
-### Delegating to styles with lower precedence
-
-### 委托优先级较低的样式
-
-It is possible for higher precedence styles to "delegate" to lower precedence styles using `undefined` values.
-Whereas setting a style property to `null` ensures the style is removed, setting it to `undefined` will cause Angular to fall back to the next-highest precedence binding to that style.
-
-更高优先级的样式可以使用 `undefined` 值“委托”给低级的优先级样式。虽然把 style 属性设置为 `null` 可以确保该样式被移除，但把它设置为 `undefined` 会导致 Angular 回退到该样式的次高优先级。
-
-For example, consider the following template: 
-
-例如，考虑以下模板：
-
-<code-example path="attribute-binding/src/app/app.component.html" region="style-delegation" header="src/app/app.component.html"></code-example>
-
-Imagine that the `dirWithHostBinding` directive and the `comp-with-host-binding` component both have a `[style.width]` host binding.
-In that case, if `dirWithHostBinding` sets its binding to `undefined`, the `width` property will fall back to the value of the `comp-with-host-binding` host binding.
-However, if `dirWithHostBinding` sets its binding to `null`, the `width` property will be removed entirely.
-
-想象一下，`dirWithHostBinding` 指令和 `comp-with-host-binding` 组件都有 `[style.width]` 宿主绑定。在这种情况下，如果 `dirWithHostBinding` 把它的绑定设置为 `undefined`，则 `width` 属性将回退到 `comp-with-host-binding` 主机绑定的值。但是，如果 `dirWithHostBinding` 把它的绑定设置为 `null`，那么 `width` 属性就会被完全删除。
-
-{@a event-binding}
-
-## Event binding `(event)`
-
-## 事件绑定 `(event)`
-
-Event binding allows you to listen for certain events such as
-keystrokes, mouse movements, clicks, and touches. For an example
-demonstrating all of the points in this section, see the <live-example name="event-binding">event binding example</live-example>.
-
-事件绑定允许你监听某些事件，比如按键、鼠标移动、点击和触屏。要查看本节中所有要点的演示，请参见<live-example name="event-binding">事件绑定范例</live-example>。
-
-Angular event binding syntax consists of a **target event** name
-within parentheses on the left of an equal sign, and a quoted
-template statement on the right.
-The following event binding listens for the button's click events, calling
-the component's `onSave()` method whenever a click occurs:
-
-Angular 的事件绑定语法由等号左侧带圆括号的**目标事件**和右侧引号中的[模板语句](guide/template-syntax#template-statements)组成。
-下面事件绑定监听按钮的点击事件。每当点击发生时，都会调用组件的 `onSave()` 方法。
-
-<div class="lightbox">
-
-  <img src='generated/images/guide/template-syntax/syntax-diagram.svg' alt="Syntax diagram">
-
-</div>
-
-### Target event
-
-### 目标事件
-
-As above, the target is the button's click event.
-
-如前所述，其目标就是此按钮的单击事件。
-
-<code-example path="event-binding/src/app/app.component.html" region="event-binding-1" header="src/app/app.component.html"></code-example>
-
-Alternatively, use the `on-` prefix, known as the canonical form:
-
-有些人更喜欢带 `on-` 前缀的备选形式，称之为**规范形式**：
-
-<code-example path="event-binding/src/app/app.component.html" region="event-binding-2" header="src/app/app.component.html"></code-example>
-
-Element events may be the more common targets, but Angular looks first to see if the name matches an event property
-of a known directive, as it does in the following example:
-
-元素事件可能是更常见的目标，但 Angular 会先看这个名字是否能匹配上已知指令的事件属性，就像下面这个例子：
-
-<code-example path="event-binding/src/app/app.component.html" region="custom-directive" header="src/app/app.component.html"></code-example>
-
-If the name fails to match an element event or an output property of a known directive,
-Angular reports an “unknown directive” error.
-
-如果这个名字没能匹配到元素事件或已知指令的输出属性，Angular 就会报“未知指令”错误。
-
-### *$event* and event handling statements
-
-### *$event* 和事件处理语句
-
-In an event binding, Angular sets up an event handler for the target event.
-
-在事件绑定中，Angular 会为目标事件设置事件处理器。
-
-When the event is raised, the handler executes the template statement.
-The template statement typically involves a receiver, which performs an action
-in response to the event, such as storing a value from the HTML control
-into a model.
-
-当事件发生时，这个处理器会执行模板语句。
-典型的模板语句通常涉及到响应事件执行动作的接收器，例如从 HTML 控件中取得值，并存入模型。
-
-The binding conveys information about the event. This information can include data values such as an event object, string, or number named `$event`.
-
-绑定会通过**名叫 `$event` 的事件对象**传递关于此事件的信息（包括数据值）。
-
-The target event determines the shape of the `$event` object.
-If the target event is a native DOM element event, then `$event` is a
-[DOM event object](https://developer.mozilla.org/en-US/docs/Web/Events),
-with properties such as `target` and `target.value`.
-
-事件对象的形态取决于目标事件。如果目标事件是原生 DOM 元素事件，
-`$event` 就是 [DOM 事件对象](https://developer.mozilla.org/en-US/docs/Web/Events)，它有像 `target` 和 `target.value` 这样的属性。
-
-Consider this example:
-
-考虑这个范例：
-
-<code-example path="event-binding/src/app/app.component.html" region="event-binding-3" header="src/app/app.component.html"></code-example>
-
-This code sets the `<input>` `value` property by binding to the `name` property.
-To listen for changes to the value, the code binds to the `input`
-event of the `<input>` element.
-When the user makes changes, the `input` event is raised, and the binding executes
-the statement within a context that includes the DOM event object, `$event`.
-
-上面的代码在把输入框的 `value` 属性绑定到 `name` 属性。
-要监听对值的修改，代码绑定到输入框的 `input` 事件。
-当用户造成更改时，`input` 事件被触发，并在包含了 DOM 事件对象 (`$event`) 的上下文中执行这条语句。
-
-To update the `name` property, the changed text is retrieved by following the path `$event.target.value`.
-
-要更新 `name` 属性，就要通过路径 `$event.target.value` 来获取更改后的值。
-
-If the event belongs to a directive&mdash;recall that components
-are directives&mdash;`$event` has whatever shape the directive produces.
-
-如果事件属于指令（回想一下，组件是指令的一种），那么 `$event` 具体是什么由指令决定。
-
-### Custom events with `EventEmitter`
-
-### 使用 `EventEmitter` 实现自定义事件
-
-Directives typically raise custom events with an Angular [EventEmitter](api/core/EventEmitter).
-The directive creates an `EventEmitter` and exposes it as a property.
-The directive calls `EventEmitter.emit(payload)` to fire an event, passing in a message payload, which can be anything.
-Parent directives listen for the event by binding to this property and accessing the payload through the `$event` object.
-
-通常，指令使用 Angular [EventEmitter](api/core/EventEmitter) 来触发自定义事件。
-指令创建一个 `EventEmitter` 实例，并且把它作为属性暴露出来。
-指令调用 `EventEmitter.emit(payload)` 来触发事件，可以传入任何东西作为消息载荷。
-父指令通过绑定到这个属性来监听事件，并通过 `$event` 对象来访问载荷。
-
-Consider an `ItemDetailComponent` that presents item information and responds to user actions.
-Although the `ItemDetailComponent` has a delete button, it doesn't know how to delete the hero. It can only raise an event reporting the user's delete request.
-
-假设 `ItemDetailComponent` 用于显示英雄的信息，并响应用户的动作。
-虽然 `ItemDetailComponent` 包含删除按钮，但它自己并不知道该如何删除这个英雄。
-最好的做法是触发事件来报告“删除用户”的请求。
-
-Here are the pertinent excerpts from that `ItemDetailComponent`:
-
-下面的代码节选自 `ItemDetailComponent`：
-
-<code-example path="event-binding/src/app/item-detail/item-detail.component.html" header="src/app/item-detail/item-detail.component.html (template)" region="line-through"></code-example>
-
-<code-example path="event-binding/src/app/item-detail/item-detail.component.ts" header="src/app/item-detail/item-detail.component.ts (deleteRequest)" region="deleteRequest"></code-example>
-
-The component defines a `deleteRequest` property that returns an `EventEmitter`.
-When the user clicks *delete*, the component invokes the `delete()` method,
-telling the `EventEmitter` to emit an `Item` object.
-
-组件定义了 `deleteRequest` 属性，它是 `EventEmitter` 实例。
-当用户点击*删除*时，组件会调用 `delete()` 方法，让 `EventEmitter` 发出一个 `Item` 对象。
-
-Now imagine a hosting parent component that binds to the `deleteRequest` event
-of the `ItemDetailComponent`.
-
-现在，假设有个宿主的父组件，它绑定了 `ItemDetailComponent` 的 `deleteRequest` 事件。
-
-<code-example path="event-binding/src/app/app.component.html" header="src/app/app.component.html (event-binding-to-component)" region="event-binding-to-component"></code-example>
-
-When the `deleteRequest` event fires, Angular calls the parent component's
-`deleteItem()` method, passing the *item-to-delete* (emitted by `ItemDetail`)
-in the `$event` variable.
-
-当 `deleteRequest` 事件触发时，Angular 调用父组件的 `deleteItem` 方法，
-在 `$event` 变量中传入*要删除的英雄*（来自 `ItemDetail`）。
-
-### Template statements have side effects
-
-### 模板语句有副作用
-
-Though [template expressions](guide/template-syntax#template-expressions) shouldn't have [side effects](guide/template-syntax#avoid-side-effects), template
-statements usually do. The `deleteItem()` method does have
-a side effect: it deletes an item.
-
-虽然[模板表达式](guide/template-syntax#template-expressions)不应该有[副作用](guide/template-syntax#avoid-side-effects)，但是模板语句通常会有。这里的 `deleteItem()` 方法就有一个副作用：它删除了一个条目。
-
-Deleting an item updates the model, and depending on your code, triggers
-other changes including queries and saving to a remote server.
-These changes propagate through the system and ultimately display in this and other views.
-
-删除这个英雄会更新模型，还可能触发其它修改，包括向远端服务器的查询和保存。
-这些变更通过系统进行扩散，并最终显示到当前以及其它视图中。
-
-<hr/>
-
-{@a two-way}
-
-## Two-way binding `[(...)]`
-
-## 双向绑定 `[(...)]`
-
-Two-way binding gives your app a way to share data between a component class and
-its template.
-
-双向绑定为你的应用程序提供了一种在组件类及其模板之间共享数据的方式。
-
-For a demonstration of the syntax and code snippets in this section, see the <live-example name="two-way-binding">two-way binding example</live-example>.
-
-有关本节中语法和代码段的演示，请参见 <live-example name="two-way-binding">双向绑定范例</live-example>。
-
-### Basics of two-way binding
-
-### 双向绑定的基础知识
-
-Two-way binding does two things:
-
-双向绑定会做两件事：
-
-1. Sets a specific element property.
-
-   设置特定的元素属性。
-
-1. Listens for an element change event.
-
-   监听元素的变更事件。
-
-Angular offers a special _two-way data binding_ syntax for this purpose, `[()]`.
-The `[()]` syntax combines the brackets
-of property binding, `[]`, with the parentheses of event binding, `()`.
-
-Angular 为此提供了一种特殊*的双向数据绑定*语法 `[()]`。`[()]` 语法将属性绑定的括号 `[]` 与事件绑定的括号 `()` 组合在一起。
-
-<div class="callout is-important">
-
-<header>
-  [( )] = banana in a box
-</header>
-
-<header>[( )] = 盒子里的香蕉</header>
-
-Visualize a *banana in a box* to remember that the parentheses go _inside_ the brackets.
-
-想象*盒子里的香蕉*来记住方括号套圆括号。
-
-</div>
-
-The `[()]` syntax is easy to demonstrate when the element has a settable
-property called `x` and a corresponding event named `xChange`.
-Here's a `SizerComponent` that fits this pattern.
-It has a `size` value property and a companion `sizeChange` event:
-
-`[()]` 语法很容易想明白：该元素具有名为 `x` 的可设置属性和名为 `xChange` 的相应事件。
-`SizerComponent` 就是用的这种模式。它具有一个名为 `size` 的值属性和一个与之相伴的 `sizeChange` 事件：
-
-<code-example path="two-way-binding/src/app/sizer/sizer.component.ts" header="src/app/sizer.component.ts"></code-example>
-
-<code-example path="two-way-binding/src/app/sizer/sizer.component.html" header="src/app/sizer.component.html"></code-example>
-
-The initial `size` is an input value from a property binding.
-Clicking the buttons increases or decreases the `size`, within
-min/max value constraints,
-and then raises, or emits, the `sizeChange` event with the adjusted size.
-
-`size` 的初始值来自属性绑定的输入值。单击按钮可在最小值/最大值范围内增大或减小 `size`，然后带上调整后的大小发出 `sizeChange` 事件。
-
-Here's an example in which the `AppComponent.fontSizePx` is two-way bound to the `SizerComponent`:
-
-下面的例子中，`AppComponent.fontSize` 被双向绑定到 `SizerComponent`：
-
-<code-example path="two-way-binding/src/app/app.component.html" header="src/app/app.component.html (two-way-1)" region="two-way-1"></code-example>
-
-The `AppComponent.fontSizePx` establishes the initial `SizerComponent.size` value.
-
-`AppComponent.fontSizePx` 建立初始 `SizerComponent.size` 值。
-
-<code-example path="two-way-binding/src/app/app.component.ts" header="src/app/app.component.ts" region="font-size"></code-example>
-
-Clicking the buttons updates the `AppComponent.fontSizePx` via the two-way binding.
-The revised `AppComponent.fontSizePx` value flows through to the _style_ binding,
-making the displayed text bigger or smaller.
-
-单击按钮就会通过双向绑定更新 `AppComponent.fontSizePx`。修改后的 `AppComponent.fontSizePx` 值将传递到*样式*绑定，从而使显示的文本更大或更小。
-
-The two-way binding syntax is really just syntactic sugar for a _property_ binding and an _event_ binding.
-Angular desugars the `SizerComponent` binding into this:
-
-双向绑定语法实际上是*属性*绑定和*事件绑定*的语法糖。
-Angular 将 `SizerComponent` 的绑定分解成这样：
-
-<code-example path="two-way-binding/src/app/app.component.html" header="src/app/app.component.html (two-way-2)" region="two-way-2"></code-example>
-
-The `$event` variable contains the payload of the `SizerComponent.sizeChange` event.
-Angular assigns the `$event` value to the `AppComponent.fontSizePx` when the user clicks the buttons.
-
-`$event` 变量包含了 `SizerComponent.sizeChange` 事件的荷载。
-当用户点击按钮时，Angular 将 `$event` 赋值给 `AppComponent.fontSizePx`。
-
-### Two-way binding in forms
-
-### 表单中的双向绑定
-
-The two-way binding syntax is a great convenience compared to
-separate property and event bindings. It would be convenient to
-use two-way binding with HTML form elements like `<input>` and
-`<select>`. However, no native HTML element follows the `x`
-value and `xChange` event pattern.
-
-与单独的属性绑定和事件绑定相比，双向绑定语法非常方便。将双向绑定与 HTML 表单元素（例如 `<input>` 和 `<select>`）一起使用会很方便。但是，没有哪个原生 HTML 元素会遵循 `x` 值和 `xChange` 事件的命名模式。
-
-For more on how to use two-way binding in forms, see
-Angular [NgModel](guide/template-syntax#ngModel).
-
-要了解如何在表单中使用双向绑定的更多信息，请参见 Angular [NgModel](guide/template-syntax#ngModel)。
-
-<hr/>
-
-{@a directives}
-
-## Built-in directives
-
-## 内置指令
-
-Angular offers two kinds of built-in directives: attribute
-directives and structural directives. This segment reviews some of the most common built-in directives,
-classified as either [_attribute_ directives](guide/template-syntax#attribute-directives) or [_structural_ directives](guide/template-syntax#structural-directives) and has its own <live-example name="built-in-directives">built-in directives example</live-example>.
-
-Angular 提供了两种内置指令：属性型指令和结构型指令。本节会回顾一些最常见的内置指令，分为[*属性型*指令](guide/template-syntax#attribute-directives)或[*结构型*指令，](guide/template-syntax#structural-directives)并有相应的<live-example name="built-in-directives">内置指令示例</live-example>。
-
-For more detail, including how to build your own custom directives, see [Attribute Directives](guide/attribute-directives) and [Structural Directives](guide/structural-directives).
-
-欲知详情，包括如何构建你自己的自定义指令，请参阅[属性型指令](guide/attribute-directives)和[结构型指令](guide/structural-directives)。
-
-<hr/>
-
-{@a attribute-directives}
-
-### Built-in attribute directives
-
-### 内置属性型指令
-
-Attribute directives listen to and modify the behavior of
-other HTML elements, attributes, properties, and components.
-You usually apply them to elements as if they were HTML attributes, hence the name.
-
-属性型指令会监听并修改其它 HTML 元素和组件的行为、Attribute 和 Property。
-它们通常被应用在元素上，就好像它们是 HTML 属性一样，因此得名属性型指令。
-
-Many NgModules such as the [`RouterModule`](guide/router "Routing and Navigation")
-and the [`FormsModule`](guide/forms "Forms") define their own attribute directives.
-The most common attribute directives are as follows:
-
-许多 NgModule（例如 [`RouterModule`](guide/router "路由和导航") 和 [`FormsModule`](guide/forms "表单") 都定义了自己的属性型指令。最常见的属性型指令如下：
-
-* [`NgClass`](guide/template-syntax#ngClass)&mdash;adds and removes a set of CSS classes.
-
-  [`NgClass`](guide/template-syntax#ngClass) —— 添加和删除一组 CSS 类。
-
-* [`NgStyle`](guide/template-syntax#ngStyle)&mdash;adds and removes a set of HTML styles.
-
-  [`NgStyle`](guide/template-syntax#ngStyle) —— 添加和删除一组 HTML 样式。
-
-* [`NgModel`](guide/template-syntax#ngModel)&mdash;adds two-way data binding to an HTML form element.
-
-  [`NgModel`](guide/template-syntax#ngModel) —— 将数据双向绑定添加到 HTML 表单元素。
-
-<hr/>
-
-{@a ngClass}
-
-### `NgClass`
-
-Add or remove several CSS classes simultaneously with `ngClass`.
-
-用 `ngClass` 同时添加或删除几个 CSS 类。
-
-<code-example path="built-in-directives/src/app/app.component.html" region="special-div" header="src/app/app.component.html"></code-example>
-
-<div class="alert is-helpful">
-
-To add or remove a *single* class, use [class binding](guide/template-syntax#class-binding) rather than `NgClass`.
-
-要添加或删除*单个*类，请使用[类绑定](guide/template-syntax#class-binding)而不是 `NgClass`。
-
-</div>
-
-Consider a `setCurrentClasses()` component method that sets a component property,
-`currentClasses`, with an object that adds or removes three classes based on the
-`true`/`false` state of three other component properties. Each key of the object is a CSS class name; its value is `true` if the class should be added,
-`false` if it should be removed.
-
-考虑一个 `setCurrentClasses()` 组件方法，该方法设置一个组件属性 `currentClasses`，该对象具有一个根据其它三个组件属性的 `true` / `false` 状态来添加或删除三个 CSS 类的对象。该对象的每个键(key)都是一个 CSS 类名。如果要添加上该类，则其值为 `true`，反之则为 `false`。
-
-<code-example path="built-in-directives/src/app/app.component.ts" region="setClasses" header="src/app/app.component.ts"></code-example>
-
-Adding an `ngClass` property binding to `currentClasses` sets the element's classes accordingly:
-
-把 `NgClass` 属性绑定到 `currentClasses`，根据它来设置此元素的 CSS 类：
-
-<code-example path="built-in-directives/src/app/app.component.html" region="NgClass-1" header="src/app/app.component.html"></code-example>
-
-<div class="alert is-helpful">
-
-Remember that in this situation you'd call `setCurrentClasses()`,
-both initially and when the dependent properties change.
-
-请记住，在这种情况下，你要在初始化时和它依赖的属性发生变化时调用 `setCurrentClasses()`。
-
-</div>
-
-<hr/>
-
-{@a ngStyle}
-
-### `NgStyle`
-
-Use `NgStyle` to set many inline styles simultaneously and dynamically, based on the state of the component.
-
-使用 `NgStyle` 根据组件的状态同时动态设置多个内联样式。
-
-#### Without `NgStyle`
-
-#### 不用 `NgStyle`
-
-For context, consider setting a *single* style value with [style binding](guide/template-syntax#style-binding), without `NgStyle`.
-
-有些情况下，要考虑使用[样式绑定](guide/template-syntax#style-binding)来设置*单个*样式值，而不使用 `NgStyle`。
-
-<code-example path="built-in-directives/src/app/app.component.html" region="without-ng-style" header="src/app/app.component.html"></code-example>
-
-However, to set *many* inline styles at the same time, use the `NgStyle` directive.
-
-但是，如果要同时设置*多个*内联样式，请使用 `NgStyle` 指令。
-
-The following is a `setCurrentStyles()` method that sets a component
-property, `currentStyles`, with an object that defines three styles,
-based on the state of three other component properties:
-
-下面的例子是一个 `setCurrentStyles()` 方法，它基于该组件另外三个属性的状态，用一个定义了三个样式的对象设置了 `currentStyles` 属性。
-
-<code-example path="built-in-directives/src/app/app.component.ts" region="setStyles" header="src/app/app.component.ts"></code-example>
-
-Adding an `ngStyle` property binding to `currentStyles` sets the element's styles accordingly:
-
-把 `ngStyle` 属性绑定到 `currentStyles`，来根据它设置此元素的样式：
-
-<code-example path="built-in-directives/src/app/app.component.html" region="NgStyle-2" header="src/app/app.component.html"></code-example>
-
-<div class="alert is-helpful">
-
-Remember to call `setCurrentStyles()`, both initially and when the dependent properties change.
-
-请记住，无论是在初始时还是其依赖的属性发生变化时，都要调用 `setCurrentStyles()`。
-
-</div>
-
-<hr/>
-
-{@a ngModel}
-
-### `[(ngModel)]`: Two-way binding
-
-### `[(ngModel)]` ：双向绑定
-
-The `NgModel` directive allows you to display a data property and
-update that property when the user makes changes. Here's an example:
-
-`NgModel` 指令允许你显示数据属性并在用户进行更改时更新该属性。这是一个例子：
-
-<code-example path="built-in-directives/src/app/app.component.html" header="src/app/app.component.html (NgModel example)" region="NgModel-1"></code-example>
-
-#### Import `FormsModule` to use `ngModel`
-
-#### 导入 `FormsModule` 以使用 `ngModel`
-
-Before using the `ngModel` directive in a two-way data binding,
-you must import the `FormsModule` and add it to the NgModule's `imports` list.
-Learn more about the `FormsModule` and `ngModel` in [Forms](guide/forms#ngModel).
-
-要想在双向数据绑定中使用 `ngModel` 指令，必须先导入 `FormsModule` 并将其添加到 NgModule 的 `imports` 列表中。要了解关于 `FormsModule` 和 `ngModel` 的更多信息，参见[表单](guide/forms#ngModel)一章。
-
-Remember to import the `FormsModule` to make `[(ngModel)]` available as follows:
-
-记住，要导入 `FormsModule` 才能让 `[(ngModel)]` 可用，如下所示：
-
-<code-example path="built-in-directives/src/app/app.module.ts" header="src/app/app.module.ts (FormsModule import)" region="import-forms-module"></code-example>
-
-You could achieve the same result with separate bindings to
-the `<input>` element's  `value` property and `input` event:
-
-通过分别绑定到 `<input>` 元素的 `value` 属性和 `input` 事件，可以达到同样的效果：
-
-<code-example path="built-in-directives/src/app/app.component.html" region="without-NgModel" header="src/app/app.component.html"></code-example>
-
-To streamline the syntax, the `ngModel` directive hides the details behind its own `ngModel` input and `ngModelChange` output properties:
-
-为了简化语法，`ngModel` 指令把技术细节隐藏在其输入属性 `ngModel` 和输出属性 `ngModelChange` 的后面：
-
-<code-example path="built-in-directives/src/app/app.component.html" region="NgModelChange" header="src/app/app.component.html"></code-example>
-
-The `ngModel` data property sets the element's value property and the `ngModelChange` event property
-listens for changes to the element's value.
-
-`ngModel` 输入属性会设置该元素的值，并通过 `ngModelChange` 的输出属性来监听元素值的变化。
-
-#### `NgModel` and value accessors
-
-#### `NgModel` 和值访问器
-
-The details are specific to each kind of element and therefore the `NgModel` directive only works for an element
-supported by a [ControlValueAccessor](api/forms/ControlValueAccessor)
-that adapts an element to this protocol.
-Angular provides *value accessors* for all of the basic HTML form elements and the
-[Forms](guide/forms) guide shows how to bind to them.
-
-这些技术细节是针对每种具体元素的，因此 `NgModel` 指令仅适用于通过 [ControlValueAccessor](api/forms/ControlValueAccessor) 适配过这种协议的元素。Angular 已经为所有基本的 HTML 表单元素提供了*值访问器*，[表单](guide/forms)一章示范了如何绑定到它们。
-
-You can't apply `[(ngModel)]` to a non-form native element or a
-third-party custom component until you write a suitable value accessor. For more information, see
-the API documentation on [DefaultValueAccessor](api/forms/DefaultValueAccessor).
-
-在编写适当的值访问器之前，不能将 `[(ngModel)]` 应用于非表单的原生元素或第三方自定义组件。欲知详情，参见[DefaultValueAccessor](api/forms/DefaultValueAccessor)上的 API 文档。
-
-You don't need a value accessor for an Angular component that
-you write because you can name the value and event properties
-to suit Angular's basic [two-way binding syntax](guide/template-syntax#two-way)
-and skip `NgModel` altogether.
-The `sizer` in the
-[Two-way Binding](guide/template-syntax#two-way) section is an example of this technique.
-
-你不一定非用为所编写的 Angular 组件提供值访问器，因为你还可以把值属性和事件属性命名为符合 Angular 的基本[双向绑定语法](guide/template-syntax#two-way)的形式，并完全跳过 `NgModel`。[双向绑定](guide/template-syntax#two-way)部分的 `sizer` 是此技术的一个示例。
-
-Separate `ngModel` bindings are an improvement over binding to the
-element's native properties, but you can streamline the binding with a
-single declaration using the `[(ngModel)]` syntax:
-
-单独的 `ngModel` 绑定是对绑定到元素的原生属性方式的一种改进，但你可以使用 `[(ngModel)]` 语法来通过单个声明简化绑定：
-
-<code-example path="built-in-directives/src/app/app.component.html" region="NgModel-1" header="src/app/app.component.html"></code-example>
-
-This `[(ngModel)]` syntax can only _set_ a data-bound property.
-If you need to do something more, you can write the expanded form;
-for example, the following changes the `<input>` value to uppercase:
-
-此 `[(ngModel)]` 语法只能*设置*数据绑定属性。如果你要做得更多，可以编写扩展表单。例如，下面的代码将 `<input>` 值更改为大写：
-
-<code-example path="built-in-directives/src/app/app.component.html" region="uppercase" header="src/app/app.component.html"></code-example>
-
-Here are all variations in action, including the uppercase version:
-
-这里是所有这些变体的动画，包括这个大写转换的版本：
-
-<div class="lightbox">
-
-  <img src='generated/images/guide/built-in-directives/ng-model-anim.gif' alt="NgModel variations">
-
-</div>
-
-<hr/>
-
-{@a structural-directives}
-
-## Built-in _structural_ directives
-
-## 内置*结构型*指令
-
-Structural directives are responsible for HTML layout.
-They shape or reshape the DOM's structure, typically by adding, removing, and manipulating
-the host elements to which they are attached.
-
-结构型指令的职责是 HTML 布局。
-它们塑造或重塑 DOM 的*结构*，这通常是通过添加、移除和操纵它们所附加到的宿主元素来实现的。
-
-This section is an introduction to the common built-in structural directives:
-
-本节会介绍常见的内置结构型指令：
-
-* [`NgIf`](guide/template-syntax#ngIf)&mdash;conditionally creates or destroys subviews from the template.
-
-  [`NgIf`](guide/template-syntax#ngIf) —— 从模板中创建或销毁子视图。
-
-* [`NgFor`](guide/template-syntax#ngFor)&mdash;repeat a node for each item in a list.
-
-  [`NgFor`](guide/template-syntax#ngFor) —— 为列表中的每个条目重复渲染一个节点。
-
-* [`NgSwitch`](guide/template-syntax#ngSwitch)&mdash;a set of directives that switch among alternative views.
-
-  [`NgSwitch`](guide/template-syntax#ngSwitch) —— 一组在备用视图之间切换的指令。
-
-<div class="alert is-helpful">
-
-The deep details of structural directives are covered in the
-[Structural Directives](guide/structural-directives) guide,
-which explains the following:
-
-[结构型指令](guide/structural-directives)一章涵盖了结构型指令的详细内容，它解释了以下内容：
-
-* Why you
-[prefix the directive name with an asterisk (\*)](guide/structural-directives#the-asterisk--prefix).
-
-  为什么[在要指令名称前加上星号（\*）](guide/structural-directives#the-asterisk--prefix)。
-
-* Using [`<ng-container>`](guide/structural-directives#ngcontainer "<ng-container>")
-to group elements when there is no suitable host element for the directive.
-
-  当指令没有合适的宿主元素时，使用 [`<ng-container>`](guide/structural-directives#ngcontainer "&lt;ng-container>") 对元素进行分组。
-
-* How to write your own structural directive.
-
-   如何写自己的结构型指令。
-
-* That you can only apply [one structural directive](guide/structural-directives#one-per-element "one per host element") to an element.
-
-   你只能往一个元素上应用[一个结构型指令](guide/structural-directives#one-per-element "one per host element")。
-
-</div>
-
-<hr/>
-
-{@a ngIf}
-
-### NgIf
-
-You can add or remove an element from the DOM by applying an `NgIf` directive to
-a host element.
-Bind the directive to a condition expression like `isActive` in this example.
-
-你可以通过将 `NgIf` 指令应用在宿主元素上来从 DOM 中添加或删除元素。在此示例中，将指令绑定到了条件表达式，例如 `isActive`。
-
-<code-example path="built-in-directives/src/app/app.component.html" region="NgIf-1" header="src/app/app.component.html"></code-example>
-
-<div class="alert is-helpful">
-
-Don't forget the asterisk (`*`) in front of `ngIf`. For more information
-on the asterisk, see the [asterisk (*) prefix](guide/structural-directives#the-asterisk--prefix) section of
-[Structural Directives](guide/structural-directives).
-
-不要忘了 `ngIf` 前面的星号（`*`）。有关星号的更多信息，请参见 [结构型指令](guide/structural-directives)中的[星号（\*）前缀](guide/structural-directives#the-asterisk--prefix)部分。
-
-</div>
-
-When the `isActive` expression returns a truthy value, `NgIf` adds the
-`ItemDetailComponent` to the DOM.
-When the expression is falsy, `NgIf` removes the `ItemDetailComponent`
-from the DOM, destroying that component and all of its sub-components.
-
-当 `isActive` 表达式返回真值时，`NgIf` 会把 `ItemDetailComponent` 添加到 DOM 中。当表达式为假值时，`NgIf` 将从 DOM 中删除 `ItemDetailComponent`，从而销毁该组件及其所有子组件。
-
-#### Show/hide vs. `NgIf`
-
-#### 显示/隐藏与 `NgIf`
-
-Hiding an element is different from removing it with `NgIf`.
-For comparison, the following example shows how to control
-the visibility of an element with a
-[class](guide/template-syntax#class-binding) or [style](guide/template-syntax#style-binding) binding.
-
-隐藏元素与使用 `NgIf` 删除元素不同。为了进行比较，下面的示例演示如何使用[类](guide/template-syntax#class-binding)或[样式](guide/template-syntax#style-binding)绑定来控制元素的可见性。
-
-<code-example path="built-in-directives/src/app/app.component.html" region="NgIf-3" header="src/app/app.component.html"></code-example>
-
-When you hide an element, that element and all of its descendants remain in the DOM.
-All components for those elements stay in memory and
-Angular may continue to check for changes.
-You could be holding onto considerable computing resources and degrading performance
-unnecessarily.
-
-隐藏元素时，该元素及其所有后代仍保留在 DOM 中。这些元素的所有组件都保留在内存中，Angular 会继续做变更检查。它可能会占用大量计算资源，并且会不必要地降低性能。
-
-`NgIf` works differently. When `NgIf` is `false`, Angular removes the element and its descendants from the DOM.
-It destroys their components, freeing up resources, which
-results in a better user experience.
-
-`NgIf` 工作方式有所不同。如果 `NgIf` 为 `false`，则 Angular 将从 DOM 中删除该元素及其后代。这销毁了它们的组件，释放了资源，从而带来更好的用户体验。
-
-If you are hiding large component trees, consider `NgIf` as a more
-efficient alternative to showing/hiding.
-
-如果要隐藏大型组件树，请考虑使用 `NgIf` 作为显示/隐藏的更有效替代方法。
-
-<div class="alert is-helpful">
-
-For more information on `NgIf` and `ngIfElse`, see the [API documentation about NgIf](api/common/NgIf).
-
-有关 `NgIf` 和 `ngIfElse` 的更多信息，请参阅 [关于 NgIf 的 API 文档](api/common/NgIf)。
-
-</div>
-
-#### Guard against null
-
-#### 防范空指针错误
-
-Another advantage of `ngIf` is that you can use it to guard against null. Show/hide
-is best suited for very simple use cases, so when you need a guard, opt instead for `ngIf`. Angular will throw an error if a nested expression tries to access a property of `null`.
-
-`ngIf` 另一个优点是你可以使用它来防范空指针错误。显示/隐藏就是最合适的极简用例，当你需要防范时，请改用 `ngIf` 代替。如果其中嵌套的表达式尝试访问 `null` 的属性，Angular 将引发错误。
-
-The following shows `NgIf` guarding two `<div>`s.
-The `currentCustomer` name appears only when there is a `currentCustomer`.
-The `nullCustomer` will not be displayed as long as it is `null`.
-
-下面的例子中 `NgIf` 保护着两个 `<div>`。仅当存在 `currentCustomer` 时，才会显示 `currentCustomer` 名称。除非它为 `null` 否则不会显示 `nullCustomer`。
-
-<code-example path="built-in-directives/src/app/app.component.html" region="NgIf-2" header="src/app/app.component.html"></code-example>
-
-<code-example path="built-in-directives/src/app/app.component.html" region="NgIf-2b" header="src/app/app.component.html"></code-example>
-
-<div class="alert is-helpful">
-
-See also the
-[safe navigation operator](guide/template-syntax#safe-navigation-operator "Safe navigation operator (?.)") below.
-
-另请参见下面的[安全导航运算符](guide/template-syntax#safe-navigation-operator "安全导航运算符（?.）")。
-
-</div>
-
-<hr/>
-
-{@a ngFor}
-
-### `NgFor`
-
-`NgFor` is a repeater directive&mdash;a way to present a list of items.
-You define a block of HTML that defines how a single item should be displayed
-and then you tell Angular to use that block as a template for rendering each item in the list.
-The text assigned to `*ngFor` is the instruction that guides the repeater process.
-
-`NgFor` 是一个重复器指令 —— 一种用来显示条目列表的方法。你定义了一个 HTML 块，该 HTML 块定义了应如何显示单个条目，然后告诉 Angular 以该块为模板来渲染列表中的每个条目。赋值给 `*ngFor` 的文本是用来指导重复器工作过程的指令。
-
-The following example shows `NgFor` applied to a simple `<div>`. (Don't forget the asterisk (`*`) in front of `ngFor`.)
-
-以下示例显示了如何将 `NgFor` 应用于简单的 `<div>`。（不要忘了 `ngFor` 前面的星号（`*`）。）
-
-<code-example path="built-in-directives/src/app/app.component.html" region="NgFor-1" header="src/app/app.component.html"></code-example>
-
-<div class="alert is-helpful">
-
-Don't forget the asterisk (`*`) in front of `ngFor`. For more information
-on the asterisk, see the [asterisk (*) prefix](guide/structural-directives#the-asterisk--prefix) section of
-[Structural Directives](guide/structural-directives).
-
-不要忘了 `ngFor` 前面的星号（`*`）。有关星号的更多信息，请参见[结构型指令](guide/structural-directives)中的[星号（\*）前缀](guide/structural-directives#the-asterisk--prefix)部分。
-
-</div>
-
-You can also apply an `NgFor` to a component element, as in the following example.
-
-你还可以将 `NgFor` 应用于组件元素，如以下示例所示。
-
-<code-example path="built-in-directives/src/app/app.component.html" region="NgFor-2" header="src/app/app.component.html"></code-example>
-
-{@a microsyntax}
-
-<div class="callout is-critical">
-
-<header>*ngFor microsyntax</header>
-
-<header>`*ngFor` 微语法</header>
-
-The string assigned to `*ngFor` is not a [template expression](guide/template-syntax#template-expressions). Rather,
-it's a *microsyntax*&mdash;a little language of its own that Angular interprets.
-The string `"let item of items"` means:
-
-赋值给 `*ngFor` 的字符串不是[模板表达式](guide/template-syntax#template-expressions)。而是一个*微语法* —— 由 Angular 解释的一种小型语言。字符串 `"let item of items"` 的意思是：
-
-> *Take each item in the `items` array, store it in the local `item` looping variable, and
-make it available to the templated HTML for each iteration.*
-
-> *将 `items` 数组中的每个条目存储在局部循环变量 `item` 中，并使其可用于每次迭代的模板 HTML 中。*
-
-Angular translates this instruction into an `<ng-template>` around the host element,
-then uses this template repeatedly to create a new set of elements and bindings for each `item`
-in the list.
-For more information about microsyntax, see the [Structural Directives](guide/structural-directives#microsyntax) guide.
-
-Angular 将该指令转换为包裹着宿主元素的 `<ng-template>`，然后反复使用此模板为列表中的每个 `item` 创建一组新的元素和绑定。有关微语法的更多信息，请参见[结构型指令](guide/structural-directives#microsyntax)一章。
-
-</div>
-
-{@a template-input-variable}
-
-{@a template-input-variables}
-=======
 <!-- Do we still need the following section? It seems more relevant to those coming from AngularJS, which is now 7 versions ago. -->
 <!-- You may be familiar with the component/template duality from your experience with model-view-controller (MVC) or model-view-viewmodel (MVVM).
 In Angular, the component plays the part of the controller/viewmodel, and the template represents the view. -->
 
 <hr />
->>>>>>> 68d4a744
 
 Each Angular template in your app is a section of HTML that you can include as a part of the page that the browser displays.
 An Angular HTML template renders a view, or user interface, in the browser, just like regular HTML, but with a lot more functionality.
 
-<<<<<<< HEAD
-#### 模板输入变量
+应用程序中的每个 Angular 模板都是一块 HTML，你可以将其包含在浏览器显示的页面中。 Angular 中的 HTML 模板与常规 HTML 一样，可以在浏览器中渲染视图或用户界面，但功能要多得多。
 
-The `let` keyword before `item` creates a template input variable called `item`.
-The `ngFor` directive iterates over the `items` array returned by the parent component's `items` property
-and sets `item` to the current item from the array during each iteration.
-
-`item` 前面的 `let` 关键字创建了一个名为 `item` 的模板输入变量。`ngFor` 指令迭代父组件的 `items` 属性所返回的 `items` 数组，并在每次迭代期间将 `item` 设置为该数组中的当前条目。
-
-Reference `item` within the `ngFor` host element
-as well as within its descendants to access the item's properties.
-The following example references `item` first in an interpolation
-and then passes in a binding to the `item` property of the `<app-item-detail>` component.
-
-`ngFor` 的宿主元素及其后代中可引用 `item`，来访问该条目的属性。以下示例首先在插值中引用 `item`，然后把一个绑定表达式传入 `<app-item-detail>` 组件的 `item` 属性。
-
-<code-example path="built-in-directives/src/app/app.component.html" region="NgFor-1-2" header="src/app/app.component.html"></code-example>
-
-For more information about template input variables, see
-[Structural Directives](guide/structural-directives#template-input-variable).
-
-有关模板输入变量的更多信息，请参见[结构型指令](guide/structural-directives#template-input-variable)。
-
-#### `*ngFor` with `index`
-
-#### `*ngFor` 与 `index`
-
-The `index` property of the `NgFor` directive context
-returns the zero-based index of the item in each iteration.
-You can capture the `index` in a template input variable and use it in the template.
-
-`NgFor` 指令上下文中的 `index` 属性在每次迭代中返回该条目的从零开始的索引。
-你可以在模板输入变量中捕获 `index`，并在模板中使用它。
-
-The next example captures the `index` in a variable named `i` and displays it with the item name.
-
-下面的例子在名为 `i` 的变量中捕获 `index`，并将其与条目名称一起显示。
-
-<code-example path="built-in-directives/src/app/app.component.html" region="NgFor-3" header="src/app/app.component.html"></code-example>
-
-<div class="alert is-helpful">
-
-`NgFor` is implemented by the `NgForOf` directive. Read more about the other `NgForOf` context values such as `last`, `even`,
-and `odd` in the [NgForOf API reference](api/common/NgForOf).
-
-要学习更多的*类似 index* 的值，例如 `last`、`even` 和 `odd`，请参阅 [NgFor API 参考](api/common/NgForOf)。
-
-</div>
-
-{@a trackBy}
-
-#### *ngFor with `trackBy`
-
-#### 带 `trackBy` 的 `*ngFor`
-
-If you use `NgFor` with large lists, a small change to one item, such as removing or adding an item, can trigger a cascade of DOM manipulations. For example, re-querying the server could reset a list with all new item objects, even when those items were previously displayed. In this case, Angular sees only a fresh list of new object references and has no choice but to replace the old DOM elements with all new DOM elements.
-
-如果将 `NgFor` 与大型列表一起使用，则对某个条目的较小更改（例如删除或添加一项）就会触发一系列 DOM 操作。
-例如，重新查询服务器可能会重置包含所有新条目对象的列表，即使先前已显示这些条目也是如此。在这种情况下，Angular 只能看到由新的对象引用组成的新列表，它别无选择，只能用所有新的 DOM 元素替换旧的 DOM 元素。
-
-You can make this more efficient with `trackBy`.
-Add a method to the component that returns the value `NgFor` should track.
-In this case, that value is the hero's `id`. If the `id` has already been rendered,
-Angular keeps track of it and doesn't re-query the server for the same `id`.
-
-你可以使用 `trackBy` 来让它更加高效。向该组件添加一个方法，该方法返回 `NgFor` 应该跟踪的值。这个例子中，该值是英雄的 `id`。如果 `id` 已经被渲染，Angular 就会跟踪它，而不会重新向服务器查询相同的 `id`。
-
-<code-example path="built-in-directives/src/app/app.component.ts" region="trackByItems" header="src/app/app.component.ts"></code-example>
-
-In the microsyntax expression, set `trackBy` to the `trackByItems()` method.
-
-在微语法表达式中，将 `trackBy` 设置为 `trackByItems()` 方法。
-
-<code-example path="built-in-directives/src/app/app.component.html" region="trackBy" header="src/app/app.component.html"></code-example>
-
-Here is an illustration of the `trackBy` effect.
-"Reset items" creates new items with the same `item.id`s.
-"Change ids" creates new items with new `item.id`s.
-
-这就是 `trackBy` 效果的说明。“Reset items” 将创建具有相同 `item.id` 的新条目。“Change ids” 将使用新的 `item.id` 创建新条目。
-
-* With no `trackBy`, both buttons trigger complete DOM element replacement.
-
-   如果没有 `trackBy`，这些按钮都会触发完全的 DOM 元素替换。
-
-* With `trackBy`, only changing the `id` triggers element replacement.
-
-   有了 `trackBy`，则只有修改了 `id` 的按钮才会触发元素替换。
-
-<div class="lightbox">
-
-  <img src="generated/images/guide/built-in-directives/ngfor-trackby.gif" alt="Animation of trackBy">
-
-</div>
-
-<div class="alert is-helpful">
-
-Built-in directives use only public APIs; that is,
-they do not have special access to any private APIs that other directives can't access.
-
-内置指令仅仅使用了公共 API。也就是说，它们没有用到任何其它指令无权访问的私有 API。
-
-</div>
-
-<hr/>
-
-{@a ngSwitch}
-
-## The `NgSwitch` directives
-
-## `NgSwitch` 指令
-
-NgSwitch is like the JavaScript `switch` statement.
-It displays one element from among several possible elements, based on a switch condition.
-Angular puts only the selected element into the DOM.
-
-NgSwitch 类似于 JavaScript `switch` 语句。它根据切换条件显示几个可能的元素中的一个。Angular 只会将选定的元素放入 DOM。
-
-<!-- API Flagged -->
-
-`NgSwitch` is actually a set of three, cooperating directives:
-`NgSwitch`, `NgSwitchCase`, and `NgSwitchDefault` as in the following example.
-
-`NgSwitch` 实际上是三个协作指令的集合： `NgSwitch`，`NgSwitchCase` 和 `NgSwitchDefault`，如以下示例所示。
-
-<code-example path="built-in-directives/src/app/app.component.html" region="NgSwitch" header="src/app/app.component.html"></code-example>
-
-<div class="lightbox">
-
-  <img src="generated/images/guide/built-in-directives/ngswitch.gif" alt="Animation of NgSwitch">
-
-</div>
-
-`NgSwitch` is the controller directive. Bind it to an expression that returns
-the *switch value*, such as `feature`. Though the `feature` value in this
-example is a string, the switch value can be of any type.
-
-`NgSwitch` 是控制器指令。把它绑定到一个返回*开关值*的表达式，例如 `feature`。尽管此示例中的 `feature` 值是字符串，但开关值可以是任何类型。
-
-**Bind to `[ngSwitch]`**. You'll get an error if you try to set `*ngSwitch` because
-`NgSwitch` is an *attribute* directive, not a *structural* directive.
-Rather than touching the DOM directly, it changes the behavior of its companion directives.
-
-**绑定到 `[ngSwitch]`**。如果试图写成 `*ngSwitch`，就会出现错误，因为 `NgSwitch` 是*属性型*指令，而不是*结构型*指令。它不会直接接触 DOM，而是会更改与之相伴的指令的行为。
-
-**Bind to `*ngSwitchCase` and `*ngSwitchDefault`**.
-The `NgSwitchCase` and `NgSwitchDefault` directives are _structural_ directives
-because they add or remove elements from the DOM.
-
-**绑定到 `*ngSwitchCase` 和 `*ngSwitchDefault`**
-`NgSwitchCase` 和 `NgSwitchDefault` 指令都是*结构型指令*，因为它们会从 DOM 中添加或移除元素。
-
-* `NgSwitchCase` adds its element to the DOM when its bound value equals the switch value and removes
-its bound value when it doesn't equal the switch value.
-
-  当 `NgSwitchCase` 的绑定值等于开关值时，就将其元素添加到 DOM 中；否则从 DOM 中删除。
-
-* `NgSwitchDefault` adds its element to the DOM when there is no selected `NgSwitchCase`.
-
-   `NgSwitchDefault` 会在没有任何一个 `NgSwitchCase` 被选中时把它所在的元素加入 DOM 中。
-
-The switch directives are particularly useful for adding and removing *component elements*.
-This example switches among four `item` components defined in the `item-switch.components.ts` file.
-Each component has an `item` [input property](guide/template-syntax#inputs-outputs "Input property")
-which is bound to the `currentItem` of the parent component.
-
-开关指令对于添加和删除*组件元素*特别有用。本示例在 `item-switch.components.ts` 文件中定义的四个 `item` 组件之间切换。每个组件都有一个名叫 `item` 的[输入属性](guide/template-syntax#inputs-outputs "输入属性")，它会绑定到父组件的 `currentItem`。
-
-Switch directives work as well with native elements and web components too.
-For example, you could replace the `<app-best-item>` switch case with the following.
-
-开关指令也同样适用于原生元素和 Web Component。
-比如，你可以把 `<app-best-item>` 分支替换为如下代码。
-
-<code-example path="built-in-directives/src/app/app.component.html" region="NgSwitch-div" header="src/app/app.component.html"></code-example>
-
-<hr/>
-
-{@a template-reference-variable}
-
-{@a template-reference-variables--var-}
-
-{@a ref-vars}
-
-{@a ref-var}
-
-## Template reference variables (`#var`)
-
-## 模板引用变量（ `#var` ）
-
-A **template reference variable** is often a reference to a DOM element within a template.
-It can also refer to a directive (which contains a component), an element, [TemplateRef](api/core/TemplateRef), or a <a href="https://developer.mozilla.org/en-US/docs/Web/Web_Components" title="MDN: Web Components">web component</a>.
-
-**模板引用变量**通常是对模板中 DOM 元素的引用。它还可以引用指令（包含组件）、元素、[TemplateRef](api/core/TemplateRef) 或 [Web Component](https://developer.mozilla.org/en-US/docs/Web/Web_Components "MDN：Web Component")。
-
-For a demonstration of the syntax and code snippets in this section, see the <live-example name="template-reference-variables">template reference variables example</live-example>.
-
-有关本节中语法和代码段的演示，请参见<live-example name="template-reference-variables">模板参考变量示例</live-example>。
-
-Use the hash symbol (#) to declare a reference variable.
-The following reference variable, `#phone`, declares a `phone` variable on an `<input>` element.
-
-使用井号（#）声明模板引用变量。以下模板引用变量 `#phone` 会在 `<input>` 元素上声明了一个 `phone` 变量。
-
-<code-example path="template-reference-variables/src/app/app.component.html" region="ref-var" header="src/app/app.component.html"></code-example>
-
-You can refer to a template reference variable anywhere in the component's template.
-Here, a `<button>` further down the template refers to the `phone` variable.
-
-你可以在组件模板中的任何位置引用模板引用变量。这个例子中，模板下方的 `<button>` 就引用了 `phone` 变量。
-
-<code-example path="template-reference-variables/src/app/app.component.html" region="ref-phone" header="src/app/app.component.html"></code-example>
-
-<h3 class="no-toc">How a reference variable gets its value</h3>
-
-<h3 class="no-toc">模板引用变量怎么得到它的值？</h3>
-
-In most cases, Angular sets the reference variable's value to the element on which it is declared.
-In the previous example, `phone` refers to the phone number `<input>`.
-The button's click handler passes the `<input>` value to the component's `callPhone()` method.
-
-在大多数情况下，Angular 会将模板引用变量的值设置为声明该变量的元素。在上一个示例中，`phone` 指的是电话号码的 `<input>`。按钮的单击处理程序将把这个 `<input>` 的值传给组件的 `callPhone()` 方法。
-
-The `NgForm` directive can change that behavior and set the value to something else. In the following example, the template reference variable, `itemForm`, appears three times separated
-by HTML.
-
-`NgForm` 指令可以更改该行为并将该值设置为其它值。在以下示例中，模板引用变量 `itemForm` 出现了 3 次，由 HTML 分隔。
-
-<code-example path="template-reference-variables/src/app/app.component.html" region="ngForm" header="src/app/hero-form.component.html"></code-example>
-
-The reference value of itemForm, without the ngForm attribute value, would be
-the [HTMLFormElement](https://developer.mozilla.org/en-US/docs/Web/API/HTMLFormElement).
-There is, however, a difference between a Component and a Directive in that a `Component`
-will be referenced without specifying the attribute value, and a `Directive` will not
-change the implicit reference (that is, the element).
-
-当 itemForm 的引用没有 `"ngForm"` 值时，它将是 [HTMLFormElement](https://developer.mozilla.org/en-US/docs/Web/API/HTMLFormElement)。不过，组件和指令之间的区别在于，在不指定属性值的情况下组件将引用自身（隐式引用），而指令不会更改隐式引用（仍为所在元素）。
-
-However, with `NgForm`, `itemForm` is a reference to the [NgForm](api/forms/NgForm "API: NgForm")
-directive with the ability to track the value and validity of every control in the form.
-
-但是，带有 `NgForm` 时，`itemForm` 就是对 [NgForm](api/forms/NgForm "API：NgForm") 指令的引用，它能够跟踪表单中每个控件的值和有效性。
-
-The native `<form>` element doesn't have a `form` property, but the `NgForm` directive does, which allows disabling the submit button
-if the `itemForm.form.valid` is invalid and passing the entire form control tree
-to the parent component's `onSubmit()` method.
-
-原生 `<form>` 元素没有 `form` 属性，但 `NgForm` 指令有，这样就能在 `itemForm.form.valid` 无效的情况下禁用提交按钮，并将整个表单控制树传给父组件的 `onSubmit()` 方法。。
-
-<h3 class="no-toc">Template reference variable considerations</h3>
-
-<h3 class="no-toc">对模板引用变量的思考</h3>
-
-A template _reference_ variable (`#phone`) is not the same as a template _input_ variable (`let phone`) such as in an [`*ngFor`](guide/template-syntax#template-input-variable).
-See [_Structural Directives_](guide/structural-directives#template-input-variable) for more information.
-
-模板*引用*变量（`#phone`）与模板*输入*变量（`let phone`）不同，例如 [`*ngFor`](guide/template-syntax#template-input-variable) 中。欲知详情，请参见[*结构型指令*](guide/structural-directives#template-input-variable)。
-
-The scope of a reference variable is the entire template. So, don't define the same variable name more than once in the same template as the runtime value will be unpredictable.
-
-模板引用变量的范围是整个模板。因此，不要在同一模板中多次定义相同的变量名，因为它在运行时的值将不可预测。
-
-#### Alternative syntax
-
-#### 替代语法
-
-You can use the `ref-` prefix alternative to `#`.
-This example declares the `fax` variable as `ref-fax` instead of `#fax`.
-
-你也可以用 `ref-` 前缀代替 `#`。
-下面的例子中就用把 `fax` 变量声明成了 `ref-fax` 而不是 `#fax`。
-
-<code-example path="template-reference-variables/src/app/app.component.html" region="ref-fax" header="src/app/app.component.html"></code-example>
-
-<hr/>
-
-{@a inputs-outputs}
-
-## `@Input()` and `@Output()` properties
-
-## 输入和输出属性
-
-`@Input()` and `@Output()` allow Angular to share data between the parent context
-and child directives or components. An `@Input()` property is writable
-while an `@Output()` property is observable.
-
-`@Input()` 和 `@Output()` 允许 Angular 在其父上下文和子指令或组件之间共享数据。`@Input()` 属性是可写的，而 `@Output()` 属性是可观察对象。
-
-Consider this example of a child/parent relationship:
-
-考虑以下父子关系示例：
-
-```html
-
-<parent-component>
-  <child-component></child-component>
-</parent-component>
-
-```
-
-Here, the `<child-component>` selector, or child directive, is embedded
-within a `<parent-component>`, which serves as the child's context.
-
-在这里，`<child-component>` 选择器或子指令嵌入在 `<parent-component>` 中，用作子级上下文。
-
-`@Input()` and `@Output()` act as
-the API, or application programming interface, of the child
-component in that they allow the child to
-communicate with the parent. Think of `@Input()` and `@Output()` like ports
-or doorways&mdash;`@Input()` is the doorway into the component allowing data
-to flow in while `@Output()` is the doorway out of the component, allowing the
-child component to send data out.
-
-`@Input()` 和 `@Output()` 充当子组件的 API 或应用编程接口，因为它们允许子组件与父组件进行通信。可以把 `@Input()` 和 `@Output()` 看做港口或门，`@Input()` 是进入组件的门，允许数据流入，而 `@Output()` 是离开组件的门，允许子组件向外发出数据。
-
-This section about `@Input()` and `@Output()` has its own <live-example name="inputs-outputs"></live-example>. The following subsections highlight
-key points in the sample app.
-
-关于 `@Input()` 和 `@Output()` 这一部分有其自己的<live-example name="inputs-outputs"></live-example>。以下小节将重点介绍示例应用程序中的关键点。
-
-<div class="alert is-helpful">
-
-#### `@Input()` and `@Output()` are independent
-
-#### `@Input()` 和 `@Output()` 是独立的
-
-Though `@Input()` and `@Output()` often appear together in apps, you can use
-them separately. If the nested
-component is such that it only needs to send data to its parent, you wouldn't
-need an `@Input()`, only an `@Output()`. The reverse is also true in that if the
-child only needs to receive data from the parent, you'd only need `@Input()`.
-
-尽管 `@Input()` 和 `@Output()` 通常在应用程序中同时出现，但是你可以单独使用它们。如果嵌套组件只需要向其父级发送数据，则不需要 `@Input()`，而只需 `@Output()`。反之亦然，如果子级只需要从父级接收数据，则只需要 `@Input()`。
-
-</div>
-
-{@a input}
-
-## How to use `@Input()`
-
-## 如何使用 `@Input()`
-
-Use the `@Input()` decorator in a child component or directive to let Angular know
-that a property in that component can receive its value from its parent component.
-It helps to remember that the data flow is from the perspective of the
-child component. So an `@Input()` allows data to be input _into_ the
-child component from the parent component.
-
-在子组件或指令中使用 `@Input()` 装饰器，可以让 Angular 知道该组件中的属性可以从其父组件中接收值。这很好记，因为这种数据流是从子组件的角度来看就是输入。因此，`@Input()` 允许将数据从父组件输入*到*子组件中。
-
-<div class="lightbox">
-
-  <img src="generated/images/guide/inputs-outputs/input.svg" alt="Input data flow diagram">
-
-</div>
-
-To illustrate the use of `@Input()`, edit these parts of your app:
-
-为了说明 `@Input()` 的用法，请编辑应用程序的以下部分：
-
-* The child component class and template
-
-  子组件类及其模板
-
-* The parent component class and template
-
-  父组件类及其模板
-
-### In the child
-
-### 在子组件中
-
-To use the `@Input()` decorator in a child component class, first import
-`Input` and then decorate the property with `@Input()`:
-
-要在子组件类中使用 `@Input()` 装饰器，请首先导入 `Input`，然后使用 `@Input()` 来装饰一个属性：
-
-<code-example path="inputs-outputs/src/app/item-detail/item-detail.component.ts" region="use-input" header="src/app/item-detail/item-detail.component.ts"></code-example>
-
-In this case, `@Input()` decorates the property <code class="no-auto-link">item</code>, which has
-a type of `string`, however, `@Input()` properties can have any type, such as
-`number`, `string`, `boolean`, or `object`. The value for `item` will come from the parent component, which the next section covers.
-
-在这个例子中，`@Input()` 装饰具有 `string` 类型的属性 `item`，但是，`@Input()` 属性可以具有任何类型，例如 `number`，`string`，`boolean` 或 `object`。`item` 的值会来自下一部分要介绍的父组件。
-
-Next, in the child component template, add the following:
-
-接下来，在子组件模板中，添加以下内容：
-
-<code-example path="inputs-outputs/src/app/item-detail/item-detail.component.html" region="property-in-template" header="src/app/item-detail/item-detail.component.html"></code-example>
-
-### In the parent
-
-### 在父组件中
-
-The next step is to bind the property in the parent component's template.
-In this example, the parent component template is `app.component.html`.
-
-下一步是在父组件的模板中绑定该属性。在此示例中，父组件模板是 `app.component.html`。
-
-First, use the child's selector, here `<app-item-detail>`, as a directive within the
-parent component template. Then, use [property binding](guide/template-syntax#property-binding)
-to bind the property in the child to the property of the parent.
-
-首先，使用子组件的选择器（这里是 `<app-item-detail>` ）作为父组件模板中的指令。然后，使用[属性绑定](guide/template-syntax#property-binding)将子组件中的属性绑定到父组件中的属性。
-
-<code-example path="inputs-outputs/src/app/app.component.html" region="input-parent" header="src/app/app.component.html"></code-example>
-
-Next, in the parent component class, `app.component.ts`, designate a value for `currentItem`:
-
-接下来，在父组件类 `app.component.ts` 中，为 `currentItem` 指定一个值：
-
-<code-example path="inputs-outputs/src/app/app.component.ts" region="parent-property" header="src/app/app.component.ts"></code-example>
-
-With `@Input()`, Angular passes the value for `currentItem` to the child so that `item` renders as `Television`.
-
-借助 `@Input()`，Angular 将 `currentItem` 的值传给子级，以便该 `item` 渲染为 `Television`。
-
-The following diagram shows this structure:
-
-下图显示了这种结构：
-
-<div class="lightbox">
-
-  <img src="generated/images/guide/inputs-outputs/input-diagram-target-source.svg" alt="Property binding diagram">
-
-</div>
-
-The target in the square brackets, `[]`, is the property you decorate
-with `@Input()` in the child component. The binding source, the part
-to the right of the equal sign, is the data that the parent
-component passes to the nested component.
-
-方括号 `[]` 中的目标是子组件中带有 `@Input()` 装饰器的属性。绑定源（等号右边的部分）是父组件要传给内嵌组件的数据。
-
-The key takeaway is that when binding to a child component's property in a parent component&mdash;that is, what's
-in square brackets&mdash;you must
-decorate the property with `@Input()` in the child component.
-
-关键是，当要在父组件中绑定到子组件中的属性（即方括号中的内容）时，必须在子组件中使用 `@Input()` 来装饰该属性。
-
-<div class="alert is-helpful">
-
-#### `OnChanges` and `@Input()`
-
-#### `OnChanges` 和 `@Input()`
-
-To watch for changes on an `@Input()` property, use
-`OnChanges`, one of Angular's [lifecycle hooks](guide/lifecycle-hooks#onchanges).
-`OnChanges` is specifically designed to work with properties that have the
-`@Input()` decorator. See the [`OnChanges`](guide/lifecycle-hooks#onchanges) section of the [Lifecycle Hooks](guide/lifecycle-hooks) guide for more details and examples.
-
-要监视 `@Input()` 属性的更改，请使用 Angular 的[生命周期钩子](guide/lifecycle-hooks#onchanges)之一 `OnChanges`。`OnChanges` 是专门设计用于具有 `@Input()` 装饰器的属性的。欲知详情，请参见[生命周期钩子](guide/lifecycle-hooks)指南的[`OnChanges`](guide/lifecycle-hooks#onchanges)部分。
-
-</div>
-
-{@a output}
-
-## How to use `@Output()`
-
-## 如何使用 `@Output()`
-
-Use the `@Output()` decorator in the child component or directive to allow data to flow from
-the child _out_ to the parent.
-
-在子组件或指令中使用 `@Output()` 装饰器，允许数据从子级*流出*到父级。
-
-An `@Output()` property should normally be initialized to an Angular [`EventEmitter`](api/core/EventEmitter) with values flowing out of the component as [events](#event-binding).
-
-通常应将 `@Output()` 属性初始化为 Angular [`EventEmitter`](api/core/EventEmitter)，并将值作为[事件](#event-binding)从组件中向外流出。
-
-<div class="lightbox">
-
-  <img src="generated/images/guide/inputs-outputs/output.svg" alt="Output diagram">
-
-</div>
-
-Just like with `@Input()`, you can use `@Output()`
-on a property of the child component but its type should be
-`EventEmitter`.
-
-就像 `@Input()` 一样，你也要在子组件的属性上使用 `@Output()`，但其类型为 `EventEmitter`。
-
-`@Output()` marks a property in a child component as a doorway
-through which data can travel from the child to the parent.
-The child component then has to raise an event so the
-parent knows something has changed. To raise an event,
-`@Output()` works hand in hand with `EventEmitter`,
-which is a class in `@angular/core` that you
-use to emit custom events.
-
-`@Output()` 将子组件中的属性标记为一扇门，数据可以通过这扇门从子组件传到父组件。
-然后，子组件必须引发一个事件，以便父组件知道发生了某些变化。为了引发事件，`@Output()` 要和 `EventEmitter` 配合使用，`EventEmitter` 是 `@angular/core` 中的一个类，用于发出自定义事件。
-
-When you use `@Output()`, edit these parts of your app:
-
-要使用 `@Output()`，请编辑应用程序的以下部分：
-
-* The child component class and template
-
-  子组件类及其模板
-
-* The parent component class and template
-
-  父组件类及其模板
-
-The following example shows how to set up an `@Output()` in a child
-component that pushes data you enter in an HTML `<input>` to an array in the
-parent component.
-
-下面的示例演示了如何在子组件中设置 `@Output()`，以将你在 HTML 的 `<input>` 中输入数据，并将其追加到父组件中的数组里。
-
-<div class="alert is-helpful">
-
-The HTML element `<input>` and the Angular decorator `@Input()`
-are different. This documentation is about component communication in Angular as it pertains to `@Input()` and `@Output()`. For more information on the HTML element `<input>`, see the [W3C Recommendation](https://www.w3.org/TR/html5/sec-forms.html#the-input-element).
-
-HTML 元素 `<input>` 和 Angular 装饰器 `@Input()` 是不同的。本文档是讲 Angular 中的组件通信的，因此讲的是 `@Input()` 和 `@Output()`。关于 HTML 元素 `<input>` 的更多信息，请参见 [W3C Recommendation](https://www.w3.org/TR/html5/sec-forms.html#the-input-element)。
-
-</div>
-
-### In the child
-
-### 在子组件中
-
-This example features an `<input>` where a user can enter a value and click a `<button>` that raises an event. The `EventEmitter` then relays the data to the parent component.
-
-此示例有一个 `<input>`，用户可以在其中输入一个值并单击引发事件的 `<button>`。然后，通过 `EventEmitter` 将数据转给父组件。
-
-First, be sure to import `Output` and `EventEmitter`
-in the child component class:
-
-首先，请确保在子组件类中导入 `Output` 和 `EventEmitter` ：
-
-```js
-
-import { Output, EventEmitter } from '@angular/core';
-
-```
-
-Next, still in the child, decorate a property with `@Output()` in the component class.
-The following example `@Output()` is called `newItemEvent` and its type is
-`EventEmitter`, which means it's an event.
-
-接下来，仍然在子组件中，使用组件类中的 `@Output()` 装饰属性。下面例子中的 `@Output()` 名叫 `newItemEvent`，其类型是 `EventEmitter`，这表示它是一个事件。
-
-<code-example path="inputs-outputs/src/app/item-output/item-output.component.ts" region="item-output" header="src/app/item-output/item-output.component.ts"></code-example>
-
-The different parts of the above declaration are as follows:
-
-上述声明的不同之处如下：
-
-* `@Output()`&mdash;a decorator function marking the property as a way for data to go from the child to the parent
-
-  `@Output()` —— 一个装饰器函数，它将该属性标记为把数据从子级传递到父级的一种方式
-
-* `newItemEvent`&mdash;the name of the `@Output()`
-
-  `newItemEvent` — `@Output()` 的名字
-
-* `EventEmitter<string>`&mdash;the `@Output()`'s type
-
-  `EventEmitter<string>` — `@Output()` 的类型
-
-* `new EventEmitter<string>()`&mdash;tells Angular to create a new event emitter and that the data it emits is of type string. The type could be any type, such as `number`, `boolean`, and so on. For more information on `EventEmitter`, see the [EventEmitter API documentation](api/core/EventEmitter).
-
-  `new EventEmitter<string>()` 告诉 Angular 创建一个新的事件发射器，并且它发射的数据为 `string` 类型。该类型也可以是任何类型，例如 `number`，`boolean` 等。有关 `EventEmitter` 的更多信息，请参阅 [EventEmitter API 文档](api/core/EventEmitter)。
-
-Next, create an `addNewItem()` method in the same component class:
-
-接下来，在同一个组件类中创建一个 `addNewItem()` 方法：
-
-<code-example path="inputs-outputs/src/app/item-output/item-output.component.ts" region="item-output-class" header="src/app/item-output/item-output.component.ts"></code-example>
-
-The `addNewItem()` function uses the `@Output()`, `newItemEvent`,
-to raise an event in which it emits the value the user
-types into the `<input>`. In other words, when
-the user clicks the add button in the UI, the child lets the parent know
-about the event and gives that data to the parent.
-
-`addNewItem()` 函数使用 `@Output()` `newItemEvent` 引发一个事件，在该事件中它将发出用户键入到 `<input>` 中的内容。换句话说，当用户单击 UI 中的 “Add” 按钮时，子组件会让父组件知道该事件，并将该数据传给父组件。
-
-#### In the child's template
-
-#### 在子组件的模板中
-
-The child's template has two controls. The first is an HTML `<input>` with a
-[template reference variable](guide/template-syntax#ref-var) , `#newItem`,
-where the user types in an item name. Whatever the user types
-into the `<input>` gets stored in the `#newItem` variable.
-
-子组件的模板中有两个控件。第一个是带有[模板引用变量](guide/template-syntax#ref-var) `#newItem` 的 HTML `<input>`，用户可在其中键入条目名称。用户键入到 `<input>` 中的内容都存储在 `#newItem` 变量中。
-
-<code-example path="inputs-outputs/src/app/item-output/item-output.component.html" region="child-output" header="src/app/item-output/item-output.component.html"></code-example>
-
-The second element is a `<button>`
-with an [event binding](guide/template-syntax#event-binding). You know it's
-an event binding because the part to the left of the equal
-sign is in parentheses, `(click)`.
-
-第二个元素是带有[事件绑定](guide/template-syntax#event-binding)的 `<button>`。之所以知道这是事件绑定，是因为等号的左侧部分在圆括号中 `(click)`。
-
-The `(click)` event is bound to the `addNewItem()` method in the child component class which
-takes as its argument whatever the value of `#newItem` is.
-
-`(click)` 事件绑定到子组件类中的 `addNewItem()` 方法，无论 `#newItem` 的值如何，该子组件类均将其作为参数。
-
-Now the child component has an `@Output()`
-for sending data to the parent and a method for raising an event.
-The next step is in the parent.
-
-现在，子组件已经有了用于将数据发送到父组件的 `@Output()` 和引发事件的方法。下一步是在父组件中。
-
-### In the parent
-
-### 在父组件中
-
-In this example, the parent component is `AppComponent`, but you could use
-any component in which you could nest the child.
-
-在此示例中，父组件是 `AppComponent`，但是你可以使用任何能嵌套子组件的组件。
-
-The `AppComponent` in this example features a list of `items`
-in an array and a method for adding more items to the array.
-
-此示例中的 `AppComponent` 具有数组型的 `items` 列表以及将更多条目添加到数组中的方法。
-
-<code-example path="inputs-outputs/src/app/app.component.ts" region="add-new-item" header="src/app/app.component.ts"></code-example>
-
-The `addItem()` method takes an argument in the form of a string
-and then pushes, or adds, that string to the `items` array.
-
-`addItem()` 方法接收字符串形式的参数，然后将该字符串添加到 `items` 数组中。
-
-#### In the parent's template
-
-#### 在父组件的模板中
-
-Next, in the parent's template, bind the parent's
-method to the child's event. Put the child selector, here `<app-item-output>`,
-within the parent component's
-template, `app.component.html`.
-
-接下来，在父组件的模板中，将父组件的方法绑定到子组件的事件。将子组件选择器（这里是 `<app-item-output>`）放在父组件的模板 `app.component.html` 中。
-
-<code-example path="inputs-outputs/src/app/app.component.html" region="output-parent" header="src/app/app.component.html"></code-example>
-
-The event binding, `(newItemEvent)='addItem($event)'`, tells
-Angular to connect the event in the child, `newItemEvent`, to
-the method in the parent, `addItem()`, and that the event that the child
-is notifying the parent about is to be the argument of `addItem()`.
-In other words, this is where the actual hand off of data takes place.
-The `$event` contains the data that the user types into the `<input>`
-in the child template UI.
-
-事件绑定 `(newItemEvent)='addItem($event)'` 告诉 Angular 将子组件的 `newItemEvent` 事件连接到父组件中的方法 `addItem()`，以及将子组件通知父组件的事件作为 `addItem()` 的参数。换句话说，这是实际传递数据的地方。`$event` 包含用户在子模板 UI 中键入到 `<input>` 中的数据。
-
-Now, in order to see the `@Output()` working, add the following to the parent's template:
-
-现在，为了查看 `@Output()` 工作情况，请将以下内容添加到父组件的模板中：
-
-```html
-  <ul>
-
-    <li *ngFor="let item of items">
-
-        {{item}}
-
-    </li>
-
-  </ul>
-
-  ```
-
-The `*ngFor` iterates over the items in the `items` array. When you enter a value in the child's `<input>` and click the button, the child emits the event and the parent's `addItem()` method pushes the value to the `items` array and it renders in the list.
-
-`*ngFor` 会遍历 `items` 数组中的条目。当你在子组件的 `<input>` 中输入值并单击按钮时，子组件将发出事件，父组件的 `addItem()` 方法将值推送到 `items` 数组，并将其渲染在列表中。
-
-## `@Input()` and `@Output()` together
-
-## `@Input()` 和 `@Output()` 在一起
-
-You can use `@Input()` and `@Output()` on the same child component as in the following:
-
-你可以在和下面代码相同的子组件上使用 `@Input()` 和 `@Output()` ：
-
-<code-example path="inputs-outputs/src/app/app.component.html" region="together" header="src/app/app.component.html"></code-example>
-
-The target, `item`, which is an `@Input()` property in the child component class, receives its value from the parent's property, `currentItem`. When you click delete, the child component raises an event, `deleteRequest`, which is the argument for the parent's `crossOffItem()` method.
-
-目标 `item` 是子组件类中的 `@Input()` 属性，它从父组件的属性 `currentItem` 中接收值。当你单击删除时，子组件将引发事件 `deleteRequest`，它携带的值将作为父组件的 `crossOffItem()` 方法的参数。
-
-The following diagram is of an `@Input()` and an `@Output()` on the same
-child component and shows the different parts of each:
-
-下图是同一子组件上的 `@Input()` 和 `@Output()`，并显示了每个子组件的不同部分：
-
-<div class="lightbox">
-
-  <img src="generated/images/guide/inputs-outputs/input-output-diagram.svg" alt="Input/Output diagram">
-
-</div>
-
-As the diagram shows, use inputs and outputs together in the same manner as using them separately. Here, the child selector is `<app-input-output>` with `item` and `deleteRequest` being `@Input()` and `@Output()`
-properties in the child component class. The property `currentItem` and the method `crossOffItem()` are both in the parent component class.
-
-如图所示，像分别使用它们那样同时使用输入和输出。在这里，子选择器是 `<app-input-output>`，其中 `item` 和 `deleteRequest` 是子组件类中的 `@Input()` 和 `@Output()` 属性。属性 `currentItem` 和方法 `crossOffItem()` 都位于父组件类中。
-
-To combine property and event bindings using the banana-in-a-box
-syntax, `[()]`, see [Two-way Binding](guide/template-syntax#two-way).
-
-要使用“盒子里的香蕉”语法 `[()]` 组合属性和事件绑定，请参见[双向绑定](guide/template-syntax#two-way)。
-
-For more detail on how these work, see the previous sections on [Input](guide/template-syntax#input) and [Output](guide/template-syntax#output). To see it in action, see the <live-example name="inputs-outputs">Inputs and Outputs Example</live-example>.
-
-关于这些工作原理的更多详细信息，请参见前面有关 [Input](guide/template-syntax#input) 和 [Output 的部分](guide/template-syntax#output)。要查看实际效果，参见<live-example name="inputs-outputs">输入和输出范例</live-example>。
-
-## `@Input()` and `@Output()` declarations
-
-## `@Input()` 和 `@Output()` 声明
-
-Instead of using the `@Input()` and `@Output()` decorators
-to declare inputs and outputs, you can identify
-members in the `inputs` and `outputs` arrays
-of the directive metadata, as in this example:
-
-你还可以在指令元数据的 `inputs` 和 `outputs` 数组中标出这些成员，而不是使用 `@Input()` 和 `@Output()` 装饰器来声明输入和输出，如本例所示：
-
-<code-example path="inputs-outputs/src/app/in-the-metadata/in-the-metadata.component.ts" region="metadata" header="src/app/in-the-metadata/in-the-metadata.component.ts"></code-example>
-
-While declaring `inputs` and `outputs` in the `@Directive` and `@Component`
-metadata is possible, it is a better practice to use the `@Input()` and `@Output()`
-class decorators instead, as follows:
-
-固然可以在 `@Directive` 和 `@Component` 元数据中声明 `inputs` 和 `outputs`，但最好使用 `@Input()` 和 `@Output()` 类修饰符，如下所示：
-
-<code-example path="inputs-outputs/src/app/input-output/input-output.component.ts" region="input-output" header="src/app/input-output/input-output.component.ts"></code-example>
-
-See the [Decorate input and output properties](guide/styleguide#decorate-input-and-output-properties) section of the
-[Style Guide](guide/styleguide) for details.
-
-欲知详情，请参见[风格指南](guide/styleguide)的[给输入和输出属性加装饰器](guide/styleguide#decorate-input-and-output-properties)部分。
-
-<div class="alert is-helpful">
-
-If you get a template parse error when trying to use inputs or outputs, but you know that the
-properties do indeed exist, double check
-that your properties are annotated with `@Input()` / `@Output()` or that you've declared
-them in an `inputs`/`outputs` array:
-
-如果在尝试使用输入或输出时收到了模板解析错误，但是你知道该属性一定存在，请仔细检查你的属性是否使用 `@Input()` / `@Output()` 进行了注解，或者是否已在 `inputs` / `outputs` 数组中声明了它们：
-
-<code-example language="bash">
-Uncaught Error: Template parse errors:
-Can't bind to 'item' since it isn't a known property of 'app-item-detail'
-</code-example>
-
-</div>
-
-{@a aliasing-io}
-
-## Aliasing inputs and outputs
-
-## 为输入和输出指定别名
-
-Sometimes the public name of an input/output property should be different from the internal name. While it is a best practice to avoid this situation, Angular does
-offer a solution.
-
-有时，输入/输出属性的公共名称应与内部名称不同。虽然最好的方法是避免这种情况，但 Angular 确实提供了一种解决方案。
-
-### Aliasing in the metadata
-
-### 元数据中的别名
-
-Alias inputs and outputs in the metadata using a colon-delimited (`:`) string with
-the directive property name on the left and the public alias on the right:
-
-要在元数据中为输入和输出指定别名，请使用冒号分隔（`:`）的字符串，其左边是属性名，右边是别名：
-
-<code-example path="inputs-outputs/src/app/aliasing/aliasing.component.ts" region="alias" header="src/app/aliasing/aliasing.component.ts"></code-example>
-=======
 When you generate an Angular app with the Angular CLI, the `app.component.html` file is the default template containing placeholder HTML.
 
+使用 Angular CLI 生成 Angular 应用时， `app.component.html` 文件是一个包含占位符 HTML 的默认模板。
+
 The template syntax guides show you how you can control the UX/UI by coordinating data between the class and the template.
+
+本模板语法指南向你展示了如何通过协调类和模板之间的数据来控制 UX/UI。
 
 <div class="is-helpful alert">
 
 Most of the Template Syntax guides have dedicated working example apps that demonstrate the individual topic of each guide.
 To see all of them working together in one app, see the comprehensive <live-example title="Template Syntax Live Code"></live-example>.
 
+大多数模板语法指南都有专门的可工作的范例应用，这些应用程序演示了每个指南中的各个主题。要查看把所有应用合在一起时的工作情况，请参阅综合<live-example title="Template Syntax Live Code"></live-example>。
+
 </div>
 
+## Empower your HTML
 
-## Empower your HTML
->>>>>>> 68d4a744
+## 增强你的 HTML
 
 With special Angular syntax in your templates, you can extend the HTML vocabulary of your apps.
 For example, Angular helps you get and set DOM (Document Object Model) values dynamically with features such as built-in template functions, variables, event listening, and data binding.
 
-<<<<<<< HEAD
-### 使用 `@Input()` / `@Output()` 装饰器指定别名
+通过在模板中使用 Angular 的特有语法，你可以扩展应用程序的 HTML 词汇表。例如，Angular 可以通过内置的模板函数、变量、事件监听和数据绑定等功能来帮助你动态获取和设置 DOM（文档对象模型）中的值。
 
-You can specify the alias for the property name by passing the alias name to the `@Input()`/`@Output()` decorator. The internal name remains as usual.
-
-你可以通过将别名传给 `@Input()` / `@Output()` 装饰器来为属性名指定别名。其内部名称保持不变。
-
-<code-example path="inputs-outputs/src/app/aliasing/aliasing.component.ts" region="alias-input-output" header="src/app/aliasing/aliasing.component.ts"></code-example>
-
-<hr/>
-
-{@a expression-operators}
-
-## Template expression operators
-
-## 模板表达式中的运算符
-
-The Angular template expression language employs a subset of JavaScript syntax supplemented with a few special operators
-for specific scenarios. The next sections cover three of these operators:
-
-Angular 模板表达式的语言是 JavaScript 语法的子集，并为特定情况添加了一些特殊的运算符。接下来将介绍其中的三个运算符：
-
-* [pipe](guide/template-syntax#pipe)
-
-  [管道](guide/template-syntax#pipe)
-
-* [safe navigation operator](guide/template-syntax#safe-navigation-operator)
-
-  [安全导航运算符](guide/template-syntax#safe-navigation-operator)
-
-* [non-null assertion operator](guide/template-syntax#non-null-assertion-operator)
-
-  [非空断言运算符](guide/template-syntax#non-null-assertion-operator)
-
-{@a pipe}
-
-### The pipe operator (`|`)
-
-### 管道运算符（ `|` ）
-
-The result of an expression might require some transformation before you're ready to use it in a binding.
-For example, you might display a number as a currency, change text to uppercase, or filter a list and sort it.
-
-在准备将其用于绑定之前，表达式的结果可能需要进行一些转换。例如，你可以将数字显示为货币，将文本更改为大写，或过滤列表并对其进行排序。
-
-Pipes are simple functions that accept an input value and return a transformed value.
-They're easy to apply within template expressions, using the pipe operator (`|`):
-
-管道是简单的函数，它们接受输入值并返回转换后的值。使用管道运算符（`|`），很容易在模板表达式中使用它们：
-
-<code-example path="template-expression-operators/src/app/app.component.html" region="uppercase-pipe" header="src/app/app.component.html"></code-example>
-
-The pipe operator passes the result of an expression on the left to a pipe function on the right.
-
-管道运算符会把它左侧的表达式结果传给它右侧的管道函数。
-
-You can chain expressions through multiple pipes:
-
-还可以通过多个管道串联表达式：
-
-<code-example path="template-expression-operators/src/app/app.component.html" region="pipe-chain" header="src/app/app.component.html"></code-example>
-
-And you can also [apply parameters](guide/pipes#parameterizing-a-pipe) to a pipe:
-
-你还可以对管道[使用参数](guide/pipes#parameterizing-a-pipe)：
-
-<code-example path="template-expression-operators/src/app/app.component.html" region="date-pipe" header="src/app/app.component.html"></code-example>
-
-The `json` pipe is particularly helpful for debugging bindings:
-
-`json` 管道对调试绑定特别有用：
-
-<code-example path="template-expression-operators/src/app/app.component.html" region="json-pipe" header="src/app/app.component.html"></code-example>
-
-The generated output would look something like this:
-
-生成的输出如下所示：
-
-<code-example language="json">
-  { "name": "Telephone",
-    "manufactureDate": "1980-02-25T05:00:00.000Z",
-    "price": 98 }
-</code-example>
-=======
 Almost all HTML syntax is valid template syntax.
 However, because an Angular template is part of an overall webpage, and not the entire page, you don't need to include elements such as `<html>`, `<body>`, or `<base>`.
 You can focus exclusively on the part of the page you are developing.
 
->>>>>>> 68d4a744
+几乎所有的 HTML 语法都是有效的模板语法。但是，由于 Angular 模板只是整个网页的一部分，而不是整个网页，因此你不需要包含诸如 `<html>` ， `<body>` 或 `<base>` 元素。这样你可以专注于正在开发的那部分页面。
 
 <div class="alert is-important">
 
@@ -3587,199 +73,64 @@
 Angular ignores the `<script>` tag and outputs a warning to the browser console.
 For more information, see the [Security](guide/security) page.
 
-管道运算符的优先级比三元运算符（ `?:` ）高，这意味着 `a ? b : c | x` 将被解析为 `a ? b : (c | x)`。但是，由于多种原因，如果在 `?:` 的第一和第二操作数中没有括号，则不能使用管道运算符。一个较好的做法是在第三个操作数中也使用括号。
+为了消除脚本注入攻击的风险，Angular 不支持模板中使用 `<script>` 元素。Angular 会忽略 `<script>` 标记，并向浏览器控制台输出一条警告。欲知详情，参阅[“安全性”](guide/security)页面。
 
-<<<<<<< HEAD
 </div>
 
-<hr/>
-
-{@a safe-navigation-operator}
-
-### The safe navigation operator ( `?` ) and null property paths
-
-### 安全导航运算符（ `?` ）和空属性路径
-
-The Angular safe navigation operator, `?`, guards against `null` and `undefined`
-values in property paths. Here, it protects against a view render failure if `item` is `null`.
-
-Angular 安全导航运算符 `?` 可以对在属性路径中出现 `null` 和 `undefined` 值进行保护。在这里，如果 `item` 为 `null`，它可以防止视图渲染失败。
-
-<code-example path="template-expression-operators/src/app/app.component.html" region="safe" header="src/app/app.component.html"></code-example>
-
-If `item` is `null`, the view still renders but the displayed value is blank; you see only "The item name is:" with nothing after it.
-
-如果 `item` 为 `null`，则视图仍然渲染，但显示的值为空白；你只会看到 “The item name is:”，后面没有任何内容。
-
-Consider the next example, with a `nullItem`.
-
-考虑接下来这个带有 `nullItem` 的例子。
-
-<code-example language="html">
-  The null item name is {{nullItem.name}}
-</code-example>
-
-Since there is no safe navigation operator and `nullItem` is `null`, JavaScript and Angular would throw a `null` reference error and break the rendering process of Angular:
-
-由于没有安全导航运算符，并且 `nullItem` 为 `null`，因此 JavaScript 和 Angular 会引发空指针错误并中断 Angular 的渲染过程：
-
-<code-example language="bash">
-  TypeError: Cannot read property 'name' of null.
-</code-example>
-
-Sometimes however, `null` values in the property
-path may be OK under certain circumstances,
-especially when the value starts out null but the data arrives eventually.
-
-但是，有时在某些情况下，属性路径中的 `null` 值可能是可接受的，尤其是当该值开始时为空但数据最终会到达时。
-
-With the safe navigation operator, `?`, Angular stops evaluating the expression when it hits the first `null` value and renders the view without errors.
-
-使用安全导航运算符 `?`，当 Angular 表达式遇到第一个空值时，它将停止对表达式的求值，并渲染出无错误的视图。
-
-It works perfectly with long property paths such as `a?.b?.c?.d`.
-
-在像 `a?.b?.c?.d` 这样的长属性路径中，它工作得很完美。
-
-<hr/>
-
-{@a non-null-assertion-operator}
-
-### The non-null assertion operator ( `!` )
-
-### 非空断言运算符（`!`）
-
-As of Typescript 2.0, you can enforce [strict null checking](http://www.typescriptlang.org/docs/handbook/release-notes/typescript-2-0.html "Strict null checking in TypeScript") with the `--strictNullChecks` flag. TypeScript then ensures that no variable is unintentionally `null` or `undefined`.
-
-在 TypeScript 2.0 中，你可以使用 `--strictNullChecks` 标志强制开启[严格空值检查](http://www.typescriptlang.org/docs/handbook/release-notes/typescript-2-0.html "Strict null checking in TypeScript")。TypeScript 就会确保不存在意料之外的 null 或 undefined。
-
-In this mode, typed variables disallow `null` and `undefined` by default. The type checker throws an error if you leave a variable unassigned or try to assign `null` or `undefined` to a variable whose type disallows `null` and `undefined`.
-
-在这种模式下，有类型的变量默认是不允许 `null` 或 `undefined` 值的，如果有未赋值的变量，或者试图把 `null` 或 `undefined` 赋值给不允许为空的变量，类型检查器就会抛出一个错误。
-
-The type checker also throws an error if it can't determine whether a variable will be `null` or `undefined` at runtime. You tell the type checker not to throw an error by applying the postfix
-[non-null assertion operator, !](http://www.typescriptlang.org/docs/handbook/release-notes/typescript-2-0.html#non-null-assertion-operator "Non-null assertion operator").
-
-如果无法在运行类型检查器期间确定变量是否 `null` 或 `undefined`，则会抛出错误。你可以通过应用后缀[非空断言运算符!](http://www.typescriptlang.org/docs/handbook/release-notes/typescript-2-0.html#non-null-assertion-operator "非空断言运算符")来告诉类型检查器不要抛出错误。
-
-The Angular non-null assertion operator, `!`, serves the same purpose in
-an Angular template. For example, you can assert that `item` properties are also defined.
-
-Angular 的非空断言运算符 `!` 在 Angular 模板中具有相同的目的。例如，在使用 [`*ngIf`](guide/template-syntax#ngIf) 检查过 `item` 是否已定义之后，就可以断言 `item` 属性也已定义。
-
-<code-example path="template-expression-operators/src/app/app.component.html" region="non-null" header="src/app/app.component.html"></code-example>
-
-When the Angular compiler turns your template into TypeScript code,
-it prevents TypeScript from reporting that `item.color` might be `null` or `undefined`.
-
-当 Angular 编译器把你的模板转换成 TypeScript 代码时，它会防止 TypeScript 报告此 `item.color` 可能为 `null` 或 `undefined` 的错误。
-
-Unlike the [_safe navigation operator_](guide/template-syntax#safe-navigation-operator "Safe navigation operator (?)"),
-the non-null assertion operator does not guard against `null` or `undefined`.
-Rather, it tells the TypeScript type checker to suspend strict `null` checks for a specific property expression.
-
-与[*安全导航运算符*](guide/template-syntax#safe-navigation-operator "Safe naviation operator (?.)")不同的是，**非空断言运算符**不会防止出现 null 或 undefined。
-它只是告诉 TypeScript 的类型检查器对特定的属性表达式，不做 "严格空值检测"。
-
-The non-null assertion operator, `!`, is optional with the exception that you must use it when you turn on strict null checks.
-
-非空断言运算符 `!`，是可选的，但在打开严格空检查选项时必须使用它。
-
-<a href="#top-of-page">back to top</a>
-
-[回到顶部](#top-of-page)
-
-<hr/>
-
-{@a built-in-template-functions}
-
-## Built-in template functions
-
-## 内置模板函数
-
-{@a any-type-cast-function}
-
-### The `$any()` type cast function
-
-### 类型转换函数 `$any()`
-
-Sometimes a binding expression triggers a type error during [AOT compilation](guide/aot-compiler) and it is not possible or difficult to fully specify the type.
-To silence the error, you can use the `$any()` cast function to cast
-the expression to the [`any` type](http://www.typescriptlang.org/docs/handbook/basic-types.html#any) as in the following example:
-
-有时候，绑定表达式可能会在 [AOT 编译](guide/aot-compiler)时报类型错误，并且它不能或很难指定类型。要消除这种报错，你可以使用 `$any()` 转换函数来把表达式转换成 [`any` 类型](http://www.typescriptlang.org/docs/handbook/basic-types.html#any)，范例如下：
-
-<code-example path="built-in-template-functions/src/app/app.component.html" region="any-type-cast-function-1" header="src/app/app.component.html"></code-example>
-
-When the Angular compiler turns this template into TypeScript code,
-it prevents TypeScript from reporting that `bestByDate` is not a member of the `item`
-object when it runs type checking on the template.
-
-当 Angular 编译器把模板转换成 TypeScript 代码时，`$any` 表达式可以防止 TypeScript 编译器在进行类型检查时报错说 `bestByDate` 不是 `item` 对象的成员。
-
-The `$any()` cast function also works with `this` to allow access to undeclared members of
-the component.
-
-`$any()` 转换函数可以和 `this` 联合使用，以便访问组件中未声明过的成员。
-
-<code-example path="built-in-template-functions/src/app/app.component.html" region="any-type-cast-function-2" header="src/app/app.component.html"></code-example>
-
-The `$any()` cast function works anywhere in a binding expression where a method call is valid.
-
-`$any()` 转换函数可以用在绑定表达式中任何可以进行方法调用的地方。
-
-## SVG in templates
-
-## 模板中的 SVG
-
-It is possible to use SVG as valid templates in Angular. All of the template syntax below is
-applicable to both SVG and HTML. Learn more in the SVG [1.1](https://www.w3.org/TR/SVG11/) and
-[2.0](https://www.w3.org/TR/SVG2/) specifications.
-
-可以将 SVG 用作 Angular 中的有效模板。以下所有模板语法均适用于 SVG 和 HTML。在 SVG [1.1](https://www.w3.org/TR/SVG11/)和[2.0](https://www.w3.org/TR/SVG2/) 规范中了解更多信息。
-
-Why would you use SVG as template, instead of simply adding it as image to your application?
-
-为什么要用 SVG 作为模板，而不是简单地将其作为图像添加到应用程序中？
-
-When you use an SVG as the template, you are able to use directives and bindings just like with HTML
-templates. This means that you will be able to dynamically generate interactive graphics.
-
-当你使用 SVG 作为模板时，就可以像 HTML 模板一样使用指令和绑定。这意味着你将能够动态生成交互式图形。
-
-Refer to the sample code snippet below for a syntax example:
-
-有关语法示例，请参见下面的示例代码片段：
-
-<code-example path="template-syntax/src/app/svg.component.ts" header="src/app/svg.component.ts"></code-example>
-
-Add the following code to your `svg.component.svg` file:
-
-将以下代码添加到你的 `svg.component.svg` 文件中：
-
-<code-example path="template-syntax/src/app/svg.component.svg" header="src/app/svg.component.svg"></code-example>
-
-Here you can see the use of a `click()` event binding and the property binding syntax
-(`[attr.fill]="fillColor"`).
-
-在这里，你可以看到事件绑定语法 `click()` 和属性绑定语法（`[attr.fill]="fillColor"`）的用法。
-=======
 <hr />
 
 ## More on template syntax
 
+## 关于模板语法的更多信息
+
 You may also be interested in the following:
 
+你可能也对以下内容感兴趣：
+
 * [Interpolation](guide/interpolation)&mdash;learn how to use interpolation and expressions in HTML.
+
+  [插值](guide/interpolation) - 学习如何在 HTML 中使用插值和表达式。
+
 * [Template statements](guide/template-statements)&mdash;respond to events in your templates.
+
+  [模板语句](guide/template-statements) - 响应模板中的事件。
+
 * [Binding syntax](guide/binding-syntax)&mdash;use binding to coordinate values in your app.
+
+  [绑定语法](guide/binding-syntax) - 使用绑定来协调应用程序中的值。
+
 * [Property binding](guide/property-binding)&mdash;set properties of target elements or directive `@Input()` decorators.
+
+  [属性绑定](guide/property-binding) - 设置目标元素的属性或指令中带 `@Input()` 装饰器的属性。
+
 * [Attribute, class, and style bindings](guide/attribute-binding)&mdash;set the value of attributes, classes, and styles.
+
+  [属性（Attribute），类和样式绑定](guide/attribute-binding) - 设置属性、类和样式的值。
+
 * [Event binding](guide/event-binding)&mdash;listen for events and your HTML.
+
+  [事件绑定](guide/event-binding) - 监听事件和 HTML。
+
 * [Two-way binding](guide/two-way-binding)&mdash;share data between a class and its template.
+
+  [双向绑定](guide/two-way-binding) - 在类及其模板之间共享数据。
+
 * [Built-in directives](guide/built-in-directives)&mdash;listen to and modify the behavior and layout of HTML.
+
+  [内置指令](guide/built-in-directives) - 监听和修改 HTML 的行为和布局。
+
 * [Template reference variables](guide/template-reference-variables)&mdash;use special variables to reference a DOM element within a template.
+
+  [模板引用变量](guide/template-reference-variables) - 使用特殊变量来引用模板中的 DOM 元素。
+
 * [Inputs and Outputs](guide/inputs-outputs)&mdash;share data between the parent context and child directives or components
+
+  [输入和输出](guide/inputs-outputs) - 在父级上下文和子指令或组件之间共享数据
+
 * [Template expression operators](guide/template-expression-operators)&mdash;learn about the pipe operator, `|`, and protect against `null` or `undefined` values in your HTML.
+
+  [模板表达式运算符](guide/template-expression-operators) - 了解管道运算符 `|` ，以及如何防范空值 `null` 或 `undefined`。
+
 * [SVG in templates](guide/svg-in-templates)&mdash;dynamically generate interactive graphics.
->>>>>>> 68d4a744
+
+  [模板中的 SVG](guide/svg-in-templates) - 动态生成交互式图形。

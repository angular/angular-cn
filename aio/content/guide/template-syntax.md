--- conflicted
+++ resolved
@@ -2344,13 +2344,8 @@
 * to use [`<ng-container>`](guide/structural-directives#ngcontainer "<ng-container>")
 to group elements when there is no suitable host element for the directive.
 
-<<<<<<< HEAD
   当没有合适的宿主元素放置指令时，可用`<ng-container>`](structural-directives.html#ngcontainer "<ng-container>对元素进行分组。
   
-=======
-   当没有合适的宿主元素防止指令时，可用`<ng-container>`](structural-directives.html#ngcontainer "<ng-container>对元素进行分组。
-
->>>>>>> 0976dfe5
 * how to write your own structural directive.
 
    如何写自己的结构型指令。

--- conflicted
+++ resolved
@@ -10,7 +10,7 @@
 For the final sample app using the provider that this page describes,
 see the <live-example></live-example>.
 
-要想查看本页提到的这个带有特性模块的范例应用，参见 <live-example></live-example>。
+要想查看本页提到的这个带有特性模块的范例应用，参阅 <live-example></live-example>。
 
 ## Providing a service
 
@@ -95,18 +95,20 @@
 
 Though you can provide services by lazy loading modules, not all services can be lazy loaded. For instance, some modules only work in the root module, such as the Router. The Router works with the global location object in the browser.
 
-<<<<<<< HEAD
 虽然你可以使用惰性加载模块来提供实例，但不是所有的服务都能惰性加载。比如，像路由之类的模块只能在根模块中使用。路由器需要使用浏览器中的全局对象 `location` 进行工作。
-=======
+
 As of Angular version 9, you can provide a new instance of a service with each lazy loaded module. The following code adds this functionality to `UserService`.
+
+从 Angular 9 开始，你可以在每个惰性加载模块中提供服务的新实例。下列代码把此功能添加到 `UserService` 中。
 
 <code-example path="providers/src/app/user.service.2.ts"  header="src/app/user.service.ts"></code-example>
 
 With `providedIn: 'any'`, all eagerly loaded modules share a singleton instance; however, lazy loaded modules each get their own unique instance, as shown in the following diagram.
 
+通过使用 `providedIn: 'any'`，所有急性加载的模块都会共享同一个服务单例，不过，惰性加载模块各自有它们自己独有的单例。如下所示：
+
 <img src="generated/images/guide/providers/any-provider.svg" alt="any-provider-scope" class="left">
 
->>>>>>> 68d4a744
 
 ## Limiting provider scope with components
 
@@ -159,18 +161,13 @@
    [单例服务](guide/singleton-services)详细解释了本页包含的那些概念。
 
 * [Lazy Loading Modules](guide/lazy-loading-ngmodules).
-<<<<<<< HEAD
 
    [惰性加载模块](guide/lazy-loading-ngmodules)。
 
-* [Tree-shakable Providers](guide/dependency-injection-providers#tree-shakable-providers).
+* [Dependency providers](guide/dependency-injection-providers).
 
-   [可摇树优化的服务提供者](guide/dependency-injection-providers#tree-shakable-providers)。
+   [可摇树优化的服务提供者](guide/architecture-services#providing-services)。
 
 * [NgModule FAQ](guide/ngmodule-faq).
 
-   [NgModule 常见问题](guide/ngmodule-faq)。
-=======
-* [Dependency providers](guide/dependency-injection-providers).
-* [NgModule FAQ](guide/ngmodule-faq).
->>>>>>> 68d4a744
+   [NgModule 常见问题](guide/ngmodule-faq)。
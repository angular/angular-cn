--- conflicted
+++ resolved
@@ -60,14 +60,10 @@
 
 When you add a service provider to the root application injector, it’s available throughout the app. Additionally, these providers are also available to all the classes in the app as long they have the lookup token. 
 
-<<<<<<< HEAD
 当你把服务提供商添加到应用的根注入器中时，它就在整个应用程序中可用了。
 另外，这些服务提供商也同样对整个应用中的类是可用的 —— 只要它们有供查找用的服务令牌。
 
-You should always provide your service in the root injector unless there is a case where you want the service to be available only if the consumer imports a particular `@NgModule)`.
-=======
 You should always provide your service in the root injector unless there is a case where you want the service to be available only if the consumer imports a particular `@NgModule`.
->>>>>>> 601064e4
 
 你应该始终在根注入器中提供这些服务 —— 除非你希望该服务只有在消费方要导入特定的 `@NgModule` 时才生效。
 

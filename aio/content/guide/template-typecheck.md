# Template type checking

# 模板类型检查

## Overview of template type checking

## 模板类型检查概述

Just as TypeScript catches type errors in your code, Angular checks the expressions and bindings within the templates of your application and can report any type errors it finds.
Angular currently has three modes of doing this, depending on the value of the `fullTemplateTypeCheck` and `strictTemplates` flags in the [TypeScript configuration file](guide/typescript-configuration).

正如 TypeScript 在代码中捕获类型错误一样，Angular 也会检查应用程序模板中的表达式和绑定，并可以报告所发现的任何类型错误。
Angular 当前有三种执行此操作的模式，具体取决于 [TypeScript 配置文件](guide/typescript-configuration) 中的 `fullTemplateTypeCheck` 和 `strictTemplates` 标志的值。

### Basic mode

### 基本模式

In the most basic type-checking mode, with the `fullTemplateTypeCheck` flag set to `false`, Angular validates only top-level expressions in a template.

在最基本的类型检查模式下，将 `fullTemplateTypeCheck` 标志设置为 `false`，Angular 仅验证模板中的顶层表达式。

If you write `<map [city]="user.address.city">`, the compiler verifies the following:

如果编写 `<map [city]="user.address.city">`，则编译器将验证以下内容：

* `user` is a property on the component class.

  `user` 是该组件类的属性。

* `user` is an object with an address property.

  `user` 是具有 `address` 属性的对象。

* `user.address` is an object with a city property.

  `user.address` 是具有 `city` 属性的对象。

The compiler does not verify that the value of `user.address.city` is assignable to the city input of the `<map>` component.

编译器不会验证 `user.address.city` 的值是否可赋值给 `<map>` 组件的输入属性 `city`。

The compiler also has some major limitations in this mode:

编译器在此模式下也有一些主要限制：

* Importantly, it doesn't check embedded views, such as `*ngIf`, `*ngFor`, other `<ng-template>` embedded view.

  重要的是，它不会检查嵌入式视图，例如 `*ngIf`，`*ngFor` 和其它 `<ng-template>` 嵌入式视图。

* It doesn't figure out the types of `#refs`, the results of pipes, the type of `$event` in event bindings, and so on.

  它无法弄清 `#refs` 的类型、管道的结果、事件绑定中 `$event` 的类型等等。

In many cases, these things end up as type `any`, which can cause subsequent parts of the expression to go unchecked.

在许多情况下，这些东西最终都以 `any` 类型结束，这可能导致表达式的后续部分不受检查。

### Full mode

### 完全模式

If the `fullTemplateTypeCheck` flag is set to `true`, Angular is more aggressive in its type-checking within templates.
In particular:

如果将 `fullTemplateTypeCheck` 标志设置为 `true`，则 Angular 在模板中进行类型检查时会更加主动。特别是：

* Embedded views (such as those within an `*ngIf` or `*ngFor`) are checked.

  检查嵌入式视图（例如 `*ngIf` 或 `*ngFor` 内的 `*ngFor` ）。

* Pipes have the correct return type.

  管道具有正确的返回类型。

* Local references to directives and pipes have the correct type (except for any generic parameters, which will be `any`).

  对指令和管道的本地引用具有正确的类型（any 泛型参数除外，该通用参数将是 `any` ）。

The following still have type `any`.

以下仍然具有 `any` 类型。

* Local references to DOM elements.

  对 DOM 元素的本地引用。

* The `$event` object.

  `$event` 对象。

* Safe navigation expressions.

  安全导航表达式。

{@a strict-mode}

### Strict mode

### 严格模式

Angular version 9 maintains the behavior of the `fullTemplateTypeCheck` flag, and introduces a third "strict mode".
Strict mode is a superset of full mode, and is accessed by setting the `strictTemplates` flag to true. This flag supersedes the `fullTemplateTypeCheck` flag.
In strict mode, Angular version 9 adds checks that go beyond the version 8 type-checker.
Note that strict mode is only available if using Ivy.

Angular 版本 9 延续了 `fullTemplateTypeCheck` 标志的行为，并引入了第三个“严格模式”。严格模式是完全模式的超集，可以通过将 `strictTemplates` 标志设置为 true 来访问。该标志取代 `fullTemplateTypeCheck` 标志。在严格模式下，Angular 9 版添加了超出 8 版类型检查器的检查。请注意，严格模式仅在使用 Ivy 时可用。

In addition to the full mode behavior, Angular version 9:

除了完全模式的行为之外，Angular 版本 9 还会：

* Verifies that component/directive bindings are assignable to their `@Input()`s.

  验证组件/指令绑定是否可赋值给它们的 `@Input()`。

* Obeys TypeScript's `strictNullChecks` flag when validating the above.

  验证以上内容时，遵守 TypeScript 的 `strictNullChecks` 标志。

* Infers the correct type of components/directives, including generics.

  推断组件/指令的正确类型，包括泛型。

* Infers template context types where configured (for example, allowing correct type-checking of `NgFor`).

  推断配置模板上下文的类型（例如，允许对 `NgFor` 进行正确的类型检查）。

* Infers the correct type of `$event` in component/directive, DOM, and animation event bindings.

  在组件/指令、DOM 和动画事件绑定中推断 `$event` 的正确类型。

* Infers the correct type of local references to DOM elements, based on the tag name (for example, the type that `document.createElement` would return for that tag).

  根据标签（tag）名称（例如，`document.createElement` 将为该标签返回正确的类型），推断出对 DOM 元素的局部引用的正确类型。

## Checking of `*ngFor`

## `*ngFor` 检查

The three modes of type-checking treat embedded views differently. Consider the following example.

类型检查的三种模式对嵌入式视图的处理方式不同。考虑以下示例。

<code-example language="ts" header="User interface">

interface User {
  name: string;
  address: {
    city: string;
    state: string;
  }
}

</code-example>

```html

  <div *ngFor="let user of users">

    <h2>{{config.title}}</h2>

    <span>City: {{user.address.city}}</span>

  </div>

```

The `<h2>` and the `<span>` are in the `*ngFor` embedded view.
In basic mode, Angular doesn't check either of them.
However, in full mode, Angular checks that `config` and `user` exist and assumes a type of `any`.
In strict mode, Angular knows that the `user` in the `<span>` has a type of `User`, and that `address` is an object with a `city` property of type `string`.

`<h2>` 和 `<span>` 在 `*ngFor` 嵌入式视图中。在基本模式下，Angular 不会检查它们中的任何一个。但是，在完全模式下，Angular 会检查 `config` 和 `user` 是否存在，并假设为 `any` 的类型。在严格模式下，Angular 知道该 `user` 在 `<span>` 中是 `User` 类型，而 `address` 是与一个对象，它有一个 `string` 类型的属性 `city`。

{@a troubleshooting-template-errors}

## Troubleshooting template errors

## 排除模板错误

When enabling the new strict mode in version 9, you might encounter template errors that didn't arise in either of the previous modes.
These errors often represent genuine type mismatches in the templates that were not caught by the previous tooling.
If this is the case, the error message should make it clear where in the template the problem occurs.

在版本 9 中启用新的严格模式时，你可能会遇到在以前的两种模式下都没有出现过的模板错误。这些错误通常表示模板中的真正类型不匹配，而以前的工具并未捕获这些错误。在这种情况下，该错误消息会使该问题在模板中的位置清晰可见。

There can also be false positives when the typings of an Angular library are either incomplete or incorrect, or when the typings don't quite line up with expectations as in the following cases.

当 Angular 库的类型不完整或不正确，或者在以下情况下类型与预期不完全一致时，也可能存在误报。

* When a library's typings are wrong or incomplete (for example, missing `null | undefined` if the library was not written with `strictNullChecks` in mind).

  当库的类型错误或不完整时（例如，如果编写库的时候没有注意 `strictNullChecks`，则可能缺少 `null | undefined` ）。

* When a library's input types are too narrow and the library hasn't added appropriate metadata for Angular to figure this out. This usually occurs with disabled or other common Boolean inputs used as attributes, for example, `<input disabled>`.

  当库的输入类型太窄并且库没有为 Angular 添加适当的元数据来解决这个问题时。这通常在禁用或使用其它通用布尔输入作为属性时发生，例如 `<input disabled>`。

* When using `$event.target` for DOM events (because of the possibility of event bubbling, `$event.target` in the DOM typings doesn't have the type you might expect).

  在将 `$event.target` 用于 DOM 事件时（由于事件冒泡的可能性，DOM 类型中的 `$event.target` 不具有你可能期望的类型）。

In case of a false positive like these, there are a few options:

<<<<<<< HEAD
如果发生此类误报，则有以下几种选择：

* Use the [`$any()` type-cast function](guide/template-syntax#any-type-cast-function) in certain contexts to opt out of type-checking for a part of the expression.

  在某些情况下，使用 [`$any()` 类型转换函数](guide/template-syntax#any-type-cast-function)可以选择不对部分表达式进行类型检查。

* You can disable strict checks entirely by setting `strictTemplates: false` in the application's TypeScript configuration file.

  你可以通过在应用程序的 TypeScript 配置文件 `tsconfig.json` 中设置 `strictTemplates: false` 来完全禁用严格检查。
=======
* Use the [`$any()` type-cast function](guide/template-expression-operators#any-type-cast-function) in certain contexts to opt out of type-checking for a part of the expression.
* You can disable strict checks entirely by setting `strictTemplates: false` in the application's TypeScript configuration file, `tsconfig.json`.
>>>>>>> 68d4a744
* You can disable certain type-checking operations individually, while maintaining strictness in other aspects, by setting a _strictness flag_ to `false`.

  通过将*严格性标志*设置为 `false`，可以在保持其它方面的严格性的同时，单独禁用某些特定的类型检查操作。

* If you want to use `strictTemplates` and `strictNullChecks` together, you can opt out of strict null type checking specifically for input bindings via `strictNullInputTypes`.

<<<<<<< HEAD
  如果要一起使用 `strictTemplates` 和 `strictNullChecks`，则可以通过 `strictNullInputTypes` 来选择性排除专门用于输入绑定的严格空类型检查。

| Strictness flag | Effect |
| --------------- | ------ |
| 严格标志 | 影响 |
| `strictInputTypes` | Whether the assignability of a binding expression to the `@Input()` field is checked. Also affects the inference of directive generic types. |
| `strictInputTypes` | 是否检查绑定表达式对 `@Input()` 字段的可赋值性。也会影响指令泛型类型的推断。|
| `strictNullInputTypes` | Whether `strictNullChecks` is honored when checking `@Input()` bindings (per `strictInputTypes`). Turning this off can be useful when using a library that was not built with `strictNullChecks` in mind. |
| `strictNullInputTypes` | 检查 `@Input()` 绑定时是否要 `strictNullChecks`（对于每个 `strictInputTypes`）。当使用的库不是基于 `strictNullChecks` 构建的时，将其关闭会很有帮助。|
| `strictAttributeTypes` | Whether to check `@Input()` bindings that are made using text attributes (for example, `<mat-tab label="Step 1">` vs `<mat-tab [label]="'Step 1'">`). |
| `strictAttributeTypes` | 是否检查使用文本属性（例如，`<mat-tab label="Step 1">` 与 `<mat-tab [label]="'Step 1'">`）进行的 `@Input()` 绑定。|
| `strictSafeNavigationTypes` | Whether the return type of safe navigation operations (for example, `user?.name`) will be correctly inferred based on the type of `user`). If disabled, `user?.name` will be of type `any`. |
| `strictSafeNavigationTypes` | 是否根据 `user` 的类型正确推断出安全导航操作的返回类型（例如 `user?.name` ）。如果禁用，则 `user?.name` 的类型为 `any`。|
| `strictDomLocalRefTypes` | Whether local references to DOM elements will have the correct type. If disabled `ref` will be of type `any` for `<input #ref>`. |
| `strictDomLocalRefTypes` | 对 DOM 元素的本地引用是否将具有正确的类型。如果禁用，对于 `<input #ref>` 来说 `ref` 会是 `any` 类型的。|
| `strictOutputEventTypes` | Whether `$event` will have the correct type for event bindings to component/directive an `@Output()`, or to animation events. If disabled, it will be `any`. |
| `strictOutputEventTypes` | 对于绑定到组件/指令 `@Output()` 或动画事件的事件绑定，`$event` 是否具有正确的类型。如果禁用，它将为 `any`。|
| `strictDomEventTypes` | Whether `$event` will have the correct type for event bindings to DOM events. If disabled, it will be `any`. |
| `strictDomEventTypes` | 对于与 DOM 事件的事件绑定，`$event` 是否具有正确的类型。如果禁用，它将为 `any`。|
=======
|Strictness flag|Effect|
|-|-|
|`strictInputTypes`|Whether the assignability of a binding expression to the `@Input()` field is checked. Also affects the inference of directive generic types. |
|`strictInputAccessModifiers`|Whether access modifiers such as `private`/`protected`/`readonly` are honored when assigning a binding expression to an `@Input()`. If disabled, the access modifiers of the `@Input` are ignored; only the type is checked.|
|`strictNullInputTypes`|Whether `strictNullChecks` is honored when checking `@Input()` bindings (per `strictInputTypes`). Turning this off can be useful when using a library that was not built with `strictNullChecks` in mind.|
|`strictAttributeTypes`|Whether to check `@Input()` bindings that are made using text attributes (for example, `<mat-tab label="Step 1">` vs `<mat-tab [label]="'Step 1'">`).
|`strictSafeNavigationTypes`|Whether the return type of safe navigation operations (for example, `user?.name`) will be correctly inferred based on the type of `user`). If disabled, `user?.name` will be of type `any`.
|`strictDomLocalRefTypes`|Whether local references to DOM elements will have the correct type. If disabled `ref` will be of type `any` for `<input #ref>`.|
|`strictOutputEventTypes`|Whether `$event` will have the correct type for event bindings to component/directive an `@Output()`, or to animation events. If disabled, it will be `any`.|
|`strictDomEventTypes`|Whether `$event` will have the correct type for event bindings to DOM events. If disabled, it will be `any`.|
>>>>>>> 68d4a744
|`strictContextGenerics`|Whether the type parameters of generic components will be inferred correctly (including any generic bounds). If disabled, any type parameters will be `any`.|
|`strictContextGenerics`|泛型组件的类型参数是否应该被正确推断（包括泛型上界和下界）. 如果禁用它，所有的类型参数都会被当做 `any`。|
|`strictLiteralTypes`|Whether object and array literals declared in the template will have their type inferred. If disabled, the type of such literals will be `any`.|
|`strictLiteralTypes`|是否要推断模板中声明的对象和数组字面量的类型。如果禁用，则此类文字的类型就是 `any`。|

If you still have issues after troubleshooting with these flags, you can fall back to full mode by disabling `strictTemplates`.

如果使用这些标志进行故障排除后仍然存在问题，可以通过禁用 `strictTemplates` 退回到完全模式。

If that doesn't work, an option of last resort is to turn off full mode entirely with `fullTemplateTypeCheck: false`, as we've made a special effort to make Angular version 9 backwards compatible in this case.

如果这不起作用，则最后一种选择是完全关闭 full 模式，并使用 `fullTemplateTypeCheck: false`，因为在这种情况下，我们已经做了一些特殊的努力来使 Angular 9 向后兼容。

A type-checking error that you cannot resolve with any of the recommended methods can be the result of a bug in the template type-checker itself.
If you get errors that require falling back to basic mode, it is likely to be such a bug.
If this happens, please [file an issue](https://github.com/angular/angular/issues) so the team can address it.

你无法使用任何推荐方式解决的类型检查错误可能是因为模板类型检查器本身存在错误。如果遇到需要退回到基本模式的错误，则很可能是这样的错误。如果发生这种情况，请[提出问题](https://github.com/angular/angular/issues)，以便开发组解决。

## Inputs and type-checking

## 输入和类型检查

In Angular version 9, the template type checker checks whether a binding expression's type is compatible with that of the corresponding directive input.
As an example, consider the following component:

在 Angular 版本 9 中，模板类型检查器会检查绑定表达式的类型是否与相应指令输入的类型兼容。例如，请考虑以下组件：

```typescript

export interface User {
  name: string;
}

@Component({
  selector: 'user-detail',
  template: '{{ user.name }}',
})
export class UserDetailComponent {
  @Input() user: User;
}

```

The `AppComponent` template uses this component as follows:

`AppComponent` 模板按以下方式使用此组件：

```ts

@Component({
  selector: 'my-app',
  template: '<user-detail [user]="selectedUser" />',
})
export class AppComponent {
  selectedUser: User | null = null;
}

```

Here, during type checking of the template for `AppComponent`, the `[user]="selectedUser"` binding corresponds with the `UserDetailComponent.user` input.
Therefore, Angular assigns the `selectedUser` property to `UserDetailComponent.user`, which would result in an error if their types were incompatible.
TypeScript checks the assignment according to its type system, obeying flags such as `strictNullChecks` as they are configured in the application.

这里，在检查 `AppComponent` 的模板期间，`[user]="selectedUser"` 绑定与 `UserDetailComponent.user` 输入属性相对应。因此，Angular 会将 `selectedUser` 属性赋值给 `UserDetailComponent.user`，如果它们的类型不兼容，则将导致错误。TypeScript 会根据其类型系统进行赋值检查，并遵循在应用程序中配置的标志（例如 `strictNullChecks` ）。

You can avoid run-time type errors by providing more specific in-template type requirements to the template type checker. Make the input type requirements for your own directives as specific as possible by providing template-guard functions in the directive definition. See [Improving template type checking for custom directives](guide/structural-directives#directive-type-checks), and [Input setter coercion](#input-setter-coercion) in this guide.

通过向模板类型检查器提出更具体的模板内类型要求，可以避免一些运行时类型错误。通过在指令定义中提供各种“模板守卫”功能，可以让自定义指令的输入类型要求尽可能具体。参阅本指南中的[强化自定义指令的模板类型检查](guide/structural-directives#directive-type-checks)和[输入属性 setter 的强制转换](#input-setter-coercion)。

### Strict null checks

### 严格的空检查

When you enable `strictTemplates` and the TypeScript flag `strictNullChecks`, typecheck errors may occur for certain situations that may not easily be avoided. For example:

当你启用 `strictTemplates` 和 TypeScript 标志 `strictNullChecks`，在某些情况下可能会发生类型检查错误，这些情况很难避免。例如：

* A nullable value that is bound to a directive from a library which did not have `strictNullChecks` enabled.

    一个可空值，该值绑定到未启用 `strictNullChecks` 的库中的指令。

For a library compiled without `strictNullChecks`, its declaration files will not indicate whether a field can be `null` or not.
  For situations where the library handles `null` correctly, this is problematic, as the compiler will check a nullable value against the declaration files which omit the `null` type.
  As such, the compiler produces a type-check error because it adheres to `strictNullChecks`.

  对于没有使用 `strictNullChecks` 编译的库，其声明文件将不会指示字段是否可以为 `null`。对于库正确处理 `null` 的情况，这是有问题的，因为编译器将根据声明文件进行空值检查，而它省略了 `null` 类型。这样，编译器会产生类型检查错误，因为它要遵守 `strictNullChecks`。

* Using the `async` pipe with an Observable which you know will emit synchronously.

    将 `async` 管道与 Observable 一起使用会同步发出值。

The `async` pipe currently assumes that the Observable it subscribes to can be asynchronous, which means that it's possible that there is no value available yet.
  In that case, it still has to return something&mdash;which is `null`.
  In other words, the return type of the `async` pipe includes `null`, which may result in errors in situations where the Observable is known to emit a non-nullable value synchronously.

  `async` 管道当前假定它预订的 Observable 可以是异步的，这意味着可能还没有可用的值。在这种情况下，它仍然必须返回某些内容 —— `null`。换句话说，`async` 管道的返回类型包括 `null`，这在知道此 Observable 会同步发出非空值的情况下可能会导致错误。

There are two potential workarounds to the above issues:

对于上述问题，有两种潜在的解决方法：

1. In the template, include the non-null assertion operator `!` at the end of a nullable expression, such as  `<user-detail [user]="user!" />`.

     在模板中，包括非空断言运算符 `!` 用在可为空的表达式的末尾，例如 `<user-detail [user]="user!" />`。

     In this example, the compiler disregards type incompatibilities in nullability, just as in TypeScript code.
     In the case of the `async` pipe, note that the expression needs to be wrapped in parentheses, as in `<user-detail [user]="(user$ | async)!" />`.

     在此示例中，编译器在可空性方面会忽略类型不兼容，就像在 TypeScript 代码中一样。对于 `async` 管道，请注意，表达式需要用括号括起来，如 `<user-detail [user]="(user$ | async)!" />`。

1. Disable strict null checks in Angular templates completely.

   完全禁用 Angular 模板中的严格空检查。

   When `strictTemplates` is enabled, it is still possible to disable certain aspects of type checking.
   Setting the option `strictNullInputTypes` to `false` disables strict null checks within Angular templates.
   This flag applies for all components that are part of the application.

   当启用 `strictTemplates` 时，仍然可以禁用类型检查的某些方面。将选项 `strictNullInputTypes` 设置为 `false` 将禁用 Angular 模板中的严格空检查。此标志会作用于应用程序中包含的所有组件。

### Advice for library authors

### 给库作者的建议

As a library author, you can take several measures to provide an optimal experience for your users.
First, enabling `strictNullChecks` and including `null` in an input's type, as appropriate, communicates to your consumers whether they can provide a nullable value or not.
Additionally, it is possible to provide type hints that are specific to the template type checker. See [Improving template type checking for custom directives](guide/structural-directives#directive-type-checks), and [Input setter coercion](#input-setter-coercion) below.

作为库作者，你可以采取多种措施为用户提供最佳体验。首先，启用 `strictNullChecks` 并在输入的类型中包括 `null`（如果适用），可以与消费者沟通，看他们是否可以提供可空的值。
此外，可以提供特定模板类型检查器的类型提示，请参阅本指南的[为自定义指令改进模板类型检查](guide/structural-directives#directive-type-checks)和[输入设置器强制转型](guide/template-typecheck#input-setter-coercion)部分。

{@a input-setter-coercion}

## Input setter coercion

## 输入设置器强制转型

Occasionally it is desirable for the `@Input()` of a directive or component to alter the value bound to it, typically using a getter/setter pair for the input.
As an example, consider this custom button component:

有时，指令或组件的 `@Input()` 最好更改绑定到它的值，通常使用此输入的 getter / setter 对。例如，考虑以下自定义按钮组件：

Consider the following directive:

考虑以下指令：

```typescript

@Component({
  selector: 'submit-button',
  template: `

    <div class="wrapper">

      <button [disabled]="disabled">Submit</button>'

    </div>

  `,
})
class SubmitButton {
  private _disabled: boolean;

  get disabled(): boolean {
    return this._disabled;
  }

  set disabled(value: boolean) {
    this._disabled = value;
  }
}

```

Here, the `disabled` input of the component is being passed on to the `<button>` in the template. All of this works as expected, as long as a `boolean` value is bound to the input. But, suppose a consumer uses this input in the template as an attribute:

在这里，组件的输入 `disabled` 将传给模板中的 `<button>`。只要将 `boolean` 值绑定到输入，所有这些工作都可以按预期进行。但是，假设使用者使用模板中的这个输入作为属性：

```html

<submit-button disabled></submit-button>

```

This has the same effect as the binding:

这与绑定具有相同的效果：

```html

<submit-button [disabled]="''"></submit-button>

```

At runtime, the input will be set to the empty string, which is not a `boolean` value. Angular component libraries that deal with this problem often "coerce" the value into the right type in the setter:

在运行时，输入将设置为空字符串，这不是 `boolean` 值。处理此问题的角组件库通常将值“强制转换”到 setter 中的正确类型中：

```typescript

set disabled(value: boolean) {
  this._disabled = (value === '') || value;
}

```

It would be ideal to change the type of `value` here, from `boolean` to `boolean|''`, to match the set of values which are actually accepted by the setter.
TypeScript requires that both the getter and setter have the same type, so if the getter should return a `boolean` then the setter is stuck with the narrower type.

最好在这里将 `value` 的类型从 `boolean` 更改为 `boolean|''` 以匹配 setter 实际会接受的一组值。TypeScript 要求 getter 和 setter 的类型相同，因此，如果 getter 应该返回 `boolean` 则 setter 会卡在较窄的类型上。

If the consumer has Angular's strictest type checking for templates enabled, this creates a problem: the empty string `''` is not actually assignable to the `disabled` field, which will create a type error when the attribute form is used.

如果消费者对模板启用了 Angular 的最严格的类型检查功能，则会产生一个问题：空字符串 `''` 实际上无法赋值给 `disabled` 字段，使用属性格式写会产生类型错误。

As a workaround for this problem, Angular supports checking a wider, more permissive type for `@Input()` than is declared for the input field itself. Enable this by adding a static property with the `ngAcceptInputType_` prefix to the component class:

作为解决此问题的一种取巧方式，Angular 支持对 `@Input()` 检查比声明的输入字段更宽松的类型。
通过向组件类添加带有 `ngAcceptInputType_` 前缀的静态属性来启用此功能：

```typescript

class SubmitButton {
  private _disabled: boolean;

  get disabled(): boolean {
    return this._disabled;
  }

  set disabled(value: boolean) {
    this._disabled = (value === '') || value;
  }

  static ngAcceptInputType_disabled: boolean|'';
}

```

This field does not need to have a value. Its existence communicates to the Angular type checker that the `disabled` input should be considered as accepting bindings that match the type `boolean|''`. The suffix should be the `@Input` _field_ name.

该字段不需要值。它只要存在就会通知 Angular 的类型检查器，`disabled` 输入应被视为接受与 `boolean|''` 类型匹配的绑定。后缀应为 `@Input` *字段*的名称。

Care should be taken that if an `ngAcceptInputType_` override is present for a given input, then the setter should be able to handle any values of the overridden type.

请注意，如果给定输入存在 `ngAcceptInputType_` 覆盖，则设置器应能够处理任何覆盖类型的值。

## Disabling type checking using `$any()`

<<<<<<< HEAD
## 使用 `$any()` 禁用类型检查

Disable checking of a binding expression by surrounding the expression in a call to the [`$any()` cast pseudo-function](guide/template-syntax).
=======
Disable checking of a binding expression by surrounding the expression in a call to the [`$any()` cast pseudo-function](guide/template-expression-operators).
>>>>>>> 68d4a744
The compiler treats it as a cast to the `any` type just like in TypeScript when a `<any>` or `as any` cast is used.

可以通过把绑定表达式包含在[类型转换伪函数 `$any()` ](guide/template-syntax) 中来禁用类型检查。
  编译器会像在 TypeScript 中使用 `<any>` 或 `as any` 进行类型转换一样对待它。

In the following example, casting `person` to the `any` type suppresses the error `Property address does not exist`.

在以下示例中，将 `person` 强制转换为 `any` 类型可以压制错误 `Property address does not exist`。

```typescript

  @Component({
    selector: 'my-component',
    template: '{{$any(person).addresss.street}}'
  })
  class MyComponent {
    person?: Person;
  }

```<|MERGE_RESOLUTION|>--- conflicted
+++ resolved
@@ -140,7 +140,7 @@
 
 The three modes of type-checking treat embedded views differently. Consider the following example.
 
-类型检查的三种模式对嵌入式视图的处理方式不同。考虑以下示例。
+类型检查的三种模式对嵌入式视图的处理方式不同。考虑以下范例。
 
 <code-example language="ts" header="User interface">
 
@@ -203,27 +203,21 @@
 
 In case of a false positive like these, there are a few options:
 
-<<<<<<< HEAD
 如果发生此类误报，则有以下几种选择：
 
-* Use the [`$any()` type-cast function](guide/template-syntax#any-type-cast-function) in certain contexts to opt out of type-checking for a part of the expression.
-
-  在某些情况下，使用 [`$any()` 类型转换函数](guide/template-syntax#any-type-cast-function)可以选择不对部分表达式进行类型检查。
-
-* You can disable strict checks entirely by setting `strictTemplates: false` in the application's TypeScript configuration file.
+* Use the [`$any()` type-cast function](guide/template-expression-operators#any-type-cast-function) in certain contexts to opt out of type-checking for a part of the expression.
+
+  在某些情况下，使用 [`$any()` 类型转换函数](guide/template-expression-operators#any-type-cast-function)可以选择不对部分表达式进行类型检查。
+
+* You can disable strict checks entirely by setting `strictTemplates: false` in the application's TypeScript configuration file, `tsconfig.json`.
 
   你可以通过在应用程序的 TypeScript 配置文件 `tsconfig.json` 中设置 `strictTemplates: false` 来完全禁用严格检查。
-=======
-* Use the [`$any()` type-cast function](guide/template-expression-operators#any-type-cast-function) in certain contexts to opt out of type-checking for a part of the expression.
-* You can disable strict checks entirely by setting `strictTemplates: false` in the application's TypeScript configuration file, `tsconfig.json`.
->>>>>>> 68d4a744
 * You can disable certain type-checking operations individually, while maintaining strictness in other aspects, by setting a _strictness flag_ to `false`.
 
   通过将*严格性标志*设置为 `false`，可以在保持其它方面的严格性的同时，单独禁用某些特定的类型检查操作。
 
 * If you want to use `strictTemplates` and `strictNullChecks` together, you can opt out of strict null type checking specifically for input bindings via `strictNullInputTypes`.
 
-<<<<<<< HEAD
   如果要一起使用 `strictTemplates` 和 `strictNullChecks`，则可以通过 `strictNullInputTypes` 来选择性排除专门用于输入绑定的严格空类型检查。
 
 | Strictness flag | Effect |
@@ -231,6 +225,8 @@
 | 严格标志 | 影响 |
 | `strictInputTypes` | Whether the assignability of a binding expression to the `@Input()` field is checked. Also affects the inference of directive generic types. |
 | `strictInputTypes` | 是否检查绑定表达式对 `@Input()` 字段的可赋值性。也会影响指令泛型类型的推断。|
+|`strictInputAccessModifiers`|Whether access modifiers such as `private`/`protected`/`readonly` are honored when assigning a binding expression to an `@Input()`. If disabled, the access modifiers of the `@Input` are ignored; only the type is checked.|
+|`strictInputAccessModifiers`|在把绑定表达式赋值给 `@Input()` 时，是否检查像 `private`/`protected`/`readonly` 这样的访问修饰符。如果禁用，则 `@Input` 上的访问修饰符会被忽略，只进行类型检查。|
 | `strictNullInputTypes` | Whether `strictNullChecks` is honored when checking `@Input()` bindings (per `strictInputTypes`). Turning this off can be useful when using a library that was not built with `strictNullChecks` in mind. |
 | `strictNullInputTypes` | 检查 `@Input()` 绑定时是否要 `strictNullChecks`（对于每个 `strictInputTypes`）。当使用的库不是基于 `strictNullChecks` 构建的时，将其关闭会很有帮助。|
 | `strictAttributeTypes` | Whether to check `@Input()` bindings that are made using text attributes (for example, `<mat-tab label="Step 1">` vs `<mat-tab [label]="'Step 1'">`). |
@@ -243,18 +239,6 @@
 | `strictOutputEventTypes` | 对于绑定到组件/指令 `@Output()` 或动画事件的事件绑定，`$event` 是否具有正确的类型。如果禁用，它将为 `any`。|
 | `strictDomEventTypes` | Whether `$event` will have the correct type for event bindings to DOM events. If disabled, it will be `any`. |
 | `strictDomEventTypes` | 对于与 DOM 事件的事件绑定，`$event` 是否具有正确的类型。如果禁用，它将为 `any`。|
-=======
-|Strictness flag|Effect|
-|-|-|
-|`strictInputTypes`|Whether the assignability of a binding expression to the `@Input()` field is checked. Also affects the inference of directive generic types. |
-|`strictInputAccessModifiers`|Whether access modifiers such as `private`/`protected`/`readonly` are honored when assigning a binding expression to an `@Input()`. If disabled, the access modifiers of the `@Input` are ignored; only the type is checked.|
-|`strictNullInputTypes`|Whether `strictNullChecks` is honored when checking `@Input()` bindings (per `strictInputTypes`). Turning this off can be useful when using a library that was not built with `strictNullChecks` in mind.|
-|`strictAttributeTypes`|Whether to check `@Input()` bindings that are made using text attributes (for example, `<mat-tab label="Step 1">` vs `<mat-tab [label]="'Step 1'">`).
-|`strictSafeNavigationTypes`|Whether the return type of safe navigation operations (for example, `user?.name`) will be correctly inferred based on the type of `user`). If disabled, `user?.name` will be of type `any`.
-|`strictDomLocalRefTypes`|Whether local references to DOM elements will have the correct type. If disabled `ref` will be of type `any` for `<input #ref>`.|
-|`strictOutputEventTypes`|Whether `$event` will have the correct type for event bindings to component/directive an `@Output()`, or to animation events. If disabled, it will be `any`.|
-|`strictDomEventTypes`|Whether `$event` will have the correct type for event bindings to DOM events. If disabled, it will be `any`.|
->>>>>>> 68d4a744
 |`strictContextGenerics`|Whether the type parameters of generic components will be inferred correctly (including any generic bounds). If disabled, any type parameters will be `any`.|
 |`strictContextGenerics`|泛型组件的类型参数是否应该被正确推断（包括泛型上界和下界）. 如果禁用它，所有的类型参数都会被当做 `any`。|
 |`strictLiteralTypes`|Whether object and array literals declared in the template will have their type inferred. If disabled, the type of such literals will be `any`.|
@@ -364,7 +348,7 @@
      In this example, the compiler disregards type incompatibilities in nullability, just as in TypeScript code.
      In the case of the `async` pipe, note that the expression needs to be wrapped in parentheses, as in `<user-detail [user]="(user$ | async)!" />`.
 
-     在此示例中，编译器在可空性方面会忽略类型不兼容，就像在 TypeScript 代码中一样。对于 `async` 管道，请注意，表达式需要用括号括起来，如 `<user-detail [user]="(user$ | async)!" />`。
+     在此范例中，编译器在可空性方面会忽略类型不兼容，就像在 TypeScript 代码中一样。对于 `async` 管道，请注意，表达式需要用括号括起来，如 `<user-detail [user]="(user$ | async)!" />`。
 
 1. Disable strict null checks in Angular templates completely.
 
@@ -504,13 +488,9 @@
 
 ## Disabling type checking using `$any()`
 
-<<<<<<< HEAD
 ## 使用 `$any()` 禁用类型检查
 
-Disable checking of a binding expression by surrounding the expression in a call to the [`$any()` cast pseudo-function](guide/template-syntax).
-=======
 Disable checking of a binding expression by surrounding the expression in a call to the [`$any()` cast pseudo-function](guide/template-expression-operators).
->>>>>>> 68d4a744
 The compiler treats it as a cast to the `any` type just like in TypeScript when a `<any>` or `as any` cast is used.
 
 可以通过把绑定表达式包含在[类型转换伪函数 `$any()` ](guide/template-syntax) 中来禁用类型检查。
@@ -518,7 +498,7 @@
 
 In the following example, casting `person` to the `any` type suppresses the error `Property address does not exist`.
 
-在以下示例中，将 `person` 强制转换为 `any` 类型可以压制错误 `Property address does not exist`。
+在以下范例中，将 `person` 强制转换为 `any` 类型可以压制错误 `Property address does not exist`。
 
 ```typescript
 

# In-app navigation: routing to views

# 应用内导航：路由到视图

In a single-page app, you change what the user sees by showing or hiding portions of the display that correspond to particular components, rather than going out to the server to get a new page.
As users perform application tasks, they need to move between the different [views](guide/glossary#view "Definition of view") that you have defined.

<<<<<<< HEAD
在单页面应用中，你可以通过显示或隐藏特定组件的显示部分来改变用户能看到的内容，而不用去服务器获取新页面。当用户执行应用任务时，他们要在你预定义的不同[视图](guide/glossary#view "视图的定义")之间移动。要想在应用的单个页面中实现这种导航，你可以使用 Angular 的**`Router`**（路由器）。

To handle the navigation from one [view](guide/glossary#view) to the next, you use the Angular _router_.
The router enables navigation by interpreting a browser URL as an instruction to change the view.
=======
To handle the navigation from one [view](guide/glossary#view) to the next, you use the Angular **`Router`**.
The **`Router`** enables navigation by interpreting a browser URL as an instruction to change the view.
>>>>>>> 68d4a744

为了处理从一个[视图](guide/glossary#view)到下一个视图之间的导航，你可以使用 Angular 的*路由器*。路由器会把浏览器 URL 解释成改变视图的操作指南，以完成导航。

To explore a sample app featuring the router's primary features, see the <live-example></live-example>.

要探索一个具备路由器主要功能的示例应用，请参见<live-example></live-example>。

## Prerequisites

## 先决条件

Before creating a route, you should be familiar with the following:

在创建路由之前，你应该熟悉以下内容：

* [Basics of components](guide/architecture-components)

  [组件的基础知识](guide/architecture-components)

* [Basics of templates](guide/glossary#template)

  [模板的基础知识](guide/glossary#template)

* An Angular app&mdash;you can generate a basic Angular app using the [Angular CLI](cli).

  一个 Angular 应用，你可以使用 [Angular CLI](cli) 生成一个基本的 Angular 应用。

For an introduction to Angular with a ready-made app, see [Getting Started](start).
For a more in-depth experience of building an Angular app, see the [Tour of Heroes](tutorial) tutorial. Both guide you through using component classes and templates.

有关这个现成应用的 Angular 简介，请参见[快速上手](start)。有关构建 Angular 应用的更深入体验，请参见[英雄指南](tutorial)教程。两者都会指导你使用组件类和模板。

<hr />

{@a basics}

## Generate an app with routing enabled

## 生成一个支持路由的应用

The following command uses the Angular CLI to generate a basic Angular app with an app routing module, called `AppRoutingModule`, which is an NgModule where you can configure your routes.
The app name in the following example is `routing-app`.

下面的命令会用 Angular CLI 来生成一个带有应用路由模块（`AppRoutingModule`）的基本 Angular 应用，它是一个 NgModule，可用来配置路由。下面的例子中应用的名字是 `routing-app`。

<code-example language="none" class="code-shell">
  ng new routing-app --routing
</code-example>

When generating a new app, the CLI prompts you to select CSS or a CSS preprocessor.
For this example, accept the default of `CSS`.

一旦生成新应用，CLI 就会提示你选择 CSS 或 CSS 预处理器。在这个例子中，我们接受 `CSS` 的默认值。

### Adding components for routing

### 为路由添加组件

To use the Angular router, an app needs to have at least two components so that it can navigate from one to the other. To create a component using the CLI, enter the following at the command line where `first` is the name of your component:

为了使用 Angular 的路由器，应用至少要有两个组件才能从一个导航到另一个。要使用 CLI 创建组件，请在命令行输入以下内容，其中 `first` 是组件的名称：

<code-example language="none" class="code-shell">
  ng generate component first
</code-example>

Repeat this step for a second component but give it a different name.
Here, the new name is `second`.

为第二个组件重复这个步骤，但给它一个不同的名字。这里的新名字是 `second`。

<code-example language="none" class="code-shell">
  ng generate component second
</code-example>

The CLI automatically appends `Component`, so if you were to write `first-component`, your component would be `FirstComponentComponent`.

CLI 会自动添加 `Component` 后缀，所以如果在编写 `first-component`，那么其组件名就是 `FirstComponentComponent`。

{@a basics-base-href}

<div class="alert is-helpful">

#### `<base href>`

  This guide works with a CLI-generated Angular app.
  If you are working manually, make sure that you have `<base href="/">` in the `<head>` of your index.html file.
  This assumes that the `app` folder is the application root, and uses `"/"`.

  本指南适用于 CLI 生成的 Angular 应用。如果你是手动工作的，请确保你的 index.html 文件的 `<head>` 中有 `<base href="/">` 语句。这里假定 `app` 文件夹是应用的根目录，并使用 `"/"` 作为基础路径。

</div>

### Importing your new components

### 导入这些新组件

To use your new components, import them into `AppRoutingModule` at the top of the file, as follows:

要使用这些新组件，请把它们导入到该文件顶部的 `AppRoutingModule` 中，具体如下：

<code-example header="AppRoutingModule (excerpt)">

import { FirstComponent } from './first/first.component';
import { SecondComponent } from './second/second.component';

</code-example>

{@a basic-route}

## Defining a basic route

## 定义一个基本路由

There are three fundamental building blocks to creating a route.

创建路由有三个基本的构建块。

Import the `AppRoutingModule` into `AppModule` and add it to the `imports` array.

把 `AppRoutingModule` 导入 `AppModule` 并把它添加到 `imports` 数组中。

The Angular CLI performs this step for you.
However, if you are creating an app manually or working with an existing, non-CLI app, verify that the imports and configuration are correct.
The following is the default `AppModule` using the CLI with the `--routing` flag.

Angular CLI 会为你执行这一步骤。但是，如果要手动创建应用或使用现存的非 CLI 应用，请验证导入和配置是否正确。下面是使用 `--routing` 标志生成的默认 `AppModule`。

<code-example path="router/src/app/app.module.8.ts" header="Default CLI AppModule with routing">

  </code-example>

1. Import `RouterModule` and `Routes` into your routing module.

   把 `RouterModule` 和 `Routes` 导入到你的路由模块中。

   The Angular CLI performs this step automatically.
   The CLI also sets up a `Routes` array for your routes and configures the `imports` and `exports` arrays for `@NgModule()`.

   Angular CLI 会自动执行这一步骤。CLI 还为你的路由设置了 `Routes` 数组，并为 `@NgModule()` 配置了 `imports` 和 `exports` 数组。

   <code-example path="router/src/app/app-routing.module.7.ts" header="CLI app routing module">

   </code-example>

1. Define your routes in your `Routes` array.

   在 `Routes` 数组中定义你的路由。

   Each route in this array is a JavaScript object that contains two properties.
   The first property, `path`, defines the URL path for the route.
   The second property, `component`, defines the component Angular should use for the corresponding path.

   这个数组中的每个路由都是一个包含两个属性的 JavaScript 对象。第一个属性 `path` 定义了该路由的 URL 路径。第二个属性 `component` 定义了要让 Angular 用作相应路径的组件。

<code-example path="router/src/app/app-routing.module.8.ts" region="routes" header="AppRoutingModule (excerpt)">

   </code-example>

1. Add your routes to your application.

   把这些路由添加到你的应用中。

   Now that you have defined your routes, you can add them to your application.
   First, add links to the two components.
   Assign the anchor tag that you want to add the route to the `routerLink` attribute.
   Set the value of the attribute to the component to show when a user clicks on each link.
   Next, update your component template to include `<router-outlet>`.
   This element informs Angular to update the application view with the component for the selected route.

   现在你已经定义了路由，可以把它们添加到应用中了。首先，添加到这两个组件的链接。把要添加路由的链接赋值给 `routerLink` 属性。将属性的值设置为该组件，以便在用户点击各个链接时显示这个值。接下来，修改组件模板以包含 `<router-outlet>` 标签。该元素会通知 Angular，你可以用所选路由的组件更新应用的视图。

   <code-example path="router/src/app/app.component.7.html" header="Template with routerLink and router-outlet"></code-example>

{@a route-order}

### Route order

### 路由顺序

The order of routes is important because the `Router` uses a first-match wins strategy when matching routes, so more specific routes should be placed above less specific routes.
List routes with a static path first, followed by an empty path route, which matches the default route.
The [wildcard route](guide/router#setting-up-wildcard-routes) comes last because it matches every URL and the `Router`  selects it only if no other routes match first.

<<<<<<< HEAD
路由的顺序很重要，因为 `Router` 在匹配路由时使用“先到先得”策略，所以应该在不那么具体的路由前面放置更具体的路由。首先列出静态路径的路由，然后是一个与默认路由匹配的空路径路由。[通配符路由](guide/router#setting-up-wildcard-routes)是最后一个，因为它匹配每一个 URL，只有当其它路由都没有匹配时，`Router` 才会选择它。

{@a activated-route}
=======
{@a getting-route-information}
>>>>>>> 68d4a744

## Getting route information

## 获取路由信息

Often, as a user navigates your application, you want to pass information from one component to another.
For example, consider an application that displays a shopping list of grocery items.
Each item in the list has a unique `id`.
To edit an item, users click an Edit button, which opens an `EditGroceryItem` component.
You want that component to retrieve the `id` for the grocery item so it can display the right information to the user.

通常，当用户导航你的应用时，你会希望把信息从一个组件传递到另一个组件。例如，考虑一个显示杂货商品购物清单的应用。列表中的每一项都有一个唯一的 `id`。要想编辑某个项目，用户需要单击“编辑”按钮，打开一个 `EditGroceryItem` 组件。你希望该组件得到该商品的 `id`，以便它能向用户显示正确的信息。

You can use a route to pass this type of information to your application components.
To do so, you use the [ActivatedRoute](api/router/ActivatedRoute) interface.

你也可以使用一个路由把这种类型的信息传给你的应用组件。要做到这一点，你可以使用 [ActivatedRoute](api/router/ActivatedRoute) 接口。

To get information from a route:

要从路由中获取信息：

1. Import `ActivatedRoute` and `ParamMap` to your component.

   把 `ActivatedRoute` 和 `ParamMap` 导入你的组件。

   <code-example path="router/src/app/heroes/hero-detail/hero-detail.component.ts" region="imports-route-info" header="In the component class (excerpt)">
   </code-example>

   These `import` statements add several important elements that your component needs.
   To learn more about each, see the following API pages:

   这些 `import` 语句添加了组件所需的几个重要元素。要详细了解每个 API，请参阅以下 API 页面：

   * [`Router`](api/router)
   * [`ActivatedRoute`](api/router/ActivatedRoute)
   * [`ParamMap`](api/router/ParamMap)

1. Inject an instance of `ActivatedRoute` by adding it to your application's constructor:

   通过把 `ActivatedRoute` 的一个实例添加到你的应用的构造函数中来注入它：

   <code-example path="router/src/app/heroes/hero-detail/hero-detail.component.ts" region="activated-route" header="In the component class (excerpt)">
   </code-example>

1. Update the `ngOnInit()` method to access the `ActivatedRoute` and track the `id` parameter:

   更新 `ngOnInit()` 方法来访问这个 `ActivatedRoute` 并跟踪 `id` 参数：

     <code-example header="In the component (excerpt)">
       ngOnInit() {
         this.route.queryParams.subscribe(params => {
           this.name = params['name'];
         });
       }
     </code-example>

   Note: The preceding example uses a variable, `name`, and assigns it the value based on the `name` parameter.

   注意：前面的例子使用了一个变量 `name`，并根据 `name` 参数给它赋值。

{@a wildcard-route-how-to}

## Setting up wildcard routes

## 设置通配符路由

A well-functioning application should gracefully handle when users attempt to navigate to a part of your application that does not exist.
To add this functionality to your application, you set up a wildcard route.
The Angular router selects this route any time the requested URL doesn't match any router paths.

当用户试图导航到那些不存在的应用部件时，在正常的应用中应该能得到很好的处理。要在应用中添加此功能，需要设置通配符路由。当所请求的 URL 与任何路由器路径都不匹配时，Angular 路由器就会选择这个路由。

To set up a wildcard route, add the following code to your `routes` definition.

要设置通配符路由，请在 `routes` 定义中添加以下代码。

<code-example header="AppRoutingModule (excerpt)">

{ path: '**', component: <component-name> }

</code-example>

The two asterisks, `**`, indicate to Angular that this `routes` definition is a wildcard route.
For the component property, you can define any component in your application.
Common choices include an application-specific `PageNotFoundComponent`, which you can define to [display a 404 page](guide/router#404-page-how-to) to your users; or a redirect to your application's main component.
A wildcard route is the last route because it matches any URL.
For more detail on why order matters for routes, see [Route order](guide/router#route-order).

这两个星号 `**` 告诉 Angular，这个 `routes` 定义是通配符路由。对于 component 属性，你可以使用应用中的任何组件。常见的选择包括应用专属的 `PageNotFoundComponent`，你可以定义它来向用户[展示 404 页面](guide/router#404-page-how-to)，或者跳转到应用的主组件。通配符路由是最后一个路由，因为它匹配所有的 URL。有关路由顺序的更多详细信息，请参阅[路由顺序](guide/router#route-order)。

{@a 404-page-how-to}

## Displaying a 404 page

## 显示 404 页面

To display a 404 page, set up a [wildcard route](guide/router#wildcard-route-how-to) with the `component` property set to the component you'd like to use for your 404 page as follows:

要显示 404 页面，请设置一个[通配符路由](guide/router#wildcard-route-how-to)，并将 `component` 属性设置为你要用于 404 页面的组件，如下所示：

<code-example path="router/src/app/app-routing.module.8.ts" region="routes-with-wildcard" header="AppRoutingModule (excerpt)">

</code-example>

The last route with the `path` of `**` is a wildcard route.
The router selects this route if the requested URL doesn't match any of the paths earlier in the list and sends the user to the `PageNotFoundComponent`.

`path` 为 `**` 的最后一条路由是通配符路由。如果请求的 URL 与前面列出的路径不匹配，路由器会选择这个路由，并把该用户送到 `PageNotFoundComponent`。

## Setting up redirects

## 设置重定向

To set up a redirect, configure a route with the `path` you want to redirect from, the `component` you want to redirect to, and a `pathMatch` value that tells the router how to match the URL.

要设置重定向，请使用重定向源的 `path`、要重定向目标的 `component` 和一个 `pathMatch` 值来配置路由，以告诉路由器该如何匹配 URL。

<code-example path="router/src/app/app-routing.module.8.ts" region="redirect" header="AppRoutingModule (excerpt)">

</code-example>

In this example, the third route is a redirect so that the router defaults to the `first-component` route.
Notice that this redirect precedes the wildcard route.
Here, `path: ''` means to use the initial relative URL (`''`).

<<<<<<< HEAD
在这个例子中，第三个路由是重定向路由，所以路由器会默认跳到 `first-component` 路由。注意，这个重定向路由位于通配符路由之前。这里的 `path: ''` 表示使用初始的相对 URL（ `''` ）。

For more details on `pathMatch` see [Spotlight on `pathMatch`](guide/router#pathmatch).
=======
For more details on `pathMatch` see [Spotlight on `pathMatch`](guide/router-tutorial-toh#pathmatch).
>>>>>>> 68d4a744

有关 `pathMatch` 的详情，请参阅[聚焦 `pathMatch`](guide/router#pathmatch)部分。

{@a nesting-routes}

## Nesting routes

## 嵌套路由

As your application grows more complex, you may want to create routes that are relative to a component other than your root component.
These types of nested routes are called child routes.
This means you're adding a second `<router-outlet>` to your app, because it is in addition to the `<router-outlet>` in `AppComponent`.

随着你的应用变得越来越复杂，你可能要创建一些根组件之外的相对路由。这些嵌套路由类型称为子路由。这意味着你要为你的应用添加第二 `<router-outlet>`，因为它是 `AppComponent` 之外的另一个 `<router-outlet>`。

In this example, there are two additional child components, `child-a`, and `child-b`.
Here, `FirstComponent` has its own `<nav>` and a second `<router-outlet>` in addition to the one in `AppComponent`.

在这个例子中，还有两个子组件，`child-a` 和 `child-b`。这里的 `FirstComponent` 有它自己的 `<nav>` 和 `AppComponent` 之外的第二 `<router-outlet>`。

<code-example path="router/src/app/app.component.8.html" region="child-routes" header="In the template">

</code-example>

A child route is like any other route, in that it needs both a `path` and a `component`.
The one difference is that you place child routes in a `children` array within the parent route.

子路由和其它路由一样，同时需要 `path` 和 `component`。唯一的区别是你要把子路由放在父路由的 `children` 数组中。

<code-example path="router/src/app/app-routing.module.9.ts" region="child-routes" header="AppRoutingModule (excerpt)">

</code-example>

{@a using-relative-paths}

## Using relative paths

## 使用相对路径

Relative paths allow you to define paths that are relative to the current URL segment.
The following example shows a relative route to another component, `second-component`.
`FirstComponent` and `SecondComponent` are at the same level in the tree, however, the link to `SecondComponent` is situated within the `FirstComponent`, meaning that the router has to go up a level and then into the second directory to find the `SecondComponent`.
Rather than writing out the whole path to get to `SecondComponent`, you can use the `../` notation to go up a level.

相对路径允许你定义相对于当前 URL 段的路径。下面的例子展示了到另一个组件 `second-component` 的相对路由。`FirstComponent` 和 `SecondComponent` 在树中处于同一级别，但是，指向 `SecondComponent` 的链接位于 `FirstComponent` 中，这意味着路由器必须先上升一个级别，然后进入二级目录才能找到 `SecondComponent`。你可以使用 `../` 符号来上升一个级别，而不用写出到 `SecondComponent` 的完整路径。

<code-example path="router/src/app/app.component.8.html" region="relative-route" header="In the template">

</code-example>

In addition to `../`, you can use `./` or no leading slash to specify the current level.

除了 `../`，还可以使用 `./` 或者不带前导斜杠来指定当前级别。

### Specifying a relative route

### 指定相对路由

To specify a relative route, use the `NavigationExtras` `relativeTo` property.
In the component class, import `NavigationExtras` from the `@angular/router`.

要指定相对路由，请使用 `NavigationExtras` 中的 `relativeTo` 属性。在组件类中，从 `@angular/router` 导入 `NavigationExtras`。

Then use `relativeTo` in your navigation method.
After the link parameters array, which here contains `items`, add an object with the `relativeTo` property set to the `ActivatedRoute`, which is `this.route`.

然后在导航方法中使用 `relativeTo` 参数。在链接参数数组（它包含 `items`）之后添加一个对象，把该对象的 `relativeTo` 属性设置为当前的 `ActivatedRoute`，也就是 `this.route`。

<code-example path="router/src/app/app.component.4.ts" region="relative-to" header="RelativeTo">

The `navigate()` arguments configure the router to use the current route as a basis upon which to append `items`.

`navigate()` 的参数使用当前路由作为基准来配置路由器，然后在这个基准路由后追加 `items`。

</code-example>

The `goToItems()` method interprets the destination URI as relative to the activated route and navigates to the `items` route.

`goToItems()` 方法会把目标 URI 解释为相对于当前路由的，并导航到 `items` 路由。

## Accessing query parameters and fragments

## 访问查询参数和片段

Sometimes, a feature of your application requires accessing a part of a route, such as a query parameter or a fragment. The Tour of Heroes app at this stage in the tutorial uses a list view in which you can click on a hero to see details. The router uses an `id` to show the correct hero's details.

有时，应用中的某个特性需要访问路由的部件，比如查询参数或片段（fragment）。本教程的这个阶段使用了一个“英雄指南”中的列表视图，你可以在其中点击一个英雄来查看详情。路由器使用 `id` 来显示正确的英雄的详情。

First, import the following members in the component you want to navigate from.

首先，在要导航的组件中导入以下成员。

<code-example header="Component import statements (excerpt)">

import { ActivatedRoute } from '@angular/router';
import { Observable } from 'rxjs';
import { switchMap } from 'rxjs/operators';

</code-example>

Next inject the activated route service:

接下来，注入当前路由（ActivatedRoute）服务：

<code-example header="Component (excerpt)">
constructor(private route: ActivatedRoute) {}
</code-example>

Configure the class so that you have an observable, `heroes$`, a `selectedId` to hold the `id` number of the hero, and the heroes in the `ngOnInit()`, add the following code to get the `id` of the selected hero.
This code snippet assumes that you have a heroes list, a hero service, a function to get your heroes, and the HTML to render your list and details, just as in the Tour of Heroes example.

配置这个类，让你有一个可观察对象 `heroes$`、一个用来保存英雄的 `id` 号的 `selectedId`，以及 `ngOnInit()` 中的英雄们，添加下面的代码来获取所选英雄的 `id`。这个代码片段假设你有一个英雄列表、一个英雄服务、一个能获取你的英雄的函数，以及用来渲染你的列表和细节的 HTML，就像在《英雄指南》例子中一样。

<code-example header="Component 1 (excerpt)">

heroes$: Observable<Hero[]>;
selectedId: number;
heroes = HEROES;

ngOnInit() {
  this.heroes$ = this.route.paramMap.pipe(
    switchMap(params => {
      this.selectedId = Number(params.get('id'));
      return this.service.getHeroes();
    })
  );
}

</code-example>

Next, in the component that you want to navigate to, import the following members.

接下来，在要导航到的组件中，导入以下成员。

<code-example header="Component 2 (excerpt)">

import { Router, ActivatedRoute, ParamMap } from '@angular/router';
import { Observable } from 'rxjs';

</code-example>

Inject `ActivatedRoute` and `Router` in the constructor of the component class so they are available to this component:

在组件类的构造函数中注入 `ActivatedRoute` 和 `Router`，这样在这个组件中就可以用它们了：

<code-example header="Component 2 (excerpt)">

  hero$: Observable<Hero>;

  constructor(
    private route: ActivatedRoute,
    private router: Router  ) {}

  ngOnInit() {
    const heroId = this.route.snapshot.paramMap.get('id');
    this.hero$ = this.service.getHero(heroId);
  }

  gotoItems(hero: Hero) {
    const heroId = hero ? hero.id : null;
    // Pass along the hero id if available
    // so that the HeroList component can select that item.
    this.router.navigate(['/heroes', { id: heroId }]);
  }

</code-example>

{@a lazy-loading}

## Lazy loading

## 惰性加载

You can configure your routes to lazy load modules, which means that Angular only loads modules as needed, rather than loading all modules when the app launches.
Additionally, you can preload parts of your app in the background to improve the user experience.

你可以配置路由定义来实现惰性加载模块，这意味着 Angular 只会在需要时才加载这些模块，而不是在应用启动时就加载全部。
另外，你可以在后台预加载一些应用部件来改善用户体验。

For more information on lazy loading and preloading see the dedicated guide [Lazy loading NgModules](guide/lazy-loading-ngmodules).

关于惰性加载和预加载的详情，请参见专门的指南[惰性加载 NgModule](guide/lazy-loading-ngmodules)。

## Preventing unauthorized access

## 防止未经授权的访问

Use route guards to prevent users from navigating to parts of an app without authorization.
The following route guards are available in Angular:

使用路由守卫来防止用户未经授权就导航到应用的某些部分。Angular 中提供了以下路由守卫：

* [`CanActivate`](api/router/CanActivate)
* [`CanActivateChild`](api/router/CanActivateChild)
* [`CanDeactivate`](api/router/CanDeactivate)
* [`Resolve`](api/router/Resolve)
* [`CanLoad`](api/router/CanLoad)

To use route guards, consider using component-less routes as this facilitates guarding child routes.

要想使用路由守卫，可以考虑使用无组件路由，因为这对于保护子路由很方便。

Create a service for your guard:

为你的守卫创建一项服务：

<code-example language="none" class="code-shell">
  ng generate guard your-guard
</code-example>

In your guard class, implement the guard you want to use.
The following example uses `CanActivate` to guard the route.

请在守卫类里实现你要用到的守卫。下面的例子使用 `CanActivate` 来保护该路由。

<code-example header="Component (excerpt)">
export class YourGuard implements CanActivate {
  canActivate(
    next: ActivatedRouteSnapshot,
    state: RouterStateSnapshot): boolean {
      // your  logic goes here
  }
}
</code-example>

In your routing module, use the appropriate property in your `routes` configuration.
Here, `canActivate` tells the router to mediate navigation to this particular route.

在路由模块中，在 `routes` 配置中使用相应的属性。这里的 `canActivate` 会告诉路由器它要协调到这个特定路由的导航。

<code-example header="Routing module (excerpt)">
{
  path: '/your-path',
  component: YourComponent,
  canActivate: [YourGuard],
}
</code-example>

<<<<<<< HEAD
For more information with a working example, see the [routing tutorial section on route guards](guide/router#milestone-5-route-guards).

关于这个可运行示例的更多信息，请参阅[路由教程中的路由守卫部分](guide/router#milestone-5-route-guards)。

{@a router-tutorial}

## Router tutorial: tour of heroes

## 路由器教程：英雄指南

While the [Getting Started: Tour of Heroes](tutorial) tutorial introduces general Angular concepts, this [Router Tutorial](guide/router#getting-started) goes into greater detail regarding Angular's routing capabilities.
This tutorial guides you through building upon basic router configuration to create child routes, read route parameters, lazy load NgModules, guard routes, and preload data to improve the user experience.

虽然[“快速上手：英雄指南”](tutorial)教程介绍了 Angular 中的一般概念，而本篇 [“路由器教程”](guide/router#getting-started)详细介绍了 Angular 的路由能力。本教程将指导你在基本的路由器配置之上，创建子路由、读取路由参数、惰性加载 NgModules、路由守卫，和预加载数据，以改善用户体验。

{@a router-tutorial-overview}

### Router tutorial overview

### 路由器教程概览

This guide describes development of a multi-page routed sample application.
Along the way, it highlights key features of the router such as:

本章要讲的是如何开发一个带路由的多页面应用。
接下来会重点讲解了路由的关键特性，比如：

* Organizing the application features into modules.

   把应用的各个特性组织成模块。

* Navigating to a component (_Heroes_ link to "Heroes List").

   导航到组件（_Heroes_ 链接到“英雄列表”组件）。

* Including a route parameter (passing the Hero `id` while routing to the "Hero Detail").

   包含一个路由参数（当路由到“英雄详情”时，把该英雄的 `id` 传进去）。

* Child routes (the _Crisis Center_ has its own routes).

   子路由（*危机中心*特性有一组自己的路由）。

* The `CanActivate` guard (checking route access).

   `CanActivate` 守卫（检查路由的访问权限）。

* The `CanActivateChild` guard (checking child route access).

   `CanActivateChild` 守卫（检查子路由的访问权限）。

* The `CanDeactivate` guard (ask permission to discard unsaved changes).

   `CanDeactivate` 守卫（询问是否丢弃未保存的更改）。

* The `Resolve` guard (pre-fetching route data).

   `Resolve` 守卫（预先获取路由数据）。

* Lazy loading an `NgModule`.

   惰性加载一个模块。

* The `CanLoad` guard (check before loading feature module assets).

   `CanLoad` 守卫（在加载特性模块之前进行检查）。

This guide proceeds as a sequence of milestones as if you were building the app step-by-step, but assumes you are familiar with basic [Angular concepts](guide/architecture).
For a general introduction to angular, see the [Getting Started](start). For a more in-depth overview, see the [Tour of Heroes](tutorial) tutorial.

就像你正逐步构建应用一样，本指南设置了一系列里程碑。不过这里假设你已经熟悉了 [Angular 的基本概念](guide/architecture)。有关 Angular 的一般性介绍，参见[“快速上手”](start)。有关更深入的概述，请参阅[“英雄指南”](tutorial)教程。

For a working example of the final version of the app, see the <live-example></live-example>.

有关该应用最终版本的可工作范例，请参阅<live-example></live-example>。

### The sample application in action

### 范例程序实战

The sample application for this tutorial helps the Hero Employment Agency find crises for heroes to solve.

本教程的示例应用会帮助“英雄职业管理局”找到需要英雄来解决的危机。

The application has three main feature areas:

本应用具有三个主要的特性区：

1. A *Crisis Center* for maintaining the list of crises for assignment to heroes.

   *危机中心*用于维护要指派给英雄的危机列表。

1. A *Heroes* area for maintaining the list of heroes employed by the agency.

   *英雄*区用于维护管理局雇佣的英雄列表。

1. An *Admin* area to manage the list of crises and heroes.

   *管理*区会管理危机和英雄的列表。

Try it by clicking on this <live-example title="Hero Employment Agency Live Example">live example link</live-example>.

点击<live-example title="英雄职介中心的现场演练"></live-example>试用一下。

The app renders with a row of navigation buttons and the *Heroes* view with its list of heroes.

该应用会渲染出一排导航按钮和和一个*英雄列表*视图。

<div class="lightbox">
  <img src='generated/images/guide/router/hero-list.png' alt="Hero List">
</div>

Select one hero and the app takes you to a hero editing screen.

选择其中之一，该应用就会把你带到此英雄的编辑页面。

<div class="lightbox">
  <img src='generated/images/guide/router/hero-detail.png' alt="Crisis Center Detail">
</div>

Alter the name.
Click the "Back" button and the app returns to the heroes list which displays the changed hero name.
Notice that the name change took effect immediately.

修改完名字，再点击“后退”按钮，应用又回到了英雄列表页，其中显示的英雄名已经变了。注意，对名字的修改会立即生效。

Had you clicked the browser's back button instead of the app's "Back" button, the app would have returned you to the heroes list as well.
Angular app navigation updates the browser history as normal web navigation does.

另外你也可以点击浏览器本身的后退按钮（而不是应用中的 “Back” 按钮），这也同样会回到英雄列表页。
在 Angular 应用中导航也会和标准的 Web 导航一样更新浏览器中的历史。

Now click the *Crisis Center* link for a list of ongoing crises.

现在，点击*危机中心*链接，前往*危机*列表页。
=======
For more information with a working example, see the [routing tutorial section on route guards](guide/router-tutorial-toh#milestone-5-route-guards).

## Link parameters array

A link parameters array holds the following ingredients for router navigation:

* The path of the route to the destination component.
* Required and optional route parameters that go into the route URL.

You can bind the `RouterLink` directive to such an array like this:
>>>>>>> 68d4a744

<code-example path="router/src/app/app.component.3.ts" header="src/app/app.component.ts (h-anchor)" region="h-anchor"></code-example>

The following is a two-element array when specifying a route parameter:

<<<<<<< HEAD
选择其中之一，该应用就会把你带到此危机的编辑页面。
*危机详情*是当前页的子组件，就在列表的紧下方。

Alter the name of a crisis.
Notice that the corresponding name in the crisis list does _not_ change.

修改危机的名称。
注意，危机列表中的相应名称**并没有**修改。
=======
<code-example path="router/src/app/heroes/hero-list/hero-list.component.1.html" header="src/app/heroes/hero-list/hero-list.component.html (nav-to-detail)" region="nav-to-detail"></code-example>

You can provide optional route parameters in an object, as in `{ foo: 'foo' }`:
>>>>>>> 68d4a744

<code-example path="router/src/app/app.component.3.ts" header="src/app/app.component.ts (cc-query-params)" region="cc-query-params"></code-example>

<<<<<<< HEAD
Unlike *Hero Detail*, which updates as you type, *Crisis Detail* changes are temporary until you either save or discard them by pressing the "Save" or "Cancel" buttons.
Both buttons navigate back to the *Crisis Center* and its list of crises.

这和*英雄详情*页略有不同。*英雄详情*会立即保存你所做的更改。
而*危机详情*页中，你的更改都是临时的 —— 除非按“保存”按钮保存它们，或者按“取消”按钮放弃它们。
这两个按钮都会导航回*危机中心*，显示危机列表。

Click the browser back button or the "Heroes" link to activate a dialog.

单击浏览器后退按钮或 “Heroes” 链接，可以激活一个对话框。
=======
These three examples cover the needs of an app with one level of routing.
However, with a child router, such as in the crisis center, you create new link array possibilities.

The following minimal `RouterLink` example builds upon a specified [default child route](guide/router-tutorial-toh#a-crisis-center-with-child-routes) for the crisis center.

<code-example path="router/src/app/app.component.3.ts" header="src/app/app.component.ts (cc-anchor-w-default)" region="cc-anchor-w-default"></code-example>

Note the following:
>>>>>>> 68d4a744

* The first item in the array identifies the parent route (`/crisis-center`).
* There are no parameters for this parent route.
* There is no default for the child route so you need to pick one.
* You're navigating to the `CrisisListComponent`, whose route path is `/`, but you don't need to explicitly add the slash.

<<<<<<< HEAD
You can say "OK" and lose your changes or click "Cancel" and continue editing.

你可以回答“确定”以放弃这些更改，或者回答“取消”来继续编辑。

Behind this behavior is the router's `CanDeactivate` guard.
The guard gives you a chance to clean-up or ask the user's permission before navigating away from the current view.

这种行为的幕后是路由器的 `CanDeactivate` 守卫。
该守卫让你有机会进行清理工作或在离开当前视图之前请求用户的许可。

The `Admin` and `Login` buttons illustrate other router capabilities covered later in the guide.

`Admin` 和 `Login` 按钮用于演示路由器的其它能力，本章稍后的部分会讲解它们。
=======
Consider the following router link that navigates from the root of the application down to the Dragon Crisis:

<code-example path="router/src/app/app.component.3.ts" header="src/app/app.component.ts (Dragon-anchor)" region="Dragon-anchor"></code-example>

* The first item in the array identifies the parent route (`/crisis-center`).
* There are no parameters for this parent route.
* The second item identifies the child route details about a particular crisis (`/:id`).
* The details child route requires an `id` route parameter.
* You added the `id` of the Dragon Crisis as the second item in the array (`1`).
* The resulting path is `/crisis-center/1`.

You could also redefine the `AppComponent` template with Crisis Center routes exclusively:

<code-example path="router/src/app/app.component.3.ts" header="src/app/app.component.ts (template)" region="template"></code-example>

In summary, you can write applications with one, two or more levels of routing.
The link parameters array affords the flexibility to represent any routing depth and any legal sequence of route paths, (required) router parameters, and (optional) route parameter objects.
>>>>>>> 68d4a744

{@a browser-url-styles}

{@a location-strategy}

<<<<<<< HEAD
## 里程碑 1：起步

Begin with a basic version of the app that navigates between two empty views.

开始本应用的一个简版，它在两个空路由之间导航。
=======
## `LocationStrategy` and browser URL styles

When the router navigates to a new component view, it updates the browser's location and history with a URL for that view.
As this is a strictly local URL the browser won't send this URL to the server and will not reload the page.
>>>>>>> 68d4a744

Modern HTML5 browsers support <a href="https://developer.mozilla.org/en-US/docs/Web/API/History_API#Adding_and_modifying_history_entries" title="HTML5 browser history push-state">history.pushState</a>, a technique that changes a browser's location and history without triggering a server page request.
The router can compose a "natural" URL that is indistinguishable from one that would otherwise require a page load.

Here's the Crisis Center URL in this "HTML5 pushState" style:

<code-example format="nocode">
  localhost:3002/crisis-center/

<<<<<<< HEAD
用 Angular CLI 生成一个范例应用。

<code-example language="none" class="code-shell">
  ng new angular-router-sample
</code-example>

### Define Routes

### 定义路由

A router must be configured with a list of route definitions.

路由器必须用“路由定义”的列表进行配置。

Each definition translates to a [Route](api/router/Route) object which has two things: a `path`, the URL path segment for this route; and a `component`, the component associated with this route.

每个定义都被翻译成了一个[Route](api/router/Route)对象。该对象有一个 `path` 字段，表示该路由中的 URL 路径部分，和一个 `component` 字段，表示与该路由相关联的组件。

The router draws upon its registry of definitions when the browser URL changes or when application code tells the router to navigate along a route path.

当浏览器的 URL 变化时或在代码中告诉路由器导航到一个路径时，路由器就会翻出它用来保存这些路由定义的注册表。

The first route does the following:

第一个路由执行以下操作：

* When the browser's location URL changes to match the path segment `/crisis-center`, then the router activates an instance of the `CrisisListComponent` and displays its view.

   当浏览器地址栏的 URL 变化时，如果它匹配上了路径部分 `/crisis-center`，路由器就会激活一个 `CrisisListComponent` 的实例，并显示它的视图。

* When the application requests navigation to the path `/crisis-center`, the router activates an instance of `CrisisListComponent`, displays its view, and updates the browser's address location and history with the URL for that path.

   当应用程序请求导航到路径 `/crisis-center` 时，路由器激活一个 `CrisisListComponent` 的实例，显示它的视图，并将该路径更新到浏览器地址栏和历史。

The first configuration defines an array of two routes with minimal paths leading to the `CrisisListComponent` and `HeroListComponent`.

第一个配置定义了由两个路由构成的数组，它们用最短路径指向了 `CrisisListComponent` 和 `HeroListComponent`。

Generate the `CrisisList` and `HeroList` components so that the router has something to render.

生成 `CrisisList` 和 `HeroList` 组件，以便路由器能够渲染它们。

<code-example language="none" class="code-shell">
  ng generate component crisis-list
</code-example>
=======
</code-example>

Older browsers send page requests to the server when the location URL changes unless the change occurs after a "#" (called the "hash").
Routers can take advantage of this exception by composing in-application route URLs with hashes.
Here's a "hash URL" that routes to the Crisis Center.

<code-example format="nocode">
  localhost:3002/src/#/crisis-center/
>>>>>>> 68d4a744

</code-example>

<<<<<<< HEAD
Replace the contents of each component with the sample HTML below.

把每个组件的内容都替换成下列范例 HTML。

<code-tabs>

  <code-pane header="src/app/crisis-list/crisis-list.component.html" path="router/src/app/crisis-list/crisis-list.component.1.html">

  </code-pane>

  <code-pane header="src/app/hero-list/hero-list.component.html" path="router/src/app/hero-list/hero-list.component.1.html" region="template">

  </code-pane>

</code-tabs>

### Register `Router` and `Routes`

### 注册 `Router` 和 `Routes`

In order to use the `Router`, you must first register the `RouterModule` from the `@angular/router` package.
Define an array of routes, `appRoutes`, and pass them to the `RouterModule.forRoot()` method.
The `RouterModule.forRoot()` method returns a module that containa the configured `Router` service provider, plus other providers that the routing library requires.
Once the application is bootstrapped, the `Router` performs the initial navigation based on the current browser URL.

为了使用 `Router`，你必须注册来自 `@angular/router` 包中的 `RouterModule`。定义一个路由数组 `appRoutes`，并把它传给 `RouterModule.forRoot()` 方法。`RouterModule.forRoot()` 方法会返回一个模块，其中包含配置好的 `Router` 服务提供者，以及路由库所需的其它提供者。一旦启动了应用，`Router` 就会根据当前的浏览器 URL 进行首次导航。

<div class="alert is-important">

  **Note:** The `RouterModule.forRoot()` method is a pattern used to register application-wide providers. Read more about application-wide providers in the [Singleton services](guide/singleton-services#forRoot-router) guide.

  **注意：** `RouterModule.forRoot()` 方法是用于注册全应用级提供者的编码模式。要详细了解全应用级提供者，参见[单例服务](guide/singleton-services#forRoot-router) 一章。

</div>
=======
The router supports both styles with two `LocationStrategy` providers:

1. `PathLocationStrategy`&mdash;the default "HTML5 pushState" style.
1. `HashLocationStrategy`&mdash;the "hash URL" style.
>>>>>>> 68d4a744

The `RouterModule.forRoot()` function sets the `LocationStrategy` to the `PathLocationStrategy`, which makes it the default strategy.
You also have the option of switching to the `HashLocationStrategy` with an override during the bootstrapping process.

<div class="alert is-helpful">

<<<<<<< HEAD
Adding the configured `RouterModule` to the `AppModule` is sufficient for minimal route configurations.
However, as the application grows, [refactor the routing configuration](#refactor-the-routing-configuration-into-a-routing-module) into a separate file and create a [Routing Module](#routing-module).
A routing module is a special type of `Service Module` dedicated to routing.

对于最小化的路由配置，把配置好的 `RouterModule` 添加到 `AppModule` 中就足够了。但是，随着应用的成长，你将需要[将路由配置重构](#refactor-the-routing-configuration-into-a-routing-module)到单独的文件中，并创建[路由模块](#routing-module)，路由模块是一种特殊的、专做路由的**服务模块**。

</div>

Registering the `RouterModule.forRoot()` in the `AppModule` `imports` array makes the `Router` service available everywhere in the application.

把 `RouterModule.forRoot()` 注册到 `AppModule` 的 `imports` 数组中，能让该 `Router` 服务在应用的任何地方都能使用。

{@a shell}

### Add the Router Outlet

### 添加路由出口

The root `AppComponent` is the application shell. It has a title, a navigation bar with two links, and a router outlet where the router renders components.

根组件 `AppComponent` 是本应用的壳。它在顶部有一个标题、一个带两个链接的导航条，在底部有一个*路由器出口*，路由器会在它所指定的位置上渲染各个组件。

<div class="lightbox">
  <img src='generated/images/guide/router/shell-and-outlet.png' alt="Shell">
</div>

The router outlet serves as a placeholder where the routed components are rendered.

路由出口扮演一个占位符的角色，表示路由组件将会渲染到哪里。

{@a shell-template}
=======
For more information on providers and the bootstrap process, see [Dependency Injection](guide/dependency-injection#bootstrap).

</div>

## Choosing a routing strategy
>>>>>>> 68d4a744

You must choose a routing strategy early in the development of you project because once the application is in production, visitors to your site use and depend on application URL references.

<<<<<<< HEAD
该组件所对应的模板是这样的：

<code-example path="router/src/app/app.component.1.html" header="src/app/app.component.html"></code-example>
=======
Almost all Angular projects should use the default HTML5 style.
It produces URLs that are easier for users to understand and it preserves the option to do server-side rendering.
>>>>>>> 68d4a744

Rendering critical pages on the server is a technique that can greatly improve perceived responsiveness when the app first loads.
An app that would otherwise take ten or more seconds to start could be rendered on the server and delivered to the user's device in less than a second.

This option is only available if application URLs look like normal web URLs without hashes (#) in the middle.

<<<<<<< HEAD
### 定义通配符路由

You've created two routes in the app so far, one to `/crisis-center` and the other to `/heroes`.
Any other URL causes the router to throw an error and crash the app.

你以前在应用中创建过两个路由，一个是 `/crisis-center`，另一个是 `/heroes`。
所有其它 URL 都会导致路由器抛出错误，并让应用崩溃。

Add a wildcard route to intercept invalid URLs and handle them gracefully.
A wildcard route has a path consisting of two asterisks.
It matches every URL.
Thus, the router selects this wildcard route if it can't match a route earlier in the configuration.
A wildcard route can navigate to a custom "404 Not Found" component or [redirect](#redirect) to an existing route.

可以添加一个通配符路由来拦截所有无效的 URL，并优雅的处理它们。
通配符路由的 `path` 是两个星号（`**`），它会匹配任何 URL。
而当路由器匹配不上以前定义的那些路由时，它就会选择这个通配符路由。
通配符路由可以导航到自定义的“404 Not Found”组件，也可以[重定向](guide/router#redirect)到一个现有路由。

<div class="alert is-helpful">

The router selects the route with a [_first match wins_](#example-config) strategy.
Because a wildcard route is the least specific route, place it last in the route configuration.

路由器会使用[先到先得](guide/router#example-config)的策略来选择路由。
由于通配符路由是最不具体的那个，因此务必确保它是路由配置中的*最后一个*路由。

</div>

To test this feature, add a button with a `RouterLink` to the `HeroListComponent` template and set the link to a non-existant route called `"/sidekicks"`.

要测试本特性，请往 `HeroListComponent` 的模板中添加一个带 `RouterLink` 的按钮，并且把它的链接设置为一个不存在的路由 `"/sidekicks"`。

<code-example path="router/src/app/hero-list/hero-list.component.1.html" header="src/app/hero-list/hero-list.component.html (excerpt)"></code-example>

The application fails if the user clicks that button because you haven't defined a `"/sidekicks"` route yet.

当用户点击该按钮时，应用就会失败，因为你尚未定义过 `"/sidekicks"` 路由。

Instead of adding the `"/sidekicks"` route, define a `wildcard` route and have it navigate to a `PageNotFoundComponent`.

不要添加 `"/sidekicks"` 路由，而是定义一个“通配符”路由，让它导航到 `PageNotFoundComponent` 组件。

<code-example path="router/src/app/app.module.1.ts" header="src/app/app.module.ts (wildcard)" region="wildcard"></code-example>

Create the `PageNotFoundComponent` to display when users visit invalid URLs.

创建 `PageNotFoundComponent`，以便在用户访问无效网址时显示它。

<code-example language="none" class="code-shell">
  ng generate component page-not-found
</code-example>

<code-example path="router/src/app/page-not-found/page-not-found.component.html" header="src/app/page-not-found.component.html (404 component)"></code-example>

Now when the user visits `/sidekicks`, or any other invalid URL, the browser displays "Page not found".
The browser address bar continues to point to the invalid URL.

现在，当用户访问 `/sidekicks` 或任何无效的 URL 时，浏览器就会显示“Page not found”。
浏览器的地址栏仍指向无效的 URL。

{@a redirect}

### Set up redirects

### 设置跳转

When the application launches, the initial URL in the browser bar is by default:

应用启动时，浏览器地址栏中的初始 URL 默认是这样的：

<code-example>
  localhost:4200
</code-example>

That doesn't match any of the hard-coded routes which means the router falls through to the wildcard route and displays the `PageNotFoundComponent`.

它不能匹配上任何硬编码进来的路由，于是就会走到通配符路由中去，并且显示 `PageNotFoundComponent`。

The application needs a default route to a valid page.
The default page for this app is the list of heroes.
The app should navigate there as if the user clicked the "Heroes" link or pasted `localhost:4200/heroes` into the address bar.

这个应用需要一个有效的默认路由，在这里应该用英雄列表作为默认页。当用户点击"Heroes"链接或把 `localhost:4200/heroes` 粘贴到地址栏时，它应该导航到列表页。

Add a `redirect` route that translates the initial relative URL (`''`) to the desired default path (`/heroes`).

添加一个 `redirect` 路由，把最初的相对 URL（`''`）转换成所需的默认路径（`/heroes`）。

Add the default route somewhere _above_ the wildcard route.
It's just above the wildcard route in the following excerpt showing the complete `appRoutes` for this milestone.

在通配符路由*上方*添加一个默认路由。
在下方的代码片段中，它出现在通配符路由的紧上方，展示了这个里程碑的完整 `appRoutes`。

<code-example path="router/src/app/app-routing.module.1.ts" header="src/app/app-routing.module.ts (appRoutes)" region="appRoutes"></code-example>

The browser address bar shows `.../heroes` as if you'd navigated there directly.

浏览器的地址栏会显示 `.../heroes`，好像你直接在那里导航一样。

A redirect route requires a `pathMatch` property to tell the router how to match a URL to the path of a route.
In this app, the router should select the route to the `HeroListComponent` only when the *entire URL* matches `''`, so set the `pathMatch` value to `'full'`.

重定向路由需要一个 `pathMatch` 属性，来告诉路由器如何用 URL 去匹配路由的路径。
在本应用中，路由器应该只有在*完整的 URL_等于 `''` 时才选择 `HeroListComponent` 组件，因此要把 `pathMatch` 设置为 `'full'`。

{@a pathmatch}

<div class="callout is-helpful">

  <header>Spotlight on pathMatch</header>

  <header>聚焦 pathMatch</header>

  Technically, `pathMatch = 'full'` results in a route hit when the *remaining*, unmatched  segments of the URL match `''`.
  In this example, the redirect is in a top level route so the *remaining* URL and the  *entire* URL are the same thing.

  从技术角度看，`pathMatch = 'full'` 会导致 URL 中*剩下的*、未匹配的部分必须等于 `''`。  在这个例子中，跳转路由在一个顶层路由中，因此*剩下的_URL 和*完整的_URL 是一样的。

  The other possible `pathMatch` value is `'prefix'` which tells the router to match the  redirect route when the remaining URL begins with the redirect route's prefix  path.
  This doesn't apply to this sample app because if the `pathMatch` value were `'prefix'`,   every URL would match `''`.

  `pathMatch` 的另一个可能的值是 `'prefix'`，它会告诉路由器：当*剩下的_URL 以这个跳转路由中的 `prefix` 值开头时，就会匹配上这个跳转路由。
  但这不适用于此示例应用，因为如果 `pathMatch` 值是 `'prefix'`，那么每个 URL 都会匹配 `''`。

Try setting it to `'prefix'` and clicking the `Go to sidekicks` button.
  Since that's a bad URL, you should see the "Page not found" page.
  Instead, you're still on the "Heroes" page.
  Enter a bad URL in the browser address bar.
  You're instantly re-routed to `/heroes`.
  Every URL, good or bad, that falls through to this route definition is a match.

  尝试把它设置为 `'prefix'`，并点击 `Go to sidekicks` 按钮。这是因为它是一个无效 URL，本应显示“Page not found”页。
但是，你仍然在“英雄列表”页中。在地址栏中输入一个无效的 URL，你又被路由到了 `/heroes`。
*每一个* URL，无论有效与否，都会匹配上这个路由定义。

  The default route should redirect to the `HeroListComponent` only when the entire url is  `''`.
Remember to restore the redirect to `pathMatch = 'full'`.

  默认路由应该只有在整个URL 等于 `''` 时才重定向到 `HeroListComponent`，别忘了把重定向路由设置为 `pathMatch = 'full'`。

  Learn more in Victor Savkin's
  [post on redirects](http://vsavkin.tumblr.com/post/146722301646/angular-router-empty-paths-componentless-routes).

  要了解更多，参见 Victor Savkin 的帖子[关于重定向](http://victorsavkin.com/post/146722301646/angular-router-empty-paths-componentless-routes)。

</div>

### Milestone 1 wrap up

### 里程碑 1 小结

Your sample app can switch between two views when the user clicks a link.

当用户单击某个链接时，该示例应用可以在两个视图之间切换。

Milestone 1 has covered how to do the following:

里程碑 1 涵盖了以下几点的做法：

* Load the router library.

   加载路由库

* Add a nav bar to the shell template with anchor tags, `routerLink`  and `routerLinkActive` directives.

   往壳组件的模板中添加一个导航条，导航条中有一些 A 标签、`routerLink` 指令和 `routerLinkActive` 指令

* Add a `router-outlet` to the shell template where views are displayed.

   往壳组件的模板中添加一个 `router-outlet` 指令，视图将会被显示在那里

* Configure the router module with `RouterModule.forRoot()`.

   用 `RouterModule.forRoot()` 配置路由器模块

* Set the router to compose HTML5 browser URLs.

   设置路由器，使其合成 HTML5 模式的浏览器 URL

* Handle invalid routes with a `wildcard` route.

   使用通配符路由来处理无效路由

* Navigate to the default route when the app launches with an empty path.

   当应用在空路径下启动时，导航到默认路由

The starter app's structure looks like this:

这个初学者应用的结构是这样的：

<div class='filetree'>

  <div class='file'>
    angular-router-sample
  </div>

  <div class='children'>

    <div class='file'>
      src
    </div>

    <div class='children'>

      <div class='file'>
        app
      </div>

      <div class='children'>

        <div class='file'>
          crisis-list
        </div>

        <div class='children'>

          <div class='file'>

            crisis-list.component.css

          </div>

        <div class='file'>

          crisis-list.component.html

        </div>

        <div class='file'>

          crisis-list.component.ts

        </div>

        </div>

        <div class='file'>
          hero-list
        </div>

        <div class='children'>

          <div class='file'>

            hero-list.component.css

          </div>

          <div class='file'>

            hero-list.component.html

          </div>

          <div class='file'>

            hero-list.component.ts

          </div>

        </div>

        <div class='file'>
          page-not-found
        </div>

        <div class='children'>

          <div class='file'>

            page-not-found.component.css

          </div>

          <div class='file'>

            page-not-found.component.html

          </div>

          <div class='file'>

            page-not-found.component.ts

          </div>

        </div>

        <div class='file'>
          app.component.css
        </div>

        <div class='file'>
          app.component.html
        </div>

        <div class='file'>
          app.component.ts
        </div>

        <div class='file'>

          app.module.ts
        </div>

      </div>

      <div class='file'>

        main.ts

      </div>

      <div class='file'>

        index.html

      </div>

      <div class='file'>

        styles.css

      </div>

      <div class='file'>

        tsconfig.json

      </div>

    </div>

    <div class='file'>

      node_modules ...

    </div>

    <div class='file'>

      package.json

    </div>

  </div>

</div>

Here are the files in this milestone.

下面是本里程碑中的文件列表：

<code-tabs>

  <code-pane header="app.component.html" path="router/src/app/app.component.1.html">

  </code-pane>

  <code-pane header="app.module.ts" path="router/src/app/app.module.1.ts">

  </code-pane>

  <code-pane header="hero-list/hero-list.component.html" path="router/src/app/hero-list/hero-list.component.1.html">

  </code-pane>

  <code-pane header="crisis-list/crisis-list.component.html" path="router/src/app/crisis-list/crisis-list.component.1.html">

  </code-pane>

  <code-pane header="page-not-found/page-not-found.component.html" path="router/src/app/page-not-found/page-not-found.component.html">

  </code-pane>

  <code-pane header="index.html" path="router/src/index.html">
=======
## `<base href>`

The router uses the browser's <a href="https://developer.mozilla.org/en-US/docs/Web/API/History_API#Adding_and_modifying_history_entries" title="HTML5 browser history push-state">history.pushState</a> for navigation.
`pushState` allows you to customize in-app URL paths; for example, `localhost:4200/crisis-center`.
The in-app URLs can be indistinguishable from server URLs.

Modern HTML5 browsers were the first to support `pushState` which is why many people refer to these URLs as "HTML5 style" URLs.

<div class="alert is-helpful">

HTML5 style navigation is the router default.
In the [LocationStrategy and browser URL styles](#browser-url-styles) section, learn why HTML5 style is preferable, how to adjust its behavior, and how to switch to the older hash (#) style, if necessary.

</div>

You must add a <a href="https://developer.mozilla.org/en-US/docs/Web/HTML/Element/base" title="base href">&lt;base href&gt; element</a> to the app's `index.html` for `pushState` routing to work.
The browser uses the `<base href>` value to prefix relative URLs when referencing CSS files, scripts, and images.

Add the `<base>` element just after the  `<head>` tag.
If the `app` folder is the application root, as it is for this application,
set the `href` value in `index.html` as shown here.

<code-example path="router/src/index.html" header="src/index.html (base-href)" region="base-href"></code-example>
>>>>>>> 68d4a744

### HTML5 URLs and the  `<base href>`

The guidelines that follow will refer to different parts of a URL. This diagram outlines what those parts refer to:

<<<<<<< HEAD
{@a routing-module}
=======
```
foo://example.com:8042/over/there?name=ferret#nose
\_/   \______________/\_________/ \_________/ \__/
 |           |            |            |        |
scheme    authority      path        query   fragment
```

While the router uses the <a href="https://developer.mozilla.org/en-US/docs/Web/API/History_API#Adding_and_modifying_history_entries" title="Browser history push-state">HTML5 pushState</a> style by default, you must configure that strategy with a `<base href>`.
>>>>>>> 68d4a744

The preferred way to configure the strategy is to add a <a href="https://developer.mozilla.org/en-US/docs/Web/HTML/Element/base" title="base href">&lt;base href&gt; element</a> tag in the `<head>` of the `index.html`.

<<<<<<< HEAD
## 里程碑 2：**路由模块**

This milestone shows you how to configure a special-purpose module called a *Routing Module*, which holds your app's routing configuration.

这个里程碑会向你展示如何配置一个名叫*路由模块*的专用*模块*，它会保存你应用的路由配置。

The Routing Module has several characteristics:

路由模块有以下几个特点：

* Separates routing concerns from other application concerns.

   把路由这个关注点从其它应用类关注点中分离出去。

* Provides a module to replace or remove when testing the application.

   测试特性模块时，可以替换或移除路由模块。

* Provides a well-known location for routing service providers such as guards and resolvers.

   为路由服务提供者（如守卫和解析器等）提供一个众所周知的位置。

* Does not declare components.

  不要声明组件。

{@a integrate-routing}
=======
<code-example path="router/src/index.html" header="src/index.html (base-href)" region="base-href"></code-example>

Without that tag, the browser may not be able to load resources
(images, CSS, scripts) when "deep linking" into the app.

Some developers may not be able to add the `<base>` element, perhaps because they don't have access to `<head>` or the `index.html`.

Those developers may still use HTML5 URLs by taking the following two steps:
>>>>>>> 68d4a744

1. Provide the router with an appropriate `APP_BASE_HREF` value.
1. Use root URLs (URLs with an `authority`) for all web resources: CSS, images, scripts, and template HTML files.

<<<<<<< HEAD
### 把路由集成到应用中

The sample routing application does not include routing by default.
When you use the [Angular CLI](cli) to create a project that does use routing, set the `--routing` option for the project or app, and for each NgModule.
When you create or initialize a new project (using the CLI [`ng new`](cli/new) command) or a new app (using the [`ng generate app`](cli/generate) command), specify the `--routing` option.
This tells the CLI to include the `@angular/router` npm package and create a file named `app-routing.module.ts`.
You can then use routing in any NgModule that you add to the project or app.

路由应用范例中默认不包含路由。
要想在使用 [Angular CLI](cli) 创建项目时支持路由，请为项目或应用的每个 NgModule 设置 `--routing` 选项。
当你用 CLI 命令 [`ng new`](cli/new) 创建新项目或用 [`ng generate app`](cli/generate) 命令创建新应用，请指定 `--routing` 选项。这会告诉 CLI 包含上 `@angular/router` 包，并创建一个名叫 `app-routing.module.ts` 的文件。
然后你就可以在添加到项目或应用中的任何 NgModule 中使用路由功能了。

For example, the following command generates an NgModule that can use routing.

比如，可以用下列命令生成带路由的 NgModule。

```sh
ng generate module my-module --routing
```

This creates a separate file named `my-module-routing.module.ts` to store the NgModule's routes.
The file includes an empty `Routes` object that you can fill with routes to different components and NgModules.

这将创建一个名叫 `my-module-routing.module.ts` 的独立文件，来保存这个 NgModule 的路由信息。
该文件包含一个空的 `Routes` 对象，你可以使用一些指向各个组件和 NgModule 的路由来填充该对象。

{@a routing-refactor}

### Refactor the routing configuration into a routing module

### 将路由配置重构为路由模块

Create an `AppRouting` module in the `/app` folder to contain the routing configuration.

在 `/app` 目录下创建一个 `AppRouting` 模块，以包含路由配置。

<code-example language="none" class="code-shell">
  ng generate module app-routing --module app --flat
</code-example>

Import the `CrisisListComponent`, `HeroListComponent`, and `PageNotFoundComponent` symbols
just like you did in the `app.module.ts`.
Then move the `Router` imports and routing configuration, including `RouterModule.forRoot()`, into this routing module.

导入 `CrisisListComponent`、`HeroListComponent` 和 `PageNotFoundCompponent` 组件，就像 `app.module.ts` 中那样。然后把 `Router` 的导入语句和路由配置以及 `RouterModule.forRoot()` 移入这个路由模块中。

Re-export the Angular `RouterModule` by adding it to the module `exports` array.
By re-exporting the `RouterModule` here, the components declared in `AppModule` have access to router directives such as `RouterLink` and `RouterOutlet`.

把 Angular 的 `RouterModule` 添加到该模块的 `exports` 数组中，以便再次导出它。
通过再次导出 `RouterModule`，当在 `AppModule` 中导入了 `AppRoutingModule` 之后，那些声明在 `AppModule` 中的组件就可以访问路由指令了，比如 `RouterLink` 和 `RouterOutlet`。

After these steps, the file should look like this.

做完这些之后，该文件变成了这样：

<code-example path="router/src/app/app-routing.module.1.ts" header="src/app/app-routing.module.ts"></code-example>

Next, update the `app.module.ts` file by removing `RouterModule.forRoot` in the `imports` array.

接下来，修改 `app.module.ts` 文件，从 `imports` 数组中移除 `RouterModule.forRoot`。

<code-example path="router/src/app/app.module.2.ts" header="src/app/app.module.ts"></code-example>

<div class="alert is-helpful">

Later, this guide shows you how to create [multiple routing modules](#heroes-functionality) and import those routing modules [in the correct order](#routing-module-order).

稍后，本指南将向你展示如何创建[多个路由模块](#heroes-functionality)，并[以正确的顺序](#routing-module-order)导入这些路由模块。

</div>

The application continues to work just the same, and you can use `AppRoutingModule` as the central place to maintain future routing configuration.

应用继续照常运行，你可以把路由模块作为将来每个模块维护路由配置的中心位置。

{@a why-routing-module}

### Benfits of a routing module

### 路由模块的优点

The routing module, often called the `AppRoutingModule`, replaces the routing configuration in the root or feature module.

路由模块（通常称为 `AppRoutingModule` ）代替了根模板或特性模块中的路由模块。

The routing module is helpful as your app grows and when the configuration includes specialized guard and resolver services.

这种路由模块在你的应用不断增长，以及配置中包括了专门的守卫和解析器服务时会非常有用。

Some developers skip the routing module when the configuration is minimal and merge the routing configuration directly into the companion module (for example, `AppModule`).

在配置很简单时，一些开发者会跳过路由模块，并将路由配置直接混合在关联模块中（比如 `AppModule` ）。

Most apps should implement a routing module for consistency.
It keeps the code clean when configuration becomes complex.
It makes testing the feature module easier.
Its existence calls attention to the fact that a module is routed.
It is where developers expect to find and expand routing configuration.

大多数应用都应该采用路由模块，以保持一致性。
它在配置复杂时，能确保代码干净。
它让测试特性模块更加容易。
它的存在让人一眼就能看出这个模块是带路由的。
开发者可以很自然的从路由模块中查找和扩展路由配置。

{@a heroes-feature}

## Milestone 3: Heroes feature

## 里程碑 3: 英雄特征区

This milestone covers the following:

本里程碑涵盖了以下内容：

* Organizing the app and routes into feature areas using modules.

   用模块把应用和路由组织为一些特性区。

* Navigating imperatively from one component to another.

   命令式的从一个组件导航到另一个

* Passing required and optional information in route parameters.

   通过路由传递必要信息和可选信息

This sample app recreates the heroes feature in the "Services" section of the [Tour of Heroes tutorial](tutorial/toh-pt4 "Tour of Heroes: Services"), and reuses much of the code from the <live-example name="toh-pt4" title="Tour of Heroes: Services example code"></live-example>.

这个示例应用在[“英雄指南”教程](tutorial/toh-pt4 "英雄指南：服务")的“服务”部分重新创建了英雄特性区，并复用了<live-example name="toh-pt4" title="Tour of Heroes: Services example code"></live-example>中的大部分代码。

<!-- KW - this gif isn't ideal for accessibility. Would like to remove it.-->

<!-- Here's how the user will experience this version of the app:

<div class="lightbox">
  <img src='generated/images/guide/router/router-2-anim.gif' alt="App in action">
</div> -->

A typical application has multiple feature areas, each dedicated to a particular business purpose with its own folder.

典型的应用具有多个*特性区*，每个特性区都专注于特定的业务用途并拥有自己的文件夹。

This section shows you how refactor the app into different feature modules, import them into the main module and navigate among them.

该部分将向你展示如何将应用重构为不同的特性模块、将它们导入到主模块中，并在它们之间导航。

{@a heroes-functionality}

### Add heroes functionality

### 添加英雄管理功能

Follow these steps:

遵循下列步骤：

* To manage the heroes, create a `HeroesModule` with routing in the heroes folder and register it with the root `AppModule`.

  为了管理这些英雄，在 `heroes` 目录下创建一个带路由的 `HeroesModule`，并把它注册到根模块 `AppModule` 中。

<code-example language="none" class="code-shell">
  ng generate module heroes/heroes --module app --flat --routing
</code-example>

* Move the placeholder `hero-list` folder that's in the `app` folder into the `heroes` folder.

  把 `app` 下占位用的 `hero-list` 目录移到 `heroes` 目录中。

* Copy the contents of the `heroes/heroes.component.html` from
  the <live-example name="toh-pt4" title="Tour of Heroes: Services example code">"Services" tutorial</live-example> into the `hero-list.component.html` template.

  从 <live-example name="toh-pt4" title="Tour of Heroes: Services example code">教程的 "服务" 部分</live-example>把 `heroes/heroes.component.html` 的内容复制到 `hero-list.component.html` 模板中。

  * Re-label the `<h2>` to `<h2>HEROES</h2>`.

    给 `<h2>` 加文字，改成 `<h2>HEROES</h2>`。

  * Delete the `<app-hero-detail>` component at the bottom of the template.

     删除模板底部的 `<app-hero-detail>` 组件。

* Copy the contents of the `heroes/heroes.component.css` from the live example into the `hero-list.component.css` file.

  把现场演练中 `heroes/heroes.component.css` 文件的内容复制到 `hero-list.component.css` 文件中。

* Copy the contents of the `heroes/heroes.component.ts` from the live example into the `hero-list.component.ts` file.

  把现场演练中 `heroes/heroes.component.ts` 文件的内容复制到 `hero-list.component.ts` 文件中。

  * Change the component class name to `HeroListComponent`.

    把组件类名改为 `HeroListComponent`。

  * Change the `selector` to `app-hero-list`.

    把 `selector` 改为 `app-hero-list`。

<div class="alert is-helpful">

   Selectors are not required for routed components because components are dynamically inserted when the page is rendered. However, they are useful for identifying and targeting them in your HTML element tree.

   对于路由组件来说，这些选择器不是必须的，因为这些组件是在渲染页面时动态插入的，不过选择器对于在 HTML 元素树中标记和选中它们是很有用的。

</div>

* Copy the `hero-detail` folder, the `hero.ts`, `hero.service.ts`,  and `mock-heroes.ts` files into the `heroes` subfolder.

  把 `hero-detail` 目录中的 `hero.ts`、`hero.service.ts` 和 `mock-heroes.ts` 文件复制到 `heroes` 子目录下。

* Copy the `message.service.ts` into the `src/app` folder.

  把 `message.service.ts` 文件复制到 `src/app` 目录下。

* Update the relative path import to the `message.service` in the `hero.service.ts` file.

  在 `hero.service.ts` 文件中修改导入 `message.service` 的相对路径。

Next, update the `HeroesModule` metadata.

接下来，更新 `HeroesModule` 的元数据。

* Import and add the `HeroDetailComponent` and `HeroListComponent` to the `declarations` array in the `HeroesModule`.

  导入 `HeroDetailComponent` 和 `HeroListComponent`，并添加到 `HeroesModule` 模块的 `declarations` 数组中。

<code-example path="router/src/app/heroes/heroes.module.ts" header="src/app/heroes/heroes.module.ts"></code-example>

The hero management file structure is as follows:

英雄管理部分的文件结构如下：

<div class='filetree'>

  <div class='file'>

    src/app/heroes

  </div>

  <div class='children'>

    <div class='file'>
      hero-detail
    </div>

      <div class='children'>

        <div class='file'>
          hero-detail.component.css
        </div>

        <div class='file'>
          hero-detail.component.html
        </div>

        <div class='file'>      
          hero-detail.component.ts
        </div>

      </div>

    <div class='file'>
      hero-list
    </div>

      <div class='children'>

        <div class='file'>
          hero-list.component.css
        </div>

        <div class='file'>
          hero-list.component.html
        </div>

        <div class='file'>      
          hero-list.component.ts
        </div>

      </div>

    <div class='file'>

      hero.service.ts

    </div>

    <div class='file'>
      hero.ts
    </div>

    <div class='file'>
      heroes-routing.module.ts
    </div>

    <div class='file'>

      heroes.module.ts

    </div>

    <div class='file'>
      mock-heroes.ts
    </div>

    </div>

</div>

</div>

{@a hero-routing-requirements}

#### Hero feature routing requirements

#### 英雄特性区的路由需求

The heroes feature has two interacting components, the hero list and the hero detail.
When you navigate to list view, it gets a list of heroes and displays them.
When you click on a hero, the detail view has to display that particular hero.

英雄特性区中有两个相互协作的组件：英雄列表和英雄详情。当你导航到列表视图时，它会获取英雄列表并显示出来。当你点击一个英雄时，详细视图就会显示那个特定的英雄。

You tell the detail view which hero to display by including the selected hero's id in the route URL.

  通过把所选英雄的 id 编码进路由的 URL 中，就能告诉详情视图该显示哪个英雄。

Import the hero components from their new locations in the `src/app/heroes/` folder and define the two hero routes.

从新位置 `src/app/heroes/` 目录中导入英雄相关的组件，并定义两个“英雄管理”路由。

Now that you have routes for the `Heroes` module, register them with the `Router` via the `RouterModule` as you did in the `AppRoutingModule`, with an important difference.

现在，你有了 `Heroes` 模块的路由，还得在 `RouterModule` 中把它们注册给*路由器*，和 `AppRoutingModule` 中的做法几乎完全一样，只有一项重要的差别。

In the `AppRoutingModule`, you used the static `RouterModule.forRoot()` method to register the routes and application level service providers.
In a feature module you use the static `forChild()` method.

在 `AppRoutingModule` 中，你使用了静态的 `RouterModule.forRoot()` 方法来注册路由和全应用级服务提供者。在特性模块中你要改用 `forChild()` 静态方法。

<div class="alert is-helpful">

Only call `RouterModule.forRoot()` in the root `AppRoutingModule`
(or the `AppModule` if that's where you register top level application routes).
In any other module, you must call the `RouterModule.forChild()` method to register additional routes.

只在根模块 `AppRoutingModule` 中调用 `RouterModule.forRoot()`（如果在 `AppModule` 中注册应用的顶层路由，那就在 `AppModule` 中调用）。
在其它模块中，你就必须调用 `RouterModule.forChild` 方法来注册附属路由。

</div>

The updated `HeroesRoutingModule` looks like this:

修改后的 `HeroesRoutingModule` 是这样的：

<code-example path="router/src/app/heroes/heroes-routing.module.1.ts" header="src/app/heroes/heroes-routing.module.ts"></code-example>

<div class="alert is-helpful">

Consider giving each feature module its own route configuration file.
Though the feature routes are currently minimal, routes have a tendency to grow more complex even in small apps.

考虑为每个特性模块提供自己的路由配置文件。虽然特性路由目前还很少，但即使在小型应用中，路由也会变得越来越复杂。

</div>

{@a remove-duplicate-hero-routes}

#### Remove duplicate hero routes

#### 移除重复的“英雄管理”路由

The hero routes are currently defined in two places: in the `HeroesRoutingModule`,
by way of the `HeroesModule`, and in the `AppRoutingModule`.

英雄类的路由目前定义在两个地方：`HeroesRoutingModule` 中（并最终给 `HeroesModule`）和 `AppRoutingModule` 中。

Routes provided by feature modules are combined together into their imported module's routes by the router.
This allows you to continue defining the feature module routes without modifying the main route configuration.

由特性模块提供的路由会被路由器再组合上它们所导入的模块的路由。
这让你可以继续定义特性路由模块中的路由，而不用修改主路由配置。

Remove the `HeroListComponent` import and the `/heroes` route from the `app-routing.module.ts`.

移除 `HeroListComponent` 的导入和来自 `app-routing.module.ts` 中的 `/heroes` 路由。

Leave the default and the wildcard routes as these are still in use at the top level of the application.

保留默认路由和通配符路由，因为这些路由仍然要在应用的顶层使用。

<code-example path="router/src/app/app-routing.module.2.ts" header="src/app/app-routing.module.ts (v2)"></code-example>

{@a merge-hero-routes}

#### Remove heroes declarations

#### 移除英雄列表的声明

Because the `HeroesModule` now provides the `HeroListComponent`, remove it from the `AppModule`'s `declarations` array.
Now that you have a separate `HeroesModule`, you can evolve the hero feature with more components and different routes.

因为 `HeroesModule` 现在提供了 `HeroListComponent`，所以把它从 `AppModule` 的 `declarations` 数组中移除。现在你已经有了一个单独的 `HeroesModule`，你可以用更多的组件和不同的路由来演进英雄特性区。

After these steps, the `AppModule` should look like this:

经过这些步骤，`AppModule` 变成了这样：

<code-example path="router/src/app/app.module.3.ts" header="src/app/app.module.ts" region="remove-heroes"></code-example>

{@a routing-module-order}

### Module import order

### 模块导入顺序

Notice that in the module `imports` array, the `AppRoutingModule` is last and comes _after_ the `HeroesModule`.

请注意该模块的 `imports` 数组，`AppRoutingModule` 是最后一个，并且位于 `HeroesModule` 之后。

<code-example path="router/src/app/app.module.3.ts" region="module-imports" header="src/app/app.module.ts (module-imports)"></code-example>

The order of route configuration is important because the router accepts the first route that matches a navigation request path.

路由配置的顺序很重要，因为路由器会接受第一个匹配上导航所要求的路径的那个路由。

When all routes were in one `AppRoutingModule`, you put the default and [wildcard](#wildcard) routes last, after the `/heroes` route, so that the router had a chance to match a URL to the `/heroes` route _before_ hitting the wildcard route and navigating to "Page not found".

当所有路由都在同一个 `AppRoutingModule` 时，你要把默认路由和[通配符路由](guide/router#wildcard)放在最后（这里是在 `/heroes` 路由后面），
这样路由器才有机会匹配到 `/heroes` 路由，否则它就会先遇到并匹配上该通配符路由，并导航到“页面未找到”路由。

Each routing module augments the route configuration in the order of import.
If you listed `AppRoutingModule` first, the wildcard route would be registered _before_ the hero routes.
The wildcard route&mdash;which matches _every_ URL&mdash;would intercept the attempt to navigate to a hero route.

每个路由模块都会根据导入的顺序把自己的路由配置追加进去。
如果你先列出了 `AppRoutingModule`，那么通配符路由就会被注册在“英雄管理”路由*之前*。
通配符路由（它匹配*任意*URL）将会拦截住每一个到“英雄管理”路由的导航，因此事实上屏蔽了所有“英雄管理”路由。

<div class="alert is-helpful">

Reverse the routing modules to see a click of the heroes link resulting in "Page not found".
Learn about inspecting the runtime router configuration [below](#inspect-config "Inspect the router config").

反转路由模块的导入顺序，就会看到当点击英雄相关的链接时被导向了“页面未找到”路由。
要学习如何在运行时查看路由器配置，参见[稍后的内容](guide/router#inspect-config "Inspect the router config")。

</div>

### Route Parameters

### 路由参数

{@a route-def-with-parameter}

#### Route definition with a parameter

#### 带参数的路由定义

Return to the `HeroesRoutingModule` and look at the route definitions again.
The route to `HeroDetailComponent` has an `:id` token in the path.

回到 `HeroesRoutingModule` 并再次检查这些路由定义。
`HeroDetailComponent` 路由的路径中带有 `:id` 令牌。

<code-example path="router/src/app/heroes/heroes-routing.module.1.ts" header="src/app/heroes/heroes-routing.module.ts (excerpt)" region="hero-detail-route"></code-example>

The `:id` token creates a slot in the path for a Route Parameter.
In this case,  this configuration causes the router to insert the `id` of a hero into that slot.

`:id` 令牌会为路由参数在路径中创建一个“空位”。在这里，这种配置会让路由器把英雄的 `id` 插入到那个“空位”中。

If you tell the router to navigate to the detail component and display "Magneta", you expect a hero id to appear in the browser URL like this:

如果要告诉路由器导航到详情组件，并让它显示“Magneta”，你会期望这个英雄的 `id` 像这样显示在浏览器的 URL 中：

<code-example format="nocode">
  localhost:4200/hero/15

</code-example>

If a user enters that URL into the browser address bar, the router should recognize the pattern and go to the same "Magneta" detail view.

如果用户把此 URL 输入到浏览器的地址栏中，路由器就会识别出这种模式，同样进入“Magneta”的详情视图。

<div class="callout is-helpful">

<header>Route parameter: Required or optional?</header>

<header>路由参数：必须的还是可选的？</header>

Embedding the route parameter token, `:id`, in the route definition path is a good choice for this scenario because the `id` is *required* by the `HeroDetailComponent` and because the value `15` in the path clearly distinguishes the route to "Magneta" from a route for some other hero.

在这个场景下，把路由参数的令牌 `:id` 嵌入到路由定义的 `path` 中是一个好主意，因为对于 `HeroDetailComponent` 来说 `id` 是*必须的*，
而且路径中的值 `15` 已经足够把到“Magneta”的路由和到其它英雄的路由明确区分开。

</div>

{@a route-parameters}

#### Setting the route parameters in the list view

#### 在列表视图中设置路由参数

After navigating to the `HeroDetailComponent`, you expect to see the details of the selected hero.
You need two pieces of information: the routing path to the component and the hero's `id`.

然后导航到 `HeroDetailComponent` 组件。在那里，你期望看到所选英雄的详情，这需要两部分信息：导航目标和该英雄的 `id`。

Accordingly, the _link parameters array_ has two items: the routing _path_ and a _route parameter_ that specifies the
`id` of the selected hero.

因此，这个*链接参数数组*中有两个条目：路由的*路径*和一个用来指定所选英雄 `id` 的*路由参数*。

<code-example path="router/src/app/heroes/hero-list/hero-list.component.1.html" header="src/app/heroes/hero-list/hero-list.component.html (link-parameters-array)" region="link-parameters-array"></code-example>

The router composes the destination URL from the array like this: `localhost:4200/hero/15`.

路由器从该数组中组合出了目标 URL：
`localhost:3000/hero/15`。

The router extracts the route parameter (`id:15`) from the URL and supplies it to
the `HeroDetailComponent` via the `ActivatedRoute` service.

路由器从 URL 中解析出路由参数（`id:15`），并通过 **ActivatedRoute** 服务来把它提供给 `HeroDetailComponent` 组件。

{@a activated-route-in-action}

### `Activated Route` in action

### `ActivatedRoute` 实战

Import the `Router`, `ActivatedRoute`, and `ParamMap` tokens from the router package.

从路由器（`router`）包中导入 `Router`、`ActivatedRoute` 和 `Params` 类。

<code-example path="router/src/app/heroes/hero-detail/hero-detail.component.1.ts" header="src/app/heroes/hero-detail/hero-detail.component.ts (activated route)" region="imports"></code-example>

Import the `switchMap` operator because you need it later to process the `Observable` route parameters.

这里导入 `switchMap` 操作符是因为你稍后将会处理路由参数的可观察对象 `Observable`。

<code-example path="router/src/app/heroes/hero-detail/hero-detail.component.3.ts" header="src/app/heroes/hero-detail/hero-detail.component.ts (switchMap operator import)" region="rxjs-operator-import"></code-example>

{@a hero-detail-ctor}

Add the services as private variables to the constructor so that Angular injects them (makes them visible to the component).

把这些服务作为私有变量添加到构造函数中，以便 Angular 注入它们（让它们对组件可见）。

<code-example path="router/src/app/heroes/hero-detail/hero-detail.component.3.ts" header="src/app/heroes/hero-detail/hero-detail.component.ts (constructor)" region="ctor"></code-example>

In the `ngOnInit()` method, use the `ActivatedRoute` service to retrieve the parameters for the route, pull the hero `id` from the parameters, and retrieve the hero to display.

在 `ngOnInit()` 方法中，使用 `ActivatedRoute` 服务来检索路由的参数，从参数中提取出英雄的 `id`，并检索要显示的英雄。

<code-example path="router/src/app/heroes/hero-detail/hero-detail.component.3.ts" header="src/app/heroes/hero-detail/hero-detail.component.ts (ngOnInit)" region="ngOnInit"></code-example>

When the map changes, `paramMap` gets the `id` parameter from the changed parameters.

当这个 map 发生变化时，`paramMap` 会从更改后的参数中获取 `id` 参数。

Then you tell the `HeroService` to fetch the hero with that `id` and return the result of the `HeroService` request.

然后，让 `HeroService` 去获取具有该 `id` 的英雄，并返回 `HeroService` 请求的结果。

The `switchMap` operator does two things. It flattens the `Observable<Hero>` that `HeroService` returns and cancels previous pending requests.
If the user re-navigates to this route with a new `id` while the `HeroService` is still retrieving the old `id`, `switchMap` discards that old request and returns the hero for the new `id`.

`switchMap` 操作符做了两件事。它把 `HeroService` 返回的 `Observable<Hero>` 拍平，并取消以前的未完成请求。当 `HeroService` 仍在检索旧的 `id` 时，如果用户使用新的 `id` 重新导航到这个路由，`switchMap` 会放弃那个旧请求，并返回新 `id` 的英雄。

`AsyncPipe` handles the observable subscription and the component's `hero` property will be (re)set with the retrieved hero.

`AsyncPipe` 处理这个可观察的订阅，而且该组件的 `hero` 属性也会用检索到的英雄（重新）进行设置。

#### _ParamMap_ API

The `ParamMap` API is inspired by the [URLSearchParams interface](https://developer.mozilla.org/en-US/docs/Web/API/URLSearchParams).
It provides methods to handle parameter access for both route parameters (`paramMap`) and query parameters (`queryParamMap`).

`ParamMap` API 的灵感来自于 [URLSearchParams 接口](https://developer.mozilla.org/en-US/docs/Web/API/URLSearchParams)。它提供了处理路由参数（ `paramMap` ）和查询参数（ `queryParamMap` ）访问的方法。

<table>
  <tr>

    <th>

      Member

      成员

    </th>

    <th>

      Description

      说明

    </th>

  </tr>

  <tr>

    <td>

      <code>has(name)</code>

    </td>

    <td>

    Returns `true` if the parameter name is in the map of parameters.

    如果参数名位于参数列表中，就返回 `true`。

    </td>

  </tr>

  <tr>

    <td>

      <code>get(name)</code>

    </td>

    <td>

    Returns the parameter name value (a `string`) if present, or `null` if the parameter name is not in the map. Returns the _first_ element if the parameter value is actually an array of values.

    如果这个 map 中有参数名对应的参数值（字符串），就返回它，否则返回 `null`。如果参数值实际上是一个数组，就返回它的*第一个*元素。

    </td>

  </tr>

  <tr>

    <td>

      <code>getAll(name)</code>

    </td>

    <td>

    Returns a `string array` of the parameter name value if found, or an empty `array` if the parameter name value is not in the map. Use `getAll` when a single parameter could have multiple values.

    如果这个 map 中有参数名对应的值，就返回一个字符串数组，否则返回空数组。当一个参数名可能对应多个值的时候，请使用 `getAll`。

    </td>

  </tr>

  <tr>

    <td>

      <code>keys</code>

    </td>

    <td>

    Returns a `string array` of all parameter names in the map.

    返回这个 map 中的所有参数名组成的字符串数组。

    </td>

  </tr>
</table>

{@a reuse}

#### Observable <i>paramMap</i> and component reuse

#### <i>参数</i>的可观察对象（Observable）与组件复用

In this example, you retrieve the route parameter map from an `Observable`.
That implies that the route parameter map can change during the lifetime of this component.

在这个例子中，你接收了路由参数的 `Observable` 对象。
这种写法暗示着这些路由参数在该组件的生存期内可能会变化。

By default, the router re-uses a component instance when it re-navigates to the same component type
without visiting a different component first. The route parameters could change each time.

默认情况下，如果它没有访问过其它组件就导航到了同一个组件实例，那么路由器倾向于复用组件实例。如果复用，这些参数可以变化。

Suppose a parent component navigation bar had "forward" and "back" buttons
that scrolled through the list of heroes.
Each click navigated imperatively to the `HeroDetailComponent` with the next or previous `id`.

假设父组件的导航栏有“前进”和“后退”按钮，用来轮流显示英雄列表中中英雄的详情。
  每次点击都会强制导航到带前一个或后一个 `id` 的 `HeroDetailComponent` 组件。

You wouldn't want the router to remove the current `HeroDetailComponent` instance from the DOM only to re-create it for the next `id` as this would re-render the view.
For better UX, the router re-uses the same component instance and updates the parameter.

你肯定不希望路由器先从 DOM 中移除当前的 `HeroDetailComponent` 实例，只是为了用下一个 `id` 重新创建它，因为它将重新渲染视图。为了更好的用户体验，路由器会复用同一个组件实例，而只是更新参数。

Since `ngOnInit()` is only called once per component instantiation, you can detect when the route parameters change from _within the same instance_ using the observable `paramMap` property.

由于 `ngOnInit()` 在每个组件实例化时只会被调用一次，所以你可以使用 `paramMap` 可观察对象来检测路由参数*在同一个实例中*何时发生了变化。

<div class="alert is-helpful">

When subscribing to an observable in a component, you almost always unsubscribe when the component is destroyed.

当在组件中订阅一个可观察对象时，你通常总是要在组件销毁时取消这个订阅。

However, `ActivatedRoute` observables are among the exceptions because `ActivatedRoute` and its observables are insulated from the `Router` itself.
The `Router` destroys a routed component when it is no longer needed along with the injected `ActivatedRoute`.

不过，`ActivatedRoute` 中的可观察对象是一个例外，因为 `ActivatedRoute` 及其可观察对象与 `Router` 本身是隔离的。
`Router` 会在不再需要时销毁这个路由组件，而注入进去的 `ActivateRoute` 也随之销毁了。

</div>

{@a snapshot}

#### `snapshot`: the no-observable alternative

#### `snapshot`：当不需要 Observable 时的替代品

This application won't re-use the `HeroDetailComponent`.
The user always returns to the hero list to select another hero to view.
There's no way to navigate from one hero detail to another hero detail without visiting the list component in between.
Therefore, the router creates a new `HeroDetailComponent` instance every time.

本应用不需要复用 `HeroDetailComponent`。
  用户总是会先返回英雄列表，再选择另一位英雄。
  所以，不存在从一个英雄详情导航到另一个而不用经过英雄列表的情况。
  这意味着路由器每次都会创建一个全新的 `HeroDetailComponent` 实例。

When you know for certain that a `HeroDetailComponent` instance will never be re-used, you can use `snapshot`.

假如你很确定这个 `HeroDetailComponent` 实例永远不会被重用，你可以使用 `snapshot`。

`route.snapshot` provides the initial value of the route parameter map.
You can access the parameters directly without subscribing or adding observable operators as in the following:

`route.snapshot` 提供了路由参数的初始值。
你可以通过它来直接访问参数，而不用订阅或者添加 Observable 的操作符，代码如下：

<code-example path="router/src/app/heroes/hero-detail/hero-detail.component.2.ts" header="src/app/heroes/hero-detail/hero-detail.component.ts (ngOnInit snapshot)" region="snapshot"></code-example>

<div class="alert is-helpful">

`snapshot` only gets the initial value of the parameter map with this technique.
Use the observable `paramMap` approach if there's a possibility that the router could re-use the component.
This tutorial sample app uses with the observable `paramMap`.

用这种技术，`snapshot` 只会得到这些参数的初始值。如果路由器可能复用该组件，那么就该用 `paramMap` 可观察对象的方式。本教程的示例应用中就用了 `paramMap` 可观察对象。

</div>

{@a nav-to-list}

### Navigating back to the list component

### 导航回列表组件

The `HeroDetailComponent` "Back" button uses the `gotoHeroes()` method that navigates imperatively back to the `HeroListComponent`.

`HeroDetailComponent` 的 “Back” 按钮使用了 `gotoHeroes()` 方法，该方法会强制导航回 `HeroListComponent`。

The router `navigate()` method takes the same one-item _link parameters array_ that you can bind to a `[routerLink]` directive.
It holds the path to the `HeroListComponent`:

路由的 `navigate()` 方法同样接受一个单条目的*链接参数数组*，你也可以把它绑定到 `[routerLink]` 指令上。
它保存着到 `HeroListComponent` 组件的路径：

<code-example path="router/src/app/heroes/hero-detail/hero-detail.component.1.ts" header="src/app/heroes/hero-detail/hero-detail.component.ts (excerpt)" region="gotoHeroes"></code-example>

{@a optional-route-parameters}

#### Route Parameters: Required or optional?

#### 路由参数：必须还是可选？

Use [route parameters](#route-parameters) to specify a required parameter value within the route URL
as you do when navigating to the `HeroDetailComponent` in order to view the hero with `id` 15:

如果想导航到 `HeroDetailComponent` 以对 id 为 `15` 的英雄进行查看并编辑，就要在路由的 URL 中使用[路由参数](guide/router#route-parameters)来指定必要参数值。

<code-example format="nocode">
  localhost:4200/hero/15

</code-example>

You can also add optional information to a route request.
For example, when returning to the `hero-detail.component.ts` list from the hero detail view, it would be nice if the viewed hero were preselected in the list.

你也能在路由请求中添加*可选*信息。
比如，当从 `hero-detail.component.ts` 返回到列表时，如果能自动选中刚刚查看过的英雄就好了。

<div class="lightbox">
  <img src='generated/images/guide/router/selected-hero.png' alt="Selected hero">
</div>

You implement this feature by including the viewed hero's `id` in the URL as an optional parameter when returning from the `HeroDetailComponent`.

当从 `HeroDetailComponent` 返回时，你可以会通过把正在查看的英雄的 `id` 作为可选参数包含在 URL 中来实现这个特性。

Optional information can also include other forms such as:

可选信息还可以包含其它形式，例如：

* Loosely structured search criteria; for example, `name='wind*'`.

  结构松散的搜索条件。比如 `name='wind_'`。

* Multiple values;  for example, `after='12/31/2015' & before='1/1/2017'`&mdash;in no
particular order&mdash;`before='1/1/2017' & after='12/31/2015'`&mdash; in a
variety of formats&mdash;`during='currentYear'`.

  多个值。比如 `after='12/31/2015' & before='1/1/2017'` - 没有特定的顺序 - `before='1/1/2017' & after='12/31/2015'` - 具有各种格式 - `during='currentYear'`。

As these kinds of parameters don't fit easily in a URL path, you can use optional parameters for conveying arbitrarily complex information during navigation.
Optional parameters aren't involved in pattern matching and afford flexibility of expression.

由于这些参数不适合用作 URL 路径，因此可以使用可选参数在导航过程中传递任意复杂的信息。可选参数不参与模式匹配，因此在表达上提供了巨大的灵活性。

The router supports navigation with optional parameters as well as required route parameters.
Define optional parameters in a separate object _after_ you define the required route parameters.

和必要参数一样，路由器也支持通过可选参数导航。
在你定义完必要参数之后，再通过一个*独立的对象*来定义可选参数。

In general, use a required route parameter when the value is mandatory (for example, if necessary to distinguish one route path from another); and an optional parameter when the value is optional, complex, and/or multivariate.

通常，对于必传的值（比如用于区分两个路由路径的）使用*必备参数*；当这个值是可选的、复杂的或多值的时，使用可选参数。

{@a optionally-selecting}

{@a optional-selecting}

#### Heroes list: optionally selecting a hero

#### 英雄列表：选定一个英雄（也可不选）

When navigating to the `HeroDetailComponent` you specified the required `id` of the hero-to-edit in the
route parameter and made it the second item of the [_link parameters array_](#link-parameters-array).

当导航到 `HeroDetailComponent` 时，你可以在*路由参数*中指定一个所要编辑的英雄 `id`，只要把它作为[链接参数数组](guide/router#link-parameters-array)中的第二个条目就可以了。

<code-example path="router/src/app/heroes/hero-list/hero-list.component.1.html" header="src/app/heroes/hero-list/hero-list.component.html (link-parameters-array)" region="link-parameters-array"></code-example>

The router embedded the `id` value in the navigation URL because you had defined it as a route parameter with an `:id` placeholder token in the route `path`:

路由器在导航 URL 中内嵌了 `id` 的值，这是因为你把它用一个 `:id` 占位符当做路由参数定义在了路由的 `path` 中：

<code-example path="router/src/app/heroes/heroes-routing.module.1.ts" header="src/app/heroes/heroes-routing.module.ts (hero-detail-route)" region="hero-detail-route"></code-example>

When the user clicks the back button, the `HeroDetailComponent` constructs another _link parameters array_
which it uses to navigate back to the `HeroListComponent`.

当用户点击后退按钮时，`HeroDetailComponent` 构造了另一个*链接参数数组*，可以用它导航回 `HeroListComponent`。

<code-example path="router/src/app/heroes/hero-detail/hero-detail.component.1.ts" header="src/app/heroes/hero-detail/hero-detail.component.ts (gotoHeroes)" region="gotoHeroes"></code-example>

This array lacks a route parameter because previously you didn't need to send information to the `HeroListComponent`.

该数组缺少一个路由参数，这是因为以前你不需要往 `HeroListComponent` 发送信息。

Now, send the `id` of the current hero with the navigation request so that the
`HeroListComponent` can highlight that hero in its list.

现在，使用导航请求发送当前英雄的 `id`，以便 `HeroListComponent` 在其列表中突出显示该英雄。

Send the `id` with an object that contains an optional `id` parameter.
For demonstration purposes, there's an extra junk parameter (`foo`) in the object that the `HeroListComponent` should ignore.
Here's the revised navigation statement:

传送一个包含可选 `id` 参数的对象。
为了演示，这里还在对象中定义了一个没用的额外参数（`foo`），`HeroListComponent` 应该忽略它。
下面是修改过的导航语句：

<code-example path="router/src/app/heroes/hero-detail/hero-detail.component.3.ts" header="src/app/heroes/hero-detail/hero-detail.component.ts (go to heroes)" region="gotoHeroes"></code-example>

The application still works. Clicking "back" returns to the hero list view.

该应用仍然能工作。点击“back”按钮返回英雄列表视图。

Look at the browser address bar.

注意浏览器的地址栏。

It should look something like this, depending on where you run it:

它应该是这样的，不过也取决于你在哪里运行它：

<code-example language="bash">
  localhost:4200/heroes;id=15;foo=foo

</code-example>

The `id` value appears in the URL as (`;id=15;foo=foo`), not in the URL path.
The path for the "Heroes" route doesn't have an `:id` token.

`id` 的值像这样出现在 URL 中（`;id=15;foo=foo`），但不在 URL 的路径部分。
“Heroes”路由的路径部分并没有定义 `:id`。

The optional route parameters are not separated by "?" and "&" as they would be in the URL query string.
They are separated by semicolons ";".
This is matrix URL notation.

可选的路由参数没有使用“？”和“&”符号分隔，因为它们将用在 URL 查询字符串中。
它们是用“;”分隔的。
这是*矩阵 URL*标记法。

<div class="alert is-helpful">

Matrix URL notation is an idea first introduced in a [1996 proposal](http://www.w3.org/DesignIssues/MatrixURIs.html) by the founder of the web, Tim Berners-Lee.

Matrix URL 写法首次提出是在[1996 提案](http://www.w3.org/DesignIssues/MatrixURIs.html)中，提出者是 Web 的奠基人：Tim Berners-Lee。

Although matrix notation never made it into the HTML standard, it is legal and it became popular among browser routing systems as a way to isolate parameters belonging to parent and child routes.
As such, the Router provides support for the matrix notation across browsers.

虽然 Matrix 写法未曾进入过 HTML 标准，但它是合法的。而且在浏览器的路由系统中，它作为从父路由和子路由中单独隔离出参数的方式而广受欢迎。Angular 的路由器正是这样一个路由系统，并支持跨浏览器的 Matrix 写法。

</div>

{@a route-parameters-activated-route}

### Route parameters in the `ActivatedRoute` service

### `ActivatedRoute` 服务中的路由参数

In its current state of development, the list of heroes is unchanged.
No hero row is highlighted.

开发到现在，英雄列表还没有变化。没有突出显示的英雄行。

The `HeroListComponent` needs code that expects parameters.

`HeroListComponent` 需要添加使用这些参数的代码。

Previously, when navigating from the `HeroListComponent` to the `HeroDetailComponent`,
you subscribed to the route parameter map `Observable` and made it available to the `HeroDetailComponent`
in the `ActivatedRoute` service.
You injected that service in the constructor of the `HeroDetailComponent`.

以前，当从 `HeroListComponent` 导航到 `HeroDetailComponent` 时，你通过 `ActivatedRoute` 服务订阅了路由参数这个 `Observable`，并让它能用在 `HeroDetailComponent` 中。
你把该服务注入到了 `HeroDetailComponent` 的构造函数中。

This time you'll be navigating in the opposite direction, from the `HeroDetailComponent` to the `HeroListComponent`.

这次，你要进行反向导航，从 `HeroDetailComponent` 到 `HeroListComponent`。

First, extend the router import statement to include the `ActivatedRoute` service symbol:

首先，扩展该路由的导入语句，以包含进 `ActivatedRoute` 服务的类；

<code-example path="router/src/app/heroes/hero-list/hero-list.component.ts" header="src/app/heroes/hero-list/hero-list.component.ts (import)" region="import-router"></code-example>

Import the `switchMap` operator to perform an operation on the `Observable` of route parameter map.

导入 `switchMap` 操作符，在路由参数的 `Observable` 对象上执行操作。

<code-example path="router/src/app/heroes/hero-list/hero-list.component.ts" header="src/app/heroes/hero-list/hero-list.component.ts (rxjs imports)" region="rxjs-imports"></code-example>

Inject the `ActivatedRoute` in the `HeroListComponent` constructor.

在 `HeroListComponent` 构造函数中注入 `ActivatedRoute`。

<code-example path="router/src/app/heroes/hero-list/hero-list.component.ts" header="src/app/heroes/hero-list/hero-list.component.ts (constructor and ngOnInit)" region="ctor"></code-example>

The `ActivatedRoute.paramMap` property is an `Observable` map of route parameters.
The `paramMap` emits a new map of values that includes `id` when the user navigates to the component.
In `ngOnInit()` you subscribe to those values, set the `selectedId`, and get the heroes.

`ActivatedRoute.paramMap` 属性是一个路由参数的 `Observable`。当用户导航到这个组件时，paramMap 会发射一个新值，其中包含 `id`。
在 `ngOnInit()` 中，你订阅了这些值，设置到 `selectedId`，并获取英雄数据。

Update the template with a [class binding](guide/template-syntax#class-binding).
The binding adds the `selected` CSS class when the comparison returns `true` and removes it when `false`.
Look for it within the repeated `<li>` tag as shown here:

用 [CSS 类绑定](guide/template-syntax#class-binding)更新模板，把它绑定到 `isSelected` 方法上。
如果该方法返回 `true`，此绑定就会添加 CSS 类 `selected`，否则就移除它。
在 `<li>` 标记中找到它，就像这样：

<code-example path="router/src/app/heroes/hero-list/hero-list.component.html" header="src/app/heroes/hero-list/hero-list.component.html"></code-example>

Add some styles to apply when the list item is selected.

当选中列表条目时，要添加一些样式。

<code-example path="router/src/app/heroes/hero-list/hero-list.component.css" region="selected" header="src/app/heroes/hero-list/hero-list.component.css"></code-example>

When the user navigates from the heroes list to the "Magneta" hero and back, "Magneta" appears selected:

当用户从英雄列表导航到英雄“Magneta”并返回时，“Magneta”看起来是选中的：

<div class="lightbox">
  <img src='generated/images/guide/router/selected-hero.png' alt="Selected List">
</div>

The optional `foo` route parameter is harmless and the router continues to ignore it.

这个可选的 `foo` 路由参数人畜无害，路由器会继续忽略它。

{@a route-animation}

### Adding routable animations

### 添加路由动画

This section shows you how to add some [animations](guide/animations) to the `HeroDetailComponent`.

在这一节，你将为*英雄详情*组件添加一些[动画](guide/animations)。

First, import the `BrowserAnimationsModule` and add it to the `imports` array:

首先导入 `BrowserAnimationsModule`，并添加到 `imports` 数组中：

<code-example path="router/src/app/app.module.ts" header="src/app/app.module.ts (animations-module)" region="animations-module"></code-example>

Next, add a `data` object to the routes for `HeroListComponent` and `HeroDetailComponent`.
Transitions are based on `states` and you use the `animation` data from the route to provide a named animation `state` for the transitions.

接下来，为指向 `HeroListComponent` 和 `HeroDetailComponent` 的路由定义添加一个 `data` 对象。
转场是基于 `states` 的，你将使用来自路由的 `animation` 数据为转场提供一个有名字的动画 `state`。

<code-example path="router/src/app/heroes/heroes-routing.module.2.ts" header="src/app/heroes/heroes-routing.module.ts (animation data)"></code-example>

Create an `animations.ts` file in the root `src/app/` folder. The contents look like this:

在根目录 `src/app/` 下创建一个 `animations.ts`。内容如下：

<code-example path="router/src/app/animations.ts" header="src/app/animations.ts (excerpt)"></code-example>

This file does the following:

该文件做了如下工作：

* Imports the animation symbols that build the animation triggers, control state, and manage transitions between states.

   导入动画符号以构建动画触发器、控制状态并管理状态之间的过渡。

* Exports a constant named `slideInAnimation` set to an animation trigger named `routeAnimation`.

   导出了一个名叫 `slideInAnimation` 的常量，并把它设置为一个名叫 `routeAnimation` 的动画触发器。

* Defines one transition when switching back and forth from the `heroes` and `hero` routes to ease the component in from the left of the screen as it enters the application view (`:enter`), the other to animate the component to the right as it leaves the application view (`:leave`).

  定义一个转场动画，当在 `heroes` 和 `hero` 路由之间来回切换时，如果进入（`:enter`）应用视图则让组件从屏幕的左侧滑入，如果离开（`:leave`）应用视图则让组件从右侧划出。

Back in the `AppComponent`, import the `RouterOutlet` token from the `@angular/router` package and the `slideInAnimation` from `'./animations.ts`.

回到 `AppComponent`，从 `@angular/router` 包导入 `RouterOutlet`，并从 `'./animations.ts` 导入 `slideInAnimation`。

Add an `animations` array to the `@Component` metadata that contains the `slideInAnimation`.

为包含 `slideInAnimation` 的 `@Component` 元数据添加一个 `animations` 数组。

<code-example path="router/src/app/app.component.2.ts" header="src/app/app.component.ts (animations)" region="animation-imports"></code-example>

In order to use the routable animations, wrap the `RouterOutlet` inside an element, use the `@routeAnimation` trigger, and bind it to the element.

要想使用路由动画，就要把 `RouterOutlet` 包装到一个元素中。再把 `@routeAnimation` 触发器绑定到该元素上。

For the `@routeAnimation` transitions to key off states, provide it with the `data` from the `ActivatedRoute`.
The `RouterOutlet` is exposed as an `outlet` template variable, so you bind a reference to the router outlet.
This example uses a variable of `routerOutlet`.

为了把 `@routeAnimation` 转场转场到指定的状态，你需要从 `ActivatedRoute` 的 `data` 中提供它。
`RouterOutlet` 导出成了一个模板变量 `outlet`，这样你就可以绑定一个到路由出口的引用了。这个例子中使用了一个 `routerOutlet` 变量。

<code-example path="router/src/app/app.component.2.html" header="src/app/app.component.html (router outlet)"></code-example>

The `@routeAnimation` property is bound to the `getAnimationData()` with the provided `routerOutlet` reference, so the next step is to define that function in the `AppComponent`.
The `getAnimationData()` function returns the animation property from the `data` provided through the `ActivatedRoute`. The `animation` property matches the `transition` names you used in the `slideInAnimation` defined in `animations.ts`.

`@routeAnimation` 属性使用所提供的 `routerOutlet` 引用来绑定到 `getAnimationData()`，因此下一步就要在 `AppComponent` 中定义那个函数。`getAnimationData` 函数会根据 `ActivatedRoute` 所提供的 `data` 对象返回动画的属性。`animation` 属性会根据你在 `animations.ts` 中定义 `slideInAnimation()` 时使用的 `transition` 名称进行匹配。

<code-example path="router/src/app/app.component.2.ts" header="src/app/app.component.ts (router outlet)" region="function-binding"></code-example>

When switching between the two routes, the `HeroDetailComponent` and `HeroListComponent` now ease in from the left when routed to and will slide to the right when navigating away.

如果在两个路由之间切换，导航进来时，`HeroDetailComponent` 和 `HeroListComponent` 会从左侧滑入；导航离开时将会从右侧划出。

{@a milestone-3-wrap-up}

### Milestone 3 wrap up

### 里程碑 3 的小结

This section has covered the following:

本节包括以下内容：

* Organizing the app into feature areas.

   把应用组织成特性区

* Navigating imperatively from one component to another.

   命令式的从一个组件导航到另一个

* Passing information along in route parameters and subscribe to them in the component.

   通过路由参数传递信息，并在组件中订阅它们

* Importing the feature area NgModule into the `AppModule`.

   把这个特性分区模块导入根模块 `AppModule`

* Applying routable animations based on the page.

   把动画应用到路由组件上

After these changes, the folder structure is as follows:

做完这些修改之后，目录结构如下：

<div class='filetree'>

  <div class='file'>

    angular-router-sample
  </div>

  <div class='children'>

    <div class='file'>
      src
    </div>

    <div class='children'>

    <div class='file'>

      app

    </div>

      <div class='children'>

      <div class='file'>

        crisis-list

      </div>

          <div class='children'>

            <div class='file'>
              crisis-list.component.css
            </div>

            <div class='file'>
              crisis-list.component.html
            </div>

            <div class='file'>
              crisis-list.component.ts
            </div>

          </div>

        <div class='file'>

          heroes

        </div>

        <div class='children'>

          <div class='file'>

hero-detail
          </div>

            <div class='children'>

              <div class='file'>
                hero-detail.component.css
              </div>

              <div class='file'>
                hero-detail.component.html
              </div>

              <div class='file'>
                hero-detail.component.ts
              </div>

          </div>

            </div>

          <div class='file'>

hero-list
          </div>

            <div class='children'>

              <div class='file'>
                hero-list.component.css
              </div>

              <div class='file'>
                hero-list.component.html
              </div>

              <div class='file'>
                hero-list.component.ts
              </div>

            </div>

          <div class='file'>
            hero.service.ts
          </div>

          <div class='file'>
            hero.ts
          </div>

          <div class='file'>
            heroes-routing.module.ts
          </div>

          <div class='file'>

            heroes.module.ts

          </div>

          <div class='file'>

            mock-heroes.ts
          </div>

        </div>

        <div class='file'>
          page-not-found
        </div>

        <div class='children'>

          <div class='file'>

            page-not-found.component.css

          </div>

          <div class='file'>

            page-not-found.component.html

          </div>

          <div class='file'>

            page-not-found.component.ts

          </div>

        </div>

      </div>

      <div class='file'>
        animations.ts
      </div>

      <div class='file'>
        app.component.css
      </div>

      <div class='file'>
        app.component.html
      </div>

        <div class='file'>

          app.component.ts

        </div>

        <div class='file'>

          app.module.ts

        </div>

        <div class='file'>

          app-routing.module.ts

        </div>

        <div class='file'>

          main.ts

</div>

      <div class='file'>

        message.service.ts

      </div>

      <div class='file'>

        index.html

      </div>

      <div class='file'>

        styles.css

      </div>

      <div class='file'>

        tsconfig.json

      </div>

    </div>

    <div class='file'>

      node_modules ...

    </div>

    <div class='file'>

      package.json

    </div>

  </div>

</div>

Here are the relevant files for this version of the sample application.

这里是当前版本的范例程序相关文件。

<code-tabs>

  <code-pane header="animations.ts" path="router/src/app/animations.ts">

  </code-pane>

  <code-pane header="app.component.html" path="router/src/app/app.component.2.html">

  </code-pane>

  <code-pane header="app.component.ts" path="router/src/app/app.component.2.ts">

  </code-pane>

  <code-pane header="app.module.ts" path="router/src/app/app.module.3.ts">

  </code-pane>

  <code-pane header="app-routing.module.ts" path="router/src/app/app-routing.module.2.ts" region="milestone3">

  </code-pane>

  <code-pane header="hero-list.component.css" path="router/src/app/heroes/hero-list/hero-list.component.css">

  </code-pane>

  <code-pane header="hero-list.component.html" path="router/src/app/heroes/hero-list/hero-list.component.html">

  </code-pane>

  <code-pane header="hero-list.component.ts" path="router/src/app/heroes/hero-list/hero-list.component.ts">

  </code-pane>

  <code-pane header="hero-detail.component.html" path="router/src/app/heroes/hero-detail/hero-detail.component.html">

  </code-pane>

  <code-pane header="hero-detail.component.ts" path="router/src/app/heroes/hero-detail/hero-detail.component.3.ts">

  </code-pane>

  <code-pane header="hero.service.ts" path="router/src/app/heroes/hero.service.ts">

  </code-pane>

  <code-pane header="heroes.module.ts" path="router/src/app/heroes/heroes.module.ts">

  </code-pane>

  <code-pane header="heroes-routing.module.ts" path="router/src/app/heroes/heroes-routing.module.2.ts">

  </code-pane>

  <code-pane header="message.service.ts" path="router/src/app/message.service.ts">

  </code-pane>

</code-tabs>

{@a milestone-4}

## Milestone 4: Crisis center feature

## 里程碑 4：危机中心

This section shows you how to add child routes and use relative routing in your app.

本节将向你展示如何在应用中添加子路由并使用相对路由。

To add more features to the app's current crisis center, take similar steps as for the heroes feature:

要为应用当前的危机中心添加更多特性，请执行类似于 heroes 特性的步骤：

* Create a `crisis-center` subfolder in the `src/app` folder.

  在 `src/app` 目录下创建一个 `crisis-center` 子目录。

* Copy the files and folders from `app/heroes` into the new `crisis-center` folder.

   把 `app/heroes` 中的文件和目录复制到新的 `crisis-center` 文件夹中。

* In the new files, change every mention of "hero" to "crisis", and "heroes" to "crises".

  在这些新建的文件中，把每个 "hero" 都改成 "crisis"，每个 "heroes" 都改成 "crises"。

* Rename the NgModule files to `crisis-center.module.ts` and `crisis-center-routing.module.ts`.

  把这些 NgModule 文件改名为 `crisis-center.module.ts` 和 `crisis-center-routing.module.ts`。

Use mock crises instead of mock heroes:

使用 mock 的 crises 来代替 mock 的 heroes：

<code-example path="router/src/app/crisis-center/mock-crises.ts" header="src/app/crisis-center/mock-crises.ts"></code-example>

The resulting crisis center is a foundation for introducing a new concept&mdash;child routing.
You can leave Heroes in its current state as a contrast with the Crisis Center.

最终的危机中心可以作为引入子路由这个新概念的基础。
你可以把英雄管理保持在当前状态，以便和*危机中心*进行对比。

<div class="alert is-helpful">

In keeping with the <a href="https://blog.8thlight.com/uncle-bob/2014/05/08/SingleReponsibilityPrinciple.html" title="Separation of Concerns">Separation of Concerns principle</a>, changes to the Crisis Center don't affect the `AppModule` or any other feature's component.

遵循<a href="https://blog.8thlight.com/uncle-bob/2014/05/08/SingleReponsibilityPrinciple.html" target="_blank" title="Separation of Concerns">*关注点分离（Separation of Concerns）*原则</a>，
对*危机中心*的修改不会影响 `AppModule` 或其它特性模块中的组件。

</div>

{@a crisis-child-routes}

### A crisis center with child routes

### 带有子路由的危机中心

This section shows you how to organize the crisis center to conform to the following recommended pattern for Angular applications:

本节会展示如何组织危机中心，来满足 Angular 应用所推荐的模式：

* Each feature area resides in its own folder.

   把每个特性放在自己的目录中。

* Each feature has its own Angular feature module.

   每个特性都有自己的 Angular 特性模块。

* Each area has its own area root component.

   每个特性区都有自己的根组件。

* Each area root component has its own router outlet and child routes.

   每个特性区的根组件中都有自己的路由出口及其子路由。

* Feature area routes rarely (if ever) cross with routes of other features.

   特性区的路由很少（或完全不）与其它特性区的路由交叉。

If your app had many feature areas, the app component trees might look like this:

如果你还有更多特性区，它们的组件树是这样的：

<div class="lightbox">
  <img src='generated/images/guide/router/component-tree.png' alt="Component Tree">
</div>

{@a child-routing-component}

### Child routing component

### 子路由组件

Generate a `CrisisCenter` component in the `crisis-center` folder:

在 `crisis-center` 目录下生成一个 `CrisisCenter` 组件：

<code-example language="none" class="code-shell">
  ng generate component crisis-center/crisis-center
</code-example>

Update the component template with the following markup:

使用如下代码更新组件模板：

<code-example path="router/src/app/crisis-center/crisis-center/crisis-center.component.html" header="src/app/crisis-center/crisis-center/crisis-center.component.html"></code-example>

The `CrisisCenterComponent` has the following in common with the `AppComponent`:

`CrisisCenterComponent` 和 `AppComponent` 有下列共同点：

* It is the root of the crisis center area, just as `AppComponent` is the root of the entire application.

   它是危机中心特性区的*根*，正如 `AppComponent` 是整个应用的根。

* It is a shell for the crisis management feature area, just as the `AppComponent` is a shell to manage the high-level workflow.

   它是危机管理特性区的壳，正如 `AppComponent` 是管理高层工作流的壳。

Like most shells, the `CrisisCenterComponent` class is minimal because it has no business logic, and its template has no links, just a title and `<router-outlet>` for the crisis center child component.

就像大多数的壳一样，`CrisisCenterComponent` 类是最小化的，因为它没有业务逻辑，它的模板中没有链接，只有一个标题和用于放置危机中心的子组件的 `<router-outlet>`。

{@a child-route-config}

### Child route configuration

### 子路由配置

As a host page for the "Crisis Center" feature, generate a `CrisisCenterHome` component in the `crisis-center` folder.

在 `crisis-center` 目录下生成一个 `CrisisCenterHome` 组件，作为 "危机中心" 特性的宿主页面。

<code-example language="none" class="code-shell">
  ng generate component crisis-center/crisis-center-home
</code-example>

Update the template with a welcome message to the `Crisis Center`.

用一条欢迎信息修改 `Crisis Center` 中的模板。

<code-example path="router/src/app/crisis-center/crisis-center-home/crisis-center-home.component.html" header="src/app/crisis-center/crisis-center-home/crisis-center-home.component.html"></code-example>

Update the `crisis-center-routing.module.ts` you renamed after copying it from `heroes-routing.module.ts` file.
This time, you define child routes within the parent `crisis-center` route.

把 `heroes-routing.module.ts` 文件复制过来，改名为 `crisis-center-routing.module.ts`，并修改它。
这次你要把子路由定义在父路由 `crisis-center` 中。

<code-example path="router/src/app/crisis-center/crisis-center-routing.module.1.ts" header="src/app/crisis-center/crisis-center-routing.module.ts (Routes)" region="routes"></code-example>

Notice that the parent `crisis-center` route has a `children` property with a single route containing the `CrisisListComponent`.
The `CrisisListComponent` route also has a `children` array with two routes.

注意，父路由 `crisis-center` 有一个 `children` 属性，它有一个包含 `CrisisListComponent` 的路由。
`CrisisListModule` 路由还有一个带两个路由的 `children` 数组。

These two routes navigate to the crisis center child components,
`CrisisCenterHomeComponent` and `CrisisDetailComponent`, respectively.

这两个路由分别导航到了*危机中心*的两个子组件：`CrisisCenterHomeComponent` 和 `CrisisDetailComponent`。

There are important differences in the way the router treats child routes.

对这些子路由的处理中有一些重要的差异。

The router displays the components of these routes in the `RouterOutlet` of the `CrisisCenterComponent`, not in the `RouterOutlet` of the `AppComponent` shell.

路由器会把这些路由对应的组件放在 `CrisisCenterComponent` 的 `RouterOutlet` 中，而不是 `AppComponent` 壳组件中的。

The `CrisisListComponent` contains the crisis list and a `RouterOutlet` to display the `Crisis Center Home` and `Crisis Detail` route components.

`CrisisListComponent` 包含危机列表和一个 `RouterOutlet`，用以显示 `Crisis Center Home` 和 `Crisis Detail` 这两个路由组件。

The `Crisis Detail` route is a child of the `Crisis List`.
The router [reuses components](#reuse) by default, so the `Crisis Detail` component will be re-used as you select different crises.
In contrast, back in the `Hero Detail` route, [the component was recreated](#snapshot-the-no-observable-alternative) each time you selected a different hero from the list of heroes.

`Crisis Detail` 路由是 `Crisis List` 的子路由。由于路由器默认会[复用组件](#reuse)，因此当你选择了另一个危机时，`CrisisDetailComponent` 会被复用。 
作为对比，回头看看 `Hero Detail` 路由，每当你从列表中选择了不同的英雄时，[都会重新创建该组件](#snapshot-the-no-observable-alternative)。

At the top level, paths that begin with `/` refer to the root of the application.
But child routes extend the path of the parent route.
With each step down the route tree,
you add a slash followed by the route path, unless the path is empty.

在顶层，以 `/` 开头的路径指向的总是应用的根。
但这里是子路由。
它们是在父路由路径的基础上做出的扩展。
在路由树中每深入一步，你就会在该路由的路径上添加一个斜线 `/`（除非该路由的路径是空的）。

Apply that logic to navigation within the crisis center for which the parent path is `/crisis-center`.

如果把该逻辑应用到危机中心中的导航，那么父路径就是 `/crisis-center`。

* To navigate to the `CrisisCenterHomeComponent`, the full URL is `/crisis-center` (`/crisis-center` + `''` + `''`).

   要导航到 `CrisisCenterHomeComponent`，完整的 URL 是 `/crisis-center` (`/crisis-center` + `''` + `''`)。

* To navigate to the `CrisisDetailComponent` for a crisis with `id=2`, the full URL is
  `/crisis-center/2` (`/crisis-center` + `''` +  `'/2'`).

   要导航到 `CrisisDetailComponent` 以展示 `id=2` 的危机，完整的 URL 是 `/crisis-center/2` (`/crisis-center` + `''` + `'/2'`)。

The absolute URL for the latter example, including the `localhost` origin, is as follows:

本例子中包含站点部分的绝对 URL，就是：

<code-example>
  localhost:4200/crisis-center/2

</code-example>

Here's the complete `crisis-center-routing.module.ts` file with its imports.

这里是完整的 `crisis-center.routing.ts` 及其导入语句。

<code-example path="router/src/app/crisis-center/crisis-center-routing.module.1.ts" header="src/app/crisis-center/crisis-center-routing.module.ts (excerpt)"></code-example>

{@a import-crisis-module}

### Import crisis center module into the `AppModule` routes

### 把危机中心模块导入到 `AppModule` 的路由中

As with the `HeroesModule`, you must add the `CrisisCenterModule` to the `imports` array of the `AppModule`
_before_ the `AppRoutingModule`:

就像 `HeroesModule` 模块中一样，你必须把 `CrisisCenterModule` 添加到 `AppModule` 的 `imports` 数组中，就在 `AppRoutingModule` *前面*：

<code-tabs>

  <code-pane path="router/src/app/crisis-center/crisis-center.module.ts"header="src/app/crisis-center/crisis-center.module.ts">

  </code-pane>

  <code-pane path="router/src/app/app.module.4.ts" header="src/app/app.module.ts (import CrisisCenterModule)" region="crisis-center-module">

  </code-pane>

</code-tabs>

Remove the initial crisis center route from the `app-routing.module.ts` because now the `HeroesModule` and the `CrisisCenter` modules provide teh feature routes.

从 `app.routing.ts` 中移除危机中心的初始路由。
因为现在是 `HeroesModule` 和 `CrisisCenter` 模块提供了这些特性路由。

The `app-routing.module.ts` file retains the top-level application routes such as the default and wildcard routes.

`app-routing.module.ts` 文件中只有应用的顶层路由，比如默认路由和通配符路由。

<code-example path="router/src/app/app-routing.module.3.ts" header="src/app/app-routing.module.ts (v3)" region="v3"></code-example>

{@a relative-navigation}

### Relative navigation

### 相对导航

While building out the crisis center feature, you navigated to the
crisis detail route using an absolute path that begins with a slash.

虽然构建出了危机中心特性区，你却仍在使用以斜杠开头的**绝对路径**来导航到危机详情的路由。

The router matches such absolute paths to routes starting from the top of the route configuration.

路由器会从路由配置的顶层来匹配像这样的绝对路径。

You could continue to use absolute paths like this to navigate inside the Crisis Center feature, but that pins the links to the parent routing structure.
If you changed the parent `/crisis-center` path, you would have to change the link parameters array.

你固然可以继续像危机中心特性区一样使用绝对路径，但是那样会把链接钉死在特定的父路由结构上。
如果你修改了父路径 `/crisis-center`，那就不得不修改每一个链接参数数组。

You can free the links from this dependency by defining paths that are relative to the current URL segment.
Navigation within the feature area remains intact even if you change the parent route path to the feature.

通过改成定义*相对于*当前 URL 的路径，你可以把链接从这种依赖中解放出来。
当你修改了该特性区的父路由路径时，该特性区内部的导航仍然完好无损。

<div class="alert is-helpful">

The router supports directory-like syntax in a _link parameters list_ to help guide route name lookup:

路由器支持在*链接参数数组*中使用“目录式”语法来为查询路由名提供帮助：

`./` or `no leading slash` is relative to the current level.

`./` 或 ` 无前导斜线 ` 形式是相对于当前级别的。

`../` to go up one level in the route path.

`../` 会回到当前路由路径的上一级。

You can combine relative navigation syntax with an ancestor path.
If you must navigate to a sibling route, you could use the `../<sibling>` convention to go up
one level, then over and down the sibling route path.

你可以把相对导航语法和一个祖先路径组合起来用。
如果不得不导航到一个兄弟路由，你可以用 `../<sibling>` 来回到上一级，然后进入兄弟路由路径中。

</div>

To navigate a relative path with the `Router.navigate` method, you must supply the `ActivatedRoute`
to give the router knowledge of where you are in the current route tree.

用 `Router.navigate` 方法导航到相对路径时，你必须提供当前的 `ActivatedRoute`，来让路由器知道你现在位于路由树中的什么位置。

After the _link parameters array_, add an object with a `relativeTo` property set to the `ActivatedRoute`.
The router then calculates the target URL based on the active route's location.

在*链接参数数组*后面，添加一个带有 `relativeTo` 属性的对象，并把它设置为当前的 `ActivatedRoute`。
这样路由器就会基于当前激活路由的位置来计算出目标 URL。

<div class="alert is-helpful">

Always specify the complete absolute path when calling router's `navigateByUrl()` method.

当调用路由器的 `navigateByUrl()` 时，**总是**要指定完整的绝对路径。

</div>

{@a nav-to-crisis}

### Navigate to crisis list with a relative URL

### 使用相对 URL 导航到危机列表

You've already injected the `ActivatedRoute` that you need to compose the relative navigation path.

你已经注入了组成相对导航路径所需的 `ActivatedRoute`。

When using a `RouterLink` to navigate instead of the `Router` service, you'd use the same link parameters array, but you wouldn't provide the object with the `relativeTo` property.
The `ActivatedRoute` is implicit in a `RouterLink` directive.

如果用 `RouterLink` 来代替 `Router` 服务进行导航，就要使用相同的链接参数数组，不过不再需要提供 `relativeTo` 属性。
`ActivatedRoute` 已经隐含在了 `RouterLink` 指令中。

Update the `gotoCrises()` method of the `CrisisDetailComponent` to navigate back to the Crisis Center list using relative path navigation.

修改 `CrisisDetailComponent` 的 `gotoCrises()` 方法，来使用相对路径返回*危机中心*列表。

<code-example path="router/src/app/crisis-center/crisis-detail/crisis-detail.component.ts" header="src/app/crisis-center/crisis-detail/crisis-detail.component.ts (relative navigation)" region="gotoCrises-navigate"></code-example>

Notice that the path goes up a level using the `../` syntax.
If the current crisis `id` is `3`, the resulting path back to the crisis list is  `/crisis-center/;id=3;foo=foo`.

注意这个路径使用了 `../` 语法返回上一级。
如果当前危机的 `id` 是 `3`，那么最终返回到的路径就是 `/crisis-center/;id=3;foo=foo`。

{@a named-outlets}

### Displaying multiple routes in named outlets

### 用命名出口（outlet）显示多重路由

You decide to give users a way to contact the crisis center.
When a user clicks a "Contact" button, you want to display a message in a popup view.

你决定给用户提供一种方式来联系危机中心。
当用户点击“Contact”按钮时，你要在一个弹出框中显示一条消息。

The popup should stay open, even when switching between pages in the application, until the user closes it
by sending the message or canceling.
Clearly you can't put the popup in the same outlet as the other pages.

即使在应用中的不同页面之间切换，这个弹出框也应该始终保持打开状态，直到用户发送了消息或者手动取消。
显然，你不能把这个弹出框跟其它放到页面放到同一个路由出口中。

Until now, you've defined a single outlet and you've nested child routes under that outlet to group routes together.
The router only supports one primary unnamed outlet per template.

迄今为止，你只定义过单路由出口，并且在其中嵌套了子路由以便对路由分组。
在每个模板中，路由器只能支持一个无名主路由出口。

A template can also have any number of named outlets.
Each named outlet has its own set of routes with their own components.
Multiple outlets can display different content, determined by different routes, all at the same time.

模板还可以有多个命名的路由出口。
每个命名出口都自己有一组带组件的路由。
多重出口可以在同一时间根据不同的路由来显示不同的内容。

Add an outlet named "popup" in the `AppComponent`, directly below the unnamed outlet.

在 `AppComponent` 中添加一个名叫“popup”的出口，就在无名出口的下方。

<code-example path="router/src/app/app.component.4.html" header="src/app/app.component.html (outlets)" region="outlets"></code-example>

That's where a popup will go, once you learn how to route a popup component to it.

一旦你学会了如何把一个弹出框组件路由到该出口，那里就是将会出现弹出框的地方。

{@a secondary-routes}

#### Secondary routes

#### 第二路由

Named outlets are the targets of  _secondary routes_.

命名出口是*第二路由*的目标。

Secondary routes look like primary routes and you configure them the same way.
They differ in a few key respects.

第二路由很像主路由，配置方式也一样。它们只有一些关键的不同点：

* They are independent of each other.

   它们彼此互不依赖。

* They work in combination with other routes.

   它们与其它路由组合使用。

* They are displayed in named outlets.

   它们显示在命名出口中。

Generate a new component to compose the message.

生成一个新的组件来组合这个消息。

<code-example language="none" class="code-shell">
  ng generate component compose-message
</code-example>

It displays a short form with a header, an input box for the message,
and two buttons, "Send" and "Cancel".

它显示一个简单的表单，包括一个头、一个消息输入框和两个按钮：“Send”和“Cancel”。

<div class="lightbox">
  <img src='generated/images/guide/router/contact-popup.png' alt="Contact popup">
</div>

Here's the component, its template and styles:

下面是该组件及其模板和样式：

<code-tabs>

  <code-pane header="src/app/compose-message/compose-message.component.css" path="router/src/app/compose-message/compose-message.component.css">

  </code-pane>

  <code-pane header="src/app/compose-message/compose-message.component.html" path="router/src/app/compose-message/compose-message.component.html">

  </code-pane>

  <code-pane header="src/app/compose-message/compose-message.component.ts" path="router/src/app/compose-message/compose-message.component.ts">

  </code-pane>

</code-tabs>

It looks similar to any other component in this guide, but there are two key differences.

它看起来几乎和你以前见过其它组件一样，但有两个值得注意的区别。

Note that the `send()` method simulates latency by waiting a second before "sending" the message and closing the popup.

注意，`send()` 方法在发送消息和关闭弹出框之前通过等待模拟了一秒钟的延迟。

The `closePopup()` method closes the popup view by navigating to the popup outlet with a `null` which the section on [clearing secondary routes](#clear-secondary-routes) covers.

`closePopup()` 方法用把 `popup` 出口导航到 `null` 的方式关闭了弹出框，它在[稍后的部分](guide/router#clear-secondary-routes)有讲解。

{@a add-secondary-route}

#### Add a secondary route

#### 添加第二路由

Open the `AppRoutingModule` and add a new `compose` route to the `appRoutes`.

打开 `AppRoutingModule`，并把一个新的 `compose` 路由添加到 `appRoutes` 中。

<code-example path="router/src/app/app-routing.module.3.ts" header="src/app/app-routing.module.ts (compose route)" region="compose"></code-example>

In addition to the `path` and `component` properties, there's a new property called `outlet`, which is set to `'popup'`.
This route now targets the popup outlet and the `ComposeMessageComponent` will display there.

除了 `path` 和 `component` 属性之外还有一个新的属性 `outlet`，它被设置成了 `'popup'`。
这个路由现在指向了 `popup` 出口，而 `ComposeMessageComponent` 也将显示在那里。

To give users a way to open the popup, add a "Contact" link to the `AppComponent` template.

为了给用户某种途径来打开这个弹出框，还要往 `AppComponent` 模板中添加一个“Contact”链接。

<code-example path="router/src/app/app.component.4.html" header="src/app/app.component.html (contact-link)" region="contact-link"></code-example>

Although the `compose` route is configured to the "popup" outlet, that's not sufficient for connecting the route to a `RouterLink` directive.
You have to specify the named outlet in a _link parameters array_ and bind it to the `RouterLink` with a property binding.

虽然 `compose` 路由被配置到了 `popup` 出口上，但这仍然不足以把该路由和 `RouterLink` 指令联系起来。
你还要在*链接参数数组*中指定这个命名出口，并通过属性绑定的形式把它绑定到 `RouterLink` 上。

The _link parameters array_ contains an object with a single `outlets` property whose value is another object keyed by one (or more) outlet names.
In this case there is only the "popup" outlet property and its value is another _link parameters array_ that specifies the `compose` route.

*链接参数数组*包含一个只有一个 `outlets` 属性的对象，它的值是另一个对象，这个对象以一个或多个路由的出口名作为属性名。
在这里，它只有一个出口名“popup”，它的值则是另一个*链接参数数组*，用于指定 `compose` 路由。

In other words, when the user clicks this link, the router displays the component associated with the `compose` route in the `popup` outlet.

换句话说，当用户点击此链接时，路由器会在路由出口 `popup` 中显示与 `compose` 路由相关联的组件。

<div class="alert is-helpful">

This `outlets` object within an outer object was unnecessary when there was only one route and one unnamed outlet.

当只需要考虑一个路由和一个无名出口时，外部对象中的这个 `outlets` 对象是完全不必要的。

The router assumed that your route specification targeted the unnamed primary outlet and created these objects for you.

路由器假设这个路由指向了无名的主出口，并为你创建这些对象。

Routing to a named outlet has revealed a router feature:
you can target multiple outlets with multiple routes in the same `RouterLink` directive.

路由到一个命名出口会揭示一个路由特性：
你可以在同一个 `RouterLink` 指令中为多个路由出口指定多个路由。

</div>

{@a secondary-route-navigation}

#### Secondary route navigation: merging routes during navigation

#### 第二路由导航：在导航期间合并路由

Navigate to the _Crisis Center_ and click "Contact".
you should see something like the following URL in the browser address bar.

导航到*危机中心*并点击“Contact”，你将会在浏览器的地址栏看到如下 URL：

<code-example>
  http://.../crisis-center(popup:compose)

</code-example>

The relevant part of the URL follows the `...`:

这个 URL 中有意义的部分是 `...` 后面的这些：

* The `crisis-center` is the primary navigation.

   `crisis-center` 是主导航。

* Parentheses surround the secondary route.

   圆括号包裹的部分是第二路由。

* The secondary route consists of an outlet name (`popup`), a `colon` separator, and the secondary route path (`compose`).

   第二路由包括一个出口名称（`popup`）、一个冒号分隔符和第二路由的路径（`compose`）。

Click the _Heroes_ link and look at the URL again.

点击 _Heroes_ 链接，并再次查看 URL：

<code-example>
  http://.../heroes(popup:compose)
</code-example>

The primary navigation part has changed; the secondary route is the same.

主导航的部分变化了，而第二路由没有变。

The router is keeping track of two separate branches in a navigation tree and generating a representation of that tree in the URL.

路由器在导航树中对两个独立的分支保持追踪，并在 URL 中对这棵树进行表达。

You can add many more outlets and routes, at the top level and in nested levels, creating a navigation tree with many branches and the router will generate the URLs to go with it.

你还可以添加更多出口和更多路由（无论是在顶层还是在嵌套的子层）来创建一个带有多个分支的导航树。
路由器将会生成相应的 URL。

You can tell the router to navigate an entire tree at once by filling out the `outlets` object and then pass that object inside a _link parameters array_  to the `router.navigate` method.

通过像前面那样填充 `outlets` 对象，你可以告诉路由器立即导航到一棵完整的树。
然后把这个对象通过一个*链接参数数组*传给 `router.navigate` 方法。

{@a clear-secondary-routes}

#### Clearing secondary routes

#### 清除第二路由

Like regular outlets, secondary outlets persists until you navigate away to a new component.

像常规出口一样，二级出口会一直存在，直到你导航到新组件。

Each secondary outlet has its own navigation, independent of the navigation driving the primary outlet.
Changing a current route that displays in the primary outlet has no effect on the popup outlet.
That's why the popup stays visible as you navigate among the crises and heroes.

每个第二出口都有自己独立的导航，跟主出口的导航彼此独立。
修改主出口中的当前路由并不会影响到 `popup` 出口中的。
这就是为什么在危机中心和英雄管理之间导航时，弹出框始终都是可见的。

The `closePopup()` method again:

再看 `closePopup()` 方法：

<code-example path="router/src/app/compose-message/compose-message.component.ts" header="src/app/compose-message/compose-message.component.ts (closePopup)" region="closePopup"></code-example>

Clicking the "send" or "cancel" buttons clears the popup view.
The `closePopup()` function navigates imperatively with the `Router.navigate()` method, passing in a [link parameters array](#link-parameters-array).

单击 “send” 或 “cancel” 按钮可以清除弹出视图。`closePopup()` 函数会使用 `Router.navigate()` 方法强制导航，并传入一个[链接参数数组](#link-parameters-array)。

Like the array bound to the _Contact_ `RouterLink` in the `AppComponent`, this one includes an object with an `outlets` property.
The `outlets` property value is another object with outlet names for keys.
The only named outlet is `'popup'`.

就像在 `AppComponent` 中绑定到的 _Contact_ `RouterLink` 一样，它也包含了一个带 `outlets` 属性的对象。
`outlets` 属性的值是另一个对象，该对象用一些出口名称作为属性名。
唯一的命名出口是 `'popup'`。

This time, the value of `'popup'` is `null`.
That's not a route, but it is a legitimate value.
Setting the popup `RouterOutlet` to `null` clears the outlet and removes the secondary popup route from the current URL.

但这次，`'popup'` 的值是 `null`。`null` 不是一个路由，但却是一个合法的值。
把 `popup` 这个 `RouterOutlet` 设置为 `null` 会清除该出口，并且从当前 URL 中移除第二路由 `popup`。

{@a guards}

{@a milestone-5-route-guards}

## Milestone 5: Route guards

## 里程碑 5：路由守卫

At the moment, any user can navigate anywhere in the application anytime, but sometimes you need to control access to different parts of your app for various reasons. Some of which may include the following:

现在，*任何用户*都能在*任何时候*导航到*任何地方*。但有时候出于种种原因需要控制对该应用的不同部分的访问。可能包括如下场景：

* Perhaps the user is not authorized to navigate to the target component.

   该用户可能无权导航到目标组件。

* Maybe the user must login (authenticate) first.

   可能用户得先登录（认证）。

* Maybe you should fetch some data before you display the target component.

   在显示目标组件前，你可能得先获取某些数据。

* You might want to save pending changes before leaving a component.

   在离开组件前，你可能要先保存修改。

* You might ask the user if it's OK to discard pending changes rather than save them.

   你可能要询问用户：你是否要放弃本次更改，而不用保存它们？

You add guards to the route configuration to handle these scenarios.

你可以往路由配置中添加守卫，来处理这些场景。

A guard's return value controls the router's behavior:

守卫返回一个值，以控制路由器的行为：

* If it returns `true`, the navigation process continues.

   如果它返回 `true`，导航过程会继续

* If it returns `false`, the navigation process stops and the user stays put.

   如果它返回 `false`，导航过程就会终止，且用户留在原地。

* If it returns a `UrlTree`, the current navigation cancels and a new navigation is initiated to the `UrlTree` returned.

  如果它返回 `UrlTree`，则取消当前的导航，并且开始导航到返回的这个 `UrlTree`.

<div class="alert is-helpful">

**Note:** The guard can also tell the router to navigate elsewhere, effectively canceling the current navigation.
When doing so inside a guard, the guard should return `false`;

**注意**：守卫还可以告诉路由器导航到别处，这样也会取消当前的导航。要想在守卫中这么做，就要返回 `false`；

</div>

The guard might return its boolean answer synchronously.
But in many cases, the guard can't produce an answer synchronously.
The guard could ask the user a question, save changes to the server, or fetch fresh data.
These are all asynchronous operations.

守卫可以用同步的方式返回一个布尔值。但在很多情况下，守卫无法用同步的方式给出答案。
守卫可能会向用户问一个问题、把更改保存到服务器，或者获取新数据，而这些都是异步操作。

Accordingly, a routing guard can return an `Observable<boolean>` or a `Promise<boolean>` and the
router will wait for the observable to resolve to `true` or `false`.

因此，路由的守卫可以返回一个 `Observable<boolean>` 或 `Promise<boolean>`，并且路由器会等待这个可观察对象被解析为 `true` 或 `false`。

<div class="alert is-critical">

**Note:** The observable provided to the `Router` must also complete. If the observable does not complete, the navigation does not continue.

**注意：** 提供给 `Router` 的可观察对象还*必须*能结束（complete）。否则，导航就不会继续。

</div>

The router supports multiple guard interfaces:

路由器可以支持多种守卫接口：

* [`CanActivate`](api/router/CanActivate) to mediate navigation *to* a route.

   用[`CanActivate`](api/router/CanActivate)来处理导航*到*某路由的情况。

* [`CanActivateChild`](api/router/CanActivateChild) to mediate navigation *to* a child route.

   用[`CanActivateChild`](api/router/CanActivateChild)来处理导航*到*某子路由的情况。

* [`CanDeactivate`](api/router/CanDeactivate) to mediate navigation *away* from the current route.

   用[`CanDeactivate`](api/router/CanDeactivate)来处理从当前路由*离开*的情况.

* [`Resolve`](api/router/Resolve) to perform route data retrieval *before* route activation.

   用[`Resolve`](api/router/Resolve)在路由激活*之前*获取路由数据。

* [`CanLoad`](api/router/CanLoad) to mediate navigation *to* a feature module loaded *asynchronously*.

   用[`CanLoad`](api/router/CanLoad)来处理*异步*导航到某特性模块的情况。

You can have multiple guards at every level of a routing hierarchy.
The router checks the `CanDeactivate` and `CanActivateChild` guards first, from the deepest child route to the top.
Then it checks the `CanActivate` guards from the top down to the deepest child route.
If the feature module is loaded asynchronously, the `CanLoad` guard is checked before the module is loaded.
If _any_ guard returns false, pending guards that have not completed will be canceled, and the entire navigation is canceled.

在分层路由的每个级别上，你都可以设置多个守卫。
路由器会先按照从最深的子路由由下往上检查的顺序来检查 `CanDeactivate()` 和 `CanActivateChild()` 守卫。
然后它会按照从上到下的顺序检查 `CanActivate()` 守卫。
如果特性模块是异步加载的，在加载它之前还会检查 `CanLoad()` 守卫。
如果*任何*一个守卫返回 `false`，其它尚未完成的守卫会被取消，这样整个导航就被取消了。

There are several examples over the next few sections.

接下来的小节中有一些例子。

{@a can-activate-guard}

### `CanActivate`: requiring authentication

### `CanActivate` ：需要身份验证

Applications often restrict access to a feature area based on who the user is.
You could permit access only to authenticated users or to users with a specific role.
You might block or limit access until the user's account is activated.

应用程序通常会根据访问者来决定是否授予某个特性区的访问权。
你可以只对已认证过的用户或具有特定角色的用户授予访问权，还可以阻止或限制用户访问权，直到用户账户激活为止。

The `CanActivate` guard is the tool to manage these navigation business rules.

`CanActivate` 守卫是一个管理这些导航类业务规则的工具。

#### Add an admin feature module

#### 添加一个“管理”特性模块

This section guides you through extending the crisis center with some new administrative features.
Start by adding a new feature module named `AdminModule`.

本节将指导你使用一些新的管理功能来扩展危机中心。首先添加一个名为 `AdminModule` 的新特性模块。

Generate an `admin` folder with a feature module file and a routing configuration file.

生成一个带有特性模块文件和路由配置文件的 `admin` 目录。

<code-example language="none" class="code-shell">
  ng generate module admin --routing
</code-example>

Next, generate the supporting components.

接下来，生成一些支持性组件。

<code-example language="none" class="code-shell">
  ng generate component admin/admin-dashboard
</code-example>

<code-example language="none" class="code-shell">
  ng generate component admin/admin
</code-example>

<code-example language="none" class="code-shell">
  ng generate component admin/manage-crises
</code-example>

<code-example language="none" class="code-shell">
  ng generate component admin/manage-heroes
</code-example>

The admin feature file structure looks like this:

管理特性区的文件是这样的：

<div class='filetree'>

  <div class='file'>

    src/app/admin

  </div>

  <div class='children'>

    <div class='file'>
      admin
    </div>

      <div class='children'>

        <div class='file'>
          admin.component.css
        </div>

        <div class='file'>
          admin.component.html
        </div>

        <div class='file'>
          admin.component.ts
        </div>

      </div>

    <div class='file'>
      admin-dashboard
    </div>

      <div class='children'>

        <div class='file'>
          admin-dashboard.component.css
        </div>

        <div class='file'>
          admin-dashboard.component.html
        </div>

        <div class='file'>
          admin-dashboard.component.ts
        </div>

      </div>

    <div class='file'>
      manage-crises
    </div>

      <div class='children'>

        <div class='file'>
          manage-crises.component.css
        </div>

        <div class='file'>
          manage-crises.component.html
        </div>

        <div class='file'>
          manage-crises.component.ts
        </div>

      </div>

    <div class='file'>
      manage-heroes
    </div>

      <div class='children'>

        <div class='file'>
          manage-heroes.component.css
        </div>

        <div class='file'>
          manage-heroes.component.html
        </div>

        <div class='file'>
          manage-heroes.component.ts
        </div>

      </div>

    <div class='file'>
      admin.module.ts
    </div>

    <div class='file'>
      admin-routing.module.ts
    </div>

  </div>

</div>

The admin feature module contains the `AdminComponent` used for routing within the
feature module, a dashboard route and two unfinished components to manage crises and heroes.

管理特性模块包含 `AdminComponent`，它用于在特性模块内的仪表盘路由以及两个尚未完成的用于管理危机和英雄的组件之间进行路由。

<code-tabs>

  <code-pane header="src/app/admin/admin/admin.component.html"  path="router/src/app/admin/admin/admin.component.html">

  </code-pane>

  <code-pane header="src/app/admin/admin-dashboard/admin-dashboard.component.html" path="router/src/app/admin/admin-dashboard/admin-dashboard.component.1.html">

  </code-pane>

  <code-pane header="src/app/admin/admin.module.ts" path="router/src/app/admin/admin.module.ts">

  </code-pane>

  <code-pane header="src/app/admin/manage-crises/manage-crises.component.html" path="router/src/app/admin/manage-crises/manage-crises.component.html">

  </code-pane>

  <code-pane header="src/app/admin/manage-heroes/manage-heroes.component.html"  path="router/src/app/admin/manage-heroes/manage-heroes.component.html">

  </code-pane>

</code-tabs>

<div class="alert is-helpful">

Although the admin dashboard `RouterLink` only contains a relative slash without an additional URL segment, it is a match to any route within the admin feature area.
You only want the `Dashboard` link to be active when the user visits that route.
Adding an additional binding to the `Dashboard` routerLink,`[routerLinkActiveOptions]="{ exact: true }"`, marks the `./` link as active when the user navigates to the `/admin` URL and not when navigating to any of the child routes.

虽然管理仪表盘中的 `RouterLink` 只包含一个没有其它 URL 段的斜杠 `/`，但它能匹配管理特性区下的任何路由。
但你只希望在访问 `Dashboard` 路由时才激活该链接。
往 `Dashboard` 这个 routerLink 上添加另一个绑定 `[routerLinkActiveOptions]="{ exact: true }"`，
这样就只有当用户导航到 `/admin` 这个 URL 时才会激活它，而不会在导航到它的某个子路由时。

</div>

{@a component-less-route}

##### Component-less route: grouping routes without a component

##### 无组件路由：分组路由，而不需要组件

The initial admin routing configuration:

最初的管理路由配置如下：

<code-example path="router/src/app/admin/admin-routing.module.1.ts" header="src/app/admin/admin-routing.module.ts (admin routing)" region="admin-routes"></code-example>

The child route under the `AdminComponent` has a `path` and a `children` property but it's not using a `component`.
This defines a _component-less_ route.

`AdminComponent` 下的子路由有一个 `path` 和一个 `children` 属性，但是它没有使用 `component`。这就定义了一个无*组件*路由。

To group the `Crisis Center` management routes under the `admin` path a component is unnecessary.
Additionally, a _component-less_ route makes it easier to [guard child routes](#can-activate-child-guard).

要把 `Crisis Center` 管理下的路由分组到 `admin` 路径下，组件是不必要的。此外，无*组件*路由可以更容易地[保护子路由](#can-activate-child-guard)。

Next, import the `AdminModule` into `app.module.ts` and add it to the `imports` array
to register the admin routes.

接下来，把 `AdminModule` 导入到 `app.module.ts` 中，并把它加入 `imports` 数组中来注册这些管理类路由。

<code-example path="router/src/app/app.module.4.ts" header="src/app/app.module.ts (admin module)" region="admin-module"></code-example>

Add an "Admin" link to the `AppComponent` shell so that users can get to this feature.

然后往壳组件 `AppComponent` 中添加一个链接，让用户能点击它，以访问该特性。

<code-example path="router/src/app/app.component.5.html" header="src/app/app.component.html (template)"></code-example>

{@a guard-admin-feature}

#### Guard the admin feature

#### 守护“管理特性”区

Currently, every route within the Crisis Center is open to everyone.
The new admin feature should be accessible only to authenticated users.

现在危机中心的每个路由都是对所有人开放的。这些新的管理特性应该只能被已登录用户访问。

Write a `canActivate()` guard method to redirect anonymous users to the
login page when they try to enter the admin area.

编写一个 `CanActivate()` 守卫，将正在尝试访问管理组件匿名用户重定向到登录页。

Generate an `AuthGuard` in the `auth` folder.

在 `auth` 文件夹中生成一个 `AuthGuard`。

<code-example language="none" class="code-shell">
  ng generate guard auth/auth
</code-example>

To demonstrate the fundamentals, this example only logs to the console, `returns` true immediately, and allows navigation to proceed:

为了演示这些基础知识，这个例子只把日志写到控制台中，立即 `return` true，并允许继续导航：

<code-example path="router/src/app/auth/auth.guard.1.ts" header="src/app/auth/auth.guard.ts (excerpt)"></code-example>

Next, open `admin-routing.module.ts`, import the `AuthGuard` class, and
update the admin route with a `canActivate` guard property that references it:

接下来，打开 `admin-routing.module.ts`，导入 `AuthGuard` 类，修改管理路由并通过 `CanActivate()` 守卫来引用 `AuthGuard`：

<code-example path="router/src/app/admin/admin-routing.module.2.ts" header="src/app/admin/admin-routing.module.ts (guarded admin route)" region="admin-route"></code-example>

The admin feature is now protected by the guard, but the guard requires more customization to work fully.

管理特性区现在受此守卫保护了，不过该守卫还需要做进一步定制。

{@a teach-auth}

#### Authenticate with `AuthGuard`

#### 通过 `AuthGuard` 验证

Make the `AuthGuard` mimic authentication.

让 `AuthGuard` 模拟身份验证。

The `AuthGuard` should call an application service that can login a user and retain information about the current user. Generate a new `AuthService` in the `auth` folder:

`AuthGuard` 可以调用应用中的一项服务，该服务能让用户登录，并且保存当前用户的信息。在 `admin` 目录下生成一个新的 `AuthService`：

<code-example language="none" class="code-shell">
  ng generate service auth/auth
</code-example>

Update the `AuthService` to log in the user:

修改 `AuthService` 以登入此用户：

<code-example path="router/src/app/auth/auth.service.ts" header="src/app/auth/auth.service.ts (excerpt)"></code-example>

Although it doesn't actually log in, it has an `isLoggedIn` flag to tell you whether the user is authenticated.
Its `login()` method simulates an API call to an external service by returning an observable that resolves successfully after a short pause.
The `redirectUrl` property stores the URL that the user wanted to access so you can navigate to it after authentication.

虽然不会真的进行登录，但它有一个 `isLoggedIn` 标志，用来标识是否用户已经登录过了。
它的 `login()` 方法会仿真一个对外部服务的 API 调用，返回一个可观察对象（observable）。在短暂的停顿之后，这个可观察对象就会解析成功。
`redirectUrl` 属性将会保存在用户要访问的 URL 中，以便认证完之后导航到它。

<div class="alert is-helpful">

To keep things minimal, this example redirects unauthenticated users to `/admin`.

为了保持最小化，这个例子会将未经身份验证的用户重定向到 `/admin`。

</div>

Revise the `AuthGuard` to call the `AuthService`.

修改 `AuthGuard` 以调用 `AuthService`。

<code-example path="router/src/app/auth/auth.guard.2.ts" header="src/app/auth/auth.guard.ts (v2)"></code-example>

Notice that you inject the `AuthService` and the `Router` in the constructor.
You haven't provided the `AuthService` yet but it's good to know that you can inject helpful services into routing guards.

注意，你把 `AuthService` 和 `Router` 服务注入到了构造函数中。
你还没有提供 `AuthService`，这里要说明的是：可以往路由守卫中注入有用的服务。

This guard returns a synchronous boolean result.
If the user is logged in, it returns true and the navigation continues.

该守卫返回一个同步的布尔值。如果用户已经登录，它就返回 `true`，导航会继续。

The `ActivatedRouteSnapshot` contains the _future_ route that will be activated and the `RouterStateSnapshot` contains the _future_ `RouterState` of the application, should you pass through the guard check.

这个 `ActivatedRouteSnapshot` 包含了*即将*被激活的路由，而 `RouterStateSnapshot` 包含了该应用*即将*到达的状态。
你应该通过守卫进行检查。

If the user is not logged in, you store the attempted URL the user came from using the `RouterStateSnapshot.url` and tell the router to redirect to a login page&mdash;a page you haven't created yet.
Returning a `UrlTree` tells the `Router` to cancel the current navigation and schedule a new one to redirect the user.

如果用户还没有登录，你就会用 `RouterStateSnapshot.url` 保存用户来自的 URL 并让路由器跳转到登录页（你尚未创建该页）。
这间接导致路由器自动中止了这次导航，`checkLogin()` 返回 `false` 并不是必须的，但这样可以更清楚的表达意图。

{@a add-login-component}

#### Add the `LoginComponent`

#### 添加 `LoginComponent`

You need a `LoginComponent` for the user to log in to the app. After logging in, you'll redirect to the stored URL if available, or use the default URL.
There is nothing new about this component or the way you use it in the router configuration.

你需要一个 `LoginComponent` 来让用户登录进这个应用。在登录之后，你就会跳转到前面保存的 URL，如果没有，就跳转到默认 URL。
  该组件没有什么新内容，你在路由配置中使用它的方式也没什么新意。

<code-example language="none" class="code-shell">
  ng generate component auth/login
</code-example>

Register a `/login` route in the `auth/auth-routing.module.ts`.
In `app.module.ts`, import and add the `AuthModule` to the `AppModule` imports.

在 `auth/auth-routing.module.ts` 文件中注册一个 `/login` 路由。在 `app.module.ts` 中，导入 `AuthModule` 并且添加到 `AppModule` 的 `imports` 中。

<code-tabs>

  <code-pane header="src/app/app.module.ts" path="router/src/app/app.module.ts" region="auth">

  </code-pane>

  <code-pane header="src/app/auth/login/login.component.html" path="router/src/app/auth/login/login.component.html">

  </code-pane>

  <code-pane header="src/app/auth/login/login.component.ts" path="router/src/app/auth/login/login.component.1.ts">

  </code-pane>

  <code-pane header="src/app/auth/auth.module.ts" path="router/src/app/auth/auth.module.ts">

  </code-pane>

</code-tabs>

{@a can-activate-child-guard}

### `CanActivateChild`: guarding child routes

### `CanActivateChild`：保护子路由

You can also protect child routes with the `CanActivateChild` guard.
The `CanActivateChild` guard is similar to the `CanActivate` guard.
The key difference is that it runs before any child route is activated.

你还可以使用 `CanActivateChild` 守卫来保护子路由。
`CanActivateChild` 守卫和 `CanActivate` 守卫很像。
它们的区别在于，`CanActivateChild` 会在*任何子路由*被激活之前运行。

You protected the admin feature module from unauthorized access.
You should also protect child routes _within_ the feature module.

你要保护管理特性模块，防止它被非授权访问，还要保护这个特性模块*内部*的那些子路由。

Extend the `AuthGuard` to protect when navigating between the `admin` routes.
Open `auth.guard.ts` and add the `CanActivateChild` interface to the imported tokens from the router package.

扩展 `AuthGuard` 以便在 `admin` 路由之间导航时提供保护。
打开 `auth.guard.ts` 并从路由库中导入 `CanActivateChild` 接口。

Next, implement the `canActivateChild()` method which takes the same arguments as the `canActivate()` method: an `ActivatedRouteSnapshot` and `RouterStateSnapshot`.
The `canActivateChild()` method can return an `Observable<boolean|UrlTree>` or `Promise<boolean|UrlTree>` for async checks and a `boolean` or `UrlTree` for sync checks.
This one returns either `true` to allow the user to access the admin feature module or `UrlTree` to redirect the user to the login page instead:

接下来，实现 `CanActivateChild` 方法，它所接收的参数与 `CanActivate` 方法一样：一个 `ActivatedRouteSnapshot` 和一个 `RouterStateSnapshot`。
`CanActivateChild` 方法可以返回 `Observable<boolean|UrlTree>` 或 `Promise<boolean|UrlTree>` 来支持异步检查，或 `boolean` 或 `UrlTree` 来支持同步检查。
这里返回的或者是 `true` 以便允许用户访问管理特性模块，或者是 `UrlTree` 以便把用户重定向到登录页：

<code-example path="router/src/app/auth/auth.guard.3.ts" header="src/app/auth/auth.guard.ts (excerpt)" region="can-activate-child"></code-example>

Add the same `AuthGuard` to the `component-less` admin route to protect all other child routes at one time
instead of adding the `AuthGuard` to each route individually.

同样把这个 `AuthGuard` 添加到“无组件的”管理路由，来同时保护它的所有子路由，而不是为每个路由单独添加这个 `AuthGuard`。

<code-example path="router/src/app/admin/admin-routing.module.3.ts" header="src/app/admin/admin-routing.module.ts (excerpt)" region="can-activate-child"></code-example>

{@a can-deactivate-guard}

### `CanDeactivate`: handling unsaved changes

### `CanDeactivate`：处理未保存的更改

Back in the "Heroes" workflow, the app accepts every change to a hero immediately without validation.

回到 “Heroes” 工作流，该应用会立即接受对英雄的每次更改，而不进行验证。

In the real world, you might have to accumulate the users changes, validate across fields, validate on the server, or hold changes in a pending state until the user confirms them as a group or cancels and reverts all changes.

在现实世界，你可能不得不积累来自用户的更改，跨字段验证，在服务器上验证，或者把变更保持在待定状态，直到用户确认这一组字段或取消并还原所有变更为止。

When the user navigates away, you can let the user decide what to do with unsaved changes.
If the user cancels, you'll stay put and allow more changes.
If the user approves, the app can save.

当用户要导航离开时，你可以让用户自己决定该怎么处理这些未保存的更改。
如果用户选择了取消，你就留下来，并允许更多改动。
如果用户选择了确认，那就进行保存。

You still might delay navigation until the save succeeds.
If you let the user move to the next screen immediately and saving were to fail (perhaps the data is ruled invalid), you would lose the context of the error.

在保存成功之前，你还可以继续推迟导航。如果你让用户立即移到下一个界面，而保存却失败了（可能因为数据不符合有效性规则），你就会丢失该错误的上下文环境。

You need to stop the navigation while you wait, asynchronously, for the server to return with its answer.

你需要用异步的方式等待，在服务器返回答复之前先停止导航。

The `CanDeactivate` guard helps you decide what to do with unsaved changes and how to proceed.

`CanDeactivate` 守卫能帮助你决定如何处理未保存的更改，以及如何处理。

{@a cancel-save}

#### Cancel and save

#### 取消与保存

Users update crisis information in the `CrisisDetailComponent`.
Unlike the `HeroDetailComponent`, the user changes do not update the crisis entity immediately.
Instead, the app updates the entity when the user presses the Save button and discards the changes when the user presses the Cancel button.

用户在 `CrisisDetailComponent` 中更新危机信息。
与 `HeroDetailComponent` 不同，用户的改动不会立即更新危机的实体对象。当用户按下了 Save 按钮时，应用就更新这个实体对象；如果按了 Cancel 按钮，那就放弃这些更改。

Both buttons navigate back to the crisis list after save or cancel.

这两个按钮都会在保存或取消之后导航回危机列表。

<code-example path="router/src/app/crisis-center/crisis-detail/crisis-detail.component.ts" header="src/app/crisis-center/crisis-detail/crisis-detail.component.ts (cancel and save methods)" region="cancel-save"></code-example>

In this scenario, the user could click the heroes link, cancel, push the browser back button, or navigate away without saving.

在这种情况下，用户可以点击 heroes 链接，取消，按下浏览器后退按钮，或者不保存就离开。

This example app asks the user to be explicit with a confirmation dialog box that waits asynchronously for the user's
response.

这个示例应用会弹出一个确认对话框，它会异步等待用户的响应，等用户给出一个明确的答复。

<div class="alert is-helpful">

You could wait for the user's answer with synchronous, blocking code, however, the app is more responsive&mdash;and can do other work&mdash;by waiting for the user's answer asynchronously.

你也可以用同步的方式等用户的答复，阻塞代码。但如果能用异步的方式等待用户的答复，应用就会响应性更好，还能同时做别的事。

</div>

Generate a `Dialog` service to handle user confirmation.

生成一个 `Dialog` 服务，以处理用户的确认操作。

<code-example language="none" class="code-shell">
  ng generate service dialog
</code-example>

Add a `confirm()` method to the `DialogService` to prompt the user to confirm their intent.
The `window.confirm` is a blocking action that displays a modal dialog and waits for user interaction.

为 `DialogService` 添加一个 `confirm()` 方法，以提醒用户确认。`window.confirm` 是一个阻塞型操作，它会显示一个模态对话框，并等待用户的交互。

<code-example path="router/src/app/dialog.service.ts" header="src/app/dialog.service.ts"></code-example>

It returns an `Observable` that resolves when the user eventually decides what to do: either to discard changes and navigate away (`true`) or to preserve the pending changes and stay in the crisis editor (`false`).

它返回*observable*，当用户最终决定了如何去做时，它就会被*解析* —— 或者决定放弃更改直接导航离开（`true`），或者保留未完成的修改，留在危机编辑器中（`false`）。

{@a CanDeactivate}

Generate a guard that checks for the presence of a `canDeactivate()` method in a component&mdash;any component.

生成一个守卫（guard），以检查组件（任意组件均可）中是否存在 `canDeactivate()` 方法。

<code-example language="none" class="code-shell">
  ng generate guard can-deactivate
</code-example>

Paste the following code into your guard.

把下面的代码粘贴到守卫中。

<code-example path="router/src/app/can-deactivate.guard.ts" header="src/app/can-deactivate.guard.ts"></code-example>

While the guard doesn't have to know which component has a deactivate method, it can detect that the `CrisisDetailComponent` component has the `canDeactivate()` method and call it.
The guard not knowing the details of any component's deactivation method makes the guard reusable.

守卫不需要知道哪个组件有 `deactivate` 方法，它可以检测 `CrisisDetailComponent` 组件有没有 `canDeactivate()` 方法并调用它。守卫在不知道任何组件 `deactivate` 方法细节的情况下，就能让这个守卫重复使用。

Alternatively, you could make a component-specific `CanDeactivate` guard for the `CrisisDetailComponent`.
The `canDeactivate()` method provides you with the current instance of the `component`, the current `ActivatedRoute`, and `RouterStateSnapshot` in case you needed to access some external information.
This would be useful if you only wanted to use this guard for this component and needed to get the component's properties or confirm whether the router should allow navigation away from it.

另外，你也可以为 `CrisisDetailComponent` 创建一个特定的 `CanDeactivate` 守卫。
在需要访问外部信息时，`canDeactivate()` 方法为你提供了组件、`ActivatedRoute` 和 `RouterStateSnapshot` 的当前实例。
如果只想为这个组件使用该守卫，并且需要获取该组件属性或确认路由器是否允许从该组件导航出去时，这会非常有用。

<code-example path="router/src/app/can-deactivate.guard.1.ts" header="src/app/can-deactivate.guard.ts (component-specific)"></code-example>

Looking back at the `CrisisDetailComponent`, it implements the confirmation workflow for unsaved changes.

看看 `CrisisDetailComponent` 组件，它已经实现了对未保存的更改进行确认的工作流。

<code-example path="router/src/app/crisis-center/crisis-detail/crisis-detail.component.ts" header="src/app/crisis-center/crisis-detail/crisis-detail.component.ts (excerpt)" region="canDeactivate"></code-example>

Notice that the `canDeactivate()` method can return synchronously; it returns `true` immediately if there is no crisis or there are no pending changes.
But it can also return a `Promise` or an `Observable` and the router will wait for that to resolve to truthy (navigate) or falsy (stay on the current route).

注意，`canDeactivate()` 方法可以同步返回;如果没有危机，或者没有待处理的更改，它会立即返回 `true`。但它也能返回一个 `Promise` 或一个 `Observable`，路由器也会等待它解析为真值（导航）或伪造（停留在当前路由上）。

Add the `Guard` to the crisis detail route in `crisis-center-routing.module.ts` using the `canDeactivate` array property.

往 `crisis-center.routing.module.ts` 的危机详情路由中用 `canDeactivate` 数组添加一个 `Guard`（守卫）。

<code-example path="router/src/app/crisis-center/crisis-center-routing.module.3.ts" header="src/app/crisis-center/crisis-center-routing.module.ts (can deactivate guard)"></code-example>

Now you have given the user a safeguard against unsaved changes.

现在，你已经给了用户一个能保护未保存更改的安全守卫。

{@a Resolve}

{@a resolve-guard}

### _Resolve_: pre-fetching component data

### _Resolve_: 预先获取组件数据

In the `Hero Detail` and `Crisis Detail`, the app waited until the route was activated to fetch the respective hero or crisis.

在 `Hero Detail` 和 `Crisis Detail` 中，它们等待路由读取完对应的英雄和危机。

If you were using a real world API, there might be some delay before the data to display is returned from the server.
You don't want to display a blank component while waiting for the data.

如果你在使用真实 api，很有可能数据返回有延迟，导致无法即时显示。
在这种情况下，直到数据到达前，显示一个空的组件不是最好的用户体验。

To improve this behavior, you can pre-fetch data from the server using a resolver so it's ready the
moment the route is activated.
This also allows you to handle errors before routing to the component.
There's no point in navigating to a crisis detail for an `id` that doesn't have a record.
It'd be better to send the user back to the `Crisis List` that shows only valid crisis centers.

最好使用解析器预先从服务器上获取完数据，这样在路由激活的那一刻数据就准备好了。
还要在路由到此组件之前处理好错误。
但当某个 `id` 无法对应到一个危机详情时，就没办法处理它。
这时最好把用户带回到“危机列表”中，那里显示了所有有效的“危机”。

In summary, you want to delay rendering the routed component until all necessary data has been fetched.

总之，你希望的是只有当所有必要数据都已经拿到之后，才渲染这个路由组件。

{@a fetch-before-navigating}

#### Fetch data before navigating

#### 导航前预先加载路由信息

At the moment, the `CrisisDetailComponent` retrieves the selected crisis.
If the crisis is not found, the router navigates back to the crisis list view.

目前，`CrisisDetailComponent` 会接收选中的危机。
如果该危机没有找到，路由器就会导航回危机列表视图。

The experience might be better if all of this were handled first, before the route is activated.
A `CrisisDetailResolver` service could retrieve a `Crisis` or navigate away, if the `Crisis` did not exist, _before_ activating the route and creating the `CrisisDetailComponent`.

如果能在该路由将要激活时提前处理了这个问题，那么用户体验会更好。
`CrisisDetailResolver` 服务可以接收一个 `Crisis`，而如果这个 `Crisis` 不存在，就会在激活该路由并创建 `CrisisDetailComponent` 之前先行离开。

Generate a `CrisisDetailResolver` service file within the `Crisis Center` feature area.

在 `Crisis Center` 特性区生成一个 `CrisisDetailResolver` 服务文件。

<code-example language="none" class="code-shell">
  ng generate service crisis-center/crisis-detail-resolver
</code-example>

<code-example path="router/src/app/crisis-center/crisis-detail-resolver.service.1.ts" header="src/app/crisis-center/crisis-detail-resolver.service.ts (generated)"></code-example>

Move the relevant parts of the crisis retrieval logic in `CrisisDetailComponent.ngOnInit()` into the `CrisisDetailResolverService`.
Import the `Crisis` model, `CrisisService`, and the `Router` so you can navigate elsewhere if you can't fetch the crisis.

把 `CrisisDetailComponent.ngOnInit()` 中与危机检索有关的逻辑移到 `CrisisDetailResolverService` 中。
导入 `Crisis` 模型、`CrisisService` 和 `Router` 以便让你可以在找不到指定的危机时导航到别处。

Be explicit and implement the `Resolve` interface with a type of `Crisis`.

为了更明确一点，可以实现一个带有 `Crisis` 类型的 `Resolve` 接口。

Inject the `CrisisService` and `Router` and implement the `resolve()` method.
That method could return a `Promise`, an `Observable`, or a synchronous return value.

注入 `CrisisService` 和 `Router`，并实现 `resolve()` 方法。
该方法可以返回一个 `Promise`、一个 `Observable` 来支持异步方式，或者直接返回一个值来支持同步方式。

The `CrisisService.getCrisis()` method returns an observable in order to prevent the route from loading until the data is fetched.
The `Router` guards require an observable to `complete`, which means it has emitted all
of its values.
You use the `take` operator with an argument of `1` to ensure that the `Observable` completes after retrieving the first value from the Observable returned by the `getCrisis()` method.

`CrisisService.getCrisis()` 方法返回一个可观察对象，以防止在数据获取完之前加载本路由。
`Router` 守卫要求这个可观察对象必须可结束（`complete`），也就是说它已经发出了所有值。
你可以为 `take` 操作符传入一个参数 `1`，以确保这个可观察对象会在从 `getCrisis` 方法所返回的可观察对象中取到第一个值之后就会结束。

If it doesn't return a valid `Crisis`, then return an empty `Observable`, cancel the previous in-progress navigation to the `CrisisDetailComponent`, and navigate the user back to the `CrisisListComponent`.
The updated resolver service looks like this:

如果它没有返回有效的 `Crisis`，就会返回一个 `Observable`，以取消以前到 `CrisisDetailComponent` 的在途导航，并把用户导航回 `CrisisListComponent`。修改后的 `resolver` 服务是这样的：

<code-example path="router/src/app/crisis-center/crisis-detail-resolver.service.ts" header="src/app/crisis-center/crisis-detail-resolver.service.ts"></code-example>

Import this resolver in the `crisis-center-routing.module.ts` and add a `resolve` object to the `CrisisDetailComponent` route configuration.

把这个解析器（resolver）导入到 `crisis-center-routing.module.ts` 中，并往 `CrisisDetailComponent` 的路由配置中添加一个 `resolve` 对象。

<code-example path="router/src/app/crisis-center/crisis-center-routing.module.4.ts" header="src/app/crisis-center/crisis-center-routing.module.ts (resolver)"></code-example>

The `CrisisDetailComponent` should no longer fetch the crisis.
When you re-configured the route, you changed where the crisis is.
Update the `CrisisDetailComponent` to get the crisis from the  `ActivatedRoute.data.crisis` property instead;

`CrisisDetailComponent` 不应该再去获取这个危机的详情。
你只要重新配置路由，就可以修改从哪里获取危机的详情。
把 `CrisisDetailComponent` 改成从 `ActivatedRoute.data.crisis` 属性中获取危机详情，这正是你重新配置路由的恰当时机。

<code-example path="router/src/app/crisis-center/crisis-detail/crisis-detail.component.ts" header="src/app/crisis-center/crisis-detail/crisis-detail.component.ts (ngOnInit v2)" region="ngOnInit"></code-example>

Note the following three important points:

注意以下三个要点：

1. The router's `Resolve` interface is optional.
   The `CrisisDetailResolverService` doesn't inherit from a base class.
   The router looks for that method and calls it if found.

   路由器的这个 `Resolve` 接口是可选的。`CrisisDetailResolverService` 没有继承自某个基类。路由器只要找到了这个方法，就会调用它。

1. The router calls the resolver in any case where the the user could navigate away so you don't have to code for each use case.

   路由器会在用户可以导航的任何情况下调用该解析器，这样你就不用针对每个用例都编写代码了。

1. Returning an empty `Observable` in at least one resolver will cancel navigation.

   在任何一个解析器中返回空的 `Observable` 就会取消导航。

The relevant Crisis Center code for this milestone follows.

与里程碑相关的危机中心代码如下。

<code-tabs>

  <code-pane header="app.component.html" path="router/src/app/app.component.html">

  </code-pane>

  <code-pane header="crisis-center-home.component.html" path="router/src/app/crisis-center/crisis-center-home/crisis-center-home.component.html">

  </code-pane>

  <code-pane header="crisis-center.component.html" path="router/src/app/crisis-center/crisis-center/crisis-center.component.html">

  </code-pane>

  <code-pane header="crisis-center-routing.module.ts" path="router/src/app/crisis-center/crisis-center-routing.module.4.ts">

  </code-pane>

  <code-pane header="crisis-list.component.html" path="router/src/app/crisis-center/crisis-list/crisis-list.component.html">

  </code-pane>

  <code-pane header="crisis-list.component.ts" path="router/src/app/crisis-center/crisis-list/crisis-list.component.ts">

  </code-pane>

  <code-pane header="crisis-detail.component.html" path="router/src/app/crisis-center/crisis-detail/crisis-detail.component.html">

  </code-pane>

  <code-pane header="crisis-detail.component.ts" path="router/src/app/crisis-center/crisis-detail/crisis-detail.component.ts">

  </code-pane>

  <code-pane header="crisis-detail-resolver.service.ts" path="router/src/app/crisis-center/crisis-detail-resolver.service.ts">

  </code-pane>

  <code-pane header="crisis.service.ts" path="router/src/app/crisis-center/crisis.service.ts">

  </code-pane>

  <code-pane header="dialog.service.ts" path="router/src/app/dialog.service.ts">

  </code-pane>

</code-tabs>

Guards

路由守卫

<code-tabs>

  <code-pane header="auth.guard.ts" path="router/src/app/auth/auth.guard.3.ts">

  </code-pane>

  <code-pane header="can-deactivate.guard.ts" path="router/src/app/can-deactivate.guard.ts">

  </code-pane>

</code-tabs>

{@a query-parameters}

{@a fragment}

### Query parameters and fragments

### 查询参数及片段

In the [route parameters](#optional-route-parameters) section, you only dealt with parameters specific to the route.
However, you can use query parameters to get optional parameters available to all routes.

在[路由参数](#optional-route-parameters)部分，你只需要处理该路由的专属参数。但是，你也可以用查询参数来获取对所有路由都可用的可选参数。

[Fragments](https://en.wikipedia.org/wiki/Fragment_identifier) refer to certain elements on the page
identified with an `id` attribute.

[片段](https://en.wikipedia.org/wiki/Fragment_identifier)可以引用页面中带有特定 `id` 属性的元素.

Update the `AuthGuard` to provide a `session_id` query that will remain after navigating to another route.

修改 `AuthGuard` 以提供 `session_id` 查询参数，在导航到其它路由后，它还会存在。

Add an `anchor` element so you can jump to a certain point on the page.

再添加一个锚点（`A`）元素，来让你能跳转到页面中的正确位置。

Add the `NavigationExtras` object to the `router.navigate()` method that navigates you to the `/login` route.

为 `router.navigate()` 方法添加一个 `NavigationExtras` 对象，用来导航到 `/login` 路由。

<code-example path="router/src/app/auth/auth.guard.4.ts" header="src/app/auth/auth.guard.ts (v3)"></code-example>

You can also preserve query parameters and fragments across navigations without having to provide them again when navigating.
In the `LoginComponent`, you'll add an *object* as the second argument in the `router.navigateUrl()` function and provide the `queryParamsHandling` and `preserveFragment` to pass along the current query parameters and fragment to the next route.

还可以在导航之间**保留**查询参数和片段，而无需再次在导航中提供。在 `LoginComponent` 中的 `router.navigateUrl()` 方法中，添加一个对象作为第二个参数，该**对象**提供了 `queryParamsHandling` 和 `preserveFragment`，用于传递当前的查询参数和片段到下一个路由。

<code-example path="router/src/app/auth/login/login.component.ts" header="src/app/auth/login/login.component.ts (preserve)" region="preserve"></code-example>

<div class="alert is-helpful">

The `queryParamsHandling` feature also provides a `merge` option, which preserves and combines the current query parameters with any provided query parameters when navigating.

`queryParamsHandling` 特性还提供了 `merge` 选项，它将会在导航时保留当前的查询参数，并与其它查询参数合并。

</div>

To navigate to the Admin Dashboard route after logging in, update `admin-dashboard.component.ts` to handle the
query parameters and fragment.

要在登录后导航到 Admin Dashboard 路由，请更新 `admin-dashboard.component.ts` 以处理这些查询参数和片段。

<code-example path="router/src/app/admin/admin-dashboard/admin-dashboard.component.1.ts" header="src/app/admin/admin-dashboard/admin-dashboard.component.ts (v2)"></code-example>

Query parameters and fragments are also available through the `ActivatedRoute` service.
Just like route parameters, the query parameters and fragments are provided as an `Observable`.
The updated Crisis Admin component feeds the `Observable` directly into the template using the `AsyncPipe`.

查询参数和片段可通过 `Router` 服务的 `routerState` 属性使用。和路由参数类似，全局查询参数和片段也是 `Observable` 对象。
  在修改过的英雄管理组件中，你将借助 `AsyncPipe` 直接把 `Observable` 传给模板。

Now, you can click on the Admin button, which takes you to the Login page with the provided `queryParamMap` and `fragment`.
After you click the login button, notice that you have been redirected to the `Admin Dashboard` page with the query parameters and fragment still intact in the address bar.

按照下列步骤试验下：点击 Admin 按钮，它会带着你提供的 `queryParamMap` 和 `fragment` 跳转到登录页。
点击 Login 按钮，你就会被重定向到 `Admin Dashboard` 页。
注意，它仍然带着上一步提供的 `queryParamMap` 和 `fragment`。

You can use these persistent bits of information for things that need to be provided across pages like authentication tokens or session ids.

你可以用这些持久化信息来携带需要为每个页面都提供的信息，如认证令牌或会话的 ID 等。

<div class="alert is-helpful">

The `query params` and `fragment` can also be preserved using a `RouterLink` with
the `queryParamsHandling` and `preserveFragment` bindings respectively.

“查询参数”和“片段”也可以分别用 `RouterLink` 中的 **queryParamsHandling** 和 **preserveFragment** 保存。

</div>

{@a asynchronous-routing}

## Milestone 6: Asynchronous routing

## 里程碑 6：异步路由

As you've worked through the milestones, the application has naturally gotten larger.
At some point you'll reach a point where the application takes a long time to load.

完成上面的里程碑后，应用程序很自然地长大了。在某一个时间点，你将达到一个顶点，应用将会需要过多的时间来加载。

To remedy this issue, use asynchronous routing, which loads feature modules lazily, on request.
Lazy loading has multiple benefits.

为了解决这个问题，请使用异步路由，它会根据请求来惰性加载某些特性模块。惰性加载有很多好处。

* You can load feature areas only when requested by the user.

   你可以只在用户请求时才加载某些特性区。

* You can speed up load time for users that only visit certain areas of the application.

   对于那些只访问应用程序某些区域的用户，这样能加快加载速度。

* You can continue expanding lazy loaded feature areas without increasing the size of the initial load bundle.

   你可以持续扩充惰性加载特性区的功能，而不用增加初始加载的包体积。

You're already part of the way there.
By organizing the application into modules&mdash;`AppModule`,
`HeroesModule`, `AdminModule` and `CrisisCenterModule`&mdash;you
have natural candidates for lazy loading.

你已经完成了一部分。通过把应用组织成一些模块：`AppModule`、`HeroesModule`、`AdminModule` 和 `CrisisCenterModule`，
你已经有了可用于实现惰性加载的候选者。

Some modules, like `AppModule`, must be loaded from the start.
But others can and should be lazy loaded.
The `AdminModule`, for example, is needed by a few authorized users, so
you should only load it when requested by the right people.

有些模块（比如 `AppModule`）必须在启动时加载，但其它的都可以而且应该惰性加载。
比如 `AdminModule` 就只有少数已认证的用户才需要它，所以你应该只有在正确的人请求它时才加载。

{@a lazy-loading-route-config}

### Lazy Loading route configuration

### 惰性加载路由配置

Change the `admin` path in the `admin-routing.module.ts` from `'admin'` to an empty string, `''`, the empty path.

把 `admin-routing.module.ts` 中的 `admin` 路径从 `'admin'` 改为空路径 `''`。

Use empty path routes to group routes together without adding any additional path segments to the URL.
Users will still visit `/admin` and the `AdminComponent` still serves as the Routing Component containing child routes.

可以用*空路径*路由来对路由进行分组，而不用往 URL 中添加额外的路径片段。
用户仍旧访问 `/admin`，并且 `AdminComponent` 仍然作为用来包含子路由的路由组件。

Open the `AppRoutingModule` and add a new `admin` route to its `appRoutes` array.

打开 `AppRoutingModule`，并把一个新的 `admin` 路由添加到它的 `appRoutes` 数组中。

Give it a `loadChildren` property instead of a `children` property.
The `loadChildren` property takes a function that returns a promise using the browser's built-in syntax for lazy loading code using dynamic imports `import('...')`.
The path is the location of the `AdminModule` (relative to the app root).
After the code is requested and loaded, the `Promise` resolves an object that contains the `NgModule`, in this case the `AdminModule`.

给它一个 `loadChildren` 属性（替换掉 `children` 属性）。
`loadChildren` 属性接收一个函数，该函数使用浏览器内置的动态导入语法 `import('...')` 来惰性加载代码，并返回一个承诺（Promise）。
其路径是 `AdminModule` 的位置（相对于应用的根目录）。
当代码请求并加载完毕后，这个 `Promise` 就会解析成一个包含 `NgModule` 的对象，也就是 `AdminModule`。

<code-example path="router/src/app/app-routing.module.5.ts" region="admin-1" header="app-routing.module.ts (load children)"></code-example>

<div class="alert is-important">

*Note*: When using absolute paths, the `NgModule` file location must begin with `src/app` in order to resolve correctly. For custom [path mapping with absolute paths](https://www.typescriptlang.org/docs/handbook/module-resolution.html#path-mapping), you must configure the `baseUrl` and `paths` properties in the project `tsconfig.json`.

**注意**： 当使用绝对路径时，`NgModule` 的文件位置必须以 `src/app` 开头，以便正确解析。对于自定义的 [使用绝对路径的路径映射表](https://www.typescriptlang.org/docs/handbook/module-resolution.html#path-mapping)，你必须在项目的 `tsconfig.json` 中必须配置好 `baseUrl` 和 `paths` 属性。

</div>

When the router navigates to this route, it uses the `loadChildren` string to dynamically load the `AdminModule`.
Then it adds the `AdminModule` routes to its current route configuration.
Finally, it loads the requested route to the destination admin component.

当路由器导航到这个路由时，它会用 `loadChildren` 字符串来动态加载 `AdminModule`，然后把 `AdminModule` 添加到当前的路由配置中，
最后，它把所请求的路由加载到目标 `admin` 组件中。

The lazy loading and re-configuration happen just once, when the route is first requested; the module and routes are available immediately for subsequent requests.

惰性加载和重新配置工作只会发生一次，也就是在该路由首次被请求时。在后续的请求中，该模块和路由都是立即可用的。

<div class="alert is-helpful">

Angular provides a built-in module loader that supports SystemJS to load modules asynchronously. If you were
using another bundling tool, such as Webpack, you would use the Webpack mechanism for asynchronously loading modules.

Angular 提供一个内置模块加载器，支持**`SystemJS`**来异步加载模块。如果你使用其它捆绑工具比如 **Webpack**，则使用 Webpack 的机制来异步加载模块。

</div>

Take the final step and detach the admin feature set from the main application.
The root `AppModule` must neither load nor reference the `AdminModule` or its files.

最后一步是把管理特性区从主应用中完全分离开。
根模块 `AppModule` 既不能加载也不能引用 `AdminModule` 及其文件。

In `app.module.ts`, remove the `AdminModule` import statement from the top of the file
and remove the `AdminModule` from the NgModule's `imports` array.

在 `app.module.ts` 中，从顶部移除 `AdminModule` 的导入语句，并且从 NgModule 的 `imports` 数组中移除 `AdminModule`。

{@a can-load-guard}

### `CanLoad`: guarding unauthorized loading of feature modules

### `CanLoad`：保护对特性模块的未授权加载

You're already protecting the `AdminModule` with a `CanActivate` guard that prevents unauthorized users from accessing the admin feature area.
It redirects to the login page if the user is not authorized.

你已经使用 `CanActivate` 保护 `AdminModule` 了，它会阻止未授权用户访问管理特性区。如果用户未登录，它就会跳转到登录页。

But the router is still loading the `AdminModule` even if the user can't visit any of its components.
Ideally, you'd only load the `AdminModule` if the user is logged in.

但是路由器仍然会加载 `AdminModule` —— 即使用户无法访问它的任何一个组件。
理想的方式是，只有在用户已登录的情况下你才加载 `AdminModule`。

Add a `CanLoad` guard that only loads the `AdminModule` once the user is logged in _and_ attempts to access the admin feature area.

添加一个 `CanLoad` 守卫，它只在用户已登录*并且*尝试访问管理特性区的时候，才加载 `AdminModule` 一次。

The existing `AuthGuard` already has the essential logic in its `checkLogin()` method to support the `CanLoad` guard.

现有的 `AuthGuard` 的 `checkLogin()` 方法中已经有了支持 `CanLoad` 守卫的基础逻辑。

Open `auth.guard.ts`.
Import the `CanLoad` interface from `@angular/router`.
Add it to the `AuthGuard` class's `implements` list.
Then implement `canLoad()` as follows:

打开 `auth.guard.ts`，从 `@angular/router` 中导入 `CanLoad` 接口。
把它添加到 `AuthGuard` 类的 `implements` 列表中。
然后实现 `canLoad`，代码如下：

<code-example path="router/src/app/auth/auth.guard.ts" header="src/app/auth/auth.guard.ts (CanLoad guard)" region="canLoad"></code-example>

The router sets the `canLoad()` method's `route` parameter to the intended destination URL.
The `checkLogin()` method redirects to that URL once the user has logged in.

路由器会把 `canLoad()` 方法的 `route` 参数设置为准备访问的目标 URL。
如果用户已经登录了，`checkLogin()` 方法就会重定向到那个 URL。

Now import the `AuthGuard` into the `AppRoutingModule` and add the `AuthGuard` to the `canLoad`
array property for the `admin` route.
The completed admin route looks like this:

现在，把 `AuthGuard` 导入到 `AppRoutingModule` 中，并把 `AuthGuard` 添加到 `admin` 路由的 `canLoad` 数组中。
完整的 `admin` 路由是这样的：

<code-example path="router/src/app/app-routing.module.5.ts" region="admin" header="app-routing.module.ts (lazy admin route)"></code-example>

{@a preloading}

### Preloading: background loading of feature areas

### 预加载：特性区的后台加载

In addition to loading modules on-demand, you can load modules asynchronously with preloading.

除了按需加载模块外，还可以通过预加载方式异步加载模块。

The `AppModule` is eagerly loaded when the application starts, meaning that it loads right away.
Now the `AdminModule` loads only when the user clicks on a link, which is called lazy loading.

当应用启动时，`AppModule` 被急性加载，这意味着它会立即加载。而 `AdminModule` 只在用户点击链接时加载，这叫做惰性加载。

Preloading allows you to load modules in the background so that the data is ready to render when the user activates a particular route.
Consider the Crisis Center.
It isn't the first view that a user sees.
By default, the Heroes are the first view.
For the smallest initial payload and fastest launch time, you should eagerly load the `AppModule` and the `HeroesModule`.

预加载允许你在后台加载模块，以便当用户激活某个特定的路由时，就可以渲染这些数据了。
考虑一下危机中心。
它不是用户看到的第一个视图。
默认情况下，英雄列表才是第一个视图。为了获得最小的初始有效负载和最快的启动时间，你应该急性加载 `AppModule` 和 `HeroesModule`。

You could lazy load the Crisis Center.
But you're almost certain that the user will visit the Crisis Center within minutes of launching the app.
Ideally, the app would launch with just the `AppModule` and the `HeroesModule` loaded and then, almost immediately, load the `CrisisCenterModule` in the background.
By the time the user navigates to the Crisis Center, its module will have been loaded and ready.

你可以惰性加载危机中心。
但是，你几乎可以肯定用户会在启动应用之后的几分钟内访问危机中心。
理想情况下，应用启动时应该只加载 `AppModule` 和 `HeroesModule`，然后几乎立即开始后台加载 `CrisisCenterModule`。
在用户浏览到危机中心之前，该模块应该已经加载完毕，可供访问了。

{@a how-preloading}

#### How preloading works

#### 预加载的工作原理

After each successful navigation, the router looks in its configuration for an unloaded module that it can preload.
Whether it preloads a module, and which modules it preloads, depends upon the preload strategy.

在每次成功的导航后，路由器会在自己的配置中查找尚未加载并且可以预加载的模块。
是否加载某个模块，以及要加载哪些模块，取决于*预加载策略*。

The `Router` offers two preloading strategies:

`Router` 提供了两种预加载策略：

* No preloading, which is the default. Lazy loaded feature areas are still loaded on-demand.

   完全不预加载，这是默认值。惰性加载的特性区仍然会按需加载。

* Preloading of all lazy loaded feature areas.

   预加载所有惰性加载的特性区。

The router either never preloads, or preloads every lazy loaded module.
The `Router` also supports [custom preloading strategies](#custom-preloading) for fine control over which modules to preload and when.

路由器或者完全不预加载或者预加载每个惰性加载模块。
路由器还支持[自定义预加载策略](guide/router#custom-preloading)，以便完全控制要预加载哪些模块以及何时加载。

This section guides you through updating the `CrisisCenterModule` to load lazily by default and use the `PreloadAllModules` strategy to load all lazy loaded modules.

本节将指导你把 `CrisisCenterModule` 改成惰性加载的，并使用 `PreloadAllModules` 策略来预加载所有惰性加载模块。

{@a lazy-load-crisis-center}

#### Lazy load the crisis center

#### 惰性加载危机中心

Update the route configuration to lazy load the `CrisisCenterModule`.
Take the same steps you used to configure `AdminModule` for lazy loading.

修改路由配置，来惰性加载 `CrisisCenterModule`。修改的步骤和配置惰性加载 `AdminModule` 时一样。

1. Change the `crisis-center` path in the `CrisisCenterRoutingModule` to an empty string.

   把 `CrisisCenterRoutingModule` 中的路径从 `crisis-center` 改为空字符串。

1. Add a `crisis-center` route to the `AppRoutingModule`.

   往 `AppRoutingModule` 中添加一个 `crisis-center` 路由。

1. Set the `loadChildren` string to load the `CrisisCenterModule`.

   设置 `loadChildren` 字符串来加载 `CrisisCenterModule`。

1. Remove all mention of the `CrisisCenterModule` from `app.module.ts`.

   从 `app.module.ts` 中移除所有对 `CrisisCenterModule` 的引用。

Here are the updated modules _before enabling preload_:

下面是打开预加载之前的模块修改版：

<code-tabs>

  <code-pane header="app.module.ts" path="router/src/app/app.module.ts" region="preload">

  </code-pane>

  <code-pane header="app-routing.module.ts" path="router/src/app/app-routing.module.6.ts" region="preload-v1">

  </code-pane>

  <code-pane header="crisis-center-routing.module.ts" path="router/src/app/crisis-center/crisis-center-routing.module.ts">

  </code-pane>

</code-tabs>

You could try this now and confirm that the  `CrisisCenterModule` loads after you click the "Crisis Center" button.

你可以现在尝试它，并确认在点击了“Crisis Center”按钮之后加载了 `CrisisCenterModule`。

To enable preloading of all lazy loaded modules, import the `PreloadAllModules` token from the Angular router package.

要为所有惰性加载模块启用预加载功能，请从 Angular 的路由模块中导入 `PreloadAllModules`。

The second argument in the `RouterModule.forRoot()` method takes an object for additional configuration options.
The `preloadingStrategy` is one of those options.
Add the `PreloadAllModules` token to the `forRoot()` call:

`RouterModule.forRoot()` 方法的第二个参数接受一个附加配置选项对象。
`preloadingStrategy` 就是其中之一。
把 `PreloadAllModules` 添加到 `forRoot()` 调用中：

<code-example path="router/src/app/app-routing.module.6.ts" header="src/app/app-routing.module.ts (preload all)" region="forRoot"></code-example>

This configures the `Router` preloader to immediately load all lazy loaded routes (routes with a `loadChildren` property).

这项配置会让 `Router` 预加载器立即加载*所有*惰性加载路由（带 `loadChildren` 属性的路由）。

When you visit `http://localhost:4200`, the `/heroes` route loads immediately upon launch and the router starts loading the `CrisisCenterModule` right after the `HeroesModule` loads.

当访问 `http://localhost:4200` 时，`/heroes` 路由立即随之启动，并且路由器在加载了 `HeroesModule` 之后立即开始加载 `CrisisCenterModule`。

Currently, the `AdminModule` does not preload because `CanLoad` is blocking it.

目前，`AdminModule` 并没有预加载，因为 `CanLoad` 阻塞了它。

{@a preload-canload}

#### `CanLoad` blocks preload

#### `CanLoad` 会阻塞预加载

The `PreloadAllModules` strategy does not load feature areas protected by a [CanLoad](#can-load-guard) guard.

`PreloadAllModules` 策略不会加载被[CanLoad](guide/router#can-load-guard)守卫所保护的特性区。

You added a `CanLoad` guard to the route in the `AdminModule` a few steps back to block loading of that module until the user is authorized.
That `CanLoad` guard takes precedence over the preload strategy.

几步之前，你刚刚给 `AdminModule` 中的路由添加了 `CanLoad` 守卫，以阻塞加载那个模块，直到用户认证结束。
`CanLoad` 守卫的优先级高于预加载策略。

If you want to preload a module as well as guard against unauthorized access, remove the `canLoad()` guard method and rely on the [canActivate()](#can-activate-guard) guard alone.

如果你要加载一个模块并且保护它防止未授权访问，请移除 `canLoad` 守卫，只单独依赖[CanActivate](guide/router#can-activate-guard)守卫。

{@a custom-preloading}

### Custom Preloading Strategy

### 自定义预加载策略

Preloading every lazy loaded module works well in many situations.
However, in consideration of things such as low bandwidth and user metrics, you can use a custom preloading strategy for specific feature modules.

在很多场景下，预加载的每个惰性加载模块都能正常工作。但是，考虑到低带宽和用户指标等因素，可以为特定的特性模块使用自定义预加载策略。

This section guides you through adding a custom strategy that only preloads routes whose `data.preload` flag is set to `true`.
Recall that you can add anything to the `data` property of a route.

本节将指导你添加一个自定义策略，它只预加载 `data.preload` 标志为 `true` 路由。回想一下，你可以在路由的 `data` 属性中添加任何东西。

Set the `data.preload` flag in the `crisis-center` route in the `AppRoutingModule`.

在 `AppRoutingModule` 的 `crisis-center` 路由中设置 `data.preload` 标志。

<code-example path="router/src/app/app-routing.module.ts" header="src/app/app-routing.module.ts (route data preload)" region="preload-v2"></code-example>

Generate a new `SelectivePreloadingStrategy` service.

生成一个新的 `SelectivePreloadingStrategy` 服务。

<code-example language="none" class="code-shell">
  ng generate service selective-preloading-strategy
</code-example>

Replace the contents of `selective-preloading-strategy.service.ts` with the following:

使用下列内容替换 `selective-preloading-strategy.service.ts`：

<code-example path="router/src/app/selective-preloading-strategy.service.ts" header="src/app/selective-preloading-strategy.service.ts"></code-example>

`SelectivePreloadingStrategyService` implements the `PreloadingStrategy`, which has one method, `preload()`.

`SelectivePreloadingStrategyService` 实现了 `PreloadingStrategy`，它有一个方法 `preload()`。

The router calls the `preload()` method with two arguments:

路由器会用两个参数来调用 `preload()` 方法：

1. The route to consider.

   要加载的路由。

1. A loader function that can load the routed module asynchronously.

   一个加载器（loader）函数，它能异步加载带路由的模块。

An implementation of `preload` must return an `Observable`.
If the route does preload, it returns the observable returned by calling the loader function.
If the route does not preload, it returns an `Observable` of `null`.

`preload` 的实现要返回一个 `Observable`。
如果该路由应该预加载，它就会返回调用加载器函数所返回的 `Observable`。
如果该路由*不*应该预加载，它就返回一个 `null` 值的 `Observable` 对象。

In this sample, the  `preload()` method loads the route if the route's `data.preload` flag is truthy.

在这个例子中，如果路由的 `data.preload` 标志是真值，则 `preload()` 方法会加载该路由。

As a side-effect, `SelectivePreloadingStrategyService` logs the `path` of a selected route in its public `preloadedModules` array.

它的副作用是 `SelectivePreloadingStrategyService` 会把所选路由的 `path` 记录在它的公共数组 `preloadedModules` 中。

Shortly, you'll extend the `AdminDashboardComponent` to inject this service and display its `preloadedModules` array.

很快，你就会扩展 `AdminDashboardComponent` 来注入该服务，并且显示它的 `preloadedModules` 数组。

But first, make a few changes to the `AppRoutingModule`.

但是首先，要对 `AppRoutingModule` 做少量修改。

1. Import `SelectivePreloadingStrategyService` into `AppRoutingModule`.

   把 `SelectivePreloadingStrategyService` 导入到 `AppRoutingModule` 中。

1. Replace the `PreloadAllModules` strategy in the call to `forRoot()` with this `SelectivePreloadingStrategyService`.

   把 `PreloadAllModules` 策略替换成对 `forRoot()` 的调用，并且传入这个 `SelectivePreloadingStrategyService`。

1. Add the `SelectivePreloadingStrategyService` strategy to the `AppRoutingModule` providers array so you can inject it elsewhere in the app.

   把 `SelectivePreloadingStrategyService` 策略添加到 `AppRoutingModule` 的 `providers` 数组中，以便它可以注入到应用中的任何地方。

Now edit the `AdminDashboardComponent` to display the log of preloaded routes.

现在，编辑 `AdminDashboardComponent` 以显示这些预加载路由的日志。

1. Import the `SelectivePreloadingStrategyService`.

   导入 `SelectivePreloadingStrategyService`（它是一个服务）。

1. Inject it into the dashboard's constructor.

   把它注入到仪表盘的构造函数中。

1. Update the template to display the strategy service's `preloadedModules` array.

   修改模板来显示这个策略服务的 `preloadedModules` 数组。

Now the file is as follows:

现在文件如下：

<code-example path="router/src/app/admin/admin-dashboard/admin-dashboard.component.ts" header="src/app/admin/admin-dashboard/admin-dashboard.component.ts (preloaded modules)"></code-example>

Once the application loads the initial route, the `CrisisCenterModule` is preloaded.
Verify this by logging in to the `Admin` feature area and noting that the `crisis-center` is listed in the `Preloaded Modules`.
It also logs to the browser's console.

一旦应用加载完了初始路由，`CrisisCenterModule` 也被预加载了。
通过 `Admin` 特性区中的记录就可以验证它，“Preloaded Modules”中列出了 `crisis-center`。
它也被记录到了浏览器的控制台。

{@a redirect-advanced}

### Migrating URLs with redirects

### 使用重定向迁移 URL

You've setup the routes for navigating around your application and used navigation imperatively and declaratively.
But like any application, requirements change over time.
You've setup links and navigation to `/heroes` and `/hero/:id` from the `HeroListComponent` and `HeroDetailComponent` components.
If there were a requirement that links to `heroes` become `superheroes`, you would still want the previous URLs to navigate correctly.
You also don't want to update every link in your application, so redirects makes refactoring routes trivial.

你已经设置好了路由，并且用命令式和声明式的方式导航到了很多不同的路由。但是，任何应用的需求都会随着时间而改变。
你把链接 `/heroes` 和 `hero/:id` 指向了 `HeroListComponent` 和 `HeroDetailComponent` 组件。
如果有这样一个需求，要把链接 `heroes` 变成 `superheroes`，你可能仍然希望以前的 URL 能正常导航。
但你也不想在应用中找到并修改每一个链接，这时候，重定向就可以省去这些琐碎的重构工作。

{@a url-refactor}

#### Changing `/heroes` to `/superheroes`

#### 把 `/heroes` 改为 `/superheroes`

This section guides you through migrating the `Hero` routes to new URLs.
The `Router` checks for redirects in your configuration before navigating, so each redirect is triggered when needed. To support this change, add redirects from the old routes to the new routes in the `heroes-routing.module`.

本节将指导你将 `Hero` 路由迁移到新的 URL。在导航之前，`Router` 会检查路由配置中的重定向语句，以便将来按需触发重定向。要支持这种修改，你就要在 `heroes-routing.module` 文件中把老的路由重定向到新的路由。

<code-example path="router/src/app/heroes/heroes-routing.module.ts" header="src/app/heroes/heroes-routing.module.ts (heroes redirects)"></code-example>

Notice two different types of redirects.
The first change is from  `/heroes` to `/superheroes` without any parameters.
The second change is from `/hero/:id` to `/superhero/:id`, which includes the `:id` route parameter.
Router redirects also use powerful pattern-matching, so the `Router` inspects the URL and replaces route parameters in the `path` with their appropriate destination.
Previously, you navigated to a URL such as `/hero/15` with a route parameter `id` of `15`.

注意，这里有两种类型的重定向。第一种是不带参数的从 `/heroes` 重定向到 `/superheroes`。这是一种非常直观的重定向。第二种是从 `/hero/:id` 重定向到 `/superhero/:id`，它还要包含一个 `:id` 路由参数。
路由器重定向时使用强大的模式匹配功能，这样，路由器就会检查 URL，并且把 `path` 中带的路由参数替换成相应的目标形式。以前，你导航到形如 `/hero/15` 的 URL 时，带了一个路由参数 `id`，它的值是 `15`。

<div class="alert is-helpful">

The `Router` also supports [query parameters](#query-parameters) and the [fragment](#fragment) when using redirects.

在重定向的时候，路由器还支持[查询参数](#query-parameters)和[片段(fragment)](#fragment)。

* When using absolute redirects, the `Router` will use the query parameters and the fragment from the `redirectTo` in the route config.

   当使用绝对地址重定向时，路由器将会使用路由配置的 `redirectTo` 属性中规定的查询参数和片段。

* When using relative redirects, the `Router` use the query params and the fragment from the source URL.

   当使用相对地址重定向时，路由器将会使用源地址（跳转前的地址）中的查询参数和片段。

</div>

Currently, the empty path route redirects to `/heroes`, which redirects to `/superheroes`.
This won't work because the `Router` handles redirects once at each level of routing configuration.
This prevents chaining of redirects, which can lead to endless redirect loops.

目前，空路径被重定向到了 `/heroes`，它又被重定向到了 `/superheroes`。这样不行，因为 `Router` 在每一层的路由配置中只会处理一次重定向。这样可以防止出现无限循环的重定向。

Instead, update the empty path route in `app-routing.module.ts` to redirect to `/superheroes`.

所以，你要在 `app-routing.module.ts` 中修改空路径路由，让它重定向到 `/superheroes`。

<code-example path="router/src/app/app-routing.module.ts" header="src/app/app-routing.module.ts (superheroes redirect)"></code-example>

A `routerLink` isn't tied to route configuration, so update the associated router links to remain active when the new route is active.
Update the `app.component.ts` template for the `/heroes` `routerLink`.

由于 `routerLink` 与路由配置无关，所以你要修改相关的路由链接，以便在新的路由激活时，它们也能保持激活状态。还要修改 `app.component.ts` 模板中的 `/heroes` 这个 `routerLink`。

<code-example path="router/src/app/app.component.html" header="src/app/app.component.html (superheroes active routerLink)"></code-example>

Update the `goToHeroes()` method in the `hero-detail.component.ts` to navigate back to `/superheroes` with the optional route parameters.

修改 `hero-detail.component.ts` 中的 `goToHeroes()` 方法，使用可选的路由参数导航回 `/superheroes`。

<code-example path="router/src/app/heroes/hero-detail/hero-detail.component.ts" region="redirect" header="src/app/heroes/hero-detail/hero-detail.component.ts (goToHeroes)"></code-example>

With the redirects setup, all previous routes now point to their new destinations and both URLs still function as intended.

当这些重定向设置好之后，所有以前的路由都指向了它们的新目标，并且每个 URL 也仍然能正常工作。

{@a inspect-config}

### Inspect the router's configuration

### 审查路由器配置

To determine if your routes are actually evaluated [in the proper order](#routing-module-order), you can inspect the router's configuration.

要确定你的路由是否真的[按照正确的顺序](#routing-module-order)执行的，你可以审查路由器的配置。

Do this by injecting the router and logging to the console its `config` property.
For example, update the `AppModule` as follows and look in the browser console window
to see the finished route configuration.

可以通过注入路由器并在控制台中记录其 `config` 属性来实现。
例如，把 `AppModule` 修改为这样，并在浏览器的控制台窗口中查看最终的路由配置。

<code-example path="router/src/app/app.module.7.ts" header="src/app/app.module.ts (inspect the router config)" region="inspect-config"></code-example>

{@a final-app}

## Final app

## 最终的应用

For the completed router app, see the <live-example></live-example> for the final source code.

对这个已完成的路由器应用，参见 <live-example></live-example>的最终代码。

{@a link-parameters-array}

## Link parameters array

## 链接参数数组

A link parameters array holds the following ingredients for router navigation:

链接参数数组保存路由导航时所需的成分：

* The path of the route to the destination component.

   指向目标组件的那个路由的路径（path）

* Required and optional route parameters that go into the route URL.

   必备路由参数和可选路由参数，它们将进入该路由的 URL

You can bind the `RouterLink` directive to such an array like this:

你可以把 `RouterLink` 指令绑定到一个数组，就像这样：

<code-example path="router/src/app/app.component.3.ts" header="src/app/app.component.ts (h-anchor)" region="h-anchor"></code-example>

The following is a two-element array when specifying a route parameter:

在指定路由参数时，使用如下的两元素数组：

<code-example path="router/src/app/heroes/hero-list/hero-list.component.1.html" header="src/app/heroes/hero-list/hero-list.component.html (nav-to-detail)" region="nav-to-detail"></code-example>

You can provide optional route parameters in an object, as in `{ foo: 'foo' }`:

你可以在对象中提供可选的路由参数，比如 `{ foo: 'foo' }` ：

<code-example path="router/src/app/app.component.3.ts" header="src/app/app.component.ts (cc-query-params)" region="cc-query-params"></code-example>

These three examples cover the needs of an app with one level of routing.
However, with a child router, such as in the crisis center, you create new link array possibilities.

这三个例子涵盖了你在单级路由的应用中所需的一切。不过，在你添加一个像*危机中心*一样的子路由时，你可以创建新链接数组。

The following minimal `RouterLink` example builds upon a specified [default child route](guide/router#a-crisis-center-with-child-routes) for the crisis center.

下面这个最小化 `RouterLink` 例子是基于危机中心指定的[默认子路由](guide/router#a-crisis-center-with-child-routes)构建的。

<code-example path="router/src/app/app.component.3.ts" header="src/app/app.component.ts (cc-anchor-w-default)" region="cc-anchor-w-default"></code-example>

Note the following:

请注意以下事项：

* The first item in the array identifies the parent route (`/crisis-center`).

   数组中的第一个条目标记出了父路由(`/crisis-center`)。

* There are no parameters for this parent route.

   这个父路由没有参数。

* There is no default for the child route so you need to pick one.

   没有默认的子路由，因此你得选取一个。

* You're navigating to the `CrisisListComponent`, whose route path is `/`, but you don't need to explicitly add the slash.

   你决定跳转到 `CrisisListComponent`，它的路由路径是'/'，但你不用显式的添加它。

Consider the following router link that navigates from the root of the application down to the Dragon Crisis:

考虑以下路由器链接，它将从应用的根目录导航到巨龙危机（Dragon Crisis）：

<code-example path="router/src/app/app.component.3.ts" header="src/app/app.component.ts (Dragon-anchor)" region="Dragon-anchor"></code-example>

* The first item in the array identifies the parent route (`/crisis-center`).

   数组中的第一个条目标记出了父路由(`/crisis-center`)。

* There are no parameters for this parent route.

  这个父路由没有参数。

* The second item identifies the child route details about a particular crisis (`/:id`).

   数组中的第二个条目（'/:id'）用来标记出到指定危机的详情页的子路由。

* The details child route requires an `id` route parameter.

   详细的子路由需要一个 `id` 路由参数。

* You added the `id` of the Dragon Crisis as the second item in the array (`1`).

   你把*巨龙危机*的 `id` 添加为该数组中的第二个条目（`1`）。

* The resulting path is `/crisis-center/1`.

   最终生成的路径是 `/crisis-center/1`。

You could also redefine the `AppComponent` template with Crisis Center routes exclusively:

你也可以把危机中心的路由单独重新定义为 `AppComponent` 的模板：

<code-example path="router/src/app/app.component.3.ts" header="src/app/app.component.ts (template)" region="template"></code-example>

In summary, you can write applications with one, two or more levels of routing.
The link parameters array affords the flexibility to represent any routing depth and any legal sequence of route paths, (required) router parameters, and (optional) route parameter objects.

总之，你可以用一级、两级或多级路由来写应用程序。
  链接参数数组提供了用来表示任意深度路由的链接参数数组以及任意合法的路由参数序列、必须的路由器参数以及可选的路由参数对象。

{@a browser-url-styles}

{@a location-strategy}

## `LocationStrategy` and browser URL styles

## `LocationStrategy` 和浏览器的网址样式

When the router navigates to a new component view, it updates the browser's location and history with a URL for that view.
As this is a strictly local URL the browser won't send this URL to the server and will not reload the page.

当路由器导航到一个新的组件视图时，它会用该视图的 URL 来更新浏览器的当前地址以及历史。
严格来说，这个 URL 其实是本地的，浏览器不会把该 URL 发给服务器，并且不会重新加载此页面。

Modern HTML5 browsers support <a href="https://developer.mozilla.org/en-US/docs/Web/API/History_API#Adding_and_modifying_history_entries" title="HTML5 browser history push-state">history.pushState</a>, a technique that changes a browser's location and history without triggering a server page request.
The router can compose a "natural" URL that is indistinguishable from one that would otherwise require a page load.

现代 HTML 5 浏览器支持[history.pushState](https://developer.mozilla.org/en-US/docs/Web/API/History_API#Adding_and_modifying_history_entries) API，
这是一项可以改变浏览器的当前地址和历史，却又不会触发服务端页面请求的技术。
路由器可以合成出一个“自然的”URL，它看起来和那些需要进行页面加载的 URL 没什么区别。

Here's the Crisis Center URL in this "HTML5 pushState" style:

下面是危机中心的 URL 在“HTML 5 pushState”风格下的样子：

<code-example format="nocode">
  localhost:3002/crisis-center/

</code-example>

Older browsers send page requests to the server when the location URL changes unless the change occurs after a "#" (called the "hash").
Routers can take advantage of this exception by composing in-application route URLs with hashes.
Here's a "hash URL" that routes to the Crisis Center.

老旧的浏览器在当前地址的 URL 变化时总会往服务器发送页面请求……唯一的例外规则是：当这些变化位于“#”（被称为“hash”）后面时不会发送。通过把应用内的路由 URL 拼接在 `#` 之后，路由器可以获得这条“例外规则”带来的优点。下面是到*危机中心*路由的“hash URL”：

<code-example format="nocode">
  localhost:3002/src/#/crisis-center/

</code-example>

The router supports both styles with two `LocationStrategy` providers:

路由器通过两种 `LocationStrategy` 提供者来支持所有这些风格：

1. `PathLocationStrategy`&mdash;the default "HTML5 pushState" style.

   `PathLocationStrategy` - 默认的策略，支持“HTML 5 pushState”风格。

1. `HashLocationStrategy`&mdash;the "hash URL" style.

   `HashLocationStrategy` - 支持“hash URL”风格。

The `RouterModule.forRoot()` function sets the `LocationStrategy` to the `PathLocationStrategy`, which makes it the default strategy.
You also have the option of switching to the `HashLocationStrategy` with an override during the bootstrapping process.

`RouterModule.forRoot()` 函数把 `LocationStrategy` 设置成了 `PathLocationStrategy`，使其成为了默认策略。
你还可以在启动过程中改写（override）它，来切换到 `HashLocationStrategy` 风格。

<div class="alert is-helpful">

For more information on providers and the bootstrap process, see [Dependency Injection](guide/dependency-injection#bootstrap).

有关提供程序和引导过程的更多信息，请参阅[依赖注入](guide/dependency-injection#bootstrap)。

</div>

## Choosing a routing strategy

## 选择路由策略

You must choose a routing strategy early in the development of you project because once the application is in production, visitors to your site use and depend on application URL references.

你必须在开发项目的早期就选择一种路由策略，因为一旦该应用进入了生产阶段，你网站的访问者就会使用并依赖应用的这些 URL 引用。

Almost all Angular projects should use the default HTML5 style.
It produces URLs that are easier for users to understand and it preserves the option to do server-side rendering.

几乎所有的 Angular 项目都会使用默认的 HTML 5 风格。它生成的 URL 更易于被用户理解，它也为将来做**服务端渲染**预留了空间。

Rendering critical pages on the server is a technique that can greatly improve perceived responsiveness when the app first loads.
An app that would otherwise take ten or more seconds to start could be rendered on the server and delivered to the user's device in less than a second.

在服务器端渲染指定的页面，是一项可以在该应用首次加载时大幅提升响应速度的技术。那些原本需要十秒甚至更长时间加载的应用，可以预先在服务端渲染好，并在少于一秒的时间内完整渲染在用户的设备上。

This option is only available if application URLs look like normal web URLs without hashes (#) in the middle.

只有当应用的 URL 看起来像是标准的 Web URL，中间没有 hash（#）时，这个选项才能生效。

## `<base href>`

The router uses the browser's <a href="https://developer.mozilla.org/en-US/docs/Web/API/History_API#Adding_and_modifying_history_entries" title="HTML5 browser history push-state">history.pushState</a> for navigation.
`pushState` allows you to customize in-app URL paths; for example, `localhost:4200/crisis-center`.
The in-app URLs can be indistinguishable from server URLs.

路由器使用浏览器的 <a href="https://developer.mozilla.org/en-US/docs/Web/API/History_API#Adding_and_modifying_history_entries" title="HTML5 browser history push-state">history.pushState</a> API 进行导航。借助 `pushState` 你自定义应用中的 URL 路径 `localhost:4200/crisis-center`，应用内的 URL 和服务器的 URL 没有区别。

Modern HTML5 browsers were the first to support `pushState` which is why many people refer to these URLs as "HTML5 style" URLs.

现代的 HTML5 浏览器都支持 `pushState`，这也就是为什么很多人把这种 URL 形式称为 "HTML 5" 风格的 URL。

<div class="alert is-helpful">

HTML5 style navigation is the router default.
In the [LocationStrategy and browser URL styles](#browser-url-styles) section, learn why HTML5 style is preferable, how to adjust its behavior, and how to switch to the older hash (#) style, if necessary.

路由器默认使用 HTML5 风格的导航。
在 [LocationStrategy 与浏览器 URL 风格](#browser-url-styles)部分，你可以了解为何推荐使用 HTML5 风格的 URL，如何调整其行为，以及必要时如何切换到老式的 hash（#）风格。

</div>

You must add a <a href="https://developer.mozilla.org/en-US/docs/Web/HTML/Element/base" title="base href">&lt;base href&gt; element</a> to the app's `index.html` for `pushState` routing to work.
The browser uses the `<base href>` value to prefix relative URLs when referencing CSS files, scripts, and images.

你必须在应用的 `index.html` 中**添加一个 <a href="https://developer.mozilla.org/en-US/docs/Web/HTML/Element/base" title="base href">&lt;base href&gt; 元素</a>**才能让 `pushState` 路由正常工作。
浏览器要用 `<base href>` 的值为引用 CSS、脚本和图片文件时使用的*相对* URL 添加前缀。

Add the `<base>` element just after the  `<head>` tag.
If the `app` folder is the application root, as it is for this application,
set the `href` value in `index.html` as shown here.

请把 `<base>` 元素添加在 `<head>` 标签的紧后面。如果应用的根目录是 `app` 目录，那么就可以像这个应用程序一样，设置 **`index.html`** 中的 `href` 值。代码如下。

<code-example path="router/src/index.html" header="src/index.html (base-href)" region="base-href"></code-example>

### HTML5 URLs and the  `<base href>`

### HTML5 网址和 `<base href>`

While the router uses the <a href="https://developer.mozilla.org/en-US/docs/Web/API/History_API#Adding_and_modifying_history_entries" title="Browser history push-state">HTML5 pushState</a> style by default, you must configure that strategy with a `<base href>`.

由于路由器默认使用 “<a href="https://developer.mozilla.org/en-US/docs/Web/API/History_API#Adding_and_modifying_history_entries" target="_blank" title="Browser history push-state">HTML 5 pushState</a>” 风格，所以你*必须*用一个 `<base href>` 来配置该策略（Strategy）。

The preferred way to configure the strategy is to add a <a href="https://developer.mozilla.org/en-US/docs/Web/HTML/Element/base" title="base href">&lt;base href&gt; element</a> tag in the `<head>` of the `index.html`.

配置该策略的首选方式是往 `index.html` 的 `<head>` 中添加一个[&lt;base href> element](https://developer.mozilla.org/en-US/docs/Web/HTML/Element/base)标签。

<code-example path="router/src/index.html" header="src/index.html (base-href)" region="base-href"></code-example>

Without that tag, the browser may not be able to load resources
(images, CSS, scripts) when "deep linking" into the app.

如果没有该标记，浏览器就可能无法在“深度链接”进入应用时加载资源（图片，CSS，脚本）。

Some developers may not be able to add the `<base>` element, perhaps because they don't have access to `<head>` or the `index.html`.

有些开发人员可能无法添加 `<base>` 元素，这可能是因为它们没有访问 `<head>` 或 `index.html` 的权限。

Those developers may still use HTML5 URLs by taking the following two steps:

它们仍然可以使用 HTML 5 格式的 URL，但要采取如下步骤进行补救：

1. Provide the router with an appropriate [APP_BASE_HREF][] value.

   用适当的[APP_BASE_HREF][]值提供（provide）路由器。

1. Use root URLs for all web resources: CSS, images, scripts, and template HTML files.
=======
* The `<base href>` `path` should end with a "/", as browsers ignore characters in the `path` that follow the right-most "/".
* If the `<base href>` includes a `query` part, the `query` is only used if the `path` of a link in the page is empty and has no `query`.
This means that a `query` in the `<base href>` is only included when using `HashLocationStrategy`.
* If a link in the page is a root URL (has an `authority`), the `<base href>` is not used. In this way, an `APP_BASE_HREF` with an authority will cause all links created by Angular to ignore the `<base href>` value.
* A fragment in the `<base href>` is _never_ persisted.

For more complete information on how `<base href>` is used to construct target URIs, see the [RFC](https://tools.ietf.org/html/rfc3986#section-5.2.2) section on transforming references.
>>>>>>> 68d4a744

   对所有 Web 资源使用绝对地址：CSS、图片、脚本、模板 HTML。

{@a hashlocationstrategy}

### `HashLocationStrategy`

You can use `HashLocationStrategy` by providing the `useHash: true` in an object as the second argument of the `RouterModule.forRoot()` in the `AppModule`.

你可以在根模块的 `RouterModule.forRoot()` 的第二个参数中传入一个带有 `useHash: true` 的对象，以回到基于 `HashLocationStrategy` 的传统方式。

<code-example path="router/src/app/app.module.6.ts" header="src/app/app.module.ts (hash URL strategy)"></code-example>

## Router Reference

## 路由器参考手册

The folllowing sections highlight some core router concepts.

下面的部分重点介绍了一些路由器的核心概念。

{@a basics-router-imports}

### Router imports

### 路由器导入

The Angular Router is an optional service that presents a particular component view for a given URL.
It is not part of the Angular core and thus is in its own library package, `@angular/router`.

Angular 的 Router 是一个可选服务，它为指定的 URL 提供特定的组件视图。它不是 Angular 核心的一部分，因此它位于自己的包 `@angular/router` 中。

Import what you need from it as you would from any other Angular package.

从任何其它的 Angular 包中导入你需要的东西。

<code-example path="router/src/app/app.module.1.ts" header="src/app/app.module.ts (import)" region="import-router"></code-example>

<div class="alert is-helpful">

For more on browser URL styles, see [`LocationStrategy` and browser URL styles](#browser-url-styles).

有关浏览器 URL 风格的更多信息，请参阅 [`LocationStrategy` 和浏览器 URL 风格](#browser-url-styles)。

</div>

{@a basics-config}

### Configuration

### 配置

A routed Angular application has one singleton instance of the `Router` service.
When the browser's URL changes, that router looks for a corresponding `Route` from which it can determine the component to display.

带路由的 Angular 应用中有一个 `Router` 服务的单例实例。当浏览器的 URL 发生变化时，该路由器会查找相应的 `Route`，以便根据它确定要显示的组件。

A router has no routes until you configure it.
The following example creates five route definitions, configures the router via the `RouterModule.forRoot()` method, and adds the result to the `AppModule`'s `imports` array.

在配置之前，路由器没有任何路由。下面的例子创建了五个路由定义，通过 `RouterModule.forRoot()` 方法配置路由器，并把结果添加到 `AppModule` 的 `imports` 数组中。

<code-example path="router/src/app/app.module.0.ts" header="src/app/app.module.ts (excerpt)"></code-example>

{@a example-config}

The `appRoutes` array of routes describes how to navigate.
Pass it to the `RouterModule.forRoot()` method in the module `imports` to configure the router.

`appRoutes` 路由数组描述了如何导航。把它传给模块的 `imports` 数组中的 `RouterModule.forRoot()` 方法来配置路由器。

Each `Route` maps a URL `path` to a component.
There are no leading slashes in the path.
The router parses and builds the final URL for you, which allows you to use both relative and absolute paths when navigating between application views.

每个 `Route` 都会把一个 URL `path` 映射到一个组件。路径中没有前导斜杠。路由器会为你解析并构建最终的 URL，这样你就可以在应用视图中导航时使用相对路径和绝对路径了。

The `:id` in the second route is a token for a route parameter.
In a URL such as `/hero/42`, "42" is the value of the `id` parameter.
The corresponding `HeroDetailComponent` uses that value to find and present the hero whose `id` is 42.

第二个路由中的 `:id` 是路由参数的令牌。在像 `/hero/42` 这样的 URL 中，“42”是 `id` 参数的值。相应的 `HeroDetailComponent` 用这个值来查找并显示 `id` 为 42 的英雄。

The `data` property in the third route is a place to store arbitrary data associated with
this specific route.
The data property is accessible within each activated route. Use it to store items such as page titles, breadcrumb text, and other read-only, static data.
You can use the [resolve guard](guide/router-tutorial-toh#resolve-guard) to retrieve dynamic data.

第三个路由中的 `data` 属性是存放与该特定路由关联的任意数据的地方。每个激活的路由都可以访问 `data` 属性。可以用它来存储页面标题，面包屑文本和其它只读静态数据等项目。你可以尝试使用[解析器守卫](#resolve-guard)来检索动态数据。

The empty path in the fourth route represents the default path for the application&mdash;the place to go when the path in the URL is empty, as it typically is at the start.
This default route redirects to the route for the `/heroes` URL and, therefore, displays the `HeroesListComponent`.

第四个路由中的空路径表示该应用的默认路径 - 当 URL 中的路径为空时通常要去的地方，就像它在刚进来时一样。这个默认路由重定向到了 `/heroes` 这个 URL 的路由，因此会显示 `HeroesListComponent`。

If you need to see what events are happening during the navigation lifecycle, there is the `enableTracing` option as part of the router's default configuration.
This outputs each router event that took place during each navigation lifecycle to the browser console.
Use `enableTracing` only for debugging purposes.
You set the `enableTracing: true` option in the object passed as the second argument to the `RouterModule.forRoot()` method.

如果你需要查看导航生命周期中发生了什么事件，可以把 `enableTracing` 选项作为路由器默认配置的一部分。这会把每个导航生命周期中发生的每个路由器事件都输出到浏览器控制台中。`enableTracing` 只会用于调试目的。你可以把 `enableTracing: true` 选项作为第二个参数传给 `RouterModule.forRoot()` 方法。

{@a basics-router-outlet}

### Router outlet

### 路由出口

The `RouterOutlet` is a directive from the router library that is used like a component.
It acts as a placeholder that marks the spot in the template where the router should
display the components for that outlet.

`RouterOutlet` 是一个来自路由器库的指令，虽然它的用法像组件一样。它充当占位符，用于在模板中标记出路由器应该显示把该组件显示在那个出口的位置。

<code-example language="html">
  &lt;router-outlet>&lt;/router-outlet>
  &lt;!-- Routed components go here -->

</code-example>

Given the configuration above, when the browser URL for this application becomes `/heroes`, the router matches that URL to the route path `/heroes` and displays the `HeroListComponent` as a sibling element to the `RouterOutlet` that you've placed in the host component's template.

对于上面的配置，当这个应用的浏览器 URL 变为 `/heroes` 时，路由器就会把这个 URL 与路由路径 `/heroes` 匹配，并把 `HeroListComponent` 作为兄弟元素显示在宿主组件模板中的 `RouterOutlet` 下方。

{@a basics-router-links}

{@a router-link}

### Router links

### 路由链接

To navigate as a result of some user action such as the click of an anchor tag, use `RouterLink`.

要想通过某些用户操作（比如单击一下 a 标签）进行导航，请使用 `RouterLink`。

Consider the following template:

考虑下面的模板：

<code-example path="router/src/app/app.component.1.html" header="src/app/app.component.html"></code-example>

The `RouterLink` directives on the anchor tags give the router control over those elements.
The navigation paths are fixed, so you can assign a string to the `routerLink` (a "one-time" binding).

a 标签上的 `RouterLink` 指令让路由器可以控制这些元素。导航路径是固定的，所以你可以给 `routerLink` 赋值一个字符串（“一次性”绑定）。

Had the navigation path been more dynamic, you could have bound to a template expression that returned an array of route link parameters; that is, the [link parameters array](guide/router#link-parameters-array).
The router resolves that array into a complete URL.

如果导航路径更加动态，你可以给它绑定到一个模板表达式，该表达式要返回一个[链接参数数组](guide/router#link-parameters-array)。路由器会把该数组解析成一个完整的 URL。

{@a router-link-active}

### Active router links

### 活动路由链路

The `RouterLinkActive` directive toggles CSS classes for active `RouterLink` bindings based on the current `RouterState`.

<<<<<<< HEAD
`RouterLinkActive` 指令会根据当前的 `RouterState` 切换活动 `RouterLink` 上所绑定的 CSS 类。

On each anchor tag, you see a [property binding](guide/template-syntax#property-binding) to the `RouterLinkActive` directive that looks like `routerLinkActive="..."`.
=======
On each anchor tag, you see a [property binding](guide/property-binding) to the `RouterLinkActive` directive that looks like `routerLinkActive="..."`.
>>>>>>> 68d4a744

在每个 a 标签上，你会看到一个到 `RouterLinkActive` 指令的[属性绑定](guide/template-syntax#property-binding)，就像 `routerLinkActive="..."`。

The template expression to the right of the equal sign, `=`, contains a space-delimited string of CSS classes that the Router adds when this link is active (and removes when the link is inactive).
You set the `RouterLinkActive` directive to a string of classes such as `[routerLinkActive]="'active fluffy'"` or bind it to a component property that returns such a string.

等号 `=` 右侧的模板表达式，包含一个以空格分隔的 CSS 类字符串，当这个链接处于活动状态时，路由器就会加上这些字符串（并在非活动状态时删除）。你可以把 `RouterLinkActive` 指令设置成一串类的字符串，比如 `[routerLinkActive]="'active fluffy'"`，也可以把它绑定到一个返回这样一个字符串的组件属性上。

Active route links cascade down through each level of the route tree, so parent and child router links can be active at the same time.
To override this behavior, you can bind to the `[routerLinkActiveOptions]` input binding with the `{ exact: true }` expression. By using `{ exact: true }`, a given `RouterLink` will only be active if its URL is an exact match to the current URL.

活动路由链接会级联到路由树的每个级别，这样父路由和子路由链接就可以同时处于活动状态。要覆盖这种行为，你可以用 `{ exact: true }` 表达式绑定到 `[routerLinkActiveOptions]` 输入绑定。使用 `{ exact: true }` 之后，给定的 `RouterLink` 只有在 URL 与当前 URL 完全匹配时才会激活。

{@a basics-router-state}

### Router state

### 路由器状态

After the end of each successful navigation lifecycle, the router builds a tree of `ActivatedRoute` objects that make up the current state of the router. You can access the current `RouterState` from anywhere in the application using the `Router` service and the `routerState` property.

每个成功的导航生命周期结束后，路由器都会构建一个 `ActivatedRoute` 对象树，它构成了路由器的当前状态。你可以从任何地方使用应用的 `Router` 服务和 `routerState` 属性来访问当前的 `RouterState`。

Each `ActivatedRoute` in the `RouterState` provides methods to traverse up and down the route tree to get information from parent, child and sibling routes.

`RouterState` 中的每个 `ActivatedRoute` 都提供了向上或向下遍历路由树的方法，用于从父路由、子路由和兄弟路由中获取信息。

{@a activated-route}

### Activated route

### 激活路由

The route path and parameters are available through an injected router service called the [ActivatedRoute](api/router/ActivatedRoute).
It has a great deal of useful information including:

路由的路径和参数可以通过注入名为 [ActivatedRoute](api/router/ActivatedRoute) 的路由服务获得。它提供了大量有用的信息，包括：

<table>
  <tr>
    <th>

      Property

      属性

    </th>

<th>

  Description

  说明

</th>

  </tr>

  <tr>
    <td>
      <code>url</code>
    </td>
    <td>

An `Observable` of the route path(s), represented as an array of strings for each part of the route path.

一个路由路径的 `Observable`，是一个由路由路径的各个部分组成的字符串数组。

</td>

  </tr>

  <tr>
    <td>
      <code>data</code>
    </td>
    <td>

<<<<<<< HEAD
An `Observable` that contains the `data` object provided for the route.
Also contains any resolved values from the [resolve guard](#resolve-guard).

包含提供给当前路由的 `data` 对象的 `Observable`。
也包含任何由[解析守卫](#resolve-guard)解析出的值。

</td>
=======
    An `Observable` that contains the `data` object provided for the route.
    Also contains any resolved values from the [resolve guard](guide/router-tutorial-toh#resolve-guard).
>>>>>>> 68d4a744

  </tr>

  <tr>
    <td>
      <code>paramMap</code>
    </td>
    <td>

<<<<<<< HEAD
An `Observable` that contains a [map](api/router/ParamMap) of the required and [optional parameters](#optional-route-parameters) specific to the route.
The map supports retrieving single and multiple values from the same parameter.

一个包含该路由的必要参数和[可选参数](#optional-route-parameters) [map](api/router/ParamMap) 的 `Observable`。
这个 map 支持从同一个参数中获得单个或多个值。

</td>
=======
    An `Observable` that contains a [map](api/router/ParamMap) of the required and [optional parameters](guide/router-tutorial-toh#optional-route-parameters) specific to the route.
    The map supports retrieving single and multiple values from the same parameter.
>>>>>>> 68d4a744

  </tr>

  <tr>
    <td>
      <code>queryParamMap</code>
    </td>
    <td>

<<<<<<< HEAD
An `Observable` that contains a [map](api/router/ParamMap) of the [query parameters](#query-parameters) available to all routes.
The map supports retrieving single and multiple values from the query parameter.

一个包含适用于所有路由的[查询参数](#query-parameters) [map](api/router/ParamMap) 的 `Observable`。
这个 map 支持从同一个查询参数中获得单个或多个值。

</td>
=======
    An `Observable` that contains a [map](api/router/ParamMap) of the [query parameters](guide/router-tutorial-toh#query-parameters) available to all routes.
    The map supports retrieving single and multiple values from the query parameter.
>>>>>>> 68d4a744

  </tr>

  <tr>
    <td>
      <code>fragment</code>
    </td>
    <td>

<<<<<<< HEAD
An `Observable` of the URL [fragment](#fragment) available to all routes.

一个适用于所有路由的 URL [片段](#fragment)的 `Observable`。

</td>
=======
    An `Observable` of the URL [fragment](guide/router-tutorial-toh#fragment) available to all routes.
>>>>>>> 68d4a744

  </tr>

  <tr>
    <td>
      <code>outlet</code>
    </td>
    <td>

The name of the `RouterOutlet` used to render the route.
For an unnamed outlet, the outlet name is primary.

用来渲染该路由的 `RouterOutlet` 的名字。
对于无名出口，这个出口的名字是 `primary`。

</td>

  </tr>

  <tr>
    <td>
      <code>routeConfig</code>
    </td>
    <td>

The route configuration used for the route that contains the origin path.

包含原始路径的那个路由的配置信息。

</td>

  </tr>

<tr>
<td>
  <code>parent</code>
</td>
<td>

<<<<<<< HEAD
The route's parent `ActivatedRoute` when this route is a [child route](#child-routing-component).

当该路由是[子路由](#child-routing-component)时，表示该路由的父级 `ActivatedRoute`。

</td>
=======
    The route's parent `ActivatedRoute` when this route is a [child route](guide/router-tutorial-toh#child-routing-component).
>>>>>>> 68d4a744

  </tr>

  <tr>
    <td>
      <code>firstChild</code>
    </td>
    <td>

Contains the first `ActivatedRoute` in the list of this route's child routes.

包含该路由的子路由列表中的第一个 `ActivatedRoute`。

</td>

  </tr>

  <tr>
    <td>
      <code>children</code>
    </td>
    <td>

<<<<<<< HEAD
Contains all the [child routes](#child-routing-component) activated under the current route.

包含当前路由下所有激活的[子路由](#child-routing-component)。

</td>
=======
    Contains all the [child routes](guide/router-tutorial-toh#child-routing-component) activated under the current route.
>>>>>>> 68d4a744

  </tr>
</table>

<div class="alert is-helpful">

Two older properties are still available, however, their replacements are preferable as they may be deprecated in a future Angular version.

<<<<<<< HEAD
还有两个较旧的属性，但更推荐使用它们的替代品，因为它们可能会在以后的 Angular 版本中弃用。

* `params`: An `Observable` that contains the required and [optional parameters](#optional-route-parameters) specific to the route. Use `paramMap` instead.

  `params` ：一个 `Observable`，它包含专属于该路由的必要参数和[可选参数](#optional-route-parameters)。请改用 `paramMap`。

* `queryParams`: An `Observable` that contains the [query parameters](#query-parameters) available to all routes.
  Use `queryParamMap` instead.

  `queryParams`：一个包含可用于所有路由的[查询参数](#query-parameters)的 `Observable`。请改用 `queryParamMap`。
=======
* `params`: An `Observable` that contains the required and [optional parameters](guide/router-tutorial-toh#optional-route-parameters) specific to the route. Use `paramMap` instead.

* `queryParams`: An `Observable` that contains the [query parameters](guide/router-tutorial-toh#query-parameters) available to all routes.
Use `queryParamMap` instead.
>>>>>>> 68d4a744

</div>

### Router events

### 路由器事件

During each navigation, the `Router` emits navigation events through the `Router.events` property.
These events range from when the navigation starts and ends to many points in between. The full list of navigation events is displayed in the table below.

`Router` 在每次导航过程中都会通过 `Router.events` 属性发出导航事件。这些事件的范围贯穿从导航开始和结束之间的多个时间点。导航事件的完整列表如下表所示。

<table>
  <tr>
    <th>

      Router Event

      路由事件

    </th>

<th>

  Description

  说明

</th>

  </tr>

  <tr>
    <td>
      <code>NavigationStart</code>
    </td>
    <td>

  An [event](api/router/NavigationStart) triggered when navigation starts.

  导航开始时触发的[事件](api/router/NavigationStart)。

</td>

  </tr>

  <tr>
    <td>
      <code>RouteConfigLoadStart</code>
    </td>
    <td>

<<<<<<< HEAD
  An [event](api/router/RouteConfigLoadStart) triggered before the `Router`
  [lazy loads](#asynchronous-routing) a route configuration.

  在 `Router` [惰性加载](#asynchronous-routing)路由配置之前触发的[事件](api/router/RouteConfigLoadStart)。

</td>
=======
      An [event](api/router/RouteConfigLoadStart) triggered before the `Router`
      [lazy loads](guide/router-tutorial-toh#asynchronous-routing) a route configuration.
>>>>>>> 68d4a744

  </tr>

  <tr>
    <td>
      <code>RouteConfigLoadEnd</code>
    </td>
    <td>

  An [event](api/router/RouteConfigLoadEnd) triggered after a route has been lazy loaded.

  在某个路由已经惰性加载完毕时触发的[事件](api/router/RouteConfigLoadEnd)。

</td>

  </tr>

  <tr>
    <td>
      <code>RoutesRecognized</code>
    </td>
    <td>

  An [event](api/router/RoutesRecognized) triggered when the Router parses the URL and the routes are recognized.

  当路由器解析了 URL，而且路由已经识别完毕时触发的[事件](api/router/RoutesRecognized)。

</td>

  </tr>

  <tr>
    <td>
      <code>GuardsCheckStart</code>
    </td>
    <td>

  An [event](api/router/GuardsCheckStart) triggered when the Router begins the Guards phase of routing.

  当路由器开始进入路由守卫阶段时触发的[事件](api/router/GuardsCheckStart)。

</td>

  </tr>

  <tr>
    <td>
      <code>ChildActivationStart</code>
    </td>
    <td>

  An [event](api/router/ChildActivationStart) triggered when the Router begins activating a route's children.

  当路由器开始激活某路由的子路由时触发的[事件](api/router/ChildActivationStart)。

</td>

  </tr>

  <tr>
    <td>
      <code>ActivationStart</code>
    </td>
    <td>

  An [event](api/router/ActivationStart) triggered when the Router begins activating a route.

  当路由器开始激活某个路由时触发的[事件](api/router/ActivationStart)。

</td>

  </tr>

  <tr>
    <td>
      <code>GuardsCheckEnd</code>
    </td>
    <td>

  An [event](api/router/GuardsCheckEnd) triggered when the Router finishes the Guards phase of routing successfully.

  当路由器成功结束了路由守卫阶段时触发的[事件](api/router/GuardsCheckEnd)。

</td>

  </tr>

  <tr>
    <td>
      <code>ResolveStart</code>
    </td>
    <td>

  An [event](api/router/ResolveStart) triggered when the Router begins the Resolve phase of routing.

  当路由器开始路由解析阶段时触发的[事件](api/router/ResolveStart)。

</td>

  </tr>

  <tr>
    <td>
      <code>ResolveEnd</code>
    </td>
    <td>

  An [event](api/router/ResolveEnd) triggered when the Router finishes the Resolve phase of routing successfuly.

  当路由器的路由解析阶段成功完成时触发的[事件](api/router/ResolveEnd)。

</td>

  </tr>

  <tr>
    <td>
      <code>ChildActivationEnd</code>
    </td>
    <td>

  An [event](api/router/ChildActivationEnd) triggered when the Router finishes activating a route's children.

  当路由器成功激活某路由的子路由时触发的[事件](api/router/ChildActivationEnd)。

</td>

  </tr>

  <tr>
    <td>
      <code>ActivationEnd</code>
    </td>
    <td>

  An [event](api/router/ActivationStart) triggered when the Router finishes activating a route.

  当路由器成功激活了某个路由时触发的[事件](api/router/ActivationStart)。

</td>

  </tr>

  <tr>
    <td>
      <code>NavigationEnd</code>
    </td>
    <td>

  An [event](api/router/NavigationEnd) triggered when navigation ends successfully.

  当导航成功结束时触发的[事件](api/router/NavigationEnd)。

</td>

  </tr>

  <tr>
    <td>
      <code>NavigationCancel</code>
    </td>
    <td>

<<<<<<< HEAD
  An [event](api/router/NavigationCancel) triggered when navigation is canceled.
  This can happen when a [Route Guard](#guards) returns false during navigation,
  or redirects by returning a `UrlTree`.

  当导航被取消时触发的[事件](api/router/NavigationCancel)。
  这可能在导航期间某个[路由守卫](#guards)返回了 false 或返回了 `UrlTree` 以进行重定向时发生。

</td>
=======
      An [event](api/router/NavigationCancel) triggered when navigation is canceled.
      This can happen when a [Route Guard](guide/router-tutorial-toh#guards) returns false during navigation,
      or redirects by returning a `UrlTree`.
>>>>>>> 68d4a744

  </tr>

  <tr>
    <td>
      <code>NavigationError</code>
    </td>
    <td>

  An [event](api/router/NavigationError) triggered when navigation fails due to an unexpected error.

  当导航由于非预期的错误而失败时触发的[事件](api/router/NavigationError)。

</td>

  </tr>

  <tr>
    <td>
      <code>Scroll</code>
    </td>
    <td>

  An [event](api/router/Scroll) that represents a scrolling event.

  用来表示滚动的[事件](api/router/Scroll)。

</td>

  </tr>
</table>

When you enable the `enableTracing` option, Angular logs these events to the console.
For an example of filtering router navigation events, see the [router section](guide/observables-in-angular#router) of the [Observables in Angular](guide/observables-in-angular) guide.

当启用了 `enableTracing` 选项时，Angular 会把这些事件都记录到控制台。有关筛选路由器导航事件的示例，请参阅 [Angular 中的 Observables](guide/observables-in-angular) 一章的[路由器部分](guide/observables-in-angular#router)。

### Router terminology

### 路由器术语

Here are the key `Router` terms and their meanings:

这里是一些关键的 `Router` 术语及其含义：

<table>

  <tr>

<th>

  Router Part

  路由器部件

</th>

<th>

  Meaning

  含义

</th>

  </tr>

  <tr>

<td>
  <code>Router</code>
</td>

<td>

  Displays the application component for the active URL.
  Manages navigation from one component to the next.

  为活动 URL 显示应用中的组件。
  管理从一个组件到另一个的导航。

</td>

  </tr>

  <tr>

<td>
  <code>RouterModule</code>
</td>

<td>

  A separate NgModule that provides the necessary service providers
  and directives for navigating through application views.

  一个单独的 NgModule，它提供了一些必要的服务提供者和一些用于在应用视图间导航的指令。

</td>

  </tr>

  <tr>

<td>
  <code>Routes</code>
</td>

<td>

  Defines an array of Routes, each mapping a URL path to a component.

  定义一个路由数组，每一个条目都会把一个 URL 路径映射到组件。

</td>

  </tr>

  <tr>

<td>
  <code>Route</code>
</td>

<td>

  Defines how the router should navigate to a component based on a URL pattern.
  Most routes consist of a path and a component type.

  定义路由器如何基于一个 URL 模式导航到某个组件。
  大部分路由都由一个路径和一个组件类组成。

</td>

  </tr>

  <tr>

<td>
  <code>RouterOutlet</code>
</td>

<td>

  The directive (<code>&lt;router-outlet></code>) that marks where the router displays a view.

  该指令 (<code>&lt;router-outlet></code>) 用于指出路由器应该把视图显示在哪里。

</td>

  </tr>

  <tr>

<td>
  <code>RouterLink</code>
</td>

<td>

  The directive for binding a clickable HTML element to a route. Clicking an element with a <code>routerLink</code> directive that is bound to a <i>string</i> or a <i>link parameters array</i> triggers a navigation.

  用于将可点击的 HTML 元素绑定到某个路由的指令。单击带有 <code>routerLink</code> 指令且绑定到<i>字符串</i>或<i>链接参数数组</i>的元素，将触发导航。

</td>

  </tr>

  <tr>

<td>
  <code>RouterLinkActive</code>
</td>

<td>

  The directive for adding/removing classes from an HTML element when an associated <code>routerLink</code> contained on or inside the element becomes active/inactive.

  该指令会在元素上或元素内包含的相关 <code>routerLink</code> 处于活动/非活动状态时，从 HTML 元素上添加/移除类。

</td>

  </tr>

  <tr>

<td>
  <code>ActivatedRoute</code>
</td>

<td>

  A service that is provided to each route component that contains route specific information such as route parameters, static data, resolve data, global query params, and the global fragment.

  一个提供给每个路由组件的服务，其中包含当前路由专属的信息，例如路由参数、静态数据、解析数据、全局查询参数和全局片段。

</td>

  </tr>

  <tr>

<td>
  <code>RouterState</code>
</td>

<td>

  The current state of the router including a tree of the currently activated routes together with convenience methods for traversing the route tree.

  路由器的当前状态，包括一棵当前激活路由的树以及遍历这棵路由树的便捷方法。

</td>

  </tr>

  <tr>

<td>

  <b><i>Link parameters array</i></b>

  <b><i>链接参数数组</i></b>

</td>

<td>

  An array that the router interprets as a routing instruction.
  You can bind that array to a <code>RouterLink</code> or pass the array as an argument to the <code>Router.navigate</code> method.

  一个由路由器将其解释为路由指南的数组。你可以将该数组绑定到 <code>RouterLink</code> 或将该数组作为参数传递给 <code> Router.navigate</code> 方法。

</td>

  </tr>

  <tr>

<td>

  <b><i>Routing component</i></b>

  <b><i>路由组件</i></b>

</td>

<td>

  An Angular component with a <code>RouterOutlet</code> that displays views based on router navigations.

  一个带有 <code>RouterOutlet</code> 的 Angular 组件，可基于路由器的导航来显示视图。

</td>

  </tr>

</table><|MERGE_RESOLUTION|>--- conflicted
+++ resolved
@@ -5,21 +5,16 @@
 In a single-page app, you change what the user sees by showing or hiding portions of the display that correspond to particular components, rather than going out to the server to get a new page.
 As users perform application tasks, they need to move between the different [views](guide/glossary#view "Definition of view") that you have defined.
 
-<<<<<<< HEAD
 在单页面应用中，你可以通过显示或隐藏特定组件的显示部分来改变用户能看到的内容，而不用去服务器获取新页面。当用户执行应用任务时，他们要在你预定义的不同[视图](guide/glossary#view "视图的定义")之间移动。要想在应用的单个页面中实现这种导航，你可以使用 Angular 的**`Router`**（路由器）。
 
-To handle the navigation from one [view](guide/glossary#view) to the next, you use the Angular _router_.
-The router enables navigation by interpreting a browser URL as an instruction to change the view.
-=======
 To handle the navigation from one [view](guide/glossary#view) to the next, you use the Angular **`Router`**.
 The **`Router`** enables navigation by interpreting a browser URL as an instruction to change the view.
->>>>>>> 68d4a744
 
 为了处理从一个[视图](guide/glossary#view)到下一个视图之间的导航，你可以使用 Angular 的*路由器*。路由器会把浏览器 URL 解释成改变视图的操作指南，以完成导航。
 
 To explore a sample app featuring the router's primary features, see the <live-example></live-example>.
 
-要探索一个具备路由器主要功能的示例应用，请参见<live-example></live-example>。
+要探索一个具备路由器主要功能的范例应用，请参阅<live-example></live-example>。
 
 ## Prerequisites
 
@@ -44,7 +39,7 @@
 For an introduction to Angular with a ready-made app, see [Getting Started](start).
 For a more in-depth experience of building an Angular app, see the [Tour of Heroes](tutorial) tutorial. Both guide you through using component classes and templates.
 
-有关这个现成应用的 Angular 简介，请参见[快速上手](start)。有关构建 Angular 应用的更深入体验，请参见[英雄指南](tutorial)教程。两者都会指导你使用组件类和模板。
+关于这个现成应用的 Angular 简介，请参阅[快速上手](start)。关于构建 Angular 应用的更深入体验，请参阅[英雄之旅](tutorial)教程。两者都会指导你使用组件类和模板。
 
 <hr />
 
@@ -198,13 +193,9 @@
 List routes with a static path first, followed by an empty path route, which matches the default route.
 The [wildcard route](guide/router#setting-up-wildcard-routes) comes last because it matches every URL and the `Router`  selects it only if no other routes match first.
 
-<<<<<<< HEAD
 路由的顺序很重要，因为 `Router` 在匹配路由时使用“先到先得”策略，所以应该在不那么具体的路由前面放置更具体的路由。首先列出静态路径的路由，然后是一个与默认路由匹配的空路径路由。[通配符路由](guide/router#setting-up-wildcard-routes)是最后一个，因为它匹配每一个 URL，只有当其它路由都没有匹配时，`Router` 才会选择它。
 
-{@a activated-route}
-=======
 {@a getting-route-information}
->>>>>>> 68d4a744
 
 ## Getting route information
 
@@ -294,7 +285,7 @@
 A wildcard route is the last route because it matches any URL.
 For more detail on why order matters for routes, see [Route order](guide/router#route-order).
 
-这两个星号 `**` 告诉 Angular，这个 `routes` 定义是通配符路由。对于 component 属性，你可以使用应用中的任何组件。常见的选择包括应用专属的 `PageNotFoundComponent`，你可以定义它来向用户[展示 404 页面](guide/router#404-page-how-to)，或者跳转到应用的主组件。通配符路由是最后一个路由，因为它匹配所有的 URL。有关路由顺序的更多详细信息，请参阅[路由顺序](guide/router#route-order)。
+这两个星号 `**` 告诉 Angular，这个 `routes` 定义是通配符路由。对于 component 属性，你可以使用应用中的任何组件。常见的选择包括应用专属的 `PageNotFoundComponent`，你可以定义它来向用户[展示 404 页面](guide/router#404-page-how-to)，或者跳转到应用的主组件。通配符路由是最后一个路由，因为它匹配所有的 URL。关于路由顺序的更多详细信息，请参阅[路由顺序](guide/router#route-order)。
 
 {@a 404-page-how-to}
 
@@ -331,15 +322,11 @@
 Notice that this redirect precedes the wildcard route.
 Here, `path: ''` means to use the initial relative URL (`''`).
 
-<<<<<<< HEAD
 在这个例子中，第三个路由是重定向路由，所以路由器会默认跳到 `first-component` 路由。注意，这个重定向路由位于通配符路由之前。这里的 `path: ''` 表示使用初始的相对 URL（ `''` ）。
 
-For more details on `pathMatch` see [Spotlight on `pathMatch`](guide/router#pathmatch).
-=======
 For more details on `pathMatch` see [Spotlight on `pathMatch`](guide/router-tutorial-toh#pathmatch).
->>>>>>> 68d4a744
-
-有关 `pathMatch` 的详情，请参阅[聚焦 `pathMatch`](guide/router#pathmatch)部分。
+
+关于 `pathMatch` 的详情，请参阅[聚焦 `pathMatch`](guide/router-tutorial-toh#pathmatch)部分。
 
 {@a nesting-routes}
 
@@ -424,7 +411,7 @@
 
 Sometimes, a feature of your application requires accessing a part of a route, such as a query parameter or a fragment. The Tour of Heroes app at this stage in the tutorial uses a list view in which you can click on a hero to see details. The router uses an `id` to show the correct hero's details.
 
-有时，应用中的某个特性需要访问路由的部件，比如查询参数或片段（fragment）。本教程的这个阶段使用了一个“英雄指南”中的列表视图，你可以在其中点击一个英雄来查看详情。路由器使用 `id` 来显示正确的英雄的详情。
+有时，应用中的某个特性需要访问路由的部件，比如查询参数或片段（fragment）。本教程的这个阶段使用了一个“英雄之旅”中的列表视图，你可以在其中点击一个英雄来查看详情。路由器使用 `id` 来显示正确的英雄的详情。
 
 First, import the following members in the component you want to navigate from.
 
@@ -449,7 +436,7 @@
 Configure the class so that you have an observable, `heroes$`, a `selectedId` to hold the `id` number of the hero, and the heroes in the `ngOnInit()`, add the following code to get the `id` of the selected hero.
 This code snippet assumes that you have a heroes list, a hero service, a function to get your heroes, and the HTML to render your list and details, just as in the Tour of Heroes example.
 
-配置这个类，让你有一个可观察对象 `heroes$`、一个用来保存英雄的 `id` 号的 `selectedId`，以及 `ngOnInit()` 中的英雄们，添加下面的代码来获取所选英雄的 `id`。这个代码片段假设你有一个英雄列表、一个英雄服务、一个能获取你的英雄的函数，以及用来渲染你的列表和细节的 HTML，就像在《英雄指南》例子中一样。
+配置这个类，让你有一个可观察对象 `heroes$`、一个用来保存英雄的 `id` 号的 `selectedId`，以及 `ngOnInit()` 中的英雄们，添加下面的代码来获取所选英雄的 `id`。这个代码片段假设你有一个英雄列表、一个英雄服务、一个能获取你的英雄的函数，以及用来渲染你的列表和细节的 HTML，就像在《英雄之旅》例子中一样。
 
 <code-example header="Component 1 (excerpt)">
 
@@ -519,7 +506,7 @@
 
 For more information on lazy loading and preloading see the dedicated guide [Lazy loading NgModules](guide/lazy-loading-ngmodules).
 
-关于惰性加载和预加载的详情，请参见专门的指南[惰性加载 NgModule](guide/lazy-loading-ngmodules)。
+关于惰性加载和预加载的详情，请参阅专门的指南[惰性加载 NgModule](guide/lazy-loading-ngmodules)。
 
 ## Preventing unauthorized access
 
@@ -576,837 +563,250 @@
 }
 </code-example>
 
-<<<<<<< HEAD
-For more information with a working example, see the [routing tutorial section on route guards](guide/router#milestone-5-route-guards).
-
-关于这个可运行示例的更多信息，请参阅[路由教程中的路由守卫部分](guide/router#milestone-5-route-guards)。
-
-{@a router-tutorial}
-
-## Router tutorial: tour of heroes
-
-## 路由器教程：英雄指南
-
-While the [Getting Started: Tour of Heroes](tutorial) tutorial introduces general Angular concepts, this [Router Tutorial](guide/router#getting-started) goes into greater detail regarding Angular's routing capabilities.
-This tutorial guides you through building upon basic router configuration to create child routes, read route parameters, lazy load NgModules, guard routes, and preload data to improve the user experience.
-
-虽然[“快速上手：英雄指南”](tutorial)教程介绍了 Angular 中的一般概念，而本篇 [“路由器教程”](guide/router#getting-started)详细介绍了 Angular 的路由能力。本教程将指导你在基本的路由器配置之上，创建子路由、读取路由参数、惰性加载 NgModules、路由守卫，和预加载数据，以改善用户体验。
-
-{@a router-tutorial-overview}
-
-### Router tutorial overview
-
-### 路由器教程概览
-
-This guide describes development of a multi-page routed sample application.
-Along the way, it highlights key features of the router such as:
-
-本章要讲的是如何开发一个带路由的多页面应用。
-接下来会重点讲解了路由的关键特性，比如：
-
-* Organizing the application features into modules.
-
-   把应用的各个特性组织成模块。
-
-* Navigating to a component (_Heroes_ link to "Heroes List").
-
-   导航到组件（_Heroes_ 链接到“英雄列表”组件）。
-
-* Including a route parameter (passing the Hero `id` while routing to the "Hero Detail").
-
-   包含一个路由参数（当路由到“英雄详情”时，把该英雄的 `id` 传进去）。
-
-* Child routes (the _Crisis Center_ has its own routes).
-
-   子路由（*危机中心*特性有一组自己的路由）。
-
-* The `CanActivate` guard (checking route access).
-
-   `CanActivate` 守卫（检查路由的访问权限）。
-
-* The `CanActivateChild` guard (checking child route access).
-
-   `CanActivateChild` 守卫（检查子路由的访问权限）。
-
-* The `CanDeactivate` guard (ask permission to discard unsaved changes).
-
-   `CanDeactivate` 守卫（询问是否丢弃未保存的更改）。
-
-* The `Resolve` guard (pre-fetching route data).
-
-   `Resolve` 守卫（预先获取路由数据）。
-
-* Lazy loading an `NgModule`.
-
-   惰性加载一个模块。
-
-* The `CanLoad` guard (check before loading feature module assets).
-
-   `CanLoad` 守卫（在加载特性模块之前进行检查）。
-
-This guide proceeds as a sequence of milestones as if you were building the app step-by-step, but assumes you are familiar with basic [Angular concepts](guide/architecture).
-For a general introduction to angular, see the [Getting Started](start). For a more in-depth overview, see the [Tour of Heroes](tutorial) tutorial.
-
-就像你正逐步构建应用一样，本指南设置了一系列里程碑。不过这里假设你已经熟悉了 [Angular 的基本概念](guide/architecture)。有关 Angular 的一般性介绍，参见[“快速上手”](start)。有关更深入的概述，请参阅[“英雄指南”](tutorial)教程。
-
-For a working example of the final version of the app, see the <live-example></live-example>.
-
-有关该应用最终版本的可工作范例，请参阅<live-example></live-example>。
-
-### The sample application in action
-
-### 范例程序实战
-
-The sample application for this tutorial helps the Hero Employment Agency find crises for heroes to solve.
-
-本教程的示例应用会帮助“英雄职业管理局”找到需要英雄来解决的危机。
-
-The application has three main feature areas:
-
-本应用具有三个主要的特性区：
-
-1. A *Crisis Center* for maintaining the list of crises for assignment to heroes.
-
-   *危机中心*用于维护要指派给英雄的危机列表。
-
-1. A *Heroes* area for maintaining the list of heroes employed by the agency.
-
-   *英雄*区用于维护管理局雇佣的英雄列表。
-
-1. An *Admin* area to manage the list of crises and heroes.
-
-   *管理*区会管理危机和英雄的列表。
-
-Try it by clicking on this <live-example title="Hero Employment Agency Live Example">live example link</live-example>.
-
-点击<live-example title="英雄职介中心的现场演练"></live-example>试用一下。
-
-The app renders with a row of navigation buttons and the *Heroes* view with its list of heroes.
-
-该应用会渲染出一排导航按钮和和一个*英雄列表*视图。
-
-<div class="lightbox">
-  <img src='generated/images/guide/router/hero-list.png' alt="Hero List">
-</div>
-
-Select one hero and the app takes you to a hero editing screen.
-
-选择其中之一，该应用就会把你带到此英雄的编辑页面。
-
-<div class="lightbox">
-  <img src='generated/images/guide/router/hero-detail.png' alt="Crisis Center Detail">
-</div>
-
-Alter the name.
-Click the "Back" button and the app returns to the heroes list which displays the changed hero name.
-Notice that the name change took effect immediately.
-
-修改完名字，再点击“后退”按钮，应用又回到了英雄列表页，其中显示的英雄名已经变了。注意，对名字的修改会立即生效。
-
-Had you clicked the browser's back button instead of the app's "Back" button, the app would have returned you to the heroes list as well.
-Angular app navigation updates the browser history as normal web navigation does.
-
-另外你也可以点击浏览器本身的后退按钮（而不是应用中的 “Back” 按钮），这也同样会回到英雄列表页。
-在 Angular 应用中导航也会和标准的 Web 导航一样更新浏览器中的历史。
-
-Now click the *Crisis Center* link for a list of ongoing crises.
-
-现在，点击*危机中心*链接，前往*危机*列表页。
-=======
 For more information with a working example, see the [routing tutorial section on route guards](guide/router-tutorial-toh#milestone-5-route-guards).
 
+关于此可工作范例的更多信息，请参阅[路由导航中关于路由守卫的部分](guide/router-tutorial-toh#milestone-5-route-guards)。
+
 ## Link parameters array
 
+## 链接参数数组
+
 A link parameters array holds the following ingredients for router navigation:
 
+链接参数数组保存路由导航时所需的成分：
+
 * The path of the route to the destination component.
+
+   指向目标组件的那个路由的路径（path）
+
 * Required and optional route parameters that go into the route URL.
 
+   必备路由参数和可选路由参数，它们将进入该路由的 URL
+
 You can bind the `RouterLink` directive to such an array like this:
->>>>>>> 68d4a744
+
+你可以把 `RouterLink` 指令绑定到一个数组，就像这样：
 
 <code-example path="router/src/app/app.component.3.ts" header="src/app/app.component.ts (h-anchor)" region="h-anchor"></code-example>
 
 The following is a two-element array when specifying a route parameter:
 
-<<<<<<< HEAD
-选择其中之一，该应用就会把你带到此危机的编辑页面。
-*危机详情*是当前页的子组件，就在列表的紧下方。
-
-Alter the name of a crisis.
-Notice that the corresponding name in the crisis list does _not_ change.
-
-修改危机的名称。
-注意，危机列表中的相应名称**并没有**修改。
-=======
+在指定路由参数时，使用如下的两元素数组：
+
 <code-example path="router/src/app/heroes/hero-list/hero-list.component.1.html" header="src/app/heroes/hero-list/hero-list.component.html (nav-to-detail)" region="nav-to-detail"></code-example>
 
 You can provide optional route parameters in an object, as in `{ foo: 'foo' }`:
->>>>>>> 68d4a744
+
+你可以在对象中提供可选的路由参数，比如 `{ foo: 'foo' }` ：
 
 <code-example path="router/src/app/app.component.3.ts" header="src/app/app.component.ts (cc-query-params)" region="cc-query-params"></code-example>
 
-<<<<<<< HEAD
-Unlike *Hero Detail*, which updates as you type, *Crisis Detail* changes are temporary until you either save or discard them by pressing the "Save" or "Cancel" buttons.
-Both buttons navigate back to the *Crisis Center* and its list of crises.
-
-这和*英雄详情*页略有不同。*英雄详情*会立即保存你所做的更改。
-而*危机详情*页中，你的更改都是临时的 —— 除非按“保存”按钮保存它们，或者按“取消”按钮放弃它们。
-这两个按钮都会导航回*危机中心*，显示危机列表。
-
-Click the browser back button or the "Heroes" link to activate a dialog.
-
-单击浏览器后退按钮或 “Heroes” 链接，可以激活一个对话框。
-=======
 These three examples cover the needs of an app with one level of routing.
 However, with a child router, such as in the crisis center, you create new link array possibilities.
 
+这三个例子涵盖了你在单级路由的应用中所需的一切。不过，在你添加一个像*危机中心*一样的子路由时，你可以创建新链接数组。
+
 The following minimal `RouterLink` example builds upon a specified [default child route](guide/router-tutorial-toh#a-crisis-center-with-child-routes) for the crisis center.
 
+下面这个最小化 `RouterLink` 例子是基于危机中心指定的[默认子路由](guide/router-tutorial-toh#a-crisis-center-with-child-routes)构建的。
+
 <code-example path="router/src/app/app.component.3.ts" header="src/app/app.component.ts (cc-anchor-w-default)" region="cc-anchor-w-default"></code-example>
 
 Note the following:
->>>>>>> 68d4a744
+
+请注意以下事项：
 
 * The first item in the array identifies the parent route (`/crisis-center`).
+
+   数组中的第一个条目标记出了父路由(`/crisis-center`)。
+
 * There are no parameters for this parent route.
+
+   这个父路由没有参数。
+
 * There is no default for the child route so you need to pick one.
+
+   没有默认的子路由，因此你得选取一个。
+
 * You're navigating to the `CrisisListComponent`, whose route path is `/`, but you don't need to explicitly add the slash.
 
-<<<<<<< HEAD
-You can say "OK" and lose your changes or click "Cancel" and continue editing.
-
-你可以回答“确定”以放弃这些更改，或者回答“取消”来继续编辑。
-
-Behind this behavior is the router's `CanDeactivate` guard.
-The guard gives you a chance to clean-up or ask the user's permission before navigating away from the current view.
-
-这种行为的幕后是路由器的 `CanDeactivate` 守卫。
-该守卫让你有机会进行清理工作或在离开当前视图之前请求用户的许可。
-
-The `Admin` and `Login` buttons illustrate other router capabilities covered later in the guide.
-
-`Admin` 和 `Login` 按钮用于演示路由器的其它能力，本章稍后的部分会讲解它们。
-=======
+   你决定跳转到 `CrisisListComponent`，它的路由路径是'/'，但你不用显式的添加它。
+
 Consider the following router link that navigates from the root of the application down to the Dragon Crisis:
 
+考虑以下路由器链接，它将从应用的根目录导航到巨龙危机（Dragon Crisis）：
+
 <code-example path="router/src/app/app.component.3.ts" header="src/app/app.component.ts (Dragon-anchor)" region="Dragon-anchor"></code-example>
 
 * The first item in the array identifies the parent route (`/crisis-center`).
+
+   数组中的第一个条目标记出了父路由(`/crisis-center`)。
+
 * There are no parameters for this parent route.
+
+  这个父路由没有参数。
+
 * The second item identifies the child route details about a particular crisis (`/:id`).
+
+   数组中的第二个条目（'/:id'）用来标记出到指定危机的详情页的子路由。
+
 * The details child route requires an `id` route parameter.
+
+   详细的子路由需要一个 `id` 路由参数。
+
 * You added the `id` of the Dragon Crisis as the second item in the array (`1`).
+
+   你把*巨龙危机*的 `id` 添加为该数组中的第二个条目（`1`）。
+
 * The resulting path is `/crisis-center/1`.
 
+   最终生成的路径是 `/crisis-center/1`。
+
 You could also redefine the `AppComponent` template with Crisis Center routes exclusively:
+
+你也可以把危机中心的路由单独重新定义为 `AppComponent` 的模板：
 
 <code-example path="router/src/app/app.component.3.ts" header="src/app/app.component.ts (template)" region="template"></code-example>
 
 In summary, you can write applications with one, two or more levels of routing.
 The link parameters array affords the flexibility to represent any routing depth and any legal sequence of route paths, (required) router parameters, and (optional) route parameter objects.
->>>>>>> 68d4a744
+
+总之，你可以用一级、两级或多级路由来写应用程序。
+  链接参数数组提供了用来表示任意深度路由的链接参数数组以及任意合法的路由参数序列、必须的路由器参数以及可选的路由参数对象。
 
 {@a browser-url-styles}
 
 {@a location-strategy}
 
-<<<<<<< HEAD
-## 里程碑 1：起步
-
-Begin with a basic version of the app that navigates between two empty views.
-
-开始本应用的一个简版，它在两个空路由之间导航。
-=======
 ## `LocationStrategy` and browser URL styles
+
+## `LocationStrategy` 和浏览器的网址样式
 
 When the router navigates to a new component view, it updates the browser's location and history with a URL for that view.
 As this is a strictly local URL the browser won't send this URL to the server and will not reload the page.
->>>>>>> 68d4a744
+
+当路由器导航到一个新的组件视图时，它会用该视图的 URL 来更新浏览器的当前地址以及历史。
+严格来说，这个 URL 其实是本地的，浏览器不会把该 URL 发给服务器，并且不会重新加载此页面。
 
 Modern HTML5 browsers support <a href="https://developer.mozilla.org/en-US/docs/Web/API/History_API#Adding_and_modifying_history_entries" title="HTML5 browser history push-state">history.pushState</a>, a technique that changes a browser's location and history without triggering a server page request.
 The router can compose a "natural" URL that is indistinguishable from one that would otherwise require a page load.
 
+现代 HTML 5 浏览器支持[history.pushState](https://developer.mozilla.org/en-US/docs/Web/API/History_API#Adding_and_modifying_history_entries) API，
+这是一项可以改变浏览器的当前地址和历史，却又不会触发服务端页面请求的技术。
+路由器可以合成出一个“自然的”URL，它看起来和那些需要进行页面加载的 URL 没什么区别。
+
 Here's the Crisis Center URL in this "HTML5 pushState" style:
+
+下面是危机中心的 URL 在“HTML 5 pushState”风格下的样子：
 
 <code-example format="nocode">
   localhost:3002/crisis-center/
 
-<<<<<<< HEAD
-用 Angular CLI 生成一个范例应用。
-
-<code-example language="none" class="code-shell">
-  ng new angular-router-sample
-</code-example>
-
-### Define Routes
-
-### 定义路由
-
-A router must be configured with a list of route definitions.
-
-路由器必须用“路由定义”的列表进行配置。
-
-Each definition translates to a [Route](api/router/Route) object which has two things: a `path`, the URL path segment for this route; and a `component`, the component associated with this route.
-
-每个定义都被翻译成了一个[Route](api/router/Route)对象。该对象有一个 `path` 字段，表示该路由中的 URL 路径部分，和一个 `component` 字段，表示与该路由相关联的组件。
-
-The router draws upon its registry of definitions when the browser URL changes or when application code tells the router to navigate along a route path.
-
-当浏览器的 URL 变化时或在代码中告诉路由器导航到一个路径时，路由器就会翻出它用来保存这些路由定义的注册表。
-
-The first route does the following:
-
-第一个路由执行以下操作：
-
-* When the browser's location URL changes to match the path segment `/crisis-center`, then the router activates an instance of the `CrisisListComponent` and displays its view.
-
-   当浏览器地址栏的 URL 变化时，如果它匹配上了路径部分 `/crisis-center`，路由器就会激活一个 `CrisisListComponent` 的实例，并显示它的视图。
-
-* When the application requests navigation to the path `/crisis-center`, the router activates an instance of `CrisisListComponent`, displays its view, and updates the browser's address location and history with the URL for that path.
-
-   当应用程序请求导航到路径 `/crisis-center` 时，路由器激活一个 `CrisisListComponent` 的实例，显示它的视图，并将该路径更新到浏览器地址栏和历史。
-
-The first configuration defines an array of two routes with minimal paths leading to the `CrisisListComponent` and `HeroListComponent`.
-
-第一个配置定义了由两个路由构成的数组，它们用最短路径指向了 `CrisisListComponent` 和 `HeroListComponent`。
-
-Generate the `CrisisList` and `HeroList` components so that the router has something to render.
-
-生成 `CrisisList` 和 `HeroList` 组件，以便路由器能够渲染它们。
-
-<code-example language="none" class="code-shell">
-  ng generate component crisis-list
-</code-example>
-=======
 </code-example>
 
 Older browsers send page requests to the server when the location URL changes unless the change occurs after a "#" (called the "hash").
 Routers can take advantage of this exception by composing in-application route URLs with hashes.
 Here's a "hash URL" that routes to the Crisis Center.
 
+老旧的浏览器在当前地址的 URL 变化时总会往服务器发送页面请求……唯一的例外规则是：当这些变化位于“#”（被称为“hash”）后面时不会发送。通过把应用内的路由 URL 拼接在 `#` 之后，路由器可以获得这条“例外规则”带来的优点。下面是到*危机中心*路由的“hash URL”：
+
 <code-example format="nocode">
   localhost:3002/src/#/crisis-center/
->>>>>>> 68d4a744
-
-</code-example>
-
-<<<<<<< HEAD
-Replace the contents of each component with the sample HTML below.
-
-把每个组件的内容都替换成下列范例 HTML。
-
-<code-tabs>
-
-  <code-pane header="src/app/crisis-list/crisis-list.component.html" path="router/src/app/crisis-list/crisis-list.component.1.html">
-
-  </code-pane>
-
-  <code-pane header="src/app/hero-list/hero-list.component.html" path="router/src/app/hero-list/hero-list.component.1.html" region="template">
-
-  </code-pane>
-
-</code-tabs>
-
-### Register `Router` and `Routes`
-
-### 注册 `Router` 和 `Routes`
-
-In order to use the `Router`, you must first register the `RouterModule` from the `@angular/router` package.
-Define an array of routes, `appRoutes`, and pass them to the `RouterModule.forRoot()` method.
-The `RouterModule.forRoot()` method returns a module that containa the configured `Router` service provider, plus other providers that the routing library requires.
-Once the application is bootstrapped, the `Router` performs the initial navigation based on the current browser URL.
-
-为了使用 `Router`，你必须注册来自 `@angular/router` 包中的 `RouterModule`。定义一个路由数组 `appRoutes`，并把它传给 `RouterModule.forRoot()` 方法。`RouterModule.forRoot()` 方法会返回一个模块，其中包含配置好的 `Router` 服务提供者，以及路由库所需的其它提供者。一旦启动了应用，`Router` 就会根据当前的浏览器 URL 进行首次导航。
-
-<div class="alert is-important">
-
-  **Note:** The `RouterModule.forRoot()` method is a pattern used to register application-wide providers. Read more about application-wide providers in the [Singleton services](guide/singleton-services#forRoot-router) guide.
-
-  **注意：** `RouterModule.forRoot()` 方法是用于注册全应用级提供者的编码模式。要详细了解全应用级提供者，参见[单例服务](guide/singleton-services#forRoot-router) 一章。
-
-</div>
-=======
+
+</code-example>
+
 The router supports both styles with two `LocationStrategy` providers:
 
+路由器通过两种 `LocationStrategy` 提供者来支持所有这些风格：
+
 1. `PathLocationStrategy`&mdash;the default "HTML5 pushState" style.
+
+   `PathLocationStrategy` - 默认的策略，支持“HTML 5 pushState”风格。
+
 1. `HashLocationStrategy`&mdash;the "hash URL" style.
->>>>>>> 68d4a744
+
+   `HashLocationStrategy` - 支持“hash URL”风格。
 
 The `RouterModule.forRoot()` function sets the `LocationStrategy` to the `PathLocationStrategy`, which makes it the default strategy.
 You also have the option of switching to the `HashLocationStrategy` with an override during the bootstrapping process.
 
+`RouterModule.forRoot()` 函数把 `LocationStrategy` 设置成了 `PathLocationStrategy`，使其成为了默认策略。
+你还可以在启动过程中改写（override）它，来切换到 `HashLocationStrategy` 风格。
+
 <div class="alert is-helpful">
 
-<<<<<<< HEAD
-Adding the configured `RouterModule` to the `AppModule` is sufficient for minimal route configurations.
-However, as the application grows, [refactor the routing configuration](#refactor-the-routing-configuration-into-a-routing-module) into a separate file and create a [Routing Module](#routing-module).
-A routing module is a special type of `Service Module` dedicated to routing.
-
-对于最小化的路由配置，把配置好的 `RouterModule` 添加到 `AppModule` 中就足够了。但是，随着应用的成长，你将需要[将路由配置重构](#refactor-the-routing-configuration-into-a-routing-module)到单独的文件中，并创建[路由模块](#routing-module)，路由模块是一种特殊的、专做路由的**服务模块**。
+For more information on providers and the bootstrap process, see [Dependency Injection](guide/dependency-injection#bootstrap).
+
+关于提供程序和引导过程的更多信息，请参阅[依赖注入](guide/dependency-injection#bootstrap)。
 
 </div>
 
-Registering the `RouterModule.forRoot()` in the `AppModule` `imports` array makes the `Router` service available everywhere in the application.
-
-把 `RouterModule.forRoot()` 注册到 `AppModule` 的 `imports` 数组中，能让该 `Router` 服务在应用的任何地方都能使用。
-
-{@a shell}
-
-### Add the Router Outlet
-
-### 添加路由出口
-
-The root `AppComponent` is the application shell. It has a title, a navigation bar with two links, and a router outlet where the router renders components.
-
-根组件 `AppComponent` 是本应用的壳。它在顶部有一个标题、一个带两个链接的导航条，在底部有一个*路由器出口*，路由器会在它所指定的位置上渲染各个组件。
-
-<div class="lightbox">
-  <img src='generated/images/guide/router/shell-and-outlet.png' alt="Shell">
-</div>
-
-The router outlet serves as a placeholder where the routed components are rendered.
-
-路由出口扮演一个占位符的角色，表示路由组件将会渲染到哪里。
-
-{@a shell-template}
-=======
-For more information on providers and the bootstrap process, see [Dependency Injection](guide/dependency-injection#bootstrap).
-
-</div>
-
 ## Choosing a routing strategy
->>>>>>> 68d4a744
+
+## 选择路由策略
 
 You must choose a routing strategy early in the development of you project because once the application is in production, visitors to your site use and depend on application URL references.
 
-<<<<<<< HEAD
-该组件所对应的模板是这样的：
-
-<code-example path="router/src/app/app.component.1.html" header="src/app/app.component.html"></code-example>
-=======
+你必须在开发项目的早期就选择一种路由策略，因为一旦该应用进入了生产阶段，你网站的访问者就会使用并依赖应用的这些 URL 引用。
+
 Almost all Angular projects should use the default HTML5 style.
 It produces URLs that are easier for users to understand and it preserves the option to do server-side rendering.
->>>>>>> 68d4a744
+
+几乎所有的 Angular 项目都会使用默认的 HTML 5 风格。它生成的 URL 更易于被用户理解，它也为将来做**服务端渲染**预留了空间。
 
 Rendering critical pages on the server is a technique that can greatly improve perceived responsiveness when the app first loads.
 An app that would otherwise take ten or more seconds to start could be rendered on the server and delivered to the user's device in less than a second.
 
+在服务器端渲染指定的页面，是一项可以在该应用首次加载时大幅提升响应速度的技术。那些原本需要十秒甚至更长时间加载的应用，可以预先在服务端渲染好，并在少于一秒的时间内完整渲染在用户的设备上。
+
 This option is only available if application URLs look like normal web URLs without hashes (#) in the middle.
 
-<<<<<<< HEAD
-### 定义通配符路由
-
-You've created two routes in the app so far, one to `/crisis-center` and the other to `/heroes`.
-Any other URL causes the router to throw an error and crash the app.
-
-你以前在应用中创建过两个路由，一个是 `/crisis-center`，另一个是 `/heroes`。
-所有其它 URL 都会导致路由器抛出错误，并让应用崩溃。
-
-Add a wildcard route to intercept invalid URLs and handle them gracefully.
-A wildcard route has a path consisting of two asterisks.
-It matches every URL.
-Thus, the router selects this wildcard route if it can't match a route earlier in the configuration.
-A wildcard route can navigate to a custom "404 Not Found" component or [redirect](#redirect) to an existing route.
-
-可以添加一个通配符路由来拦截所有无效的 URL，并优雅的处理它们。
-通配符路由的 `path` 是两个星号（`**`），它会匹配任何 URL。
-而当路由器匹配不上以前定义的那些路由时，它就会选择这个通配符路由。
-通配符路由可以导航到自定义的“404 Not Found”组件，也可以[重定向](guide/router#redirect)到一个现有路由。
-
-<div class="alert is-helpful">
-
-The router selects the route with a [_first match wins_](#example-config) strategy.
-Because a wildcard route is the least specific route, place it last in the route configuration.
-
-路由器会使用[先到先得](guide/router#example-config)的策略来选择路由。
-由于通配符路由是最不具体的那个，因此务必确保它是路由配置中的*最后一个*路由。
-
-</div>
-
-To test this feature, add a button with a `RouterLink` to the `HeroListComponent` template and set the link to a non-existant route called `"/sidekicks"`.
-
-要测试本特性，请往 `HeroListComponent` 的模板中添加一个带 `RouterLink` 的按钮，并且把它的链接设置为一个不存在的路由 `"/sidekicks"`。
-
-<code-example path="router/src/app/hero-list/hero-list.component.1.html" header="src/app/hero-list/hero-list.component.html (excerpt)"></code-example>
-
-The application fails if the user clicks that button because you haven't defined a `"/sidekicks"` route yet.
-
-当用户点击该按钮时，应用就会失败，因为你尚未定义过 `"/sidekicks"` 路由。
-
-Instead of adding the `"/sidekicks"` route, define a `wildcard` route and have it navigate to a `PageNotFoundComponent`.
-
-不要添加 `"/sidekicks"` 路由，而是定义一个“通配符”路由，让它导航到 `PageNotFoundComponent` 组件。
-
-<code-example path="router/src/app/app.module.1.ts" header="src/app/app.module.ts (wildcard)" region="wildcard"></code-example>
-
-Create the `PageNotFoundComponent` to display when users visit invalid URLs.
-
-创建 `PageNotFoundComponent`，以便在用户访问无效网址时显示它。
-
-<code-example language="none" class="code-shell">
-  ng generate component page-not-found
-</code-example>
-
-<code-example path="router/src/app/page-not-found/page-not-found.component.html" header="src/app/page-not-found.component.html (404 component)"></code-example>
-
-Now when the user visits `/sidekicks`, or any other invalid URL, the browser displays "Page not found".
-The browser address bar continues to point to the invalid URL.
-
-现在，当用户访问 `/sidekicks` 或任何无效的 URL 时，浏览器就会显示“Page not found”。
-浏览器的地址栏仍指向无效的 URL。
-
-{@a redirect}
-
-### Set up redirects
-
-### 设置跳转
-
-When the application launches, the initial URL in the browser bar is by default:
-
-应用启动时，浏览器地址栏中的初始 URL 默认是这样的：
-
-<code-example>
-  localhost:4200
-</code-example>
-
-That doesn't match any of the hard-coded routes which means the router falls through to the wildcard route and displays the `PageNotFoundComponent`.
-
-它不能匹配上任何硬编码进来的路由，于是就会走到通配符路由中去，并且显示 `PageNotFoundComponent`。
-
-The application needs a default route to a valid page.
-The default page for this app is the list of heroes.
-The app should navigate there as if the user clicked the "Heroes" link or pasted `localhost:4200/heroes` into the address bar.
-
-这个应用需要一个有效的默认路由，在这里应该用英雄列表作为默认页。当用户点击"Heroes"链接或把 `localhost:4200/heroes` 粘贴到地址栏时，它应该导航到列表页。
-
-Add a `redirect` route that translates the initial relative URL (`''`) to the desired default path (`/heroes`).
-
-添加一个 `redirect` 路由，把最初的相对 URL（`''`）转换成所需的默认路径（`/heroes`）。
-
-Add the default route somewhere _above_ the wildcard route.
-It's just above the wildcard route in the following excerpt showing the complete `appRoutes` for this milestone.
-
-在通配符路由*上方*添加一个默认路由。
-在下方的代码片段中，它出现在通配符路由的紧上方，展示了这个里程碑的完整 `appRoutes`。
-
-<code-example path="router/src/app/app-routing.module.1.ts" header="src/app/app-routing.module.ts (appRoutes)" region="appRoutes"></code-example>
-
-The browser address bar shows `.../heroes` as if you'd navigated there directly.
-
-浏览器的地址栏会显示 `.../heroes`，好像你直接在那里导航一样。
-
-A redirect route requires a `pathMatch` property to tell the router how to match a URL to the path of a route.
-In this app, the router should select the route to the `HeroListComponent` only when the *entire URL* matches `''`, so set the `pathMatch` value to `'full'`.
-
-重定向路由需要一个 `pathMatch` 属性，来告诉路由器如何用 URL 去匹配路由的路径。
-在本应用中，路由器应该只有在*完整的 URL_等于 `''` 时才选择 `HeroListComponent` 组件，因此要把 `pathMatch` 设置为 `'full'`。
-
-{@a pathmatch}
-
-<div class="callout is-helpful">
-
-  <header>Spotlight on pathMatch</header>
-
-  <header>聚焦 pathMatch</header>
-
-  Technically, `pathMatch = 'full'` results in a route hit when the *remaining*, unmatched  segments of the URL match `''`.
-  In this example, the redirect is in a top level route so the *remaining* URL and the  *entire* URL are the same thing.
-
-  从技术角度看，`pathMatch = 'full'` 会导致 URL 中*剩下的*、未匹配的部分必须等于 `''`。  在这个例子中，跳转路由在一个顶层路由中，因此*剩下的_URL 和*完整的_URL 是一样的。
-
-  The other possible `pathMatch` value is `'prefix'` which tells the router to match the  redirect route when the remaining URL begins with the redirect route's prefix  path.
-  This doesn't apply to this sample app because if the `pathMatch` value were `'prefix'`,   every URL would match `''`.
-
-  `pathMatch` 的另一个可能的值是 `'prefix'`，它会告诉路由器：当*剩下的_URL 以这个跳转路由中的 `prefix` 值开头时，就会匹配上这个跳转路由。
-  但这不适用于此示例应用，因为如果 `pathMatch` 值是 `'prefix'`，那么每个 URL 都会匹配 `''`。
-
-Try setting it to `'prefix'` and clicking the `Go to sidekicks` button.
-  Since that's a bad URL, you should see the "Page not found" page.
-  Instead, you're still on the "Heroes" page.
-  Enter a bad URL in the browser address bar.
-  You're instantly re-routed to `/heroes`.
-  Every URL, good or bad, that falls through to this route definition is a match.
-
-  尝试把它设置为 `'prefix'`，并点击 `Go to sidekicks` 按钮。这是因为它是一个无效 URL，本应显示“Page not found”页。
-但是，你仍然在“英雄列表”页中。在地址栏中输入一个无效的 URL，你又被路由到了 `/heroes`。
-*每一个* URL，无论有效与否，都会匹配上这个路由定义。
-
-  The default route should redirect to the `HeroListComponent` only when the entire url is  `''`.
-Remember to restore the redirect to `pathMatch = 'full'`.
-
-  默认路由应该只有在整个URL 等于 `''` 时才重定向到 `HeroListComponent`，别忘了把重定向路由设置为 `pathMatch = 'full'`。
-
-  Learn more in Victor Savkin's
-  [post on redirects](http://vsavkin.tumblr.com/post/146722301646/angular-router-empty-paths-componentless-routes).
-
-  要了解更多，参见 Victor Savkin 的帖子[关于重定向](http://victorsavkin.com/post/146722301646/angular-router-empty-paths-componentless-routes)。
-
-</div>
-
-### Milestone 1 wrap up
-
-### 里程碑 1 小结
-
-Your sample app can switch between two views when the user clicks a link.
-
-当用户单击某个链接时，该示例应用可以在两个视图之间切换。
-
-Milestone 1 has covered how to do the following:
-
-里程碑 1 涵盖了以下几点的做法：
-
-* Load the router library.
-
-   加载路由库
-
-* Add a nav bar to the shell template with anchor tags, `routerLink`  and `routerLinkActive` directives.
-
-   往壳组件的模板中添加一个导航条，导航条中有一些 A 标签、`routerLink` 指令和 `routerLinkActive` 指令
-
-* Add a `router-outlet` to the shell template where views are displayed.
-
-   往壳组件的模板中添加一个 `router-outlet` 指令，视图将会被显示在那里
-
-* Configure the router module with `RouterModule.forRoot()`.
-
-   用 `RouterModule.forRoot()` 配置路由器模块
-
-* Set the router to compose HTML5 browser URLs.
-
-   设置路由器，使其合成 HTML5 模式的浏览器 URL
-
-* Handle invalid routes with a `wildcard` route.
-
-   使用通配符路由来处理无效路由
-
-* Navigate to the default route when the app launches with an empty path.
-
-   当应用在空路径下启动时，导航到默认路由
-
-The starter app's structure looks like this:
-
-这个初学者应用的结构是这样的：
-
-<div class='filetree'>
-
-  <div class='file'>
-    angular-router-sample
-  </div>
-
-  <div class='children'>
-
-    <div class='file'>
-      src
-    </div>
-
-    <div class='children'>
-
-      <div class='file'>
-        app
-      </div>
-
-      <div class='children'>
-
-        <div class='file'>
-          crisis-list
-        </div>
-
-        <div class='children'>
-
-          <div class='file'>
-
-            crisis-list.component.css
-
-          </div>
-
-        <div class='file'>
-
-          crisis-list.component.html
-
-        </div>
-
-        <div class='file'>
-
-          crisis-list.component.ts
-
-        </div>
-
-        </div>
-
-        <div class='file'>
-          hero-list
-        </div>
-
-        <div class='children'>
-
-          <div class='file'>
-
-            hero-list.component.css
-
-          </div>
-
-          <div class='file'>
-
-            hero-list.component.html
-
-          </div>
-
-          <div class='file'>
-
-            hero-list.component.ts
-
-          </div>
-
-        </div>
-
-        <div class='file'>
-          page-not-found
-        </div>
-
-        <div class='children'>
-
-          <div class='file'>
-
-            page-not-found.component.css
-
-          </div>
-
-          <div class='file'>
-
-            page-not-found.component.html
-
-          </div>
-
-          <div class='file'>
-
-            page-not-found.component.ts
-
-          </div>
-
-        </div>
-
-        <div class='file'>
-          app.component.css
-        </div>
-
-        <div class='file'>
-          app.component.html
-        </div>
-
-        <div class='file'>
-          app.component.ts
-        </div>
-
-        <div class='file'>
-
-          app.module.ts
-        </div>
-
-      </div>
-
-      <div class='file'>
-
-        main.ts
-
-      </div>
-
-      <div class='file'>
-
-        index.html
-
-      </div>
-
-      <div class='file'>
-
-        styles.css
-
-      </div>
-
-      <div class='file'>
-
-        tsconfig.json
-
-      </div>
-
-    </div>
-
-    <div class='file'>
-
-      node_modules ...
-
-    </div>
-
-    <div class='file'>
-
-      package.json
-
-    </div>
-
-  </div>
-
-</div>
-
-Here are the files in this milestone.
-
-下面是本里程碑中的文件列表：
-
-<code-tabs>
-
-  <code-pane header="app.component.html" path="router/src/app/app.component.1.html">
-
-  </code-pane>
-
-  <code-pane header="app.module.ts" path="router/src/app/app.module.1.ts">
-
-  </code-pane>
-
-  <code-pane header="hero-list/hero-list.component.html" path="router/src/app/hero-list/hero-list.component.1.html">
-
-  </code-pane>
-
-  <code-pane header="crisis-list/crisis-list.component.html" path="router/src/app/crisis-list/crisis-list.component.1.html">
-
-  </code-pane>
-
-  <code-pane header="page-not-found/page-not-found.component.html" path="router/src/app/page-not-found/page-not-found.component.html">
-
-  </code-pane>
-
-  <code-pane header="index.html" path="router/src/index.html">
-=======
+只有当应用的 URL 看起来像是标准的 Web URL，中间没有 hash（#）时，这个选项才能生效。
+
 ## `<base href>`
 
 The router uses the browser's <a href="https://developer.mozilla.org/en-US/docs/Web/API/History_API#Adding_and_modifying_history_entries" title="HTML5 browser history push-state">history.pushState</a> for navigation.
 `pushState` allows you to customize in-app URL paths; for example, `localhost:4200/crisis-center`.
 The in-app URLs can be indistinguishable from server URLs.
 
+路由器使用浏览器的 <a href="https://developer.mozilla.org/en-US/docs/Web/API/History_API#Adding_and_modifying_history_entries" title="HTML5 browser history push-state">history.pushState</a> API 进行导航。借助 `pushState` 你自定义应用中的 URL 路径 `localhost:4200/crisis-center`，应用内的 URL 和服务器的 URL 没有区别。
+
 Modern HTML5 browsers were the first to support `pushState` which is why many people refer to these URLs as "HTML5 style" URLs.
+
+现代的 HTML5 浏览器都支持 `pushState`，这也就是为什么很多人把这种 URL 形式称为 "HTML 5" 风格的 URL。
 
 <div class="alert is-helpful">
 
 HTML5 style navigation is the router default.
 In the [LocationStrategy and browser URL styles](#browser-url-styles) section, learn why HTML5 style is preferable, how to adjust its behavior, and how to switch to the older hash (#) style, if necessary.
 
+路由器默认使用 HTML5 风格的导航。
+在 [LocationStrategy 与浏览器 URL 风格](#browser-url-styles)部分，你可以了解为何推荐使用 HTML5 风格的 URL，如何调整其行为，以及必要时如何切换到老式的 hash（#）风格。
+
 </div>
 
 You must add a <a href="https://developer.mozilla.org/en-US/docs/Web/HTML/Element/base" title="base href">&lt;base href&gt; element</a> to the app's `index.html` for `pushState` routing to work.
 The browser uses the `<base href>` value to prefix relative URLs when referencing CSS files, scripts, and images.
+
+你必须在应用的 `index.html` 中**添加一个 <a href="https://developer.mozilla.org/en-US/docs/Web/HTML/Element/base" title="base href">&lt;base href&gt; 元素</a>**才能让 `pushState` 路由正常工作。
+浏览器要用 `<base href>` 的值为引用 CSS、脚本和图片文件时使用的*相对* URL 添加前缀。
 
 Add the `<base>` element just after the  `<head>` tag.
 If the `app` folder is the application root, as it is for this application,
 set the `href` value in `index.html` as shown here.
 
+请把 `<base>` 元素添加在 `<head>` 标签的紧后面。如果应用的根目录是 `app` 目录，那么就可以像这个应用程序一样，设置 **`index.html`** 中的 `href` 值。代码如下。
+
 <code-example path="router/src/index.html" header="src/index.html (base-href)" region="base-href"></code-example>
->>>>>>> 68d4a744
 
 ### HTML5 URLs and the  `<base href>`
 
+### HTML5 网址和 `<base href>`
+
 The guidelines that follow will refer to different parts of a URL. This diagram outlines what those parts refer to:
 
-<<<<<<< HEAD
-{@a routing-module}
-=======
+后面的指南中会引用 URL 的不同部分。下图是这些部分所指内容的梗概：
+
 ```
 foo://example.com:8042/over/there?name=ferret#nose
 \_/   \______________/\_________/ \_________/ \__/
@@ -1415,3910 +815,55 @@
 ```
 
 While the router uses the <a href="https://developer.mozilla.org/en-US/docs/Web/API/History_API#Adding_and_modifying_history_entries" title="Browser history push-state">HTML5 pushState</a> style by default, you must configure that strategy with a `<base href>`.
->>>>>>> 68d4a744
+
+由于路由器默认使用 “<a href="https://developer.mozilla.org/en-US/docs/Web/API/History_API#Adding_and_modifying_history_entries" target="_blank" title="Browser history push-state">HTML 5 pushState</a>” 风格，所以你*必须*用一个 `<base href>` 来配置该策略（Strategy）。
 
 The preferred way to configure the strategy is to add a <a href="https://developer.mozilla.org/en-US/docs/Web/HTML/Element/base" title="base href">&lt;base href&gt; element</a> tag in the `<head>` of the `index.html`.
 
-<<<<<<< HEAD
-## 里程碑 2：**路由模块**
-
-This milestone shows you how to configure a special-purpose module called a *Routing Module*, which holds your app's routing configuration.
-
-这个里程碑会向你展示如何配置一个名叫*路由模块*的专用*模块*，它会保存你应用的路由配置。
-
-The Routing Module has several characteristics:
-
-路由模块有以下几个特点：
-
-* Separates routing concerns from other application concerns.
-
-   把路由这个关注点从其它应用类关注点中分离出去。
-
-* Provides a module to replace or remove when testing the application.
-
-   测试特性模块时，可以替换或移除路由模块。
-
-* Provides a well-known location for routing service providers such as guards and resolvers.
-
-   为路由服务提供者（如守卫和解析器等）提供一个众所周知的位置。
-
-* Does not declare components.
-
-  不要声明组件。
-
-{@a integrate-routing}
-=======
+配置该策略的首选方式是往 `index.html` 的 `<head>` 中添加一个[&lt;base href> element](https://developer.mozilla.org/en-US/docs/Web/HTML/Element/base)标签。
+
 <code-example path="router/src/index.html" header="src/index.html (base-href)" region="base-href"></code-example>
 
 Without that tag, the browser may not be able to load resources
 (images, CSS, scripts) when "deep linking" into the app.
 
+如果没有该标记，浏览器就可能无法在“深度链接”进入应用时加载资源（图片，CSS，脚本）。
+
 Some developers may not be able to add the `<base>` element, perhaps because they don't have access to `<head>` or the `index.html`.
 
+有些开发人员可能无法添加 `<base>` 元素，这可能是因为它们没有访问 `<head>` 或 `index.html` 的权限。
+
 Those developers may still use HTML5 URLs by taking the following two steps:
->>>>>>> 68d4a744
+
+它们仍然可以使用 HTML 5 格式的 URL，但要采取如下步骤进行补救：
 
 1. Provide the router with an appropriate `APP_BASE_HREF` value.
+
+   用适当的[APP_BASE_HREF][]值提供（provide）路由器。
+
 1. Use root URLs (URLs with an `authority`) for all web resources: CSS, images, scripts, and template HTML files.
 
-<<<<<<< HEAD
-### 把路由集成到应用中
-
-The sample routing application does not include routing by default.
-When you use the [Angular CLI](cli) to create a project that does use routing, set the `--routing` option for the project or app, and for each NgModule.
-When you create or initialize a new project (using the CLI [`ng new`](cli/new) command) or a new app (using the [`ng generate app`](cli/generate) command), specify the `--routing` option.
-This tells the CLI to include the `@angular/router` npm package and create a file named `app-routing.module.ts`.
-You can then use routing in any NgModule that you add to the project or app.
-
-路由应用范例中默认不包含路由。
-要想在使用 [Angular CLI](cli) 创建项目时支持路由，请为项目或应用的每个 NgModule 设置 `--routing` 选项。
-当你用 CLI 命令 [`ng new`](cli/new) 创建新项目或用 [`ng generate app`](cli/generate) 命令创建新应用，请指定 `--routing` 选项。这会告诉 CLI 包含上 `@angular/router` 包，并创建一个名叫 `app-routing.module.ts` 的文件。
-然后你就可以在添加到项目或应用中的任何 NgModule 中使用路由功能了。
-
-For example, the following command generates an NgModule that can use routing.
-
-比如，可以用下列命令生成带路由的 NgModule。
-
-```sh
-ng generate module my-module --routing
-```
-
-This creates a separate file named `my-module-routing.module.ts` to store the NgModule's routes.
-The file includes an empty `Routes` object that you can fill with routes to different components and NgModules.
-
-这将创建一个名叫 `my-module-routing.module.ts` 的独立文件，来保存这个 NgModule 的路由信息。
-该文件包含一个空的 `Routes` 对象，你可以使用一些指向各个组件和 NgModule 的路由来填充该对象。
-
-{@a routing-refactor}
-
-### Refactor the routing configuration into a routing module
-
-### 将路由配置重构为路由模块
-
-Create an `AppRouting` module in the `/app` folder to contain the routing configuration.
-
-在 `/app` 目录下创建一个 `AppRouting` 模块，以包含路由配置。
-
-<code-example language="none" class="code-shell">
-  ng generate module app-routing --module app --flat
-</code-example>
-
-Import the `CrisisListComponent`, `HeroListComponent`, and `PageNotFoundComponent` symbols
-just like you did in the `app.module.ts`.
-Then move the `Router` imports and routing configuration, including `RouterModule.forRoot()`, into this routing module.
-
-导入 `CrisisListComponent`、`HeroListComponent` 和 `PageNotFoundCompponent` 组件，就像 `app.module.ts` 中那样。然后把 `Router` 的导入语句和路由配置以及 `RouterModule.forRoot()` 移入这个路由模块中。
-
-Re-export the Angular `RouterModule` by adding it to the module `exports` array.
-By re-exporting the `RouterModule` here, the components declared in `AppModule` have access to router directives such as `RouterLink` and `RouterOutlet`.
-
-把 Angular 的 `RouterModule` 添加到该模块的 `exports` 数组中，以便再次导出它。
-通过再次导出 `RouterModule`，当在 `AppModule` 中导入了 `AppRoutingModule` 之后，那些声明在 `AppModule` 中的组件就可以访问路由指令了，比如 `RouterLink` 和 `RouterOutlet`。
-
-After these steps, the file should look like this.
-
-做完这些之后，该文件变成了这样：
-
-<code-example path="router/src/app/app-routing.module.1.ts" header="src/app/app-routing.module.ts"></code-example>
-
-Next, update the `app.module.ts` file by removing `RouterModule.forRoot` in the `imports` array.
-
-接下来，修改 `app.module.ts` 文件，从 `imports` 数组中移除 `RouterModule.forRoot`。
-
-<code-example path="router/src/app/app.module.2.ts" header="src/app/app.module.ts"></code-example>
-
-<div class="alert is-helpful">
-
-Later, this guide shows you how to create [multiple routing modules](#heroes-functionality) and import those routing modules [in the correct order](#routing-module-order).
-
-稍后，本指南将向你展示如何创建[多个路由模块](#heroes-functionality)，并[以正确的顺序](#routing-module-order)导入这些路由模块。
-
-</div>
-
-The application continues to work just the same, and you can use `AppRoutingModule` as the central place to maintain future routing configuration.
-
-应用继续照常运行，你可以把路由模块作为将来每个模块维护路由配置的中心位置。
-
-{@a why-routing-module}
-
-### Benfits of a routing module
-
-### 路由模块的优点
-
-The routing module, often called the `AppRoutingModule`, replaces the routing configuration in the root or feature module.
-
-路由模块（通常称为 `AppRoutingModule` ）代替了根模板或特性模块中的路由模块。
-
-The routing module is helpful as your app grows and when the configuration includes specialized guard and resolver services.
-
-这种路由模块在你的应用不断增长，以及配置中包括了专门的守卫和解析器服务时会非常有用。
-
-Some developers skip the routing module when the configuration is minimal and merge the routing configuration directly into the companion module (for example, `AppModule`).
-
-在配置很简单时，一些开发者会跳过路由模块，并将路由配置直接混合在关联模块中（比如 `AppModule` ）。
-
-Most apps should implement a routing module for consistency.
-It keeps the code clean when configuration becomes complex.
-It makes testing the feature module easier.
-Its existence calls attention to the fact that a module is routed.
-It is where developers expect to find and expand routing configuration.
-
-大多数应用都应该采用路由模块，以保持一致性。
-它在配置复杂时，能确保代码干净。
-它让测试特性模块更加容易。
-它的存在让人一眼就能看出这个模块是带路由的。
-开发者可以很自然的从路由模块中查找和扩展路由配置。
-
-{@a heroes-feature}
-
-## Milestone 3: Heroes feature
-
-## 里程碑 3: 英雄特征区
-
-This milestone covers the following:
-
-本里程碑涵盖了以下内容：
-
-* Organizing the app and routes into feature areas using modules.
-
-   用模块把应用和路由组织为一些特性区。
-
-* Navigating imperatively from one component to another.
-
-   命令式的从一个组件导航到另一个
-
-* Passing required and optional information in route parameters.
-
-   通过路由传递必要信息和可选信息
-
-This sample app recreates the heroes feature in the "Services" section of the [Tour of Heroes tutorial](tutorial/toh-pt4 "Tour of Heroes: Services"), and reuses much of the code from the <live-example name="toh-pt4" title="Tour of Heroes: Services example code"></live-example>.
-
-这个示例应用在[“英雄指南”教程](tutorial/toh-pt4 "英雄指南：服务")的“服务”部分重新创建了英雄特性区，并复用了<live-example name="toh-pt4" title="Tour of Heroes: Services example code"></live-example>中的大部分代码。
-
-<!-- KW - this gif isn't ideal for accessibility. Would like to remove it.-->
-
-<!-- Here's how the user will experience this version of the app:
-
-<div class="lightbox">
-  <img src='generated/images/guide/router/router-2-anim.gif' alt="App in action">
-</div> -->
-
-A typical application has multiple feature areas, each dedicated to a particular business purpose with its own folder.
-
-典型的应用具有多个*特性区*，每个特性区都专注于特定的业务用途并拥有自己的文件夹。
-
-This section shows you how refactor the app into different feature modules, import them into the main module and navigate among them.
-
-该部分将向你展示如何将应用重构为不同的特性模块、将它们导入到主模块中，并在它们之间导航。
-
-{@a heroes-functionality}
-
-### Add heroes functionality
-
-### 添加英雄管理功能
-
-Follow these steps:
-
-遵循下列步骤：
-
-* To manage the heroes, create a `HeroesModule` with routing in the heroes folder and register it with the root `AppModule`.
-
-  为了管理这些英雄，在 `heroes` 目录下创建一个带路由的 `HeroesModule`，并把它注册到根模块 `AppModule` 中。
-
-<code-example language="none" class="code-shell">
-  ng generate module heroes/heroes --module app --flat --routing
-</code-example>
-
-* Move the placeholder `hero-list` folder that's in the `app` folder into the `heroes` folder.
-
-  把 `app` 下占位用的 `hero-list` 目录移到 `heroes` 目录中。
-
-* Copy the contents of the `heroes/heroes.component.html` from
-  the <live-example name="toh-pt4" title="Tour of Heroes: Services example code">"Services" tutorial</live-example> into the `hero-list.component.html` template.
-
-  从 <live-example name="toh-pt4" title="Tour of Heroes: Services example code">教程的 "服务" 部分</live-example>把 `heroes/heroes.component.html` 的内容复制到 `hero-list.component.html` 模板中。
-
-  * Re-label the `<h2>` to `<h2>HEROES</h2>`.
-
-    给 `<h2>` 加文字，改成 `<h2>HEROES</h2>`。
-
-  * Delete the `<app-hero-detail>` component at the bottom of the template.
-
-     删除模板底部的 `<app-hero-detail>` 组件。
-
-* Copy the contents of the `heroes/heroes.component.css` from the live example into the `hero-list.component.css` file.
-
-  把现场演练中 `heroes/heroes.component.css` 文件的内容复制到 `hero-list.component.css` 文件中。
-
-* Copy the contents of the `heroes/heroes.component.ts` from the live example into the `hero-list.component.ts` file.
-
-  把现场演练中 `heroes/heroes.component.ts` 文件的内容复制到 `hero-list.component.ts` 文件中。
-
-  * Change the component class name to `HeroListComponent`.
-
-    把组件类名改为 `HeroListComponent`。
-
-  * Change the `selector` to `app-hero-list`.
-
-    把 `selector` 改为 `app-hero-list`。
-
-<div class="alert is-helpful">
-
-   Selectors are not required for routed components because components are dynamically inserted when the page is rendered. However, they are useful for identifying and targeting them in your HTML element tree.
-
-   对于路由组件来说，这些选择器不是必须的，因为这些组件是在渲染页面时动态插入的，不过选择器对于在 HTML 元素树中标记和选中它们是很有用的。
-
-</div>
-
-* Copy the `hero-detail` folder, the `hero.ts`, `hero.service.ts`,  and `mock-heroes.ts` files into the `heroes` subfolder.
-
-  把 `hero-detail` 目录中的 `hero.ts`、`hero.service.ts` 和 `mock-heroes.ts` 文件复制到 `heroes` 子目录下。
-
-* Copy the `message.service.ts` into the `src/app` folder.
-
-  把 `message.service.ts` 文件复制到 `src/app` 目录下。
-
-* Update the relative path import to the `message.service` in the `hero.service.ts` file.
-
-  在 `hero.service.ts` 文件中修改导入 `message.service` 的相对路径。
-
-Next, update the `HeroesModule` metadata.
-
-接下来，更新 `HeroesModule` 的元数据。
-
-* Import and add the `HeroDetailComponent` and `HeroListComponent` to the `declarations` array in the `HeroesModule`.
-
-  导入 `HeroDetailComponent` 和 `HeroListComponent`，并添加到 `HeroesModule` 模块的 `declarations` 数组中。
-
-<code-example path="router/src/app/heroes/heroes.module.ts" header="src/app/heroes/heroes.module.ts"></code-example>
-
-The hero management file structure is as follows:
-
-英雄管理部分的文件结构如下：
-
-<div class='filetree'>
-
-  <div class='file'>
-
-    src/app/heroes
-
-  </div>
-
-  <div class='children'>
-
-    <div class='file'>
-      hero-detail
-    </div>
-
-      <div class='children'>
-
-        <div class='file'>
-          hero-detail.component.css
-        </div>
-
-        <div class='file'>
-          hero-detail.component.html
-        </div>
-
-        <div class='file'>      
-          hero-detail.component.ts
-        </div>
-
-      </div>
-
-    <div class='file'>
-      hero-list
-    </div>
-
-      <div class='children'>
-
-        <div class='file'>
-          hero-list.component.css
-        </div>
-
-        <div class='file'>
-          hero-list.component.html
-        </div>
-
-        <div class='file'>      
-          hero-list.component.ts
-        </div>
-
-      </div>
-
-    <div class='file'>
-
-      hero.service.ts
-
-    </div>
-
-    <div class='file'>
-      hero.ts
-    </div>
-
-    <div class='file'>
-      heroes-routing.module.ts
-    </div>
-
-    <div class='file'>
-
-      heroes.module.ts
-
-    </div>
-
-    <div class='file'>
-      mock-heroes.ts
-    </div>
-
-    </div>
-
-</div>
-
-</div>
-
-{@a hero-routing-requirements}
-
-#### Hero feature routing requirements
-
-#### 英雄特性区的路由需求
-
-The heroes feature has two interacting components, the hero list and the hero detail.
-When you navigate to list view, it gets a list of heroes and displays them.
-When you click on a hero, the detail view has to display that particular hero.
-
-英雄特性区中有两个相互协作的组件：英雄列表和英雄详情。当你导航到列表视图时，它会获取英雄列表并显示出来。当你点击一个英雄时，详细视图就会显示那个特定的英雄。
-
-You tell the detail view which hero to display by including the selected hero's id in the route URL.
-
-  通过把所选英雄的 id 编码进路由的 URL 中，就能告诉详情视图该显示哪个英雄。
-
-Import the hero components from their new locations in the `src/app/heroes/` folder and define the two hero routes.
-
-从新位置 `src/app/heroes/` 目录中导入英雄相关的组件，并定义两个“英雄管理”路由。
-
-Now that you have routes for the `Heroes` module, register them with the `Router` via the `RouterModule` as you did in the `AppRoutingModule`, with an important difference.
-
-现在，你有了 `Heroes` 模块的路由，还得在 `RouterModule` 中把它们注册给*路由器*，和 `AppRoutingModule` 中的做法几乎完全一样，只有一项重要的差别。
-
-In the `AppRoutingModule`, you used the static `RouterModule.forRoot()` method to register the routes and application level service providers.
-In a feature module you use the static `forChild()` method.
-
-在 `AppRoutingModule` 中，你使用了静态的 `RouterModule.forRoot()` 方法来注册路由和全应用级服务提供者。在特性模块中你要改用 `forChild()` 静态方法。
-
-<div class="alert is-helpful">
-
-Only call `RouterModule.forRoot()` in the root `AppRoutingModule`
-(or the `AppModule` if that's where you register top level application routes).
-In any other module, you must call the `RouterModule.forChild()` method to register additional routes.
-
-只在根模块 `AppRoutingModule` 中调用 `RouterModule.forRoot()`（如果在 `AppModule` 中注册应用的顶层路由，那就在 `AppModule` 中调用）。
-在其它模块中，你就必须调用 `RouterModule.forChild` 方法来注册附属路由。
-
-</div>
-
-The updated `HeroesRoutingModule` looks like this:
-
-修改后的 `HeroesRoutingModule` 是这样的：
-
-<code-example path="router/src/app/heroes/heroes-routing.module.1.ts" header="src/app/heroes/heroes-routing.module.ts"></code-example>
-
-<div class="alert is-helpful">
-
-Consider giving each feature module its own route configuration file.
-Though the feature routes are currently minimal, routes have a tendency to grow more complex even in small apps.
-
-考虑为每个特性模块提供自己的路由配置文件。虽然特性路由目前还很少，但即使在小型应用中，路由也会变得越来越复杂。
-
-</div>
-
-{@a remove-duplicate-hero-routes}
-
-#### Remove duplicate hero routes
-
-#### 移除重复的“英雄管理”路由
-
-The hero routes are currently defined in two places: in the `HeroesRoutingModule`,
-by way of the `HeroesModule`, and in the `AppRoutingModule`.
-
-英雄类的路由目前定义在两个地方：`HeroesRoutingModule` 中（并最终给 `HeroesModule`）和 `AppRoutingModule` 中。
-
-Routes provided by feature modules are combined together into their imported module's routes by the router.
-This allows you to continue defining the feature module routes without modifying the main route configuration.
-
-由特性模块提供的路由会被路由器再组合上它们所导入的模块的路由。
-这让你可以继续定义特性路由模块中的路由，而不用修改主路由配置。
-
-Remove the `HeroListComponent` import and the `/heroes` route from the `app-routing.module.ts`.
-
-移除 `HeroListComponent` 的导入和来自 `app-routing.module.ts` 中的 `/heroes` 路由。
-
-Leave the default and the wildcard routes as these are still in use at the top level of the application.
-
-保留默认路由和通配符路由，因为这些路由仍然要在应用的顶层使用。
-
-<code-example path="router/src/app/app-routing.module.2.ts" header="src/app/app-routing.module.ts (v2)"></code-example>
-
-{@a merge-hero-routes}
-
-#### Remove heroes declarations
-
-#### 移除英雄列表的声明
-
-Because the `HeroesModule` now provides the `HeroListComponent`, remove it from the `AppModule`'s `declarations` array.
-Now that you have a separate `HeroesModule`, you can evolve the hero feature with more components and different routes.
-
-因为 `HeroesModule` 现在提供了 `HeroListComponent`，所以把它从 `AppModule` 的 `declarations` 数组中移除。现在你已经有了一个单独的 `HeroesModule`，你可以用更多的组件和不同的路由来演进英雄特性区。
-
-After these steps, the `AppModule` should look like this:
-
-经过这些步骤，`AppModule` 变成了这样：
-
-<code-example path="router/src/app/app.module.3.ts" header="src/app/app.module.ts" region="remove-heroes"></code-example>
-
-{@a routing-module-order}
-
-### Module import order
-
-### 模块导入顺序
-
-Notice that in the module `imports` array, the `AppRoutingModule` is last and comes _after_ the `HeroesModule`.
-
-请注意该模块的 `imports` 数组，`AppRoutingModule` 是最后一个，并且位于 `HeroesModule` 之后。
-
-<code-example path="router/src/app/app.module.3.ts" region="module-imports" header="src/app/app.module.ts (module-imports)"></code-example>
-
-The order of route configuration is important because the router accepts the first route that matches a navigation request path.
-
-路由配置的顺序很重要，因为路由器会接受第一个匹配上导航所要求的路径的那个路由。
-
-When all routes were in one `AppRoutingModule`, you put the default and [wildcard](#wildcard) routes last, after the `/heroes` route, so that the router had a chance to match a URL to the `/heroes` route _before_ hitting the wildcard route and navigating to "Page not found".
-
-当所有路由都在同一个 `AppRoutingModule` 时，你要把默认路由和[通配符路由](guide/router#wildcard)放在最后（这里是在 `/heroes` 路由后面），
-这样路由器才有机会匹配到 `/heroes` 路由，否则它就会先遇到并匹配上该通配符路由，并导航到“页面未找到”路由。
-
-Each routing module augments the route configuration in the order of import.
-If you listed `AppRoutingModule` first, the wildcard route would be registered _before_ the hero routes.
-The wildcard route&mdash;which matches _every_ URL&mdash;would intercept the attempt to navigate to a hero route.
-
-每个路由模块都会根据导入的顺序把自己的路由配置追加进去。
-如果你先列出了 `AppRoutingModule`，那么通配符路由就会被注册在“英雄管理”路由*之前*。
-通配符路由（它匹配*任意*URL）将会拦截住每一个到“英雄管理”路由的导航，因此事实上屏蔽了所有“英雄管理”路由。
-
-<div class="alert is-helpful">
-
-Reverse the routing modules to see a click of the heroes link resulting in "Page not found".
-Learn about inspecting the runtime router configuration [below](#inspect-config "Inspect the router config").
-
-反转路由模块的导入顺序，就会看到当点击英雄相关的链接时被导向了“页面未找到”路由。
-要学习如何在运行时查看路由器配置，参见[稍后的内容](guide/router#inspect-config "Inspect the router config")。
-
-</div>
-
-### Route Parameters
-
-### 路由参数
-
-{@a route-def-with-parameter}
-
-#### Route definition with a parameter
-
-#### 带参数的路由定义
-
-Return to the `HeroesRoutingModule` and look at the route definitions again.
-The route to `HeroDetailComponent` has an `:id` token in the path.
-
-回到 `HeroesRoutingModule` 并再次检查这些路由定义。
-`HeroDetailComponent` 路由的路径中带有 `:id` 令牌。
-
-<code-example path="router/src/app/heroes/heroes-routing.module.1.ts" header="src/app/heroes/heroes-routing.module.ts (excerpt)" region="hero-detail-route"></code-example>
-
-The `:id` token creates a slot in the path for a Route Parameter.
-In this case,  this configuration causes the router to insert the `id` of a hero into that slot.
-
-`:id` 令牌会为路由参数在路径中创建一个“空位”。在这里，这种配置会让路由器把英雄的 `id` 插入到那个“空位”中。
-
-If you tell the router to navigate to the detail component and display "Magneta", you expect a hero id to appear in the browser URL like this:
-
-如果要告诉路由器导航到详情组件，并让它显示“Magneta”，你会期望这个英雄的 `id` 像这样显示在浏览器的 URL 中：
-
-<code-example format="nocode">
-  localhost:4200/hero/15
-
-</code-example>
-
-If a user enters that URL into the browser address bar, the router should recognize the pattern and go to the same "Magneta" detail view.
-
-如果用户把此 URL 输入到浏览器的地址栏中，路由器就会识别出这种模式，同样进入“Magneta”的详情视图。
-
-<div class="callout is-helpful">
-
-<header>Route parameter: Required or optional?</header>
-
-<header>路由参数：必须的还是可选的？</header>
-
-Embedding the route parameter token, `:id`, in the route definition path is a good choice for this scenario because the `id` is *required* by the `HeroDetailComponent` and because the value `15` in the path clearly distinguishes the route to "Magneta" from a route for some other hero.
-
-在这个场景下，把路由参数的令牌 `:id` 嵌入到路由定义的 `path` 中是一个好主意，因为对于 `HeroDetailComponent` 来说 `id` 是*必须的*，
-而且路径中的值 `15` 已经足够把到“Magneta”的路由和到其它英雄的路由明确区分开。
-
-</div>
-
-{@a route-parameters}
-
-#### Setting the route parameters in the list view
-
-#### 在列表视图中设置路由参数
-
-After navigating to the `HeroDetailComponent`, you expect to see the details of the selected hero.
-You need two pieces of information: the routing path to the component and the hero's `id`.
-
-然后导航到 `HeroDetailComponent` 组件。在那里，你期望看到所选英雄的详情，这需要两部分信息：导航目标和该英雄的 `id`。
-
-Accordingly, the _link parameters array_ has two items: the routing _path_ and a _route parameter_ that specifies the
-`id` of the selected hero.
-
-因此，这个*链接参数数组*中有两个条目：路由的*路径*和一个用来指定所选英雄 `id` 的*路由参数*。
-
-<code-example path="router/src/app/heroes/hero-list/hero-list.component.1.html" header="src/app/heroes/hero-list/hero-list.component.html (link-parameters-array)" region="link-parameters-array"></code-example>
-
-The router composes the destination URL from the array like this: `localhost:4200/hero/15`.
-
-路由器从该数组中组合出了目标 URL：
-`localhost:3000/hero/15`。
-
-The router extracts the route parameter (`id:15`) from the URL and supplies it to
-the `HeroDetailComponent` via the `ActivatedRoute` service.
-
-路由器从 URL 中解析出路由参数（`id:15`），并通过 **ActivatedRoute** 服务来把它提供给 `HeroDetailComponent` 组件。
-
-{@a activated-route-in-action}
-
-### `Activated Route` in action
-
-### `ActivatedRoute` 实战
-
-Import the `Router`, `ActivatedRoute`, and `ParamMap` tokens from the router package.
-
-从路由器（`router`）包中导入 `Router`、`ActivatedRoute` 和 `Params` 类。
-
-<code-example path="router/src/app/heroes/hero-detail/hero-detail.component.1.ts" header="src/app/heroes/hero-detail/hero-detail.component.ts (activated route)" region="imports"></code-example>
-
-Import the `switchMap` operator because you need it later to process the `Observable` route parameters.
-
-这里导入 `switchMap` 操作符是因为你稍后将会处理路由参数的可观察对象 `Observable`。
-
-<code-example path="router/src/app/heroes/hero-detail/hero-detail.component.3.ts" header="src/app/heroes/hero-detail/hero-detail.component.ts (switchMap operator import)" region="rxjs-operator-import"></code-example>
-
-{@a hero-detail-ctor}
-
-Add the services as private variables to the constructor so that Angular injects them (makes them visible to the component).
-
-把这些服务作为私有变量添加到构造函数中，以便 Angular 注入它们（让它们对组件可见）。
-
-<code-example path="router/src/app/heroes/hero-detail/hero-detail.component.3.ts" header="src/app/heroes/hero-detail/hero-detail.component.ts (constructor)" region="ctor"></code-example>
-
-In the `ngOnInit()` method, use the `ActivatedRoute` service to retrieve the parameters for the route, pull the hero `id` from the parameters, and retrieve the hero to display.
-
-在 `ngOnInit()` 方法中，使用 `ActivatedRoute` 服务来检索路由的参数，从参数中提取出英雄的 `id`，并检索要显示的英雄。
-
-<code-example path="router/src/app/heroes/hero-detail/hero-detail.component.3.ts" header="src/app/heroes/hero-detail/hero-detail.component.ts (ngOnInit)" region="ngOnInit"></code-example>
-
-When the map changes, `paramMap` gets the `id` parameter from the changed parameters.
-
-当这个 map 发生变化时，`paramMap` 会从更改后的参数中获取 `id` 参数。
-
-Then you tell the `HeroService` to fetch the hero with that `id` and return the result of the `HeroService` request.
-
-然后，让 `HeroService` 去获取具有该 `id` 的英雄，并返回 `HeroService` 请求的结果。
-
-The `switchMap` operator does two things. It flattens the `Observable<Hero>` that `HeroService` returns and cancels previous pending requests.
-If the user re-navigates to this route with a new `id` while the `HeroService` is still retrieving the old `id`, `switchMap` discards that old request and returns the hero for the new `id`.
-
-`switchMap` 操作符做了两件事。它把 `HeroService` 返回的 `Observable<Hero>` 拍平，并取消以前的未完成请求。当 `HeroService` 仍在检索旧的 `id` 时，如果用户使用新的 `id` 重新导航到这个路由，`switchMap` 会放弃那个旧请求，并返回新 `id` 的英雄。
-
-`AsyncPipe` handles the observable subscription and the component's `hero` property will be (re)set with the retrieved hero.
-
-`AsyncPipe` 处理这个可观察的订阅，而且该组件的 `hero` 属性也会用检索到的英雄（重新）进行设置。
-
-#### _ParamMap_ API
-
-The `ParamMap` API is inspired by the [URLSearchParams interface](https://developer.mozilla.org/en-US/docs/Web/API/URLSearchParams).
-It provides methods to handle parameter access for both route parameters (`paramMap`) and query parameters (`queryParamMap`).
-
-`ParamMap` API 的灵感来自于 [URLSearchParams 接口](https://developer.mozilla.org/en-US/docs/Web/API/URLSearchParams)。它提供了处理路由参数（ `paramMap` ）和查询参数（ `queryParamMap` ）访问的方法。
-
-<table>
-  <tr>
-
-    <th>
-
-      Member
-
-      成员
-
-    </th>
-
-    <th>
-
-      Description
-
-      说明
-
-    </th>
-
-  </tr>
-
-  <tr>
-
-    <td>
-
-      <code>has(name)</code>
-
-    </td>
-
-    <td>
-
-    Returns `true` if the parameter name is in the map of parameters.
-
-    如果参数名位于参数列表中，就返回 `true`。
-
-    </td>
-
-  </tr>
-
-  <tr>
-
-    <td>
-
-      <code>get(name)</code>
-
-    </td>
-
-    <td>
-
-    Returns the parameter name value (a `string`) if present, or `null` if the parameter name is not in the map. Returns the _first_ element if the parameter value is actually an array of values.
-
-    如果这个 map 中有参数名对应的参数值（字符串），就返回它，否则返回 `null`。如果参数值实际上是一个数组，就返回它的*第一个*元素。
-
-    </td>
-
-  </tr>
-
-  <tr>
-
-    <td>
-
-      <code>getAll(name)</code>
-
-    </td>
-
-    <td>
-
-    Returns a `string array` of the parameter name value if found, or an empty `array` if the parameter name value is not in the map. Use `getAll` when a single parameter could have multiple values.
-
-    如果这个 map 中有参数名对应的值，就返回一个字符串数组，否则返回空数组。当一个参数名可能对应多个值的时候，请使用 `getAll`。
-
-    </td>
-
-  </tr>
-
-  <tr>
-
-    <td>
-
-      <code>keys</code>
-
-    </td>
-
-    <td>
-
-    Returns a `string array` of all parameter names in the map.
-
-    返回这个 map 中的所有参数名组成的字符串数组。
-
-    </td>
-
-  </tr>
-</table>
-
-{@a reuse}
-
-#### Observable <i>paramMap</i> and component reuse
-
-#### <i>参数</i>的可观察对象（Observable）与组件复用
-
-In this example, you retrieve the route parameter map from an `Observable`.
-That implies that the route parameter map can change during the lifetime of this component.
-
-在这个例子中，你接收了路由参数的 `Observable` 对象。
-这种写法暗示着这些路由参数在该组件的生存期内可能会变化。
-
-By default, the router re-uses a component instance when it re-navigates to the same component type
-without visiting a different component first. The route parameters could change each time.
-
-默认情况下，如果它没有访问过其它组件就导航到了同一个组件实例，那么路由器倾向于复用组件实例。如果复用，这些参数可以变化。
-
-Suppose a parent component navigation bar had "forward" and "back" buttons
-that scrolled through the list of heroes.
-Each click navigated imperatively to the `HeroDetailComponent` with the next or previous `id`.
-
-假设父组件的导航栏有“前进”和“后退”按钮，用来轮流显示英雄列表中中英雄的详情。
-  每次点击都会强制导航到带前一个或后一个 `id` 的 `HeroDetailComponent` 组件。
-
-You wouldn't want the router to remove the current `HeroDetailComponent` instance from the DOM only to re-create it for the next `id` as this would re-render the view.
-For better UX, the router re-uses the same component instance and updates the parameter.
-
-你肯定不希望路由器先从 DOM 中移除当前的 `HeroDetailComponent` 实例，只是为了用下一个 `id` 重新创建它，因为它将重新渲染视图。为了更好的用户体验，路由器会复用同一个组件实例，而只是更新参数。
-
-Since `ngOnInit()` is only called once per component instantiation, you can detect when the route parameters change from _within the same instance_ using the observable `paramMap` property.
-
-由于 `ngOnInit()` 在每个组件实例化时只会被调用一次，所以你可以使用 `paramMap` 可观察对象来检测路由参数*在同一个实例中*何时发生了变化。
-
-<div class="alert is-helpful">
-
-When subscribing to an observable in a component, you almost always unsubscribe when the component is destroyed.
-
-当在组件中订阅一个可观察对象时，你通常总是要在组件销毁时取消这个订阅。
-
-However, `ActivatedRoute` observables are among the exceptions because `ActivatedRoute` and its observables are insulated from the `Router` itself.
-The `Router` destroys a routed component when it is no longer needed along with the injected `ActivatedRoute`.
-
-不过，`ActivatedRoute` 中的可观察对象是一个例外，因为 `ActivatedRoute` 及其可观察对象与 `Router` 本身是隔离的。
-`Router` 会在不再需要时销毁这个路由组件，而注入进去的 `ActivateRoute` 也随之销毁了。
-
-</div>
-
-{@a snapshot}
-
-#### `snapshot`: the no-observable alternative
-
-#### `snapshot`：当不需要 Observable 时的替代品
-
-This application won't re-use the `HeroDetailComponent`.
-The user always returns to the hero list to select another hero to view.
-There's no way to navigate from one hero detail to another hero detail without visiting the list component in between.
-Therefore, the router creates a new `HeroDetailComponent` instance every time.
-
-本应用不需要复用 `HeroDetailComponent`。
-  用户总是会先返回英雄列表，再选择另一位英雄。
-  所以，不存在从一个英雄详情导航到另一个而不用经过英雄列表的情况。
-  这意味着路由器每次都会创建一个全新的 `HeroDetailComponent` 实例。
-
-When you know for certain that a `HeroDetailComponent` instance will never be re-used, you can use `snapshot`.
-
-假如你很确定这个 `HeroDetailComponent` 实例永远不会被重用，你可以使用 `snapshot`。
-
-`route.snapshot` provides the initial value of the route parameter map.
-You can access the parameters directly without subscribing or adding observable operators as in the following:
-
-`route.snapshot` 提供了路由参数的初始值。
-你可以通过它来直接访问参数，而不用订阅或者添加 Observable 的操作符，代码如下：
-
-<code-example path="router/src/app/heroes/hero-detail/hero-detail.component.2.ts" header="src/app/heroes/hero-detail/hero-detail.component.ts (ngOnInit snapshot)" region="snapshot"></code-example>
-
-<div class="alert is-helpful">
-
-`snapshot` only gets the initial value of the parameter map with this technique.
-Use the observable `paramMap` approach if there's a possibility that the router could re-use the component.
-This tutorial sample app uses with the observable `paramMap`.
-
-用这种技术，`snapshot` 只会得到这些参数的初始值。如果路由器可能复用该组件，那么就该用 `paramMap` 可观察对象的方式。本教程的示例应用中就用了 `paramMap` 可观察对象。
-
-</div>
-
-{@a nav-to-list}
-
-### Navigating back to the list component
-
-### 导航回列表组件
-
-The `HeroDetailComponent` "Back" button uses the `gotoHeroes()` method that navigates imperatively back to the `HeroListComponent`.
-
-`HeroDetailComponent` 的 “Back” 按钮使用了 `gotoHeroes()` 方法，该方法会强制导航回 `HeroListComponent`。
-
-The router `navigate()` method takes the same one-item _link parameters array_ that you can bind to a `[routerLink]` directive.
-It holds the path to the `HeroListComponent`:
-
-路由的 `navigate()` 方法同样接受一个单条目的*链接参数数组*，你也可以把它绑定到 `[routerLink]` 指令上。
-它保存着到 `HeroListComponent` 组件的路径：
-
-<code-example path="router/src/app/heroes/hero-detail/hero-detail.component.1.ts" header="src/app/heroes/hero-detail/hero-detail.component.ts (excerpt)" region="gotoHeroes"></code-example>
-
-{@a optional-route-parameters}
-
-#### Route Parameters: Required or optional?
-
-#### 路由参数：必须还是可选？
-
-Use [route parameters](#route-parameters) to specify a required parameter value within the route URL
-as you do when navigating to the `HeroDetailComponent` in order to view the hero with `id` 15:
-
-如果想导航到 `HeroDetailComponent` 以对 id 为 `15` 的英雄进行查看并编辑，就要在路由的 URL 中使用[路由参数](guide/router#route-parameters)来指定必要参数值。
-
-<code-example format="nocode">
-  localhost:4200/hero/15
-
-</code-example>
-
-You can also add optional information to a route request.
-For example, when returning to the `hero-detail.component.ts` list from the hero detail view, it would be nice if the viewed hero were preselected in the list.
-
-你也能在路由请求中添加*可选*信息。
-比如，当从 `hero-detail.component.ts` 返回到列表时，如果能自动选中刚刚查看过的英雄就好了。
-
-<div class="lightbox">
-  <img src='generated/images/guide/router/selected-hero.png' alt="Selected hero">
-</div>
-
-You implement this feature by including the viewed hero's `id` in the URL as an optional parameter when returning from the `HeroDetailComponent`.
-
-当从 `HeroDetailComponent` 返回时，你可以会通过把正在查看的英雄的 `id` 作为可选参数包含在 URL 中来实现这个特性。
-
-Optional information can also include other forms such as:
-
-可选信息还可以包含其它形式，例如：
-
-* Loosely structured search criteria; for example, `name='wind*'`.
-
-  结构松散的搜索条件。比如 `name='wind_'`。
-
-* Multiple values;  for example, `after='12/31/2015' & before='1/1/2017'`&mdash;in no
-particular order&mdash;`before='1/1/2017' & after='12/31/2015'`&mdash; in a
-variety of formats&mdash;`during='currentYear'`.
-
-  多个值。比如 `after='12/31/2015' & before='1/1/2017'` - 没有特定的顺序 - `before='1/1/2017' & after='12/31/2015'` - 具有各种格式 - `during='currentYear'`。
-
-As these kinds of parameters don't fit easily in a URL path, you can use optional parameters for conveying arbitrarily complex information during navigation.
-Optional parameters aren't involved in pattern matching and afford flexibility of expression.
-
-由于这些参数不适合用作 URL 路径，因此可以使用可选参数在导航过程中传递任意复杂的信息。可选参数不参与模式匹配，因此在表达上提供了巨大的灵活性。
-
-The router supports navigation with optional parameters as well as required route parameters.
-Define optional parameters in a separate object _after_ you define the required route parameters.
-
-和必要参数一样，路由器也支持通过可选参数导航。
-在你定义完必要参数之后，再通过一个*独立的对象*来定义可选参数。
-
-In general, use a required route parameter when the value is mandatory (for example, if necessary to distinguish one route path from another); and an optional parameter when the value is optional, complex, and/or multivariate.
-
-通常，对于必传的值（比如用于区分两个路由路径的）使用*必备参数*；当这个值是可选的、复杂的或多值的时，使用可选参数。
-
-{@a optionally-selecting}
-
-{@a optional-selecting}
-
-#### Heroes list: optionally selecting a hero
-
-#### 英雄列表：选定一个英雄（也可不选）
-
-When navigating to the `HeroDetailComponent` you specified the required `id` of the hero-to-edit in the
-route parameter and made it the second item of the [_link parameters array_](#link-parameters-array).
-
-当导航到 `HeroDetailComponent` 时，你可以在*路由参数*中指定一个所要编辑的英雄 `id`，只要把它作为[链接参数数组](guide/router#link-parameters-array)中的第二个条目就可以了。
-
-<code-example path="router/src/app/heroes/hero-list/hero-list.component.1.html" header="src/app/heroes/hero-list/hero-list.component.html (link-parameters-array)" region="link-parameters-array"></code-example>
-
-The router embedded the `id` value in the navigation URL because you had defined it as a route parameter with an `:id` placeholder token in the route `path`:
-
-路由器在导航 URL 中内嵌了 `id` 的值，这是因为你把它用一个 `:id` 占位符当做路由参数定义在了路由的 `path` 中：
-
-<code-example path="router/src/app/heroes/heroes-routing.module.1.ts" header="src/app/heroes/heroes-routing.module.ts (hero-detail-route)" region="hero-detail-route"></code-example>
-
-When the user clicks the back button, the `HeroDetailComponent` constructs another _link parameters array_
-which it uses to navigate back to the `HeroListComponent`.
-
-当用户点击后退按钮时，`HeroDetailComponent` 构造了另一个*链接参数数组*，可以用它导航回 `HeroListComponent`。
-
-<code-example path="router/src/app/heroes/hero-detail/hero-detail.component.1.ts" header="src/app/heroes/hero-detail/hero-detail.component.ts (gotoHeroes)" region="gotoHeroes"></code-example>
-
-This array lacks a route parameter because previously you didn't need to send information to the `HeroListComponent`.
-
-该数组缺少一个路由参数，这是因为以前你不需要往 `HeroListComponent` 发送信息。
-
-Now, send the `id` of the current hero with the navigation request so that the
-`HeroListComponent` can highlight that hero in its list.
-
-现在，使用导航请求发送当前英雄的 `id`，以便 `HeroListComponent` 在其列表中突出显示该英雄。
-
-Send the `id` with an object that contains an optional `id` parameter.
-For demonstration purposes, there's an extra junk parameter (`foo`) in the object that the `HeroListComponent` should ignore.
-Here's the revised navigation statement:
-
-传送一个包含可选 `id` 参数的对象。
-为了演示，这里还在对象中定义了一个没用的额外参数（`foo`），`HeroListComponent` 应该忽略它。
-下面是修改过的导航语句：
-
-<code-example path="router/src/app/heroes/hero-detail/hero-detail.component.3.ts" header="src/app/heroes/hero-detail/hero-detail.component.ts (go to heroes)" region="gotoHeroes"></code-example>
-
-The application still works. Clicking "back" returns to the hero list view.
-
-该应用仍然能工作。点击“back”按钮返回英雄列表视图。
-
-Look at the browser address bar.
-
-注意浏览器的地址栏。
-
-It should look something like this, depending on where you run it:
-
-它应该是这样的，不过也取决于你在哪里运行它：
-
-<code-example language="bash">
-  localhost:4200/heroes;id=15;foo=foo
-
-</code-example>
-
-The `id` value appears in the URL as (`;id=15;foo=foo`), not in the URL path.
-The path for the "Heroes" route doesn't have an `:id` token.
-
-`id` 的值像这样出现在 URL 中（`;id=15;foo=foo`），但不在 URL 的路径部分。
-“Heroes”路由的路径部分并没有定义 `:id`。
-
-The optional route parameters are not separated by "?" and "&" as they would be in the URL query string.
-They are separated by semicolons ";".
-This is matrix URL notation.
-
-可选的路由参数没有使用“？”和“&”符号分隔，因为它们将用在 URL 查询字符串中。
-它们是用“;”分隔的。
-这是*矩阵 URL*标记法。
-
-<div class="alert is-helpful">
-
-Matrix URL notation is an idea first introduced in a [1996 proposal](http://www.w3.org/DesignIssues/MatrixURIs.html) by the founder of the web, Tim Berners-Lee.
-
-Matrix URL 写法首次提出是在[1996 提案](http://www.w3.org/DesignIssues/MatrixURIs.html)中，提出者是 Web 的奠基人：Tim Berners-Lee。
-
-Although matrix notation never made it into the HTML standard, it is legal and it became popular among browser routing systems as a way to isolate parameters belonging to parent and child routes.
-As such, the Router provides support for the matrix notation across browsers.
-
-虽然 Matrix 写法未曾进入过 HTML 标准，但它是合法的。而且在浏览器的路由系统中，它作为从父路由和子路由中单独隔离出参数的方式而广受欢迎。Angular 的路由器正是这样一个路由系统，并支持跨浏览器的 Matrix 写法。
-
-</div>
-
-{@a route-parameters-activated-route}
-
-### Route parameters in the `ActivatedRoute` service
-
-### `ActivatedRoute` 服务中的路由参数
-
-In its current state of development, the list of heroes is unchanged.
-No hero row is highlighted.
-
-开发到现在，英雄列表还没有变化。没有突出显示的英雄行。
-
-The `HeroListComponent` needs code that expects parameters.
-
-`HeroListComponent` 需要添加使用这些参数的代码。
-
-Previously, when navigating from the `HeroListComponent` to the `HeroDetailComponent`,
-you subscribed to the route parameter map `Observable` and made it available to the `HeroDetailComponent`
-in the `ActivatedRoute` service.
-You injected that service in the constructor of the `HeroDetailComponent`.
-
-以前，当从 `HeroListComponent` 导航到 `HeroDetailComponent` 时，你通过 `ActivatedRoute` 服务订阅了路由参数这个 `Observable`，并让它能用在 `HeroDetailComponent` 中。
-你把该服务注入到了 `HeroDetailComponent` 的构造函数中。
-
-This time you'll be navigating in the opposite direction, from the `HeroDetailComponent` to the `HeroListComponent`.
-
-这次，你要进行反向导航，从 `HeroDetailComponent` 到 `HeroListComponent`。
-
-First, extend the router import statement to include the `ActivatedRoute` service symbol:
-
-首先，扩展该路由的导入语句，以包含进 `ActivatedRoute` 服务的类；
-
-<code-example path="router/src/app/heroes/hero-list/hero-list.component.ts" header="src/app/heroes/hero-list/hero-list.component.ts (import)" region="import-router"></code-example>
-
-Import the `switchMap` operator to perform an operation on the `Observable` of route parameter map.
-
-导入 `switchMap` 操作符，在路由参数的 `Observable` 对象上执行操作。
-
-<code-example path="router/src/app/heroes/hero-list/hero-list.component.ts" header="src/app/heroes/hero-list/hero-list.component.ts (rxjs imports)" region="rxjs-imports"></code-example>
-
-Inject the `ActivatedRoute` in the `HeroListComponent` constructor.
-
-在 `HeroListComponent` 构造函数中注入 `ActivatedRoute`。
-
-<code-example path="router/src/app/heroes/hero-list/hero-list.component.ts" header="src/app/heroes/hero-list/hero-list.component.ts (constructor and ngOnInit)" region="ctor"></code-example>
-
-The `ActivatedRoute.paramMap` property is an `Observable` map of route parameters.
-The `paramMap` emits a new map of values that includes `id` when the user navigates to the component.
-In `ngOnInit()` you subscribe to those values, set the `selectedId`, and get the heroes.
-
-`ActivatedRoute.paramMap` 属性是一个路由参数的 `Observable`。当用户导航到这个组件时，paramMap 会发射一个新值，其中包含 `id`。
-在 `ngOnInit()` 中，你订阅了这些值，设置到 `selectedId`，并获取英雄数据。
-
-Update the template with a [class binding](guide/template-syntax#class-binding).
-The binding adds the `selected` CSS class when the comparison returns `true` and removes it when `false`.
-Look for it within the repeated `<li>` tag as shown here:
-
-用 [CSS 类绑定](guide/template-syntax#class-binding)更新模板，把它绑定到 `isSelected` 方法上。
-如果该方法返回 `true`，此绑定就会添加 CSS 类 `selected`，否则就移除它。
-在 `<li>` 标记中找到它，就像这样：
-
-<code-example path="router/src/app/heroes/hero-list/hero-list.component.html" header="src/app/heroes/hero-list/hero-list.component.html"></code-example>
-
-Add some styles to apply when the list item is selected.
-
-当选中列表条目时，要添加一些样式。
-
-<code-example path="router/src/app/heroes/hero-list/hero-list.component.css" region="selected" header="src/app/heroes/hero-list/hero-list.component.css"></code-example>
-
-When the user navigates from the heroes list to the "Magneta" hero and back, "Magneta" appears selected:
-
-当用户从英雄列表导航到英雄“Magneta”并返回时，“Magneta”看起来是选中的：
-
-<div class="lightbox">
-  <img src='generated/images/guide/router/selected-hero.png' alt="Selected List">
-</div>
-
-The optional `foo` route parameter is harmless and the router continues to ignore it.
-
-这个可选的 `foo` 路由参数人畜无害，路由器会继续忽略它。
-
-{@a route-animation}
-
-### Adding routable animations
-
-### 添加路由动画
-
-This section shows you how to add some [animations](guide/animations) to the `HeroDetailComponent`.
-
-在这一节，你将为*英雄详情*组件添加一些[动画](guide/animations)。
-
-First, import the `BrowserAnimationsModule` and add it to the `imports` array:
-
-首先导入 `BrowserAnimationsModule`，并添加到 `imports` 数组中：
-
-<code-example path="router/src/app/app.module.ts" header="src/app/app.module.ts (animations-module)" region="animations-module"></code-example>
-
-Next, add a `data` object to the routes for `HeroListComponent` and `HeroDetailComponent`.
-Transitions are based on `states` and you use the `animation` data from the route to provide a named animation `state` for the transitions.
-
-接下来，为指向 `HeroListComponent` 和 `HeroDetailComponent` 的路由定义添加一个 `data` 对象。
-转场是基于 `states` 的，你将使用来自路由的 `animation` 数据为转场提供一个有名字的动画 `state`。
-
-<code-example path="router/src/app/heroes/heroes-routing.module.2.ts" header="src/app/heroes/heroes-routing.module.ts (animation data)"></code-example>
-
-Create an `animations.ts` file in the root `src/app/` folder. The contents look like this:
-
-在根目录 `src/app/` 下创建一个 `animations.ts`。内容如下：
-
-<code-example path="router/src/app/animations.ts" header="src/app/animations.ts (excerpt)"></code-example>
-
-This file does the following:
-
-该文件做了如下工作：
-
-* Imports the animation symbols that build the animation triggers, control state, and manage transitions between states.
-
-   导入动画符号以构建动画触发器、控制状态并管理状态之间的过渡。
-
-* Exports a constant named `slideInAnimation` set to an animation trigger named `routeAnimation`.
-
-   导出了一个名叫 `slideInAnimation` 的常量，并把它设置为一个名叫 `routeAnimation` 的动画触发器。
-
-* Defines one transition when switching back and forth from the `heroes` and `hero` routes to ease the component in from the left of the screen as it enters the application view (`:enter`), the other to animate the component to the right as it leaves the application view (`:leave`).
-
-  定义一个转场动画，当在 `heroes` 和 `hero` 路由之间来回切换时，如果进入（`:enter`）应用视图则让组件从屏幕的左侧滑入，如果离开（`:leave`）应用视图则让组件从右侧划出。
-
-Back in the `AppComponent`, import the `RouterOutlet` token from the `@angular/router` package and the `slideInAnimation` from `'./animations.ts`.
-
-回到 `AppComponent`，从 `@angular/router` 包导入 `RouterOutlet`，并从 `'./animations.ts` 导入 `slideInAnimation`。
-
-Add an `animations` array to the `@Component` metadata that contains the `slideInAnimation`.
-
-为包含 `slideInAnimation` 的 `@Component` 元数据添加一个 `animations` 数组。
-
-<code-example path="router/src/app/app.component.2.ts" header="src/app/app.component.ts (animations)" region="animation-imports"></code-example>
-
-In order to use the routable animations, wrap the `RouterOutlet` inside an element, use the `@routeAnimation` trigger, and bind it to the element.
-
-要想使用路由动画，就要把 `RouterOutlet` 包装到一个元素中。再把 `@routeAnimation` 触发器绑定到该元素上。
-
-For the `@routeAnimation` transitions to key off states, provide it with the `data` from the `ActivatedRoute`.
-The `RouterOutlet` is exposed as an `outlet` template variable, so you bind a reference to the router outlet.
-This example uses a variable of `routerOutlet`.
-
-为了把 `@routeAnimation` 转场转场到指定的状态，你需要从 `ActivatedRoute` 的 `data` 中提供它。
-`RouterOutlet` 导出成了一个模板变量 `outlet`，这样你就可以绑定一个到路由出口的引用了。这个例子中使用了一个 `routerOutlet` 变量。
-
-<code-example path="router/src/app/app.component.2.html" header="src/app/app.component.html (router outlet)"></code-example>
-
-The `@routeAnimation` property is bound to the `getAnimationData()` with the provided `routerOutlet` reference, so the next step is to define that function in the `AppComponent`.
-The `getAnimationData()` function returns the animation property from the `data` provided through the `ActivatedRoute`. The `animation` property matches the `transition` names you used in the `slideInAnimation` defined in `animations.ts`.
-
-`@routeAnimation` 属性使用所提供的 `routerOutlet` 引用来绑定到 `getAnimationData()`，因此下一步就要在 `AppComponent` 中定义那个函数。`getAnimationData` 函数会根据 `ActivatedRoute` 所提供的 `data` 对象返回动画的属性。`animation` 属性会根据你在 `animations.ts` 中定义 `slideInAnimation()` 时使用的 `transition` 名称进行匹配。
-
-<code-example path="router/src/app/app.component.2.ts" header="src/app/app.component.ts (router outlet)" region="function-binding"></code-example>
-
-When switching between the two routes, the `HeroDetailComponent` and `HeroListComponent` now ease in from the left when routed to and will slide to the right when navigating away.
-
-如果在两个路由之间切换，导航进来时，`HeroDetailComponent` 和 `HeroListComponent` 会从左侧滑入；导航离开时将会从右侧划出。
-
-{@a milestone-3-wrap-up}
-
-### Milestone 3 wrap up
-
-### 里程碑 3 的小结
-
-This section has covered the following:
-
-本节包括以下内容：
-
-* Organizing the app into feature areas.
-
-   把应用组织成特性区
-
-* Navigating imperatively from one component to another.
-
-   命令式的从一个组件导航到另一个
-
-* Passing information along in route parameters and subscribe to them in the component.
-
-   通过路由参数传递信息，并在组件中订阅它们
-
-* Importing the feature area NgModule into the `AppModule`.
-
-   把这个特性分区模块导入根模块 `AppModule`
-
-* Applying routable animations based on the page.
-
-   把动画应用到路由组件上
-
-After these changes, the folder structure is as follows:
-
-做完这些修改之后，目录结构如下：
-
-<div class='filetree'>
-
-  <div class='file'>
-
-    angular-router-sample
-  </div>
-
-  <div class='children'>
-
-    <div class='file'>
-      src
-    </div>
-
-    <div class='children'>
-
-    <div class='file'>
-
-      app
-
-    </div>
-
-      <div class='children'>
-
-      <div class='file'>
-
-        crisis-list
-
-      </div>
-
-          <div class='children'>
-
-            <div class='file'>
-              crisis-list.component.css
-            </div>
-
-            <div class='file'>
-              crisis-list.component.html
-            </div>
-
-            <div class='file'>
-              crisis-list.component.ts
-            </div>
-
-          </div>
-
-        <div class='file'>
-
-          heroes
-
-        </div>
-
-        <div class='children'>
-
-          <div class='file'>
-
-hero-detail
-          </div>
-
-            <div class='children'>
-
-              <div class='file'>
-                hero-detail.component.css
-              </div>
-
-              <div class='file'>
-                hero-detail.component.html
-              </div>
-
-              <div class='file'>
-                hero-detail.component.ts
-              </div>
-
-          </div>
-
-            </div>
-
-          <div class='file'>
-
-hero-list
-          </div>
-
-            <div class='children'>
-
-              <div class='file'>
-                hero-list.component.css
-              </div>
-
-              <div class='file'>
-                hero-list.component.html
-              </div>
-
-              <div class='file'>
-                hero-list.component.ts
-              </div>
-
-            </div>
-
-          <div class='file'>
-            hero.service.ts
-          </div>
-
-          <div class='file'>
-            hero.ts
-          </div>
-
-          <div class='file'>
-            heroes-routing.module.ts
-          </div>
-
-          <div class='file'>
-
-            heroes.module.ts
-
-          </div>
-
-          <div class='file'>
-
-            mock-heroes.ts
-          </div>
-
-        </div>
-
-        <div class='file'>
-          page-not-found
-        </div>
-
-        <div class='children'>
-
-          <div class='file'>
-
-            page-not-found.component.css
-
-          </div>
-
-          <div class='file'>
-
-            page-not-found.component.html
-
-          </div>
-
-          <div class='file'>
-
-            page-not-found.component.ts
-
-          </div>
-
-        </div>
-
-      </div>
-
-      <div class='file'>
-        animations.ts
-      </div>
-
-      <div class='file'>
-        app.component.css
-      </div>
-
-      <div class='file'>
-        app.component.html
-      </div>
-
-        <div class='file'>
-
-          app.component.ts
-
-        </div>
-
-        <div class='file'>
-
-          app.module.ts
-
-        </div>
-
-        <div class='file'>
-
-          app-routing.module.ts
-
-        </div>
-
-        <div class='file'>
-
-          main.ts
-
-</div>
-
-      <div class='file'>
-
-        message.service.ts
-
-      </div>
-
-      <div class='file'>
-
-        index.html
-
-      </div>
-
-      <div class='file'>
-
-        styles.css
-
-      </div>
-
-      <div class='file'>
-
-        tsconfig.json
-
-      </div>
-
-    </div>
-
-    <div class='file'>
-
-      node_modules ...
-
-    </div>
-
-    <div class='file'>
-
-      package.json
-
-    </div>
-
-  </div>
-
-</div>
-
-Here are the relevant files for this version of the sample application.
-
-这里是当前版本的范例程序相关文件。
-
-<code-tabs>
-
-  <code-pane header="animations.ts" path="router/src/app/animations.ts">
-
-  </code-pane>
-
-  <code-pane header="app.component.html" path="router/src/app/app.component.2.html">
-
-  </code-pane>
-
-  <code-pane header="app.component.ts" path="router/src/app/app.component.2.ts">
-
-  </code-pane>
-
-  <code-pane header="app.module.ts" path="router/src/app/app.module.3.ts">
-
-  </code-pane>
-
-  <code-pane header="app-routing.module.ts" path="router/src/app/app-routing.module.2.ts" region="milestone3">
-
-  </code-pane>
-
-  <code-pane header="hero-list.component.css" path="router/src/app/heroes/hero-list/hero-list.component.css">
-
-  </code-pane>
-
-  <code-pane header="hero-list.component.html" path="router/src/app/heroes/hero-list/hero-list.component.html">
-
-  </code-pane>
-
-  <code-pane header="hero-list.component.ts" path="router/src/app/heroes/hero-list/hero-list.component.ts">
-
-  </code-pane>
-
-  <code-pane header="hero-detail.component.html" path="router/src/app/heroes/hero-detail/hero-detail.component.html">
-
-  </code-pane>
-
-  <code-pane header="hero-detail.component.ts" path="router/src/app/heroes/hero-detail/hero-detail.component.3.ts">
-
-  </code-pane>
-
-  <code-pane header="hero.service.ts" path="router/src/app/heroes/hero.service.ts">
-
-  </code-pane>
-
-  <code-pane header="heroes.module.ts" path="router/src/app/heroes/heroes.module.ts">
-
-  </code-pane>
-
-  <code-pane header="heroes-routing.module.ts" path="router/src/app/heroes/heroes-routing.module.2.ts">
-
-  </code-pane>
-
-  <code-pane header="message.service.ts" path="router/src/app/message.service.ts">
-
-  </code-pane>
-
-</code-tabs>
-
-{@a milestone-4}
-
-## Milestone 4: Crisis center feature
-
-## 里程碑 4：危机中心
-
-This section shows you how to add child routes and use relative routing in your app.
-
-本节将向你展示如何在应用中添加子路由并使用相对路由。
-
-To add more features to the app's current crisis center, take similar steps as for the heroes feature:
-
-要为应用当前的危机中心添加更多特性，请执行类似于 heroes 特性的步骤：
-
-* Create a `crisis-center` subfolder in the `src/app` folder.
-
-  在 `src/app` 目录下创建一个 `crisis-center` 子目录。
-
-* Copy the files and folders from `app/heroes` into the new `crisis-center` folder.
-
-   把 `app/heroes` 中的文件和目录复制到新的 `crisis-center` 文件夹中。
-
-* In the new files, change every mention of "hero" to "crisis", and "heroes" to "crises".
-
-  在这些新建的文件中，把每个 "hero" 都改成 "crisis"，每个 "heroes" 都改成 "crises"。
-
-* Rename the NgModule files to `crisis-center.module.ts` and `crisis-center-routing.module.ts`.
-
-  把这些 NgModule 文件改名为 `crisis-center.module.ts` 和 `crisis-center-routing.module.ts`。
-
-Use mock crises instead of mock heroes:
-
-使用 mock 的 crises 来代替 mock 的 heroes：
-
-<code-example path="router/src/app/crisis-center/mock-crises.ts" header="src/app/crisis-center/mock-crises.ts"></code-example>
-
-The resulting crisis center is a foundation for introducing a new concept&mdash;child routing.
-You can leave Heroes in its current state as a contrast with the Crisis Center.
-
-最终的危机中心可以作为引入子路由这个新概念的基础。
-你可以把英雄管理保持在当前状态，以便和*危机中心*进行对比。
-
-<div class="alert is-helpful">
-
-In keeping with the <a href="https://blog.8thlight.com/uncle-bob/2014/05/08/SingleReponsibilityPrinciple.html" title="Separation of Concerns">Separation of Concerns principle</a>, changes to the Crisis Center don't affect the `AppModule` or any other feature's component.
-
-遵循<a href="https://blog.8thlight.com/uncle-bob/2014/05/08/SingleReponsibilityPrinciple.html" target="_blank" title="Separation of Concerns">*关注点分离（Separation of Concerns）*原则</a>，
-对*危机中心*的修改不会影响 `AppModule` 或其它特性模块中的组件。
-
-</div>
-
-{@a crisis-child-routes}
-
-### A crisis center with child routes
-
-### 带有子路由的危机中心
-
-This section shows you how to organize the crisis center to conform to the following recommended pattern for Angular applications:
-
-本节会展示如何组织危机中心，来满足 Angular 应用所推荐的模式：
-
-* Each feature area resides in its own folder.
-
-   把每个特性放在自己的目录中。
-
-* Each feature has its own Angular feature module.
-
-   每个特性都有自己的 Angular 特性模块。
-
-* Each area has its own area root component.
-
-   每个特性区都有自己的根组件。
-
-* Each area root component has its own router outlet and child routes.
-
-   每个特性区的根组件中都有自己的路由出口及其子路由。
-
-* Feature area routes rarely (if ever) cross with routes of other features.
-
-   特性区的路由很少（或完全不）与其它特性区的路由交叉。
-
-If your app had many feature areas, the app component trees might look like this:
-
-如果你还有更多特性区，它们的组件树是这样的：
-
-<div class="lightbox">
-  <img src='generated/images/guide/router/component-tree.png' alt="Component Tree">
-</div>
-
-{@a child-routing-component}
-
-### Child routing component
-
-### 子路由组件
-
-Generate a `CrisisCenter` component in the `crisis-center` folder:
-
-在 `crisis-center` 目录下生成一个 `CrisisCenter` 组件：
-
-<code-example language="none" class="code-shell">
-  ng generate component crisis-center/crisis-center
-</code-example>
-
-Update the component template with the following markup:
-
-使用如下代码更新组件模板：
-
-<code-example path="router/src/app/crisis-center/crisis-center/crisis-center.component.html" header="src/app/crisis-center/crisis-center/crisis-center.component.html"></code-example>
-
-The `CrisisCenterComponent` has the following in common with the `AppComponent`:
-
-`CrisisCenterComponent` 和 `AppComponent` 有下列共同点：
-
-* It is the root of the crisis center area, just as `AppComponent` is the root of the entire application.
-
-   它是危机中心特性区的*根*，正如 `AppComponent` 是整个应用的根。
-
-* It is a shell for the crisis management feature area, just as the `AppComponent` is a shell to manage the high-level workflow.
-
-   它是危机管理特性区的壳，正如 `AppComponent` 是管理高层工作流的壳。
-
-Like most shells, the `CrisisCenterComponent` class is minimal because it has no business logic, and its template has no links, just a title and `<router-outlet>` for the crisis center child component.
-
-就像大多数的壳一样，`CrisisCenterComponent` 类是最小化的，因为它没有业务逻辑，它的模板中没有链接，只有一个标题和用于放置危机中心的子组件的 `<router-outlet>`。
-
-{@a child-route-config}
-
-### Child route configuration
-
-### 子路由配置
-
-As a host page for the "Crisis Center" feature, generate a `CrisisCenterHome` component in the `crisis-center` folder.
-
-在 `crisis-center` 目录下生成一个 `CrisisCenterHome` 组件，作为 "危机中心" 特性的宿主页面。
-
-<code-example language="none" class="code-shell">
-  ng generate component crisis-center/crisis-center-home
-</code-example>
-
-Update the template with a welcome message to the `Crisis Center`.
-
-用一条欢迎信息修改 `Crisis Center` 中的模板。
-
-<code-example path="router/src/app/crisis-center/crisis-center-home/crisis-center-home.component.html" header="src/app/crisis-center/crisis-center-home/crisis-center-home.component.html"></code-example>
-
-Update the `crisis-center-routing.module.ts` you renamed after copying it from `heroes-routing.module.ts` file.
-This time, you define child routes within the parent `crisis-center` route.
-
-把 `heroes-routing.module.ts` 文件复制过来，改名为 `crisis-center-routing.module.ts`，并修改它。
-这次你要把子路由定义在父路由 `crisis-center` 中。
-
-<code-example path="router/src/app/crisis-center/crisis-center-routing.module.1.ts" header="src/app/crisis-center/crisis-center-routing.module.ts (Routes)" region="routes"></code-example>
-
-Notice that the parent `crisis-center` route has a `children` property with a single route containing the `CrisisListComponent`.
-The `CrisisListComponent` route also has a `children` array with two routes.
-
-注意，父路由 `crisis-center` 有一个 `children` 属性，它有一个包含 `CrisisListComponent` 的路由。
-`CrisisListModule` 路由还有一个带两个路由的 `children` 数组。
-
-These two routes navigate to the crisis center child components,
-`CrisisCenterHomeComponent` and `CrisisDetailComponent`, respectively.
-
-这两个路由分别导航到了*危机中心*的两个子组件：`CrisisCenterHomeComponent` 和 `CrisisDetailComponent`。
-
-There are important differences in the way the router treats child routes.
-
-对这些子路由的处理中有一些重要的差异。
-
-The router displays the components of these routes in the `RouterOutlet` of the `CrisisCenterComponent`, not in the `RouterOutlet` of the `AppComponent` shell.
-
-路由器会把这些路由对应的组件放在 `CrisisCenterComponent` 的 `RouterOutlet` 中，而不是 `AppComponent` 壳组件中的。
-
-The `CrisisListComponent` contains the crisis list and a `RouterOutlet` to display the `Crisis Center Home` and `Crisis Detail` route components.
-
-`CrisisListComponent` 包含危机列表和一个 `RouterOutlet`，用以显示 `Crisis Center Home` 和 `Crisis Detail` 这两个路由组件。
-
-The `Crisis Detail` route is a child of the `Crisis List`.
-The router [reuses components](#reuse) by default, so the `Crisis Detail` component will be re-used as you select different crises.
-In contrast, back in the `Hero Detail` route, [the component was recreated](#snapshot-the-no-observable-alternative) each time you selected a different hero from the list of heroes.
-
-`Crisis Detail` 路由是 `Crisis List` 的子路由。由于路由器默认会[复用组件](#reuse)，因此当你选择了另一个危机时，`CrisisDetailComponent` 会被复用。 
-作为对比，回头看看 `Hero Detail` 路由，每当你从列表中选择了不同的英雄时，[都会重新创建该组件](#snapshot-the-no-observable-alternative)。
-
-At the top level, paths that begin with `/` refer to the root of the application.
-But child routes extend the path of the parent route.
-With each step down the route tree,
-you add a slash followed by the route path, unless the path is empty.
-
-在顶层，以 `/` 开头的路径指向的总是应用的根。
-但这里是子路由。
-它们是在父路由路径的基础上做出的扩展。
-在路由树中每深入一步，你就会在该路由的路径上添加一个斜线 `/`（除非该路由的路径是空的）。
-
-Apply that logic to navigation within the crisis center for which the parent path is `/crisis-center`.
-
-如果把该逻辑应用到危机中心中的导航，那么父路径就是 `/crisis-center`。
-
-* To navigate to the `CrisisCenterHomeComponent`, the full URL is `/crisis-center` (`/crisis-center` + `''` + `''`).
-
-   要导航到 `CrisisCenterHomeComponent`，完整的 URL 是 `/crisis-center` (`/crisis-center` + `''` + `''`)。
-
-* To navigate to the `CrisisDetailComponent` for a crisis with `id=2`, the full URL is
-  `/crisis-center/2` (`/crisis-center` + `''` +  `'/2'`).
-
-   要导航到 `CrisisDetailComponent` 以展示 `id=2` 的危机，完整的 URL 是 `/crisis-center/2` (`/crisis-center` + `''` + `'/2'`)。
-
-The absolute URL for the latter example, including the `localhost` origin, is as follows:
-
-本例子中包含站点部分的绝对 URL，就是：
-
-<code-example>
-  localhost:4200/crisis-center/2
-
-</code-example>
-
-Here's the complete `crisis-center-routing.module.ts` file with its imports.
-
-这里是完整的 `crisis-center.routing.ts` 及其导入语句。
-
-<code-example path="router/src/app/crisis-center/crisis-center-routing.module.1.ts" header="src/app/crisis-center/crisis-center-routing.module.ts (excerpt)"></code-example>
-
-{@a import-crisis-module}
-
-### Import crisis center module into the `AppModule` routes
-
-### 把危机中心模块导入到 `AppModule` 的路由中
-
-As with the `HeroesModule`, you must add the `CrisisCenterModule` to the `imports` array of the `AppModule`
-_before_ the `AppRoutingModule`:
-
-就像 `HeroesModule` 模块中一样，你必须把 `CrisisCenterModule` 添加到 `AppModule` 的 `imports` 数组中，就在 `AppRoutingModule` *前面*：
-
-<code-tabs>
-
-  <code-pane path="router/src/app/crisis-center/crisis-center.module.ts"header="src/app/crisis-center/crisis-center.module.ts">
-
-  </code-pane>
-
-  <code-pane path="router/src/app/app.module.4.ts" header="src/app/app.module.ts (import CrisisCenterModule)" region="crisis-center-module">
-
-  </code-pane>
-
-</code-tabs>
-
-Remove the initial crisis center route from the `app-routing.module.ts` because now the `HeroesModule` and the `CrisisCenter` modules provide teh feature routes.
-
-从 `app.routing.ts` 中移除危机中心的初始路由。
-因为现在是 `HeroesModule` 和 `CrisisCenter` 模块提供了这些特性路由。
-
-The `app-routing.module.ts` file retains the top-level application routes such as the default and wildcard routes.
-
-`app-routing.module.ts` 文件中只有应用的顶层路由，比如默认路由和通配符路由。
-
-<code-example path="router/src/app/app-routing.module.3.ts" header="src/app/app-routing.module.ts (v3)" region="v3"></code-example>
-
-{@a relative-navigation}
-
-### Relative navigation
-
-### 相对导航
-
-While building out the crisis center feature, you navigated to the
-crisis detail route using an absolute path that begins with a slash.
-
-虽然构建出了危机中心特性区，你却仍在使用以斜杠开头的**绝对路径**来导航到危机详情的路由。
-
-The router matches such absolute paths to routes starting from the top of the route configuration.
-
-路由器会从路由配置的顶层来匹配像这样的绝对路径。
-
-You could continue to use absolute paths like this to navigate inside the Crisis Center feature, but that pins the links to the parent routing structure.
-If you changed the parent `/crisis-center` path, you would have to change the link parameters array.
-
-你固然可以继续像危机中心特性区一样使用绝对路径，但是那样会把链接钉死在特定的父路由结构上。
-如果你修改了父路径 `/crisis-center`，那就不得不修改每一个链接参数数组。
-
-You can free the links from this dependency by defining paths that are relative to the current URL segment.
-Navigation within the feature area remains intact even if you change the parent route path to the feature.
-
-通过改成定义*相对于*当前 URL 的路径，你可以把链接从这种依赖中解放出来。
-当你修改了该特性区的父路由路径时，该特性区内部的导航仍然完好无损。
-
-<div class="alert is-helpful">
-
-The router supports directory-like syntax in a _link parameters list_ to help guide route name lookup:
-
-路由器支持在*链接参数数组*中使用“目录式”语法来为查询路由名提供帮助：
-
-`./` or `no leading slash` is relative to the current level.
-
-`./` 或 ` 无前导斜线 ` 形式是相对于当前级别的。
-
-`../` to go up one level in the route path.
-
-`../` 会回到当前路由路径的上一级。
-
-You can combine relative navigation syntax with an ancestor path.
-If you must navigate to a sibling route, you could use the `../<sibling>` convention to go up
-one level, then over and down the sibling route path.
-
-你可以把相对导航语法和一个祖先路径组合起来用。
-如果不得不导航到一个兄弟路由，你可以用 `../<sibling>` 来回到上一级，然后进入兄弟路由路径中。
-
-</div>
-
-To navigate a relative path with the `Router.navigate` method, you must supply the `ActivatedRoute`
-to give the router knowledge of where you are in the current route tree.
-
-用 `Router.navigate` 方法导航到相对路径时，你必须提供当前的 `ActivatedRoute`，来让路由器知道你现在位于路由树中的什么位置。
-
-After the _link parameters array_, add an object with a `relativeTo` property set to the `ActivatedRoute`.
-The router then calculates the target URL based on the active route's location.
-
-在*链接参数数组*后面，添加一个带有 `relativeTo` 属性的对象，并把它设置为当前的 `ActivatedRoute`。
-这样路由器就会基于当前激活路由的位置来计算出目标 URL。
-
-<div class="alert is-helpful">
-
-Always specify the complete absolute path when calling router's `navigateByUrl()` method.
-
-当调用路由器的 `navigateByUrl()` 时，**总是**要指定完整的绝对路径。
-
-</div>
-
-{@a nav-to-crisis}
-
-### Navigate to crisis list with a relative URL
-
-### 使用相对 URL 导航到危机列表
-
-You've already injected the `ActivatedRoute` that you need to compose the relative navigation path.
-
-你已经注入了组成相对导航路径所需的 `ActivatedRoute`。
-
-When using a `RouterLink` to navigate instead of the `Router` service, you'd use the same link parameters array, but you wouldn't provide the object with the `relativeTo` property.
-The `ActivatedRoute` is implicit in a `RouterLink` directive.
-
-如果用 `RouterLink` 来代替 `Router` 服务进行导航，就要使用相同的链接参数数组，不过不再需要提供 `relativeTo` 属性。
-`ActivatedRoute` 已经隐含在了 `RouterLink` 指令中。
-
-Update the `gotoCrises()` method of the `CrisisDetailComponent` to navigate back to the Crisis Center list using relative path navigation.
-
-修改 `CrisisDetailComponent` 的 `gotoCrises()` 方法，来使用相对路径返回*危机中心*列表。
-
-<code-example path="router/src/app/crisis-center/crisis-detail/crisis-detail.component.ts" header="src/app/crisis-center/crisis-detail/crisis-detail.component.ts (relative navigation)" region="gotoCrises-navigate"></code-example>
-
-Notice that the path goes up a level using the `../` syntax.
-If the current crisis `id` is `3`, the resulting path back to the crisis list is  `/crisis-center/;id=3;foo=foo`.
-
-注意这个路径使用了 `../` 语法返回上一级。
-如果当前危机的 `id` 是 `3`，那么最终返回到的路径就是 `/crisis-center/;id=3;foo=foo`。
-
-{@a named-outlets}
-
-### Displaying multiple routes in named outlets
-
-### 用命名出口（outlet）显示多重路由
-
-You decide to give users a way to contact the crisis center.
-When a user clicks a "Contact" button, you want to display a message in a popup view.
-
-你决定给用户提供一种方式来联系危机中心。
-当用户点击“Contact”按钮时，你要在一个弹出框中显示一条消息。
-
-The popup should stay open, even when switching between pages in the application, until the user closes it
-by sending the message or canceling.
-Clearly you can't put the popup in the same outlet as the other pages.
-
-即使在应用中的不同页面之间切换，这个弹出框也应该始终保持打开状态，直到用户发送了消息或者手动取消。
-显然，你不能把这个弹出框跟其它放到页面放到同一个路由出口中。
-
-Until now, you've defined a single outlet and you've nested child routes under that outlet to group routes together.
-The router only supports one primary unnamed outlet per template.
-
-迄今为止，你只定义过单路由出口，并且在其中嵌套了子路由以便对路由分组。
-在每个模板中，路由器只能支持一个无名主路由出口。
-
-A template can also have any number of named outlets.
-Each named outlet has its own set of routes with their own components.
-Multiple outlets can display different content, determined by different routes, all at the same time.
-
-模板还可以有多个命名的路由出口。
-每个命名出口都自己有一组带组件的路由。
-多重出口可以在同一时间根据不同的路由来显示不同的内容。
-
-Add an outlet named "popup" in the `AppComponent`, directly below the unnamed outlet.
-
-在 `AppComponent` 中添加一个名叫“popup”的出口，就在无名出口的下方。
-
-<code-example path="router/src/app/app.component.4.html" header="src/app/app.component.html (outlets)" region="outlets"></code-example>
-
-That's where a popup will go, once you learn how to route a popup component to it.
-
-一旦你学会了如何把一个弹出框组件路由到该出口，那里就是将会出现弹出框的地方。
-
-{@a secondary-routes}
-
-#### Secondary routes
-
-#### 第二路由
-
-Named outlets are the targets of  _secondary routes_.
-
-命名出口是*第二路由*的目标。
-
-Secondary routes look like primary routes and you configure them the same way.
-They differ in a few key respects.
-
-第二路由很像主路由，配置方式也一样。它们只有一些关键的不同点：
-
-* They are independent of each other.
-
-   它们彼此互不依赖。
-
-* They work in combination with other routes.
-
-   它们与其它路由组合使用。
-
-* They are displayed in named outlets.
-
-   它们显示在命名出口中。
-
-Generate a new component to compose the message.
-
-生成一个新的组件来组合这个消息。
-
-<code-example language="none" class="code-shell">
-  ng generate component compose-message
-</code-example>
-
-It displays a short form with a header, an input box for the message,
-and two buttons, "Send" and "Cancel".
-
-它显示一个简单的表单，包括一个头、一个消息输入框和两个按钮：“Send”和“Cancel”。
-
-<div class="lightbox">
-  <img src='generated/images/guide/router/contact-popup.png' alt="Contact popup">
-</div>
-
-Here's the component, its template and styles:
-
-下面是该组件及其模板和样式：
-
-<code-tabs>
-
-  <code-pane header="src/app/compose-message/compose-message.component.css" path="router/src/app/compose-message/compose-message.component.css">
-
-  </code-pane>
-
-  <code-pane header="src/app/compose-message/compose-message.component.html" path="router/src/app/compose-message/compose-message.component.html">
-
-  </code-pane>
-
-  <code-pane header="src/app/compose-message/compose-message.component.ts" path="router/src/app/compose-message/compose-message.component.ts">
-
-  </code-pane>
-
-</code-tabs>
-
-It looks similar to any other component in this guide, but there are two key differences.
-
-它看起来几乎和你以前见过其它组件一样，但有两个值得注意的区别。
-
-Note that the `send()` method simulates latency by waiting a second before "sending" the message and closing the popup.
-
-注意，`send()` 方法在发送消息和关闭弹出框之前通过等待模拟了一秒钟的延迟。
-
-The `closePopup()` method closes the popup view by navigating to the popup outlet with a `null` which the section on [clearing secondary routes](#clear-secondary-routes) covers.
-
-`closePopup()` 方法用把 `popup` 出口导航到 `null` 的方式关闭了弹出框，它在[稍后的部分](guide/router#clear-secondary-routes)有讲解。
-
-{@a add-secondary-route}
-
-#### Add a secondary route
-
-#### 添加第二路由
-
-Open the `AppRoutingModule` and add a new `compose` route to the `appRoutes`.
-
-打开 `AppRoutingModule`，并把一个新的 `compose` 路由添加到 `appRoutes` 中。
-
-<code-example path="router/src/app/app-routing.module.3.ts" header="src/app/app-routing.module.ts (compose route)" region="compose"></code-example>
-
-In addition to the `path` and `component` properties, there's a new property called `outlet`, which is set to `'popup'`.
-This route now targets the popup outlet and the `ComposeMessageComponent` will display there.
-
-除了 `path` 和 `component` 属性之外还有一个新的属性 `outlet`，它被设置成了 `'popup'`。
-这个路由现在指向了 `popup` 出口，而 `ComposeMessageComponent` 也将显示在那里。
-
-To give users a way to open the popup, add a "Contact" link to the `AppComponent` template.
-
-为了给用户某种途径来打开这个弹出框，还要往 `AppComponent` 模板中添加一个“Contact”链接。
-
-<code-example path="router/src/app/app.component.4.html" header="src/app/app.component.html (contact-link)" region="contact-link"></code-example>
-
-Although the `compose` route is configured to the "popup" outlet, that's not sufficient for connecting the route to a `RouterLink` directive.
-You have to specify the named outlet in a _link parameters array_ and bind it to the `RouterLink` with a property binding.
-
-虽然 `compose` 路由被配置到了 `popup` 出口上，但这仍然不足以把该路由和 `RouterLink` 指令联系起来。
-你还要在*链接参数数组*中指定这个命名出口，并通过属性绑定的形式把它绑定到 `RouterLink` 上。
-
-The _link parameters array_ contains an object with a single `outlets` property whose value is another object keyed by one (or more) outlet names.
-In this case there is only the "popup" outlet property and its value is another _link parameters array_ that specifies the `compose` route.
-
-*链接参数数组*包含一个只有一个 `outlets` 属性的对象，它的值是另一个对象，这个对象以一个或多个路由的出口名作为属性名。
-在这里，它只有一个出口名“popup”，它的值则是另一个*链接参数数组*，用于指定 `compose` 路由。
-
-In other words, when the user clicks this link, the router displays the component associated with the `compose` route in the `popup` outlet.
-
-换句话说，当用户点击此链接时，路由器会在路由出口 `popup` 中显示与 `compose` 路由相关联的组件。
-
-<div class="alert is-helpful">
-
-This `outlets` object within an outer object was unnecessary when there was only one route and one unnamed outlet.
-
-当只需要考虑一个路由和一个无名出口时，外部对象中的这个 `outlets` 对象是完全不必要的。
-
-The router assumed that your route specification targeted the unnamed primary outlet and created these objects for you.
-
-路由器假设这个路由指向了无名的主出口，并为你创建这些对象。
-
-Routing to a named outlet has revealed a router feature:
-you can target multiple outlets with multiple routes in the same `RouterLink` directive.
-
-路由到一个命名出口会揭示一个路由特性：
-你可以在同一个 `RouterLink` 指令中为多个路由出口指定多个路由。
-
-</div>
-
-{@a secondary-route-navigation}
-
-#### Secondary route navigation: merging routes during navigation
-
-#### 第二路由导航：在导航期间合并路由
-
-Navigate to the _Crisis Center_ and click "Contact".
-you should see something like the following URL in the browser address bar.
-
-导航到*危机中心*并点击“Contact”，你将会在浏览器的地址栏看到如下 URL：
-
-<code-example>
-  http://.../crisis-center(popup:compose)
-
-</code-example>
-
-The relevant part of the URL follows the `...`:
-
-这个 URL 中有意义的部分是 `...` 后面的这些：
-
-* The `crisis-center` is the primary navigation.
-
-   `crisis-center` 是主导航。
-
-* Parentheses surround the secondary route.
-
-   圆括号包裹的部分是第二路由。
-
-* The secondary route consists of an outlet name (`popup`), a `colon` separator, and the secondary route path (`compose`).
-
-   第二路由包括一个出口名称（`popup`）、一个冒号分隔符和第二路由的路径（`compose`）。
-
-Click the _Heroes_ link and look at the URL again.
-
-点击 _Heroes_ 链接，并再次查看 URL：
-
-<code-example>
-  http://.../heroes(popup:compose)
-</code-example>
-
-The primary navigation part has changed; the secondary route is the same.
-
-主导航的部分变化了，而第二路由没有变。
-
-The router is keeping track of two separate branches in a navigation tree and generating a representation of that tree in the URL.
-
-路由器在导航树中对两个独立的分支保持追踪，并在 URL 中对这棵树进行表达。
-
-You can add many more outlets and routes, at the top level and in nested levels, creating a navigation tree with many branches and the router will generate the URLs to go with it.
-
-你还可以添加更多出口和更多路由（无论是在顶层还是在嵌套的子层）来创建一个带有多个分支的导航树。
-路由器将会生成相应的 URL。
-
-You can tell the router to navigate an entire tree at once by filling out the `outlets` object and then pass that object inside a _link parameters array_  to the `router.navigate` method.
-
-通过像前面那样填充 `outlets` 对象，你可以告诉路由器立即导航到一棵完整的树。
-然后把这个对象通过一个*链接参数数组*传给 `router.navigate` 方法。
-
-{@a clear-secondary-routes}
-
-#### Clearing secondary routes
-
-#### 清除第二路由
-
-Like regular outlets, secondary outlets persists until you navigate away to a new component.
-
-像常规出口一样，二级出口会一直存在，直到你导航到新组件。
-
-Each secondary outlet has its own navigation, independent of the navigation driving the primary outlet.
-Changing a current route that displays in the primary outlet has no effect on the popup outlet.
-That's why the popup stays visible as you navigate among the crises and heroes.
-
-每个第二出口都有自己独立的导航，跟主出口的导航彼此独立。
-修改主出口中的当前路由并不会影响到 `popup` 出口中的。
-这就是为什么在危机中心和英雄管理之间导航时，弹出框始终都是可见的。
-
-The `closePopup()` method again:
-
-再看 `closePopup()` 方法：
-
-<code-example path="router/src/app/compose-message/compose-message.component.ts" header="src/app/compose-message/compose-message.component.ts (closePopup)" region="closePopup"></code-example>
-
-Clicking the "send" or "cancel" buttons clears the popup view.
-The `closePopup()` function navigates imperatively with the `Router.navigate()` method, passing in a [link parameters array](#link-parameters-array).
-
-单击 “send” 或 “cancel” 按钮可以清除弹出视图。`closePopup()` 函数会使用 `Router.navigate()` 方法强制导航，并传入一个[链接参数数组](#link-parameters-array)。
-
-Like the array bound to the _Contact_ `RouterLink` in the `AppComponent`, this one includes an object with an `outlets` property.
-The `outlets` property value is another object with outlet names for keys.
-The only named outlet is `'popup'`.
-
-就像在 `AppComponent` 中绑定到的 _Contact_ `RouterLink` 一样，它也包含了一个带 `outlets` 属性的对象。
-`outlets` 属性的值是另一个对象，该对象用一些出口名称作为属性名。
-唯一的命名出口是 `'popup'`。
-
-This time, the value of `'popup'` is `null`.
-That's not a route, but it is a legitimate value.
-Setting the popup `RouterOutlet` to `null` clears the outlet and removes the secondary popup route from the current URL.
-
-但这次，`'popup'` 的值是 `null`。`null` 不是一个路由，但却是一个合法的值。
-把 `popup` 这个 `RouterOutlet` 设置为 `null` 会清除该出口，并且从当前 URL 中移除第二路由 `popup`。
-
-{@a guards}
-
-{@a milestone-5-route-guards}
-
-## Milestone 5: Route guards
-
-## 里程碑 5：路由守卫
-
-At the moment, any user can navigate anywhere in the application anytime, but sometimes you need to control access to different parts of your app for various reasons. Some of which may include the following:
-
-现在，*任何用户*都能在*任何时候*导航到*任何地方*。但有时候出于种种原因需要控制对该应用的不同部分的访问。可能包括如下场景：
-
-* Perhaps the user is not authorized to navigate to the target component.
-
-   该用户可能无权导航到目标组件。
-
-* Maybe the user must login (authenticate) first.
-
-   可能用户得先登录（认证）。
-
-* Maybe you should fetch some data before you display the target component.
-
-   在显示目标组件前，你可能得先获取某些数据。
-
-* You might want to save pending changes before leaving a component.
-
-   在离开组件前，你可能要先保存修改。
-
-* You might ask the user if it's OK to discard pending changes rather than save them.
-
-   你可能要询问用户：你是否要放弃本次更改，而不用保存它们？
-
-You add guards to the route configuration to handle these scenarios.
-
-你可以往路由配置中添加守卫，来处理这些场景。
-
-A guard's return value controls the router's behavior:
-
-守卫返回一个值，以控制路由器的行为：
-
-* If it returns `true`, the navigation process continues.
-
-   如果它返回 `true`，导航过程会继续
-
-* If it returns `false`, the navigation process stops and the user stays put.
-
-   如果它返回 `false`，导航过程就会终止，且用户留在原地。
-
-* If it returns a `UrlTree`, the current navigation cancels and a new navigation is initiated to the `UrlTree` returned.
-
-  如果它返回 `UrlTree`，则取消当前的导航，并且开始导航到返回的这个 `UrlTree`.
-
-<div class="alert is-helpful">
-
-**Note:** The guard can also tell the router to navigate elsewhere, effectively canceling the current navigation.
-When doing so inside a guard, the guard should return `false`;
-
-**注意**：守卫还可以告诉路由器导航到别处，这样也会取消当前的导航。要想在守卫中这么做，就要返回 `false`；
-
-</div>
-
-The guard might return its boolean answer synchronously.
-But in many cases, the guard can't produce an answer synchronously.
-The guard could ask the user a question, save changes to the server, or fetch fresh data.
-These are all asynchronous operations.
-
-守卫可以用同步的方式返回一个布尔值。但在很多情况下，守卫无法用同步的方式给出答案。
-守卫可能会向用户问一个问题、把更改保存到服务器，或者获取新数据，而这些都是异步操作。
-
-Accordingly, a routing guard can return an `Observable<boolean>` or a `Promise<boolean>` and the
-router will wait for the observable to resolve to `true` or `false`.
-
-因此，路由的守卫可以返回一个 `Observable<boolean>` 或 `Promise<boolean>`，并且路由器会等待这个可观察对象被解析为 `true` 或 `false`。
-
-<div class="alert is-critical">
-
-**Note:** The observable provided to the `Router` must also complete. If the observable does not complete, the navigation does not continue.
-
-**注意：** 提供给 `Router` 的可观察对象还*必须*能结束（complete）。否则，导航就不会继续。
-
-</div>
-
-The router supports multiple guard interfaces:
-
-路由器可以支持多种守卫接口：
-
-* [`CanActivate`](api/router/CanActivate) to mediate navigation *to* a route.
-
-   用[`CanActivate`](api/router/CanActivate)来处理导航*到*某路由的情况。
-
-* [`CanActivateChild`](api/router/CanActivateChild) to mediate navigation *to* a child route.
-
-   用[`CanActivateChild`](api/router/CanActivateChild)来处理导航*到*某子路由的情况。
-
-* [`CanDeactivate`](api/router/CanDeactivate) to mediate navigation *away* from the current route.
-
-   用[`CanDeactivate`](api/router/CanDeactivate)来处理从当前路由*离开*的情况.
-
-* [`Resolve`](api/router/Resolve) to perform route data retrieval *before* route activation.
-
-   用[`Resolve`](api/router/Resolve)在路由激活*之前*获取路由数据。
-
-* [`CanLoad`](api/router/CanLoad) to mediate navigation *to* a feature module loaded *asynchronously*.
-
-   用[`CanLoad`](api/router/CanLoad)来处理*异步*导航到某特性模块的情况。
-
-You can have multiple guards at every level of a routing hierarchy.
-The router checks the `CanDeactivate` and `CanActivateChild` guards first, from the deepest child route to the top.
-Then it checks the `CanActivate` guards from the top down to the deepest child route.
-If the feature module is loaded asynchronously, the `CanLoad` guard is checked before the module is loaded.
-If _any_ guard returns false, pending guards that have not completed will be canceled, and the entire navigation is canceled.
-
-在分层路由的每个级别上，你都可以设置多个守卫。
-路由器会先按照从最深的子路由由下往上检查的顺序来检查 `CanDeactivate()` 和 `CanActivateChild()` 守卫。
-然后它会按照从上到下的顺序检查 `CanActivate()` 守卫。
-如果特性模块是异步加载的，在加载它之前还会检查 `CanLoad()` 守卫。
-如果*任何*一个守卫返回 `false`，其它尚未完成的守卫会被取消，这样整个导航就被取消了。
-
-There are several examples over the next few sections.
-
-接下来的小节中有一些例子。
-
-{@a can-activate-guard}
-
-### `CanActivate`: requiring authentication
-
-### `CanActivate` ：需要身份验证
-
-Applications often restrict access to a feature area based on who the user is.
-You could permit access only to authenticated users or to users with a specific role.
-You might block or limit access until the user's account is activated.
-
-应用程序通常会根据访问者来决定是否授予某个特性区的访问权。
-你可以只对已认证过的用户或具有特定角色的用户授予访问权，还可以阻止或限制用户访问权，直到用户账户激活为止。
-
-The `CanActivate` guard is the tool to manage these navigation business rules.
-
-`CanActivate` 守卫是一个管理这些导航类业务规则的工具。
-
-#### Add an admin feature module
-
-#### 添加一个“管理”特性模块
-
-This section guides you through extending the crisis center with some new administrative features.
-Start by adding a new feature module named `AdminModule`.
-
-本节将指导你使用一些新的管理功能来扩展危机中心。首先添加一个名为 `AdminModule` 的新特性模块。
-
-Generate an `admin` folder with a feature module file and a routing configuration file.
-
-生成一个带有特性模块文件和路由配置文件的 `admin` 目录。
-
-<code-example language="none" class="code-shell">
-  ng generate module admin --routing
-</code-example>
-
-Next, generate the supporting components.
-
-接下来，生成一些支持性组件。
-
-<code-example language="none" class="code-shell">
-  ng generate component admin/admin-dashboard
-</code-example>
-
-<code-example language="none" class="code-shell">
-  ng generate component admin/admin
-</code-example>
-
-<code-example language="none" class="code-shell">
-  ng generate component admin/manage-crises
-</code-example>
-
-<code-example language="none" class="code-shell">
-  ng generate component admin/manage-heroes
-</code-example>
-
-The admin feature file structure looks like this:
-
-管理特性区的文件是这样的：
-
-<div class='filetree'>
-
-  <div class='file'>
-
-    src/app/admin
-
-  </div>
-
-  <div class='children'>
-
-    <div class='file'>
-      admin
-    </div>
-
-      <div class='children'>
-
-        <div class='file'>
-          admin.component.css
-        </div>
-
-        <div class='file'>
-          admin.component.html
-        </div>
-
-        <div class='file'>
-          admin.component.ts
-        </div>
-
-      </div>
-
-    <div class='file'>
-      admin-dashboard
-    </div>
-
-      <div class='children'>
-
-        <div class='file'>
-          admin-dashboard.component.css
-        </div>
-
-        <div class='file'>
-          admin-dashboard.component.html
-        </div>
-
-        <div class='file'>
-          admin-dashboard.component.ts
-        </div>
-
-      </div>
-
-    <div class='file'>
-      manage-crises
-    </div>
-
-      <div class='children'>
-
-        <div class='file'>
-          manage-crises.component.css
-        </div>
-
-        <div class='file'>
-          manage-crises.component.html
-        </div>
-
-        <div class='file'>
-          manage-crises.component.ts
-        </div>
-
-      </div>
-
-    <div class='file'>
-      manage-heroes
-    </div>
-
-      <div class='children'>
-
-        <div class='file'>
-          manage-heroes.component.css
-        </div>
-
-        <div class='file'>
-          manage-heroes.component.html
-        </div>
-
-        <div class='file'>
-          manage-heroes.component.ts
-        </div>
-
-      </div>
-
-    <div class='file'>
-      admin.module.ts
-    </div>
-
-    <div class='file'>
-      admin-routing.module.ts
-    </div>
-
-  </div>
-
-</div>
-
-The admin feature module contains the `AdminComponent` used for routing within the
-feature module, a dashboard route and two unfinished components to manage crises and heroes.
-
-管理特性模块包含 `AdminComponent`，它用于在特性模块内的仪表盘路由以及两个尚未完成的用于管理危机和英雄的组件之间进行路由。
-
-<code-tabs>
-
-  <code-pane header="src/app/admin/admin/admin.component.html"  path="router/src/app/admin/admin/admin.component.html">
-
-  </code-pane>
-
-  <code-pane header="src/app/admin/admin-dashboard/admin-dashboard.component.html" path="router/src/app/admin/admin-dashboard/admin-dashboard.component.1.html">
-
-  </code-pane>
-
-  <code-pane header="src/app/admin/admin.module.ts" path="router/src/app/admin/admin.module.ts">
-
-  </code-pane>
-
-  <code-pane header="src/app/admin/manage-crises/manage-crises.component.html" path="router/src/app/admin/manage-crises/manage-crises.component.html">
-
-  </code-pane>
-
-  <code-pane header="src/app/admin/manage-heroes/manage-heroes.component.html"  path="router/src/app/admin/manage-heroes/manage-heroes.component.html">
-
-  </code-pane>
-
-</code-tabs>
-
-<div class="alert is-helpful">
-
-Although the admin dashboard `RouterLink` only contains a relative slash without an additional URL segment, it is a match to any route within the admin feature area.
-You only want the `Dashboard` link to be active when the user visits that route.
-Adding an additional binding to the `Dashboard` routerLink,`[routerLinkActiveOptions]="{ exact: true }"`, marks the `./` link as active when the user navigates to the `/admin` URL and not when navigating to any of the child routes.
-
-虽然管理仪表盘中的 `RouterLink` 只包含一个没有其它 URL 段的斜杠 `/`，但它能匹配管理特性区下的任何路由。
-但你只希望在访问 `Dashboard` 路由时才激活该链接。
-往 `Dashboard` 这个 routerLink 上添加另一个绑定 `[routerLinkActiveOptions]="{ exact: true }"`，
-这样就只有当用户导航到 `/admin` 这个 URL 时才会激活它，而不会在导航到它的某个子路由时。
-
-</div>
-
-{@a component-less-route}
-
-##### Component-less route: grouping routes without a component
-
-##### 无组件路由：分组路由，而不需要组件
-
-The initial admin routing configuration:
-
-最初的管理路由配置如下：
-
-<code-example path="router/src/app/admin/admin-routing.module.1.ts" header="src/app/admin/admin-routing.module.ts (admin routing)" region="admin-routes"></code-example>
-
-The child route under the `AdminComponent` has a `path` and a `children` property but it's not using a `component`.
-This defines a _component-less_ route.
-
-`AdminComponent` 下的子路由有一个 `path` 和一个 `children` 属性，但是它没有使用 `component`。这就定义了一个无*组件*路由。
-
-To group the `Crisis Center` management routes under the `admin` path a component is unnecessary.
-Additionally, a _component-less_ route makes it easier to [guard child routes](#can-activate-child-guard).
-
-要把 `Crisis Center` 管理下的路由分组到 `admin` 路径下，组件是不必要的。此外，无*组件*路由可以更容易地[保护子路由](#can-activate-child-guard)。
-
-Next, import the `AdminModule` into `app.module.ts` and add it to the `imports` array
-to register the admin routes.
-
-接下来，把 `AdminModule` 导入到 `app.module.ts` 中，并把它加入 `imports` 数组中来注册这些管理类路由。
-
-<code-example path="router/src/app/app.module.4.ts" header="src/app/app.module.ts (admin module)" region="admin-module"></code-example>
-
-Add an "Admin" link to the `AppComponent` shell so that users can get to this feature.
-
-然后往壳组件 `AppComponent` 中添加一个链接，让用户能点击它，以访问该特性。
-
-<code-example path="router/src/app/app.component.5.html" header="src/app/app.component.html (template)"></code-example>
-
-{@a guard-admin-feature}
-
-#### Guard the admin feature
-
-#### 守护“管理特性”区
-
-Currently, every route within the Crisis Center is open to everyone.
-The new admin feature should be accessible only to authenticated users.
-
-现在危机中心的每个路由都是对所有人开放的。这些新的管理特性应该只能被已登录用户访问。
-
-Write a `canActivate()` guard method to redirect anonymous users to the
-login page when they try to enter the admin area.
-
-编写一个 `CanActivate()` 守卫，将正在尝试访问管理组件匿名用户重定向到登录页。
-
-Generate an `AuthGuard` in the `auth` folder.
-
-在 `auth` 文件夹中生成一个 `AuthGuard`。
-
-<code-example language="none" class="code-shell">
-  ng generate guard auth/auth
-</code-example>
-
-To demonstrate the fundamentals, this example only logs to the console, `returns` true immediately, and allows navigation to proceed:
-
-为了演示这些基础知识，这个例子只把日志写到控制台中，立即 `return` true，并允许继续导航：
-
-<code-example path="router/src/app/auth/auth.guard.1.ts" header="src/app/auth/auth.guard.ts (excerpt)"></code-example>
-
-Next, open `admin-routing.module.ts`, import the `AuthGuard` class, and
-update the admin route with a `canActivate` guard property that references it:
-
-接下来，打开 `admin-routing.module.ts`，导入 `AuthGuard` 类，修改管理路由并通过 `CanActivate()` 守卫来引用 `AuthGuard`：
-
-<code-example path="router/src/app/admin/admin-routing.module.2.ts" header="src/app/admin/admin-routing.module.ts (guarded admin route)" region="admin-route"></code-example>
-
-The admin feature is now protected by the guard, but the guard requires more customization to work fully.
-
-管理特性区现在受此守卫保护了，不过该守卫还需要做进一步定制。
-
-{@a teach-auth}
-
-#### Authenticate with `AuthGuard`
-
-#### 通过 `AuthGuard` 验证
-
-Make the `AuthGuard` mimic authentication.
-
-让 `AuthGuard` 模拟身份验证。
-
-The `AuthGuard` should call an application service that can login a user and retain information about the current user. Generate a new `AuthService` in the `auth` folder:
-
-`AuthGuard` 可以调用应用中的一项服务，该服务能让用户登录，并且保存当前用户的信息。在 `admin` 目录下生成一个新的 `AuthService`：
-
-<code-example language="none" class="code-shell">
-  ng generate service auth/auth
-</code-example>
-
-Update the `AuthService` to log in the user:
-
-修改 `AuthService` 以登入此用户：
-
-<code-example path="router/src/app/auth/auth.service.ts" header="src/app/auth/auth.service.ts (excerpt)"></code-example>
-
-Although it doesn't actually log in, it has an `isLoggedIn` flag to tell you whether the user is authenticated.
-Its `login()` method simulates an API call to an external service by returning an observable that resolves successfully after a short pause.
-The `redirectUrl` property stores the URL that the user wanted to access so you can navigate to it after authentication.
-
-虽然不会真的进行登录，但它有一个 `isLoggedIn` 标志，用来标识是否用户已经登录过了。
-它的 `login()` 方法会仿真一个对外部服务的 API 调用，返回一个可观察对象（observable）。在短暂的停顿之后，这个可观察对象就会解析成功。
-`redirectUrl` 属性将会保存在用户要访问的 URL 中，以便认证完之后导航到它。
-
-<div class="alert is-helpful">
-
-To keep things minimal, this example redirects unauthenticated users to `/admin`.
-
-为了保持最小化，这个例子会将未经身份验证的用户重定向到 `/admin`。
-
-</div>
-
-Revise the `AuthGuard` to call the `AuthService`.
-
-修改 `AuthGuard` 以调用 `AuthService`。
-
-<code-example path="router/src/app/auth/auth.guard.2.ts" header="src/app/auth/auth.guard.ts (v2)"></code-example>
-
-Notice that you inject the `AuthService` and the `Router` in the constructor.
-You haven't provided the `AuthService` yet but it's good to know that you can inject helpful services into routing guards.
-
-注意，你把 `AuthService` 和 `Router` 服务注入到了构造函数中。
-你还没有提供 `AuthService`，这里要说明的是：可以往路由守卫中注入有用的服务。
-
-This guard returns a synchronous boolean result.
-If the user is logged in, it returns true and the navigation continues.
-
-该守卫返回一个同步的布尔值。如果用户已经登录，它就返回 `true`，导航会继续。
-
-The `ActivatedRouteSnapshot` contains the _future_ route that will be activated and the `RouterStateSnapshot` contains the _future_ `RouterState` of the application, should you pass through the guard check.
-
-这个 `ActivatedRouteSnapshot` 包含了*即将*被激活的路由，而 `RouterStateSnapshot` 包含了该应用*即将*到达的状态。
-你应该通过守卫进行检查。
-
-If the user is not logged in, you store the attempted URL the user came from using the `RouterStateSnapshot.url` and tell the router to redirect to a login page&mdash;a page you haven't created yet.
-Returning a `UrlTree` tells the `Router` to cancel the current navigation and schedule a new one to redirect the user.
-
-如果用户还没有登录，你就会用 `RouterStateSnapshot.url` 保存用户来自的 URL 并让路由器跳转到登录页（你尚未创建该页）。
-这间接导致路由器自动中止了这次导航，`checkLogin()` 返回 `false` 并不是必须的，但这样可以更清楚的表达意图。
-
-{@a add-login-component}
-
-#### Add the `LoginComponent`
-
-#### 添加 `LoginComponent`
-
-You need a `LoginComponent` for the user to log in to the app. After logging in, you'll redirect to the stored URL if available, or use the default URL.
-There is nothing new about this component or the way you use it in the router configuration.
-
-你需要一个 `LoginComponent` 来让用户登录进这个应用。在登录之后，你就会跳转到前面保存的 URL，如果没有，就跳转到默认 URL。
-  该组件没有什么新内容，你在路由配置中使用它的方式也没什么新意。
-
-<code-example language="none" class="code-shell">
-  ng generate component auth/login
-</code-example>
-
-Register a `/login` route in the `auth/auth-routing.module.ts`.
-In `app.module.ts`, import and add the `AuthModule` to the `AppModule` imports.
-
-在 `auth/auth-routing.module.ts` 文件中注册一个 `/login` 路由。在 `app.module.ts` 中，导入 `AuthModule` 并且添加到 `AppModule` 的 `imports` 中。
-
-<code-tabs>
-
-  <code-pane header="src/app/app.module.ts" path="router/src/app/app.module.ts" region="auth">
-
-  </code-pane>
-
-  <code-pane header="src/app/auth/login/login.component.html" path="router/src/app/auth/login/login.component.html">
-
-  </code-pane>
-
-  <code-pane header="src/app/auth/login/login.component.ts" path="router/src/app/auth/login/login.component.1.ts">
-
-  </code-pane>
-
-  <code-pane header="src/app/auth/auth.module.ts" path="router/src/app/auth/auth.module.ts">
-
-  </code-pane>
-
-</code-tabs>
-
-{@a can-activate-child-guard}
-
-### `CanActivateChild`: guarding child routes
-
-### `CanActivateChild`：保护子路由
-
-You can also protect child routes with the `CanActivateChild` guard.
-The `CanActivateChild` guard is similar to the `CanActivate` guard.
-The key difference is that it runs before any child route is activated.
-
-你还可以使用 `CanActivateChild` 守卫来保护子路由。
-`CanActivateChild` 守卫和 `CanActivate` 守卫很像。
-它们的区别在于，`CanActivateChild` 会在*任何子路由*被激活之前运行。
-
-You protected the admin feature module from unauthorized access.
-You should also protect child routes _within_ the feature module.
-
-你要保护管理特性模块，防止它被非授权访问，还要保护这个特性模块*内部*的那些子路由。
-
-Extend the `AuthGuard` to protect when navigating between the `admin` routes.
-Open `auth.guard.ts` and add the `CanActivateChild` interface to the imported tokens from the router package.
-
-扩展 `AuthGuard` 以便在 `admin` 路由之间导航时提供保护。
-打开 `auth.guard.ts` 并从路由库中导入 `CanActivateChild` 接口。
-
-Next, implement the `canActivateChild()` method which takes the same arguments as the `canActivate()` method: an `ActivatedRouteSnapshot` and `RouterStateSnapshot`.
-The `canActivateChild()` method can return an `Observable<boolean|UrlTree>` or `Promise<boolean|UrlTree>` for async checks and a `boolean` or `UrlTree` for sync checks.
-This one returns either `true` to allow the user to access the admin feature module or `UrlTree` to redirect the user to the login page instead:
-
-接下来，实现 `CanActivateChild` 方法，它所接收的参数与 `CanActivate` 方法一样：一个 `ActivatedRouteSnapshot` 和一个 `RouterStateSnapshot`。
-`CanActivateChild` 方法可以返回 `Observable<boolean|UrlTree>` 或 `Promise<boolean|UrlTree>` 来支持异步检查，或 `boolean` 或 `UrlTree` 来支持同步检查。
-这里返回的或者是 `true` 以便允许用户访问管理特性模块，或者是 `UrlTree` 以便把用户重定向到登录页：
-
-<code-example path="router/src/app/auth/auth.guard.3.ts" header="src/app/auth/auth.guard.ts (excerpt)" region="can-activate-child"></code-example>
-
-Add the same `AuthGuard` to the `component-less` admin route to protect all other child routes at one time
-instead of adding the `AuthGuard` to each route individually.
-
-同样把这个 `AuthGuard` 添加到“无组件的”管理路由，来同时保护它的所有子路由，而不是为每个路由单独添加这个 `AuthGuard`。
-
-<code-example path="router/src/app/admin/admin-routing.module.3.ts" header="src/app/admin/admin-routing.module.ts (excerpt)" region="can-activate-child"></code-example>
-
-{@a can-deactivate-guard}
-
-### `CanDeactivate`: handling unsaved changes
-
-### `CanDeactivate`：处理未保存的更改
-
-Back in the "Heroes" workflow, the app accepts every change to a hero immediately without validation.
-
-回到 “Heroes” 工作流，该应用会立即接受对英雄的每次更改，而不进行验证。
-
-In the real world, you might have to accumulate the users changes, validate across fields, validate on the server, or hold changes in a pending state until the user confirms them as a group or cancels and reverts all changes.
-
-在现实世界，你可能不得不积累来自用户的更改，跨字段验证，在服务器上验证，或者把变更保持在待定状态，直到用户确认这一组字段或取消并还原所有变更为止。
-
-When the user navigates away, you can let the user decide what to do with unsaved changes.
-If the user cancels, you'll stay put and allow more changes.
-If the user approves, the app can save.
-
-当用户要导航离开时，你可以让用户自己决定该怎么处理这些未保存的更改。
-如果用户选择了取消，你就留下来，并允许更多改动。
-如果用户选择了确认，那就进行保存。
-
-You still might delay navigation until the save succeeds.
-If you let the user move to the next screen immediately and saving were to fail (perhaps the data is ruled invalid), you would lose the context of the error.
-
-在保存成功之前，你还可以继续推迟导航。如果你让用户立即移到下一个界面，而保存却失败了（可能因为数据不符合有效性规则），你就会丢失该错误的上下文环境。
-
-You need to stop the navigation while you wait, asynchronously, for the server to return with its answer.
-
-你需要用异步的方式等待，在服务器返回答复之前先停止导航。
-
-The `CanDeactivate` guard helps you decide what to do with unsaved changes and how to proceed.
-
-`CanDeactivate` 守卫能帮助你决定如何处理未保存的更改，以及如何处理。
-
-{@a cancel-save}
-
-#### Cancel and save
-
-#### 取消与保存
-
-Users update crisis information in the `CrisisDetailComponent`.
-Unlike the `HeroDetailComponent`, the user changes do not update the crisis entity immediately.
-Instead, the app updates the entity when the user presses the Save button and discards the changes when the user presses the Cancel button.
-
-用户在 `CrisisDetailComponent` 中更新危机信息。
-与 `HeroDetailComponent` 不同，用户的改动不会立即更新危机的实体对象。当用户按下了 Save 按钮时，应用就更新这个实体对象；如果按了 Cancel 按钮，那就放弃这些更改。
-
-Both buttons navigate back to the crisis list after save or cancel.
-
-这两个按钮都会在保存或取消之后导航回危机列表。
-
-<code-example path="router/src/app/crisis-center/crisis-detail/crisis-detail.component.ts" header="src/app/crisis-center/crisis-detail/crisis-detail.component.ts (cancel and save methods)" region="cancel-save"></code-example>
-
-In this scenario, the user could click the heroes link, cancel, push the browser back button, or navigate away without saving.
-
-在这种情况下，用户可以点击 heroes 链接，取消，按下浏览器后退按钮，或者不保存就离开。
-
-This example app asks the user to be explicit with a confirmation dialog box that waits asynchronously for the user's
-response.
-
-这个示例应用会弹出一个确认对话框，它会异步等待用户的响应，等用户给出一个明确的答复。
-
-<div class="alert is-helpful">
-
-You could wait for the user's answer with synchronous, blocking code, however, the app is more responsive&mdash;and can do other work&mdash;by waiting for the user's answer asynchronously.
-
-你也可以用同步的方式等用户的答复，阻塞代码。但如果能用异步的方式等待用户的答复，应用就会响应性更好，还能同时做别的事。
-
-</div>
-
-Generate a `Dialog` service to handle user confirmation.
-
-生成一个 `Dialog` 服务，以处理用户的确认操作。
-
-<code-example language="none" class="code-shell">
-  ng generate service dialog
-</code-example>
-
-Add a `confirm()` method to the `DialogService` to prompt the user to confirm their intent.
-The `window.confirm` is a blocking action that displays a modal dialog and waits for user interaction.
-
-为 `DialogService` 添加一个 `confirm()` 方法，以提醒用户确认。`window.confirm` 是一个阻塞型操作，它会显示一个模态对话框，并等待用户的交互。
-
-<code-example path="router/src/app/dialog.service.ts" header="src/app/dialog.service.ts"></code-example>
-
-It returns an `Observable` that resolves when the user eventually decides what to do: either to discard changes and navigate away (`true`) or to preserve the pending changes and stay in the crisis editor (`false`).
-
-它返回*observable*，当用户最终决定了如何去做时，它就会被*解析* —— 或者决定放弃更改直接导航离开（`true`），或者保留未完成的修改，留在危机编辑器中（`false`）。
-
-{@a CanDeactivate}
-
-Generate a guard that checks for the presence of a `canDeactivate()` method in a component&mdash;any component.
-
-生成一个守卫（guard），以检查组件（任意组件均可）中是否存在 `canDeactivate()` 方法。
-
-<code-example language="none" class="code-shell">
-  ng generate guard can-deactivate
-</code-example>
-
-Paste the following code into your guard.
-
-把下面的代码粘贴到守卫中。
-
-<code-example path="router/src/app/can-deactivate.guard.ts" header="src/app/can-deactivate.guard.ts"></code-example>
-
-While the guard doesn't have to know which component has a deactivate method, it can detect that the `CrisisDetailComponent` component has the `canDeactivate()` method and call it.
-The guard not knowing the details of any component's deactivation method makes the guard reusable.
-
-守卫不需要知道哪个组件有 `deactivate` 方法，它可以检测 `CrisisDetailComponent` 组件有没有 `canDeactivate()` 方法并调用它。守卫在不知道任何组件 `deactivate` 方法细节的情况下，就能让这个守卫重复使用。
-
-Alternatively, you could make a component-specific `CanDeactivate` guard for the `CrisisDetailComponent`.
-The `canDeactivate()` method provides you with the current instance of the `component`, the current `ActivatedRoute`, and `RouterStateSnapshot` in case you needed to access some external information.
-This would be useful if you only wanted to use this guard for this component and needed to get the component's properties or confirm whether the router should allow navigation away from it.
-
-另外，你也可以为 `CrisisDetailComponent` 创建一个特定的 `CanDeactivate` 守卫。
-在需要访问外部信息时，`canDeactivate()` 方法为你提供了组件、`ActivatedRoute` 和 `RouterStateSnapshot` 的当前实例。
-如果只想为这个组件使用该守卫，并且需要获取该组件属性或确认路由器是否允许从该组件导航出去时，这会非常有用。
-
-<code-example path="router/src/app/can-deactivate.guard.1.ts" header="src/app/can-deactivate.guard.ts (component-specific)"></code-example>
-
-Looking back at the `CrisisDetailComponent`, it implements the confirmation workflow for unsaved changes.
-
-看看 `CrisisDetailComponent` 组件，它已经实现了对未保存的更改进行确认的工作流。
-
-<code-example path="router/src/app/crisis-center/crisis-detail/crisis-detail.component.ts" header="src/app/crisis-center/crisis-detail/crisis-detail.component.ts (excerpt)" region="canDeactivate"></code-example>
-
-Notice that the `canDeactivate()` method can return synchronously; it returns `true` immediately if there is no crisis or there are no pending changes.
-But it can also return a `Promise` or an `Observable` and the router will wait for that to resolve to truthy (navigate) or falsy (stay on the current route).
-
-注意，`canDeactivate()` 方法可以同步返回;如果没有危机，或者没有待处理的更改，它会立即返回 `true`。但它也能返回一个 `Promise` 或一个 `Observable`，路由器也会等待它解析为真值（导航）或伪造（停留在当前路由上）。
-
-Add the `Guard` to the crisis detail route in `crisis-center-routing.module.ts` using the `canDeactivate` array property.
-
-往 `crisis-center.routing.module.ts` 的危机详情路由中用 `canDeactivate` 数组添加一个 `Guard`（守卫）。
-
-<code-example path="router/src/app/crisis-center/crisis-center-routing.module.3.ts" header="src/app/crisis-center/crisis-center-routing.module.ts (can deactivate guard)"></code-example>
-
-Now you have given the user a safeguard against unsaved changes.
-
-现在，你已经给了用户一个能保护未保存更改的安全守卫。
-
-{@a Resolve}
-
-{@a resolve-guard}
-
-### _Resolve_: pre-fetching component data
-
-### _Resolve_: 预先获取组件数据
-
-In the `Hero Detail` and `Crisis Detail`, the app waited until the route was activated to fetch the respective hero or crisis.
-
-在 `Hero Detail` 和 `Crisis Detail` 中，它们等待路由读取完对应的英雄和危机。
-
-If you were using a real world API, there might be some delay before the data to display is returned from the server.
-You don't want to display a blank component while waiting for the data.
-
-如果你在使用真实 api，很有可能数据返回有延迟，导致无法即时显示。
-在这种情况下，直到数据到达前，显示一个空的组件不是最好的用户体验。
-
-To improve this behavior, you can pre-fetch data from the server using a resolver so it's ready the
-moment the route is activated.
-This also allows you to handle errors before routing to the component.
-There's no point in navigating to a crisis detail for an `id` that doesn't have a record.
-It'd be better to send the user back to the `Crisis List` that shows only valid crisis centers.
-
-最好使用解析器预先从服务器上获取完数据，这样在路由激活的那一刻数据就准备好了。
-还要在路由到此组件之前处理好错误。
-但当某个 `id` 无法对应到一个危机详情时，就没办法处理它。
-这时最好把用户带回到“危机列表”中，那里显示了所有有效的“危机”。
-
-In summary, you want to delay rendering the routed component until all necessary data has been fetched.
-
-总之，你希望的是只有当所有必要数据都已经拿到之后，才渲染这个路由组件。
-
-{@a fetch-before-navigating}
-
-#### Fetch data before navigating
-
-#### 导航前预先加载路由信息
-
-At the moment, the `CrisisDetailComponent` retrieves the selected crisis.
-If the crisis is not found, the router navigates back to the crisis list view.
-
-目前，`CrisisDetailComponent` 会接收选中的危机。
-如果该危机没有找到，路由器就会导航回危机列表视图。
-
-The experience might be better if all of this were handled first, before the route is activated.
-A `CrisisDetailResolver` service could retrieve a `Crisis` or navigate away, if the `Crisis` did not exist, _before_ activating the route and creating the `CrisisDetailComponent`.
-
-如果能在该路由将要激活时提前处理了这个问题，那么用户体验会更好。
-`CrisisDetailResolver` 服务可以接收一个 `Crisis`，而如果这个 `Crisis` 不存在，就会在激活该路由并创建 `CrisisDetailComponent` 之前先行离开。
-
-Generate a `CrisisDetailResolver` service file within the `Crisis Center` feature area.
-
-在 `Crisis Center` 特性区生成一个 `CrisisDetailResolver` 服务文件。
-
-<code-example language="none" class="code-shell">
-  ng generate service crisis-center/crisis-detail-resolver
-</code-example>
-
-<code-example path="router/src/app/crisis-center/crisis-detail-resolver.service.1.ts" header="src/app/crisis-center/crisis-detail-resolver.service.ts (generated)"></code-example>
-
-Move the relevant parts of the crisis retrieval logic in `CrisisDetailComponent.ngOnInit()` into the `CrisisDetailResolverService`.
-Import the `Crisis` model, `CrisisService`, and the `Router` so you can navigate elsewhere if you can't fetch the crisis.
-
-把 `CrisisDetailComponent.ngOnInit()` 中与危机检索有关的逻辑移到 `CrisisDetailResolverService` 中。
-导入 `Crisis` 模型、`CrisisService` 和 `Router` 以便让你可以在找不到指定的危机时导航到别处。
-
-Be explicit and implement the `Resolve` interface with a type of `Crisis`.
-
-为了更明确一点，可以实现一个带有 `Crisis` 类型的 `Resolve` 接口。
-
-Inject the `CrisisService` and `Router` and implement the `resolve()` method.
-That method could return a `Promise`, an `Observable`, or a synchronous return value.
-
-注入 `CrisisService` 和 `Router`，并实现 `resolve()` 方法。
-该方法可以返回一个 `Promise`、一个 `Observable` 来支持异步方式，或者直接返回一个值来支持同步方式。
-
-The `CrisisService.getCrisis()` method returns an observable in order to prevent the route from loading until the data is fetched.
-The `Router` guards require an observable to `complete`, which means it has emitted all
-of its values.
-You use the `take` operator with an argument of `1` to ensure that the `Observable` completes after retrieving the first value from the Observable returned by the `getCrisis()` method.
-
-`CrisisService.getCrisis()` 方法返回一个可观察对象，以防止在数据获取完之前加载本路由。
-`Router` 守卫要求这个可观察对象必须可结束（`complete`），也就是说它已经发出了所有值。
-你可以为 `take` 操作符传入一个参数 `1`，以确保这个可观察对象会在从 `getCrisis` 方法所返回的可观察对象中取到第一个值之后就会结束。
-
-If it doesn't return a valid `Crisis`, then return an empty `Observable`, cancel the previous in-progress navigation to the `CrisisDetailComponent`, and navigate the user back to the `CrisisListComponent`.
-The updated resolver service looks like this:
-
-如果它没有返回有效的 `Crisis`，就会返回一个 `Observable`，以取消以前到 `CrisisDetailComponent` 的在途导航，并把用户导航回 `CrisisListComponent`。修改后的 `resolver` 服务是这样的：
-
-<code-example path="router/src/app/crisis-center/crisis-detail-resolver.service.ts" header="src/app/crisis-center/crisis-detail-resolver.service.ts"></code-example>
-
-Import this resolver in the `crisis-center-routing.module.ts` and add a `resolve` object to the `CrisisDetailComponent` route configuration.
-
-把这个解析器（resolver）导入到 `crisis-center-routing.module.ts` 中，并往 `CrisisDetailComponent` 的路由配置中添加一个 `resolve` 对象。
-
-<code-example path="router/src/app/crisis-center/crisis-center-routing.module.4.ts" header="src/app/crisis-center/crisis-center-routing.module.ts (resolver)"></code-example>
-
-The `CrisisDetailComponent` should no longer fetch the crisis.
-When you re-configured the route, you changed where the crisis is.
-Update the `CrisisDetailComponent` to get the crisis from the  `ActivatedRoute.data.crisis` property instead;
-
-`CrisisDetailComponent` 不应该再去获取这个危机的详情。
-你只要重新配置路由，就可以修改从哪里获取危机的详情。
-把 `CrisisDetailComponent` 改成从 `ActivatedRoute.data.crisis` 属性中获取危机详情，这正是你重新配置路由的恰当时机。
-
-<code-example path="router/src/app/crisis-center/crisis-detail/crisis-detail.component.ts" header="src/app/crisis-center/crisis-detail/crisis-detail.component.ts (ngOnInit v2)" region="ngOnInit"></code-example>
-
-Note the following three important points:
-
-注意以下三个要点：
-
-1. The router's `Resolve` interface is optional.
-   The `CrisisDetailResolverService` doesn't inherit from a base class.
-   The router looks for that method and calls it if found.
-
-   路由器的这个 `Resolve` 接口是可选的。`CrisisDetailResolverService` 没有继承自某个基类。路由器只要找到了这个方法，就会调用它。
-
-1. The router calls the resolver in any case where the the user could navigate away so you don't have to code for each use case.
-
-   路由器会在用户可以导航的任何情况下调用该解析器，这样你就不用针对每个用例都编写代码了。
-
-1. Returning an empty `Observable` in at least one resolver will cancel navigation.
-
-   在任何一个解析器中返回空的 `Observable` 就会取消导航。
-
-The relevant Crisis Center code for this milestone follows.
-
-与里程碑相关的危机中心代码如下。
-
-<code-tabs>
-
-  <code-pane header="app.component.html" path="router/src/app/app.component.html">
-
-  </code-pane>
-
-  <code-pane header="crisis-center-home.component.html" path="router/src/app/crisis-center/crisis-center-home/crisis-center-home.component.html">
-
-  </code-pane>
-
-  <code-pane header="crisis-center.component.html" path="router/src/app/crisis-center/crisis-center/crisis-center.component.html">
-
-  </code-pane>
-
-  <code-pane header="crisis-center-routing.module.ts" path="router/src/app/crisis-center/crisis-center-routing.module.4.ts">
-
-  </code-pane>
-
-  <code-pane header="crisis-list.component.html" path="router/src/app/crisis-center/crisis-list/crisis-list.component.html">
-
-  </code-pane>
-
-  <code-pane header="crisis-list.component.ts" path="router/src/app/crisis-center/crisis-list/crisis-list.component.ts">
-
-  </code-pane>
-
-  <code-pane header="crisis-detail.component.html" path="router/src/app/crisis-center/crisis-detail/crisis-detail.component.html">
-
-  </code-pane>
-
-  <code-pane header="crisis-detail.component.ts" path="router/src/app/crisis-center/crisis-detail/crisis-detail.component.ts">
-
-  </code-pane>
-
-  <code-pane header="crisis-detail-resolver.service.ts" path="router/src/app/crisis-center/crisis-detail-resolver.service.ts">
-
-  </code-pane>
-
-  <code-pane header="crisis.service.ts" path="router/src/app/crisis-center/crisis.service.ts">
-
-  </code-pane>
-
-  <code-pane header="dialog.service.ts" path="router/src/app/dialog.service.ts">
-
-  </code-pane>
-
-</code-tabs>
-
-Guards
-
-路由守卫
-
-<code-tabs>
-
-  <code-pane header="auth.guard.ts" path="router/src/app/auth/auth.guard.3.ts">
-
-  </code-pane>
-
-  <code-pane header="can-deactivate.guard.ts" path="router/src/app/can-deactivate.guard.ts">
-
-  </code-pane>
-
-</code-tabs>
-
-{@a query-parameters}
-
-{@a fragment}
-
-### Query parameters and fragments
-
-### 查询参数及片段
-
-In the [route parameters](#optional-route-parameters) section, you only dealt with parameters specific to the route.
-However, you can use query parameters to get optional parameters available to all routes.
-
-在[路由参数](#optional-route-parameters)部分，你只需要处理该路由的专属参数。但是，你也可以用查询参数来获取对所有路由都可用的可选参数。
-
-[Fragments](https://en.wikipedia.org/wiki/Fragment_identifier) refer to certain elements on the page
-identified with an `id` attribute.
-
-[片段](https://en.wikipedia.org/wiki/Fragment_identifier)可以引用页面中带有特定 `id` 属性的元素.
-
-Update the `AuthGuard` to provide a `session_id` query that will remain after navigating to another route.
-
-修改 `AuthGuard` 以提供 `session_id` 查询参数，在导航到其它路由后，它还会存在。
-
-Add an `anchor` element so you can jump to a certain point on the page.
-
-再添加一个锚点（`A`）元素，来让你能跳转到页面中的正确位置。
-
-Add the `NavigationExtras` object to the `router.navigate()` method that navigates you to the `/login` route.
-
-为 `router.navigate()` 方法添加一个 `NavigationExtras` 对象，用来导航到 `/login` 路由。
-
-<code-example path="router/src/app/auth/auth.guard.4.ts" header="src/app/auth/auth.guard.ts (v3)"></code-example>
-
-You can also preserve query parameters and fragments across navigations without having to provide them again when navigating.
-In the `LoginComponent`, you'll add an *object* as the second argument in the `router.navigateUrl()` function and provide the `queryParamsHandling` and `preserveFragment` to pass along the current query parameters and fragment to the next route.
-
-还可以在导航之间**保留**查询参数和片段，而无需再次在导航中提供。在 `LoginComponent` 中的 `router.navigateUrl()` 方法中，添加一个对象作为第二个参数，该**对象**提供了 `queryParamsHandling` 和 `preserveFragment`，用于传递当前的查询参数和片段到下一个路由。
-
-<code-example path="router/src/app/auth/login/login.component.ts" header="src/app/auth/login/login.component.ts (preserve)" region="preserve"></code-example>
-
-<div class="alert is-helpful">
-
-The `queryParamsHandling` feature also provides a `merge` option, which preserves and combines the current query parameters with any provided query parameters when navigating.
-
-`queryParamsHandling` 特性还提供了 `merge` 选项，它将会在导航时保留当前的查询参数，并与其它查询参数合并。
-
-</div>
-
-To navigate to the Admin Dashboard route after logging in, update `admin-dashboard.component.ts` to handle the
-query parameters and fragment.
-
-要在登录后导航到 Admin Dashboard 路由，请更新 `admin-dashboard.component.ts` 以处理这些查询参数和片段。
-
-<code-example path="router/src/app/admin/admin-dashboard/admin-dashboard.component.1.ts" header="src/app/admin/admin-dashboard/admin-dashboard.component.ts (v2)"></code-example>
-
-Query parameters and fragments are also available through the `ActivatedRoute` service.
-Just like route parameters, the query parameters and fragments are provided as an `Observable`.
-The updated Crisis Admin component feeds the `Observable` directly into the template using the `AsyncPipe`.
-
-查询参数和片段可通过 `Router` 服务的 `routerState` 属性使用。和路由参数类似，全局查询参数和片段也是 `Observable` 对象。
-  在修改过的英雄管理组件中，你将借助 `AsyncPipe` 直接把 `Observable` 传给模板。
-
-Now, you can click on the Admin button, which takes you to the Login page with the provided `queryParamMap` and `fragment`.
-After you click the login button, notice that you have been redirected to the `Admin Dashboard` page with the query parameters and fragment still intact in the address bar.
-
-按照下列步骤试验下：点击 Admin 按钮，它会带着你提供的 `queryParamMap` 和 `fragment` 跳转到登录页。
-点击 Login 按钮，你就会被重定向到 `Admin Dashboard` 页。
-注意，它仍然带着上一步提供的 `queryParamMap` 和 `fragment`。
-
-You can use these persistent bits of information for things that need to be provided across pages like authentication tokens or session ids.
-
-你可以用这些持久化信息来携带需要为每个页面都提供的信息，如认证令牌或会话的 ID 等。
-
-<div class="alert is-helpful">
-
-The `query params` and `fragment` can also be preserved using a `RouterLink` with
-the `queryParamsHandling` and `preserveFragment` bindings respectively.
-
-“查询参数”和“片段”也可以分别用 `RouterLink` 中的 **queryParamsHandling** 和 **preserveFragment** 保存。
-
-</div>
-
-{@a asynchronous-routing}
-
-## Milestone 6: Asynchronous routing
-
-## 里程碑 6：异步路由
-
-As you've worked through the milestones, the application has naturally gotten larger.
-At some point you'll reach a point where the application takes a long time to load.
-
-完成上面的里程碑后，应用程序很自然地长大了。在某一个时间点，你将达到一个顶点，应用将会需要过多的时间来加载。
-
-To remedy this issue, use asynchronous routing, which loads feature modules lazily, on request.
-Lazy loading has multiple benefits.
-
-为了解决这个问题，请使用异步路由，它会根据请求来惰性加载某些特性模块。惰性加载有很多好处。
-
-* You can load feature areas only when requested by the user.
-
-   你可以只在用户请求时才加载某些特性区。
-
-* You can speed up load time for users that only visit certain areas of the application.
-
-   对于那些只访问应用程序某些区域的用户，这样能加快加载速度。
-
-* You can continue expanding lazy loaded feature areas without increasing the size of the initial load bundle.
-
-   你可以持续扩充惰性加载特性区的功能，而不用增加初始加载的包体积。
-
-You're already part of the way there.
-By organizing the application into modules&mdash;`AppModule`,
-`HeroesModule`, `AdminModule` and `CrisisCenterModule`&mdash;you
-have natural candidates for lazy loading.
-
-你已经完成了一部分。通过把应用组织成一些模块：`AppModule`、`HeroesModule`、`AdminModule` 和 `CrisisCenterModule`，
-你已经有了可用于实现惰性加载的候选者。
-
-Some modules, like `AppModule`, must be loaded from the start.
-But others can and should be lazy loaded.
-The `AdminModule`, for example, is needed by a few authorized users, so
-you should only load it when requested by the right people.
-
-有些模块（比如 `AppModule`）必须在启动时加载，但其它的都可以而且应该惰性加载。
-比如 `AdminModule` 就只有少数已认证的用户才需要它，所以你应该只有在正确的人请求它时才加载。
-
-{@a lazy-loading-route-config}
-
-### Lazy Loading route configuration
-
-### 惰性加载路由配置
-
-Change the `admin` path in the `admin-routing.module.ts` from `'admin'` to an empty string, `''`, the empty path.
-
-把 `admin-routing.module.ts` 中的 `admin` 路径从 `'admin'` 改为空路径 `''`。
-
-Use empty path routes to group routes together without adding any additional path segments to the URL.
-Users will still visit `/admin` and the `AdminComponent` still serves as the Routing Component containing child routes.
-
-可以用*空路径*路由来对路由进行分组，而不用往 URL 中添加额外的路径片段。
-用户仍旧访问 `/admin`，并且 `AdminComponent` 仍然作为用来包含子路由的路由组件。
-
-Open the `AppRoutingModule` and add a new `admin` route to its `appRoutes` array.
-
-打开 `AppRoutingModule`，并把一个新的 `admin` 路由添加到它的 `appRoutes` 数组中。
-
-Give it a `loadChildren` property instead of a `children` property.
-The `loadChildren` property takes a function that returns a promise using the browser's built-in syntax for lazy loading code using dynamic imports `import('...')`.
-The path is the location of the `AdminModule` (relative to the app root).
-After the code is requested and loaded, the `Promise` resolves an object that contains the `NgModule`, in this case the `AdminModule`.
-
-给它一个 `loadChildren` 属性（替换掉 `children` 属性）。
-`loadChildren` 属性接收一个函数，该函数使用浏览器内置的动态导入语法 `import('...')` 来惰性加载代码，并返回一个承诺（Promise）。
-其路径是 `AdminModule` 的位置（相对于应用的根目录）。
-当代码请求并加载完毕后，这个 `Promise` 就会解析成一个包含 `NgModule` 的对象，也就是 `AdminModule`。
-
-<code-example path="router/src/app/app-routing.module.5.ts" region="admin-1" header="app-routing.module.ts (load children)"></code-example>
-
-<div class="alert is-important">
-
-*Note*: When using absolute paths, the `NgModule` file location must begin with `src/app` in order to resolve correctly. For custom [path mapping with absolute paths](https://www.typescriptlang.org/docs/handbook/module-resolution.html#path-mapping), you must configure the `baseUrl` and `paths` properties in the project `tsconfig.json`.
-
-**注意**： 当使用绝对路径时，`NgModule` 的文件位置必须以 `src/app` 开头，以便正确解析。对于自定义的 [使用绝对路径的路径映射表](https://www.typescriptlang.org/docs/handbook/module-resolution.html#path-mapping)，你必须在项目的 `tsconfig.json` 中必须配置好 `baseUrl` 和 `paths` 属性。
-
-</div>
-
-When the router navigates to this route, it uses the `loadChildren` string to dynamically load the `AdminModule`.
-Then it adds the `AdminModule` routes to its current route configuration.
-Finally, it loads the requested route to the destination admin component.
-
-当路由器导航到这个路由时，它会用 `loadChildren` 字符串来动态加载 `AdminModule`，然后把 `AdminModule` 添加到当前的路由配置中，
-最后，它把所请求的路由加载到目标 `admin` 组件中。
-
-The lazy loading and re-configuration happen just once, when the route is first requested; the module and routes are available immediately for subsequent requests.
-
-惰性加载和重新配置工作只会发生一次，也就是在该路由首次被请求时。在后续的请求中，该模块和路由都是立即可用的。
-
-<div class="alert is-helpful">
-
-Angular provides a built-in module loader that supports SystemJS to load modules asynchronously. If you were
-using another bundling tool, such as Webpack, you would use the Webpack mechanism for asynchronously loading modules.
-
-Angular 提供一个内置模块加载器，支持**`SystemJS`**来异步加载模块。如果你使用其它捆绑工具比如 **Webpack**，则使用 Webpack 的机制来异步加载模块。
-
-</div>
-
-Take the final step and detach the admin feature set from the main application.
-The root `AppModule` must neither load nor reference the `AdminModule` or its files.
-
-最后一步是把管理特性区从主应用中完全分离开。
-根模块 `AppModule` 既不能加载也不能引用 `AdminModule` 及其文件。
-
-In `app.module.ts`, remove the `AdminModule` import statement from the top of the file
-and remove the `AdminModule` from the NgModule's `imports` array.
-
-在 `app.module.ts` 中，从顶部移除 `AdminModule` 的导入语句，并且从 NgModule 的 `imports` 数组中移除 `AdminModule`。
-
-{@a can-load-guard}
-
-### `CanLoad`: guarding unauthorized loading of feature modules
-
-### `CanLoad`：保护对特性模块的未授权加载
-
-You're already protecting the `AdminModule` with a `CanActivate` guard that prevents unauthorized users from accessing the admin feature area.
-It redirects to the login page if the user is not authorized.
-
-你已经使用 `CanActivate` 保护 `AdminModule` 了，它会阻止未授权用户访问管理特性区。如果用户未登录，它就会跳转到登录页。
-
-But the router is still loading the `AdminModule` even if the user can't visit any of its components.
-Ideally, you'd only load the `AdminModule` if the user is logged in.
-
-但是路由器仍然会加载 `AdminModule` —— 即使用户无法访问它的任何一个组件。
-理想的方式是，只有在用户已登录的情况下你才加载 `AdminModule`。
-
-Add a `CanLoad` guard that only loads the `AdminModule` once the user is logged in _and_ attempts to access the admin feature area.
-
-添加一个 `CanLoad` 守卫，它只在用户已登录*并且*尝试访问管理特性区的时候，才加载 `AdminModule` 一次。
-
-The existing `AuthGuard` already has the essential logic in its `checkLogin()` method to support the `CanLoad` guard.
-
-现有的 `AuthGuard` 的 `checkLogin()` 方法中已经有了支持 `CanLoad` 守卫的基础逻辑。
-
-Open `auth.guard.ts`.
-Import the `CanLoad` interface from `@angular/router`.
-Add it to the `AuthGuard` class's `implements` list.
-Then implement `canLoad()` as follows:
-
-打开 `auth.guard.ts`，从 `@angular/router` 中导入 `CanLoad` 接口。
-把它添加到 `AuthGuard` 类的 `implements` 列表中。
-然后实现 `canLoad`，代码如下：
-
-<code-example path="router/src/app/auth/auth.guard.ts" header="src/app/auth/auth.guard.ts (CanLoad guard)" region="canLoad"></code-example>
-
-The router sets the `canLoad()` method's `route` parameter to the intended destination URL.
-The `checkLogin()` method redirects to that URL once the user has logged in.
-
-路由器会把 `canLoad()` 方法的 `route` 参数设置为准备访问的目标 URL。
-如果用户已经登录了，`checkLogin()` 方法就会重定向到那个 URL。
-
-Now import the `AuthGuard` into the `AppRoutingModule` and add the `AuthGuard` to the `canLoad`
-array property for the `admin` route.
-The completed admin route looks like this:
-
-现在，把 `AuthGuard` 导入到 `AppRoutingModule` 中，并把 `AuthGuard` 添加到 `admin` 路由的 `canLoad` 数组中。
-完整的 `admin` 路由是这样的：
-
-<code-example path="router/src/app/app-routing.module.5.ts" region="admin" header="app-routing.module.ts (lazy admin route)"></code-example>
-
-{@a preloading}
-
-### Preloading: background loading of feature areas
-
-### 预加载：特性区的后台加载
-
-In addition to loading modules on-demand, you can load modules asynchronously with preloading.
-
-除了按需加载模块外，还可以通过预加载方式异步加载模块。
-
-The `AppModule` is eagerly loaded when the application starts, meaning that it loads right away.
-Now the `AdminModule` loads only when the user clicks on a link, which is called lazy loading.
-
-当应用启动时，`AppModule` 被急性加载，这意味着它会立即加载。而 `AdminModule` 只在用户点击链接时加载，这叫做惰性加载。
-
-Preloading allows you to load modules in the background so that the data is ready to render when the user activates a particular route.
-Consider the Crisis Center.
-It isn't the first view that a user sees.
-By default, the Heroes are the first view.
-For the smallest initial payload and fastest launch time, you should eagerly load the `AppModule` and the `HeroesModule`.
-
-预加载允许你在后台加载模块，以便当用户激活某个特定的路由时，就可以渲染这些数据了。
-考虑一下危机中心。
-它不是用户看到的第一个视图。
-默认情况下，英雄列表才是第一个视图。为了获得最小的初始有效负载和最快的启动时间，你应该急性加载 `AppModule` 和 `HeroesModule`。
-
-You could lazy load the Crisis Center.
-But you're almost certain that the user will visit the Crisis Center within minutes of launching the app.
-Ideally, the app would launch with just the `AppModule` and the `HeroesModule` loaded and then, almost immediately, load the `CrisisCenterModule` in the background.
-By the time the user navigates to the Crisis Center, its module will have been loaded and ready.
-
-你可以惰性加载危机中心。
-但是，你几乎可以肯定用户会在启动应用之后的几分钟内访问危机中心。
-理想情况下，应用启动时应该只加载 `AppModule` 和 `HeroesModule`，然后几乎立即开始后台加载 `CrisisCenterModule`。
-在用户浏览到危机中心之前，该模块应该已经加载完毕，可供访问了。
-
-{@a how-preloading}
-
-#### How preloading works
-
-#### 预加载的工作原理
-
-After each successful navigation, the router looks in its configuration for an unloaded module that it can preload.
-Whether it preloads a module, and which modules it preloads, depends upon the preload strategy.
-
-在每次成功的导航后，路由器会在自己的配置中查找尚未加载并且可以预加载的模块。
-是否加载某个模块，以及要加载哪些模块，取决于*预加载策略*。
-
-The `Router` offers two preloading strategies:
-
-`Router` 提供了两种预加载策略：
-
-* No preloading, which is the default. Lazy loaded feature areas are still loaded on-demand.
-
-   完全不预加载，这是默认值。惰性加载的特性区仍然会按需加载。
-
-* Preloading of all lazy loaded feature areas.
-
-   预加载所有惰性加载的特性区。
-
-The router either never preloads, or preloads every lazy loaded module.
-The `Router` also supports [custom preloading strategies](#custom-preloading) for fine control over which modules to preload and when.
-
-路由器或者完全不预加载或者预加载每个惰性加载模块。
-路由器还支持[自定义预加载策略](guide/router#custom-preloading)，以便完全控制要预加载哪些模块以及何时加载。
-
-This section guides you through updating the `CrisisCenterModule` to load lazily by default and use the `PreloadAllModules` strategy to load all lazy loaded modules.
-
-本节将指导你把 `CrisisCenterModule` 改成惰性加载的，并使用 `PreloadAllModules` 策略来预加载所有惰性加载模块。
-
-{@a lazy-load-crisis-center}
-
-#### Lazy load the crisis center
-
-#### 惰性加载危机中心
-
-Update the route configuration to lazy load the `CrisisCenterModule`.
-Take the same steps you used to configure `AdminModule` for lazy loading.
-
-修改路由配置，来惰性加载 `CrisisCenterModule`。修改的步骤和配置惰性加载 `AdminModule` 时一样。
-
-1. Change the `crisis-center` path in the `CrisisCenterRoutingModule` to an empty string.
-
-   把 `CrisisCenterRoutingModule` 中的路径从 `crisis-center` 改为空字符串。
-
-1. Add a `crisis-center` route to the `AppRoutingModule`.
-
-   往 `AppRoutingModule` 中添加一个 `crisis-center` 路由。
-
-1. Set the `loadChildren` string to load the `CrisisCenterModule`.
-
-   设置 `loadChildren` 字符串来加载 `CrisisCenterModule`。
-
-1. Remove all mention of the `CrisisCenterModule` from `app.module.ts`.
-
-   从 `app.module.ts` 中移除所有对 `CrisisCenterModule` 的引用。
-
-Here are the updated modules _before enabling preload_:
-
-下面是打开预加载之前的模块修改版：
-
-<code-tabs>
-
-  <code-pane header="app.module.ts" path="router/src/app/app.module.ts" region="preload">
-
-  </code-pane>
-
-  <code-pane header="app-routing.module.ts" path="router/src/app/app-routing.module.6.ts" region="preload-v1">
-
-  </code-pane>
-
-  <code-pane header="crisis-center-routing.module.ts" path="router/src/app/crisis-center/crisis-center-routing.module.ts">
-
-  </code-pane>
-
-</code-tabs>
-
-You could try this now and confirm that the  `CrisisCenterModule` loads after you click the "Crisis Center" button.
-
-你可以现在尝试它，并确认在点击了“Crisis Center”按钮之后加载了 `CrisisCenterModule`。
-
-To enable preloading of all lazy loaded modules, import the `PreloadAllModules` token from the Angular router package.
-
-要为所有惰性加载模块启用预加载功能，请从 Angular 的路由模块中导入 `PreloadAllModules`。
-
-The second argument in the `RouterModule.forRoot()` method takes an object for additional configuration options.
-The `preloadingStrategy` is one of those options.
-Add the `PreloadAllModules` token to the `forRoot()` call:
-
-`RouterModule.forRoot()` 方法的第二个参数接受一个附加配置选项对象。
-`preloadingStrategy` 就是其中之一。
-把 `PreloadAllModules` 添加到 `forRoot()` 调用中：
-
-<code-example path="router/src/app/app-routing.module.6.ts" header="src/app/app-routing.module.ts (preload all)" region="forRoot"></code-example>
-
-This configures the `Router` preloader to immediately load all lazy loaded routes (routes with a `loadChildren` property).
-
-这项配置会让 `Router` 预加载器立即加载*所有*惰性加载路由（带 `loadChildren` 属性的路由）。
-
-When you visit `http://localhost:4200`, the `/heroes` route loads immediately upon launch and the router starts loading the `CrisisCenterModule` right after the `HeroesModule` loads.
-
-当访问 `http://localhost:4200` 时，`/heroes` 路由立即随之启动，并且路由器在加载了 `HeroesModule` 之后立即开始加载 `CrisisCenterModule`。
-
-Currently, the `AdminModule` does not preload because `CanLoad` is blocking it.
-
-目前，`AdminModule` 并没有预加载，因为 `CanLoad` 阻塞了它。
-
-{@a preload-canload}
-
-#### `CanLoad` blocks preload
-
-#### `CanLoad` 会阻塞预加载
-
-The `PreloadAllModules` strategy does not load feature areas protected by a [CanLoad](#can-load-guard) guard.
-
-`PreloadAllModules` 策略不会加载被[CanLoad](guide/router#can-load-guard)守卫所保护的特性区。
-
-You added a `CanLoad` guard to the route in the `AdminModule` a few steps back to block loading of that module until the user is authorized.
-That `CanLoad` guard takes precedence over the preload strategy.
-
-几步之前，你刚刚给 `AdminModule` 中的路由添加了 `CanLoad` 守卫，以阻塞加载那个模块，直到用户认证结束。
-`CanLoad` 守卫的优先级高于预加载策略。
-
-If you want to preload a module as well as guard against unauthorized access, remove the `canLoad()` guard method and rely on the [canActivate()](#can-activate-guard) guard alone.
-
-如果你要加载一个模块并且保护它防止未授权访问，请移除 `canLoad` 守卫，只单独依赖[CanActivate](guide/router#can-activate-guard)守卫。
-
-{@a custom-preloading}
-
-### Custom Preloading Strategy
-
-### 自定义预加载策略
-
-Preloading every lazy loaded module works well in many situations.
-However, in consideration of things such as low bandwidth and user metrics, you can use a custom preloading strategy for specific feature modules.
-
-在很多场景下，预加载的每个惰性加载模块都能正常工作。但是，考虑到低带宽和用户指标等因素，可以为特定的特性模块使用自定义预加载策略。
-
-This section guides you through adding a custom strategy that only preloads routes whose `data.preload` flag is set to `true`.
-Recall that you can add anything to the `data` property of a route.
-
-本节将指导你添加一个自定义策略，它只预加载 `data.preload` 标志为 `true` 路由。回想一下，你可以在路由的 `data` 属性中添加任何东西。
-
-Set the `data.preload` flag in the `crisis-center` route in the `AppRoutingModule`.
-
-在 `AppRoutingModule` 的 `crisis-center` 路由中设置 `data.preload` 标志。
-
-<code-example path="router/src/app/app-routing.module.ts" header="src/app/app-routing.module.ts (route data preload)" region="preload-v2"></code-example>
-
-Generate a new `SelectivePreloadingStrategy` service.
-
-生成一个新的 `SelectivePreloadingStrategy` 服务。
-
-<code-example language="none" class="code-shell">
-  ng generate service selective-preloading-strategy
-</code-example>
-
-Replace the contents of `selective-preloading-strategy.service.ts` with the following:
-
-使用下列内容替换 `selective-preloading-strategy.service.ts`：
-
-<code-example path="router/src/app/selective-preloading-strategy.service.ts" header="src/app/selective-preloading-strategy.service.ts"></code-example>
-
-`SelectivePreloadingStrategyService` implements the `PreloadingStrategy`, which has one method, `preload()`.
-
-`SelectivePreloadingStrategyService` 实现了 `PreloadingStrategy`，它有一个方法 `preload()`。
-
-The router calls the `preload()` method with two arguments:
-
-路由器会用两个参数来调用 `preload()` 方法：
-
-1. The route to consider.
-
-   要加载的路由。
-
-1. A loader function that can load the routed module asynchronously.
-
-   一个加载器（loader）函数，它能异步加载带路由的模块。
-
-An implementation of `preload` must return an `Observable`.
-If the route does preload, it returns the observable returned by calling the loader function.
-If the route does not preload, it returns an `Observable` of `null`.
-
-`preload` 的实现要返回一个 `Observable`。
-如果该路由应该预加载，它就会返回调用加载器函数所返回的 `Observable`。
-如果该路由*不*应该预加载，它就返回一个 `null` 值的 `Observable` 对象。
-
-In this sample, the  `preload()` method loads the route if the route's `data.preload` flag is truthy.
-
-在这个例子中，如果路由的 `data.preload` 标志是真值，则 `preload()` 方法会加载该路由。
-
-As a side-effect, `SelectivePreloadingStrategyService` logs the `path` of a selected route in its public `preloadedModules` array.
-
-它的副作用是 `SelectivePreloadingStrategyService` 会把所选路由的 `path` 记录在它的公共数组 `preloadedModules` 中。
-
-Shortly, you'll extend the `AdminDashboardComponent` to inject this service and display its `preloadedModules` array.
-
-很快，你就会扩展 `AdminDashboardComponent` 来注入该服务，并且显示它的 `preloadedModules` 数组。
-
-But first, make a few changes to the `AppRoutingModule`.
-
-但是首先，要对 `AppRoutingModule` 做少量修改。
-
-1. Import `SelectivePreloadingStrategyService` into `AppRoutingModule`.
-
-   把 `SelectivePreloadingStrategyService` 导入到 `AppRoutingModule` 中。
-
-1. Replace the `PreloadAllModules` strategy in the call to `forRoot()` with this `SelectivePreloadingStrategyService`.
-
-   把 `PreloadAllModules` 策略替换成对 `forRoot()` 的调用，并且传入这个 `SelectivePreloadingStrategyService`。
-
-1. Add the `SelectivePreloadingStrategyService` strategy to the `AppRoutingModule` providers array so you can inject it elsewhere in the app.
-
-   把 `SelectivePreloadingStrategyService` 策略添加到 `AppRoutingModule` 的 `providers` 数组中，以便它可以注入到应用中的任何地方。
-
-Now edit the `AdminDashboardComponent` to display the log of preloaded routes.
-
-现在，编辑 `AdminDashboardComponent` 以显示这些预加载路由的日志。
-
-1. Import the `SelectivePreloadingStrategyService`.
-
-   导入 `SelectivePreloadingStrategyService`（它是一个服务）。
-
-1. Inject it into the dashboard's constructor.
-
-   把它注入到仪表盘的构造函数中。
-
-1. Update the template to display the strategy service's `preloadedModules` array.
-
-   修改模板来显示这个策略服务的 `preloadedModules` 数组。
-
-Now the file is as follows:
-
-现在文件如下：
-
-<code-example path="router/src/app/admin/admin-dashboard/admin-dashboard.component.ts" header="src/app/admin/admin-dashboard/admin-dashboard.component.ts (preloaded modules)"></code-example>
-
-Once the application loads the initial route, the `CrisisCenterModule` is preloaded.
-Verify this by logging in to the `Admin` feature area and noting that the `crisis-center` is listed in the `Preloaded Modules`.
-It also logs to the browser's console.
-
-一旦应用加载完了初始路由，`CrisisCenterModule` 也被预加载了。
-通过 `Admin` 特性区中的记录就可以验证它，“Preloaded Modules”中列出了 `crisis-center`。
-它也被记录到了浏览器的控制台。
-
-{@a redirect-advanced}
-
-### Migrating URLs with redirects
-
-### 使用重定向迁移 URL
-
-You've setup the routes for navigating around your application and used navigation imperatively and declaratively.
-But like any application, requirements change over time.
-You've setup links and navigation to `/heroes` and `/hero/:id` from the `HeroListComponent` and `HeroDetailComponent` components.
-If there were a requirement that links to `heroes` become `superheroes`, you would still want the previous URLs to navigate correctly.
-You also don't want to update every link in your application, so redirects makes refactoring routes trivial.
-
-你已经设置好了路由，并且用命令式和声明式的方式导航到了很多不同的路由。但是，任何应用的需求都会随着时间而改变。
-你把链接 `/heroes` 和 `hero/:id` 指向了 `HeroListComponent` 和 `HeroDetailComponent` 组件。
-如果有这样一个需求，要把链接 `heroes` 变成 `superheroes`，你可能仍然希望以前的 URL 能正常导航。
-但你也不想在应用中找到并修改每一个链接，这时候，重定向就可以省去这些琐碎的重构工作。
-
-{@a url-refactor}
-
-#### Changing `/heroes` to `/superheroes`
-
-#### 把 `/heroes` 改为 `/superheroes`
-
-This section guides you through migrating the `Hero` routes to new URLs.
-The `Router` checks for redirects in your configuration before navigating, so each redirect is triggered when needed. To support this change, add redirects from the old routes to the new routes in the `heroes-routing.module`.
-
-本节将指导你将 `Hero` 路由迁移到新的 URL。在导航之前，`Router` 会检查路由配置中的重定向语句，以便将来按需触发重定向。要支持这种修改，你就要在 `heroes-routing.module` 文件中把老的路由重定向到新的路由。
-
-<code-example path="router/src/app/heroes/heroes-routing.module.ts" header="src/app/heroes/heroes-routing.module.ts (heroes redirects)"></code-example>
-
-Notice two different types of redirects.
-The first change is from  `/heroes` to `/superheroes` without any parameters.
-The second change is from `/hero/:id` to `/superhero/:id`, which includes the `:id` route parameter.
-Router redirects also use powerful pattern-matching, so the `Router` inspects the URL and replaces route parameters in the `path` with their appropriate destination.
-Previously, you navigated to a URL such as `/hero/15` with a route parameter `id` of `15`.
-
-注意，这里有两种类型的重定向。第一种是不带参数的从 `/heroes` 重定向到 `/superheroes`。这是一种非常直观的重定向。第二种是从 `/hero/:id` 重定向到 `/superhero/:id`，它还要包含一个 `:id` 路由参数。
-路由器重定向时使用强大的模式匹配功能，这样，路由器就会检查 URL，并且把 `path` 中带的路由参数替换成相应的目标形式。以前，你导航到形如 `/hero/15` 的 URL 时，带了一个路由参数 `id`，它的值是 `15`。
-
-<div class="alert is-helpful">
-
-The `Router` also supports [query parameters](#query-parameters) and the [fragment](#fragment) when using redirects.
-
-在重定向的时候，路由器还支持[查询参数](#query-parameters)和[片段(fragment)](#fragment)。
-
-* When using absolute redirects, the `Router` will use the query parameters and the fragment from the `redirectTo` in the route config.
-
-   当使用绝对地址重定向时，路由器将会使用路由配置的 `redirectTo` 属性中规定的查询参数和片段。
-
-* When using relative redirects, the `Router` use the query params and the fragment from the source URL.
-
-   当使用相对地址重定向时，路由器将会使用源地址（跳转前的地址）中的查询参数和片段。
-
-</div>
-
-Currently, the empty path route redirects to `/heroes`, which redirects to `/superheroes`.
-This won't work because the `Router` handles redirects once at each level of routing configuration.
-This prevents chaining of redirects, which can lead to endless redirect loops.
-
-目前，空路径被重定向到了 `/heroes`，它又被重定向到了 `/superheroes`。这样不行，因为 `Router` 在每一层的路由配置中只会处理一次重定向。这样可以防止出现无限循环的重定向。
-
-Instead, update the empty path route in `app-routing.module.ts` to redirect to `/superheroes`.
-
-所以，你要在 `app-routing.module.ts` 中修改空路径路由，让它重定向到 `/superheroes`。
-
-<code-example path="router/src/app/app-routing.module.ts" header="src/app/app-routing.module.ts (superheroes redirect)"></code-example>
-
-A `routerLink` isn't tied to route configuration, so update the associated router links to remain active when the new route is active.
-Update the `app.component.ts` template for the `/heroes` `routerLink`.
-
-由于 `routerLink` 与路由配置无关，所以你要修改相关的路由链接，以便在新的路由激活时，它们也能保持激活状态。还要修改 `app.component.ts` 模板中的 `/heroes` 这个 `routerLink`。
-
-<code-example path="router/src/app/app.component.html" header="src/app/app.component.html (superheroes active routerLink)"></code-example>
-
-Update the `goToHeroes()` method in the `hero-detail.component.ts` to navigate back to `/superheroes` with the optional route parameters.
-
-修改 `hero-detail.component.ts` 中的 `goToHeroes()` 方法，使用可选的路由参数导航回 `/superheroes`。
-
-<code-example path="router/src/app/heroes/hero-detail/hero-detail.component.ts" region="redirect" header="src/app/heroes/hero-detail/hero-detail.component.ts (goToHeroes)"></code-example>
-
-With the redirects setup, all previous routes now point to their new destinations and both URLs still function as intended.
-
-当这些重定向设置好之后，所有以前的路由都指向了它们的新目标，并且每个 URL 也仍然能正常工作。
-
-{@a inspect-config}
-
-### Inspect the router's configuration
-
-### 审查路由器配置
-
-To determine if your routes are actually evaluated [in the proper order](#routing-module-order), you can inspect the router's configuration.
-
-要确定你的路由是否真的[按照正确的顺序](#routing-module-order)执行的，你可以审查路由器的配置。
-
-Do this by injecting the router and logging to the console its `config` property.
-For example, update the `AppModule` as follows and look in the browser console window
-to see the finished route configuration.
-
-可以通过注入路由器并在控制台中记录其 `config` 属性来实现。
-例如，把 `AppModule` 修改为这样，并在浏览器的控制台窗口中查看最终的路由配置。
-
-<code-example path="router/src/app/app.module.7.ts" header="src/app/app.module.ts (inspect the router config)" region="inspect-config"></code-example>
-
-{@a final-app}
-
-## Final app
-
-## 最终的应用
-
-For the completed router app, see the <live-example></live-example> for the final source code.
-
-对这个已完成的路由器应用，参见 <live-example></live-example>的最终代码。
-
-{@a link-parameters-array}
-
-## Link parameters array
-
-## 链接参数数组
-
-A link parameters array holds the following ingredients for router navigation:
-
-链接参数数组保存路由导航时所需的成分：
-
-* The path of the route to the destination component.
-
-   指向目标组件的那个路由的路径（path）
-
-* Required and optional route parameters that go into the route URL.
-
-   必备路由参数和可选路由参数，它们将进入该路由的 URL
-
-You can bind the `RouterLink` directive to such an array like this:
-
-你可以把 `RouterLink` 指令绑定到一个数组，就像这样：
-
-<code-example path="router/src/app/app.component.3.ts" header="src/app/app.component.ts (h-anchor)" region="h-anchor"></code-example>
-
-The following is a two-element array when specifying a route parameter:
-
-在指定路由参数时，使用如下的两元素数组：
-
-<code-example path="router/src/app/heroes/hero-list/hero-list.component.1.html" header="src/app/heroes/hero-list/hero-list.component.html (nav-to-detail)" region="nav-to-detail"></code-example>
-
-You can provide optional route parameters in an object, as in `{ foo: 'foo' }`:
-
-你可以在对象中提供可选的路由参数，比如 `{ foo: 'foo' }` ：
-
-<code-example path="router/src/app/app.component.3.ts" header="src/app/app.component.ts (cc-query-params)" region="cc-query-params"></code-example>
-
-These three examples cover the needs of an app with one level of routing.
-However, with a child router, such as in the crisis center, you create new link array possibilities.
-
-这三个例子涵盖了你在单级路由的应用中所需的一切。不过，在你添加一个像*危机中心*一样的子路由时，你可以创建新链接数组。
-
-The following minimal `RouterLink` example builds upon a specified [default child route](guide/router#a-crisis-center-with-child-routes) for the crisis center.
-
-下面这个最小化 `RouterLink` 例子是基于危机中心指定的[默认子路由](guide/router#a-crisis-center-with-child-routes)构建的。
-
-<code-example path="router/src/app/app.component.3.ts" header="src/app/app.component.ts (cc-anchor-w-default)" region="cc-anchor-w-default"></code-example>
-
-Note the following:
-
-请注意以下事项：
-
-* The first item in the array identifies the parent route (`/crisis-center`).
-
-   数组中的第一个条目标记出了父路由(`/crisis-center`)。
-
-* There are no parameters for this parent route.
-
-   这个父路由没有参数。
-
-* There is no default for the child route so you need to pick one.
-
-   没有默认的子路由，因此你得选取一个。
-
-* You're navigating to the `CrisisListComponent`, whose route path is `/`, but you don't need to explicitly add the slash.
-
-   你决定跳转到 `CrisisListComponent`，它的路由路径是'/'，但你不用显式的添加它。
-
-Consider the following router link that navigates from the root of the application down to the Dragon Crisis:
-
-考虑以下路由器链接，它将从应用的根目录导航到巨龙危机（Dragon Crisis）：
-
-<code-example path="router/src/app/app.component.3.ts" header="src/app/app.component.ts (Dragon-anchor)" region="Dragon-anchor"></code-example>
-
-* The first item in the array identifies the parent route (`/crisis-center`).
-
-   数组中的第一个条目标记出了父路由(`/crisis-center`)。
-
-* There are no parameters for this parent route.
-
-  这个父路由没有参数。
-
-* The second item identifies the child route details about a particular crisis (`/:id`).
-
-   数组中的第二个条目（'/:id'）用来标记出到指定危机的详情页的子路由。
-
-* The details child route requires an `id` route parameter.
-
-   详细的子路由需要一个 `id` 路由参数。
-
-* You added the `id` of the Dragon Crisis as the second item in the array (`1`).
-
-   你把*巨龙危机*的 `id` 添加为该数组中的第二个条目（`1`）。
-
-* The resulting path is `/crisis-center/1`.
-
-   最终生成的路径是 `/crisis-center/1`。
-
-You could also redefine the `AppComponent` template with Crisis Center routes exclusively:
-
-你也可以把危机中心的路由单独重新定义为 `AppComponent` 的模板：
-
-<code-example path="router/src/app/app.component.3.ts" header="src/app/app.component.ts (template)" region="template"></code-example>
-
-In summary, you can write applications with one, two or more levels of routing.
-The link parameters array affords the flexibility to represent any routing depth and any legal sequence of route paths, (required) router parameters, and (optional) route parameter objects.
-
-总之，你可以用一级、两级或多级路由来写应用程序。
-  链接参数数组提供了用来表示任意深度路由的链接参数数组以及任意合法的路由参数序列、必须的路由器参数以及可选的路由参数对象。
-
-{@a browser-url-styles}
-
-{@a location-strategy}
-
-## `LocationStrategy` and browser URL styles
-
-## `LocationStrategy` 和浏览器的网址样式
-
-When the router navigates to a new component view, it updates the browser's location and history with a URL for that view.
-As this is a strictly local URL the browser won't send this URL to the server and will not reload the page.
-
-当路由器导航到一个新的组件视图时，它会用该视图的 URL 来更新浏览器的当前地址以及历史。
-严格来说，这个 URL 其实是本地的，浏览器不会把该 URL 发给服务器，并且不会重新加载此页面。
-
-Modern HTML5 browsers support <a href="https://developer.mozilla.org/en-US/docs/Web/API/History_API#Adding_and_modifying_history_entries" title="HTML5 browser history push-state">history.pushState</a>, a technique that changes a browser's location and history without triggering a server page request.
-The router can compose a "natural" URL that is indistinguishable from one that would otherwise require a page load.
-
-现代 HTML 5 浏览器支持[history.pushState](https://developer.mozilla.org/en-US/docs/Web/API/History_API#Adding_and_modifying_history_entries) API，
-这是一项可以改变浏览器的当前地址和历史，却又不会触发服务端页面请求的技术。
-路由器可以合成出一个“自然的”URL，它看起来和那些需要进行页面加载的 URL 没什么区别。
-
-Here's the Crisis Center URL in this "HTML5 pushState" style:
-
-下面是危机中心的 URL 在“HTML 5 pushState”风格下的样子：
-
-<code-example format="nocode">
-  localhost:3002/crisis-center/
-
-</code-example>
-
-Older browsers send page requests to the server when the location URL changes unless the change occurs after a "#" (called the "hash").
-Routers can take advantage of this exception by composing in-application route URLs with hashes.
-Here's a "hash URL" that routes to the Crisis Center.
-
-老旧的浏览器在当前地址的 URL 变化时总会往服务器发送页面请求……唯一的例外规则是：当这些变化位于“#”（被称为“hash”）后面时不会发送。通过把应用内的路由 URL 拼接在 `#` 之后，路由器可以获得这条“例外规则”带来的优点。下面是到*危机中心*路由的“hash URL”：
-
-<code-example format="nocode">
-  localhost:3002/src/#/crisis-center/
-
-</code-example>
-
-The router supports both styles with two `LocationStrategy` providers:
-
-路由器通过两种 `LocationStrategy` 提供者来支持所有这些风格：
-
-1. `PathLocationStrategy`&mdash;the default "HTML5 pushState" style.
-
-   `PathLocationStrategy` - 默认的策略，支持“HTML 5 pushState”风格。
-
-1. `HashLocationStrategy`&mdash;the "hash URL" style.
-
-   `HashLocationStrategy` - 支持“hash URL”风格。
-
-The `RouterModule.forRoot()` function sets the `LocationStrategy` to the `PathLocationStrategy`, which makes it the default strategy.
-You also have the option of switching to the `HashLocationStrategy` with an override during the bootstrapping process.
-
-`RouterModule.forRoot()` 函数把 `LocationStrategy` 设置成了 `PathLocationStrategy`，使其成为了默认策略。
-你还可以在启动过程中改写（override）它，来切换到 `HashLocationStrategy` 风格。
-
-<div class="alert is-helpful">
-
-For more information on providers and the bootstrap process, see [Dependency Injection](guide/dependency-injection#bootstrap).
-
-有关提供程序和引导过程的更多信息，请参阅[依赖注入](guide/dependency-injection#bootstrap)。
-
-</div>
-
-## Choosing a routing strategy
-
-## 选择路由策略
-
-You must choose a routing strategy early in the development of you project because once the application is in production, visitors to your site use and depend on application URL references.
-
-你必须在开发项目的早期就选择一种路由策略，因为一旦该应用进入了生产阶段，你网站的访问者就会使用并依赖应用的这些 URL 引用。
-
-Almost all Angular projects should use the default HTML5 style.
-It produces URLs that are easier for users to understand and it preserves the option to do server-side rendering.
-
-几乎所有的 Angular 项目都会使用默认的 HTML 5 风格。它生成的 URL 更易于被用户理解，它也为将来做**服务端渲染**预留了空间。
-
-Rendering critical pages on the server is a technique that can greatly improve perceived responsiveness when the app first loads.
-An app that would otherwise take ten or more seconds to start could be rendered on the server and delivered to the user's device in less than a second.
-
-在服务器端渲染指定的页面，是一项可以在该应用首次加载时大幅提升响应速度的技术。那些原本需要十秒甚至更长时间加载的应用，可以预先在服务端渲染好，并在少于一秒的时间内完整渲染在用户的设备上。
-
-This option is only available if application URLs look like normal web URLs without hashes (#) in the middle.
-
-只有当应用的 URL 看起来像是标准的 Web URL，中间没有 hash（#）时，这个选项才能生效。
-
-## `<base href>`
-
-The router uses the browser's <a href="https://developer.mozilla.org/en-US/docs/Web/API/History_API#Adding_and_modifying_history_entries" title="HTML5 browser history push-state">history.pushState</a> for navigation.
-`pushState` allows you to customize in-app URL paths; for example, `localhost:4200/crisis-center`.
-The in-app URLs can be indistinguishable from server URLs.
-
-路由器使用浏览器的 <a href="https://developer.mozilla.org/en-US/docs/Web/API/History_API#Adding_and_modifying_history_entries" title="HTML5 browser history push-state">history.pushState</a> API 进行导航。借助 `pushState` 你自定义应用中的 URL 路径 `localhost:4200/crisis-center`，应用内的 URL 和服务器的 URL 没有区别。
-
-Modern HTML5 browsers were the first to support `pushState` which is why many people refer to these URLs as "HTML5 style" URLs.
-
-现代的 HTML5 浏览器都支持 `pushState`，这也就是为什么很多人把这种 URL 形式称为 "HTML 5" 风格的 URL。
-
-<div class="alert is-helpful">
-
-HTML5 style navigation is the router default.
-In the [LocationStrategy and browser URL styles](#browser-url-styles) section, learn why HTML5 style is preferable, how to adjust its behavior, and how to switch to the older hash (#) style, if necessary.
-
-路由器默认使用 HTML5 风格的导航。
-在 [LocationStrategy 与浏览器 URL 风格](#browser-url-styles)部分，你可以了解为何推荐使用 HTML5 风格的 URL，如何调整其行为，以及必要时如何切换到老式的 hash（#）风格。
-
-</div>
-
-You must add a <a href="https://developer.mozilla.org/en-US/docs/Web/HTML/Element/base" title="base href">&lt;base href&gt; element</a> to the app's `index.html` for `pushState` routing to work.
-The browser uses the `<base href>` value to prefix relative URLs when referencing CSS files, scripts, and images.
-
-你必须在应用的 `index.html` 中**添加一个 <a href="https://developer.mozilla.org/en-US/docs/Web/HTML/Element/base" title="base href">&lt;base href&gt; 元素</a>**才能让 `pushState` 路由正常工作。
-浏览器要用 `<base href>` 的值为引用 CSS、脚本和图片文件时使用的*相对* URL 添加前缀。
-
-Add the `<base>` element just after the  `<head>` tag.
-If the `app` folder is the application root, as it is for this application,
-set the `href` value in `index.html` as shown here.
-
-请把 `<base>` 元素添加在 `<head>` 标签的紧后面。如果应用的根目录是 `app` 目录，那么就可以像这个应用程序一样，设置 **`index.html`** 中的 `href` 值。代码如下。
-
-<code-example path="router/src/index.html" header="src/index.html (base-href)" region="base-href"></code-example>
-
-### HTML5 URLs and the  `<base href>`
-
-### HTML5 网址和 `<base href>`
-
-While the router uses the <a href="https://developer.mozilla.org/en-US/docs/Web/API/History_API#Adding_and_modifying_history_entries" title="Browser history push-state">HTML5 pushState</a> style by default, you must configure that strategy with a `<base href>`.
-
-由于路由器默认使用 “<a href="https://developer.mozilla.org/en-US/docs/Web/API/History_API#Adding_and_modifying_history_entries" target="_blank" title="Browser history push-state">HTML 5 pushState</a>” 风格，所以你*必须*用一个 `<base href>` 来配置该策略（Strategy）。
-
-The preferred way to configure the strategy is to add a <a href="https://developer.mozilla.org/en-US/docs/Web/HTML/Element/base" title="base href">&lt;base href&gt; element</a> tag in the `<head>` of the `index.html`.
-
-配置该策略的首选方式是往 `index.html` 的 `<head>` 中添加一个[&lt;base href> element](https://developer.mozilla.org/en-US/docs/Web/HTML/Element/base)标签。
-
-<code-example path="router/src/index.html" header="src/index.html (base-href)" region="base-href"></code-example>
-
-Without that tag, the browser may not be able to load resources
-(images, CSS, scripts) when "deep linking" into the app.
-
-如果没有该标记，浏览器就可能无法在“深度链接”进入应用时加载资源（图片，CSS，脚本）。
-
-Some developers may not be able to add the `<base>` element, perhaps because they don't have access to `<head>` or the `index.html`.
-
-有些开发人员可能无法添加 `<base>` 元素，这可能是因为它们没有访问 `<head>` 或 `index.html` 的权限。
-
-Those developers may still use HTML5 URLs by taking the following two steps:
-
-它们仍然可以使用 HTML 5 格式的 URL，但要采取如下步骤进行补救：
-
-1. Provide the router with an appropriate [APP_BASE_HREF][] value.
-
-   用适当的[APP_BASE_HREF][]值提供（provide）路由器。
-
-1. Use root URLs for all web resources: CSS, images, scripts, and template HTML files.
-=======
+   对所有 Web 资源（CSS、图片、脚本和模板 HTML 文件）使用根 URL（高优先度 URL）。
+
 * The `<base href>` `path` should end with a "/", as browsers ignore characters in the `path` that follow the right-most "/".
+
+   `<base href>` 的 `path` 应该用 "/" 结尾，浏览器会忽略 `path` 中最右边的 "/" 后面的字符。
+
 * If the `<base href>` includes a `query` part, the `query` is only used if the `path` of a link in the page is empty and has no `query`.
 This means that a `query` in the `<base href>` is only included when using `HashLocationStrategy`.
+
+   如果 `<base href>` 包含 `query` 部分，则只有页内链接的 `path` 部分为空并且没有 `query` 时，才会使用这里的 `query`。
+   这意味着 `<base href>` 中的 `query` 部分只有在使用 `HashLocationStrategy` 策略时才有用。
+
 * If a link in the page is a root URL (has an `authority`), the `<base href>` is not used. In this way, an `APP_BASE_HREF` with an authority will cause all links created by Angular to ignore the `<base href>` value.
+
+   如果页内链接是根 URL（高优先度 URL），则 `<base href>` 不会使用。在这种方式下，`APP_BASE_HREF` 的优先度将会导致所有由 Angular 创建的链接忽略 `<base href>`。
+
 * A fragment in the `<base href>` is _never_ persisted.
 
+   `<base href>` 中的片段（#后面的部分）*永远不会*被使用。
+
 For more complete information on how `<base href>` is used to construct target URIs, see the [RFC](https://tools.ietf.org/html/rfc3986#section-5.2.2) section on transforming references.
->>>>>>> 68d4a744
 
    对所有 Web 资源使用绝对地址：CSS、图片、脚本、模板 HTML。
 
@@ -5361,7 +906,7 @@
 
 For more on browser URL styles, see [`LocationStrategy` and browser URL styles](#browser-url-styles).
 
-有关浏览器 URL 风格的更多信息，请参阅 [`LocationStrategy` 和浏览器 URL 风格](#browser-url-styles)。
+关于浏览器 URL 风格的更多信息，请参阅 [`LocationStrategy` 和浏览器 URL 风格](#browser-url-styles)。
 
 </div>
 
@@ -5407,7 +952,7 @@
 The data property is accessible within each activated route. Use it to store items such as page titles, breadcrumb text, and other read-only, static data.
 You can use the [resolve guard](guide/router-tutorial-toh#resolve-guard) to retrieve dynamic data.
 
-第三个路由中的 `data` 属性是存放与该特定路由关联的任意数据的地方。每个激活的路由都可以访问 `data` 属性。可以用它来存储页面标题，面包屑文本和其它只读静态数据等项目。你可以尝试使用[解析器守卫](#resolve-guard)来检索动态数据。
+第三个路由中的 `data` 属性是存放与该特定路由关联的任意数据的地方。每个激活的路由都可以访问 `data` 属性。可以用它来存储页面标题，面包屑文本和其它只读静态数据等项目。你可以尝试使用[解析器守卫](guide/router-tutorial-toh#resolve-guard)来检索动态数据。
 
 The empty path in the fourth route represents the default path for the application&mdash;the place to go when the path in the URL is empty, as it typically is at the start.
 This default route redirects to the route for the `/heroes` URL and, therefore, displays the `HeroesListComponent`.
@@ -5479,15 +1024,11 @@
 
 The `RouterLinkActive` directive toggles CSS classes for active `RouterLink` bindings based on the current `RouterState`.
 
-<<<<<<< HEAD
 `RouterLinkActive` 指令会根据当前的 `RouterState` 切换活动 `RouterLink` 上所绑定的 CSS 类。
 
-On each anchor tag, you see a [property binding](guide/template-syntax#property-binding) to the `RouterLinkActive` directive that looks like `routerLinkActive="..."`.
-=======
 On each anchor tag, you see a [property binding](guide/property-binding) to the `RouterLinkActive` directive that looks like `routerLinkActive="..."`.
->>>>>>> 68d4a744
-
-在每个 a 标签上，你会看到一个到 `RouterLinkActive` 指令的[属性绑定](guide/template-syntax#property-binding)，就像 `routerLinkActive="..."`。
+
+在每个 a 标签上，你会看到一个到 `RouterLinkActive` 指令的[属性绑定](guide/property-binding)，就像 `routerLinkActive="..."`。
 
 The template expression to the right of the equal sign, `=`, contains a space-delimited string of CSS classes that the Router adds when this link is active (and removes when the link is inactive).
 You set the `RouterLinkActive` directive to a string of classes such as `[routerLinkActive]="'active fluffy'"` or bind it to a component property that returns such a string.
@@ -5564,18 +1105,13 @@
     </td>
     <td>
 
-<<<<<<< HEAD
 An `Observable` that contains the `data` object provided for the route.
-Also contains any resolved values from the [resolve guard](#resolve-guard).
+Also contains any resolved values from the [resolve guard](guide/router-tutorial-toh#resolve-guard).
 
 包含提供给当前路由的 `data` 对象的 `Observable`。
-也包含任何由[解析守卫](#resolve-guard)解析出的值。
-
-</td>
-=======
-    An `Observable` that contains the `data` object provided for the route.
-    Also contains any resolved values from the [resolve guard](guide/router-tutorial-toh#resolve-guard).
->>>>>>> 68d4a744
+也包含任何由[解析守卫](guide/router-tutorial-toh#resolve-guard)解析出的值。
+
+</td>
 
   </tr>
 
@@ -5585,18 +1121,13 @@
     </td>
     <td>
 
-<<<<<<< HEAD
-An `Observable` that contains a [map](api/router/ParamMap) of the required and [optional parameters](#optional-route-parameters) specific to the route.
+An `Observable` that contains a [map](api/router/ParamMap) of the required and [optional parameters](guide/router-tutorial-toh#optional-route-parameters) specific to the route.
 The map supports retrieving single and multiple values from the same parameter.
 
-一个包含该路由的必要参数和[可选参数](#optional-route-parameters) [map](api/router/ParamMap) 的 `Observable`。
+一个包含该路由的必要参数和[可选参数](guide/router-tutorial-toh#optional-route-parameters) [map](api/router/ParamMap) 的 `Observable`。
 这个 map 支持从同一个参数中获得单个或多个值。
 
 </td>
-=======
-    An `Observable` that contains a [map](api/router/ParamMap) of the required and [optional parameters](guide/router-tutorial-toh#optional-route-parameters) specific to the route.
-    The map supports retrieving single and multiple values from the same parameter.
->>>>>>> 68d4a744
 
   </tr>
 
@@ -5606,18 +1137,13 @@
     </td>
     <td>
 
-<<<<<<< HEAD
-An `Observable` that contains a [map](api/router/ParamMap) of the [query parameters](#query-parameters) available to all routes.
+An `Observable` that contains a [map](api/router/ParamMap) of the [query parameters](guide/router-tutorial-toh#query-parameters) available to all routes.
 The map supports retrieving single and multiple values from the query parameter.
 
-一个包含适用于所有路由的[查询参数](#query-parameters) [map](api/router/ParamMap) 的 `Observable`。
+一个包含适用于所有路由的[查询参数](guide/router-tutorial-toh#query-parameters) [map](api/router/ParamMap) 的 `Observable`。
 这个 map 支持从同一个查询参数中获得单个或多个值。
 
 </td>
-=======
-    An `Observable` that contains a [map](api/router/ParamMap) of the [query parameters](guide/router-tutorial-toh#query-parameters) available to all routes.
-    The map supports retrieving single and multiple values from the query parameter.
->>>>>>> 68d4a744
 
   </tr>
 
@@ -5627,15 +1153,11 @@
     </td>
     <td>
 
-<<<<<<< HEAD
-An `Observable` of the URL [fragment](#fragment) available to all routes.
-
-一个适用于所有路由的 URL [片段](#fragment)的 `Observable`。
-
-</td>
-=======
-    An `Observable` of the URL [fragment](guide/router-tutorial-toh#fragment) available to all routes.
->>>>>>> 68d4a744
+An `Observable` of the URL [fragment](guide/router-tutorial-toh#fragment) available to all routes.
+
+一个适用于所有路由的 URL [片段](guide/router-tutorial-toh#fragment)的 `Observable`。
+
+</td>
 
   </tr>
 
@@ -5675,15 +1197,11 @@
 </td>
 <td>
 
-<<<<<<< HEAD
-The route's parent `ActivatedRoute` when this route is a [child route](#child-routing-component).
-
-当该路由是[子路由](#child-routing-component)时，表示该路由的父级 `ActivatedRoute`。
-
-</td>
-=======
-    The route's parent `ActivatedRoute` when this route is a [child route](guide/router-tutorial-toh#child-routing-component).
->>>>>>> 68d4a744
+The route's parent `ActivatedRoute` when this route is a [child route](guide/router-tutorial-toh#child-routing-component).
+
+当该路由是[子路由](guide/router-tutorial-toh#child-routing-component)时，表示该路由的父级 `ActivatedRoute`。
+
+</td>
 
   </tr>
 
@@ -5707,15 +1225,11 @@
     </td>
     <td>
 
-<<<<<<< HEAD
-Contains all the [child routes](#child-routing-component) activated under the current route.
-
-包含当前路由下所有激活的[子路由](#child-routing-component)。
-
-</td>
-=======
-    Contains all the [child routes](guide/router-tutorial-toh#child-routing-component) activated under the current route.
->>>>>>> 68d4a744
+Contains all the [child routes](guide/router-tutorial-toh#child-routing-component) activated under the current route.
+
+包含当前路由下所有激活的[子路由](guide/router-tutorial-toh#child-routing-component)。
+
+</td>
 
   </tr>
 </table>
@@ -5724,23 +1238,16 @@
 
 Two older properties are still available, however, their replacements are preferable as they may be deprecated in a future Angular version.
 
-<<<<<<< HEAD
 还有两个较旧的属性，但更推荐使用它们的替代品，因为它们可能会在以后的 Angular 版本中弃用。
 
-* `params`: An `Observable` that contains the required and [optional parameters](#optional-route-parameters) specific to the route. Use `paramMap` instead.
-
-  `params` ：一个 `Observable`，它包含专属于该路由的必要参数和[可选参数](#optional-route-parameters)。请改用 `paramMap`。
-
-* `queryParams`: An `Observable` that contains the [query parameters](#query-parameters) available to all routes.
+* `params`: An `Observable` that contains the required and [optional parameters](guide/router-tutorial-toh#optional-route-parameters) specific to the route. Use `paramMap` instead.
+
+  `params` ：一个 `Observable`，它包含专属于该路由的必要参数和[可选参数](guide/router-tutorial-toh#optional-route-parameters)。请改用 `paramMap`。
+
+* `queryParams`: An `Observable` that contains the [query parameters](guide/router-tutorial-toh#query-parameters) available to all routes.
   Use `queryParamMap` instead.
 
-  `queryParams`：一个包含可用于所有路由的[查询参数](#query-parameters)的 `Observable`。请改用 `queryParamMap`。
-=======
-* `params`: An `Observable` that contains the required and [optional parameters](guide/router-tutorial-toh#optional-route-parameters) specific to the route. Use `paramMap` instead.
-
-* `queryParams`: An `Observable` that contains the [query parameters](guide/router-tutorial-toh#query-parameters) available to all routes.
-Use `queryParamMap` instead.
->>>>>>> 68d4a744
+  `queryParams`：一个包含可用于所有路由的[查询参数](guide/router-tutorial-toh#query-parameters)的 `Observable`。请改用 `queryParamMap`。
 
 </div>
 
@@ -5793,17 +1300,12 @@
     </td>
     <td>
 
-<<<<<<< HEAD
   An [event](api/router/RouteConfigLoadStart) triggered before the `Router`
-  [lazy loads](#asynchronous-routing) a route configuration.
-
-  在 `Router` [惰性加载](#asynchronous-routing)路由配置之前触发的[事件](api/router/RouteConfigLoadStart)。
-
-</td>
-=======
-      An [event](api/router/RouteConfigLoadStart) triggered before the `Router`
-      [lazy loads](guide/router-tutorial-toh#asynchronous-routing) a route configuration.
->>>>>>> 68d4a744
+  [lazy loads](guide/router-tutorial-toh#asynchronous-routing) a route configuration.
+
+  在 `Router` [惰性加载](guide/router-tutorial-toh#asynchronous-routing)路由配置之前触发的[事件](api/router/RouteConfigLoadStart)。
+
+</td>
 
   </tr>
 
@@ -5967,20 +1469,14 @@
     </td>
     <td>
 
-<<<<<<< HEAD
   An [event](api/router/NavigationCancel) triggered when navigation is canceled.
-  This can happen when a [Route Guard](#guards) returns false during navigation,
+  This can happen when a [Route Guard](guide/router-tutorial-toh#guards) returns false during navigation,
   or redirects by returning a `UrlTree`.
 
   当导航被取消时触发的[事件](api/router/NavigationCancel)。
-  这可能在导航期间某个[路由守卫](#guards)返回了 false 或返回了 `UrlTree` 以进行重定向时发生。
-
-</td>
-=======
-      An [event](api/router/NavigationCancel) triggered when navigation is canceled.
-      This can happen when a [Route Guard](guide/router-tutorial-toh#guards) returns false during navigation,
-      or redirects by returning a `UrlTree`.
->>>>>>> 68d4a744
+  这可能在导航期间某个[路由守卫](guide/router-tutorial-toh#guards)返回了 false 或返回了 `UrlTree` 以进行重定向时发生。
+
+</td>
 
   </tr>
 
@@ -6016,7 +1512,7 @@
 When you enable the `enableTracing` option, Angular logs these events to the console.
 For an example of filtering router navigation events, see the [router section](guide/observables-in-angular#router) of the [Observables in Angular](guide/observables-in-angular) guide.
 
-当启用了 `enableTracing` 选项时，Angular 会把这些事件都记录到控制台。有关筛选路由器导航事件的示例，请参阅 [Angular 中的 Observables](guide/observables-in-angular) 一章的[路由器部分](guide/observables-in-angular#router)。
+当启用了 `enableTracing` 选项时，Angular 会把这些事件都记录到控制台。关于筛选路由器导航事件的范例，请参阅 [Angular 中的 Observables](guide/observables-in-angular) 一章的[路由器部分](guide/observables-in-angular#router)。
 
 ### Router terminology
 
@@ -6212,7 +1708,7 @@
   An array that the router interprets as a routing instruction.
   You can bind that array to a <code>RouterLink</code> or pass the array as an argument to the <code>Router.navigate</code> method.
 
-  一个由路由器将其解释为路由指南的数组。你可以将该数组绑定到 <code>RouterLink</code> 或将该数组作为参数传递给 <code> Router.navigate</code> 方法。
+  一个由路由器将其解释为路由指南的数组。你可以将该数组绑定到 <code>RouterLink</code> 或将该数组作为参数传给 <code> Router.navigate</code> 方法。
 
 </td>
 

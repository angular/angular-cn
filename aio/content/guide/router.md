# Routing & Navigation

# 路由与导航

The Angular **`Router`** enables navigation from one [view](guide/glossary#view) to the next
as users perform application tasks.

在用户使用应用程序时，Angular 的***路由器***能让用户从一个[视图](guide/glossary#view)导航到另一个视图。

This guide covers the router's primary features, illustrating them through the evolution
of a small application that you can <live-example>run live in the browser</live-example>.

本章涵盖了该路由器的主要特性，通过一个小型应用的成长演进来讲解它。参见<live-example></live-example>。

<!-- style for all tables on this page -->

<style>
  td, th {vertical-align: top}
</style>

## Overview

## 概览

The browser is a familiar model of application navigation:

浏览器具有熟悉的导航模式：

* Enter a URL in the address bar and the browser navigates to a corresponding page.

   在地址栏输入 URL，浏览器就会导航到相应的页面。

* Click links on the page and the browser navigates to a new page.

   在页面中点击链接，浏览器就会导航到一个新页面。

* Click the browser's back and forward buttons and the browser navigates
  backward and forward through the history of pages you've seen.

   点击浏览器的前进和后退按钮，浏览器就会在你的浏览历史中向前或向后导航。

The Angular `Router` ("the router") borrows from this model.
It can interpret a browser URL as an instruction to navigate to a client-generated view.
It can pass optional parameters along to the supporting view component that help it decide what specific content to present.
You can bind the router to links on a page and it will navigate to
the appropriate application view when the user clicks a link.
You can navigate imperatively when the user clicks a button, selects from a drop box,
or in response to some other stimulus from any source. And the router logs activity
in the browser's history journal so the back and forward buttons work as well.

Angular 的 `Router`（即“路由器”）借鉴了这个模型。它把浏览器中的 URL 看做一个操作指南，
  据此导航到一个由客户端生成的视图，并可以把参数传给支撑视图的相应组件，帮它决定具体该展现哪些内容。
  你可以为页面中的链接绑定一个路由，这样，当用户点击链接时，就会导航到应用中相应的视图。
  当用户点击按钮、从下拉框中选取，或响应来自任何地方的事件时，你也可以在代码控制下进行导航。
  路由器还在浏览器的历史日志中记录下这些活动，这样浏览器的前进和后退按钮也能照常工作。

{@a basics}

## The Basics

## 基础知识

This guide proceeds in phases, marked by milestones, starting from a simple two-pager
and building toward a modular, multi-view design with child routes.

本章包括一系列里程碑，从一个单模块、两个页面的简单程序逐步走向带有多个子路由的多视图设计。

An introduction to a few core router concepts will help orient you to the details that follow.

先对路由的一些核心概念做一个介绍，它能帮你逐步过渡到细节。

{@a basics-base-href}

### *&lt;base href>*

### *&lt;base href>* 元素

Most routing applications should add a `<base>` element to the `index.html` as the first child in the  `<head>` tag
to tell the router how to compose navigation URLs.

大多数带路由的应用都要在**`index.html`**的 `<head>` 标签下先添加一个 `<base>` 元素，来告诉路由器该如何合成导航用的 URL。

If the `app` folder is the application root, as it is for the sample application,
set the `href` value *exactly* as shown here.

如果 `app` 文件夹是该应用的根目录（就像范例应用中一样），那就把 `href` 的值设置为下面这样：

<code-example path="router/src/index.html" linenums="false" title="src/index.html (base-href)" region="base-href">

</code-example>

{@a basics-router-imports}

### Router imports

### 从路由库中导入

The Angular Router is an optional service that presents a particular component view for a given URL.
It is not part of the Angular core. It is in its own library package, `@angular/router`.
Import what you need from it as you would from any other Angular package.

Angular 的路由器是一个可选的服务，它用来呈现指定的 URL 所对应的视图。
它并不是 Angular 核心库的一部分，而是在它自己的 `@angular/router` 包中。
像其它 Angular 包一样，你可以从它导入所需的一切。

<code-example path="router/src/app/app.module.1.ts" linenums="false" title="src/app/app.module.ts (import)" region="import-router">

</code-example>

<<<<<<< HEAD
<div class="l-sub-section">
=======


<div class="alert is-helpful">
>>>>>>> 601064e4

You'll learn about more options in the [details below](#browser-url-styles).

你将会在[后面](guide/router#browser-url-styles)学到更多选项。

</div>

{@a basics-config}

### Configuration

### 配置

A routed Angular application has one singleton instance of the *`Router`* service.
When the browser's URL changes, that router looks for a corresponding `Route`
from which it can determine the component to display.

每个带路由的 Angular 应用都有一个*`Router`（路由器）*服务的单例对象。
当浏览器的 URL 变化时，路由器会查找对应的 `Route`（路由），并据此决定该显示哪个组件。

A router has no routes until you configure it.
The following example creates four route definitions, configures the router via the `RouterModule.forRoot` method,
and adds the result to the `AppModule`'s `imports` array.

路由器需要先配置才会有路由信息。
下面的例子创建了四个路由定义，并用 `RouterModule.forRoot` 方法来配置路由器，
并把它的返回值添加到 `AppModule` 的 `imports` 数组中。

<code-example path="router/src/app/app.module.0.ts" linenums="false" title="src/app/app.module.ts (excerpt)">

</code-example>

{@a example-config}

The `appRoutes` array of *routes* describes how to navigate.
Pass it to the `RouterModule.forRoot` method in the module `imports` to configure the router.

这里的路由数组 `appRoutes` 描述如何进行导航。
把它传给 `RouterModule.forRoot` 方法并传给本模块的 `imports` 数组就可以配置路由器。

Each `Route` maps a URL `path` to a component.
There are _no leading slashes_ in the _path_.
The router parses and builds the final URL for you,
allowing you to use both relative and absolute paths when navigating between application views.

每个 `Route` 都会把一个 URL 的 `path` 映射到一个组件。
注意，`path` 不能以*斜杠（`/`）*开头。
路由器会为解析和构建最终的 URL，这样当你在应用的多个视图之间导航时，可以任意使用相对路径和绝对路径。

The `:id` in the second route is a token for a route parameter. In a URL such as `/hero/42`, "42"
is the value of the `id` parameter. The corresponding `HeroDetailComponent`
will use that value to find and present the hero whose `id` is 42.
You'll learn more about route parameters later in this guide.

第二个路由中的 `:id` 是一个路由参数的令牌(Token)。比如 `/hero/42` 这个 URL 中，“42”就是 `id` 参数的值。
此 URL 对应的 `HeroDetailComponent` 组件将据此查找和展现 `id` 为 42 的英雄。
在本章中稍后的部分，你将会学习关于路由参数的更多知识。

The `data` property in the third route is a place to store arbitrary data associated with
this specific route. The data property is accessible within each activated route. Use it to store
items such as page titles, breadcrumb text, and other read-only, _static_ data.
You'll use the [resolve guard](#resolve-guard) to retrieve _dynamic_ data later in the guide.

第三个路由中的 `data` 属性用来存放于每个具体路由有关的任意信息。该数据可以被任何一个激活路由访问，并能用来保存诸如
页标题、面包屑以及其它静态只读数据。本章稍后的部分，你将使用[resolve 守卫](guide/router#resolve-guard)来获取动态数据。

The **empty path** in the fourth route represents the default path for the application,
the place to go when the path in the URL is empty, as it typically is at the start.
This default route redirects to the route for the `/heroes` URL and, therefore, will display the `HeroesListComponent`.

第四个路由中的空路径（`''`）表示应用的默认路径，当 URL 为空时就会访问那里，因此它通常会作为起点。
这个默认路由会重定向到 URL `/heroes`，并显示 `HeroesListComponent`。

The `**` path in the last route is a **wildcard**. The router will select this route
if the requested URL doesn't match any paths for routes defined earlier in the configuration.
This is useful for displaying a "404 - Not Found" page or redirecting to another route.

最后一个路由中的 `**` 路径是一个**通配符**。当所请求的 URL 不匹配前面定义的路由表中的任何路径时，路由器就会选择此路由。
这个特性可用于显示“404 - Not Found”页，或自动重定向到其它路由。

**The order of the routes in the configuration matters** and this is by design. The router uses a **first-match wins**
strategy when matching routes, so more specific routes should be placed above less specific routes.
In the configuration above, routes with a static path are listed first, followed by an empty path route,
that matches the default route.
The wildcard route comes last because it matches _every URL_ and should be selected _only_ if no other routes are matched first.

**这些路由的定义顺序**是刻意如此设计的。路由器使用**先匹配者优先**的策略来匹配路由，所以，具体路由应该放在通用路由的前面。在上面的配置中，带静态路径的路由被放在了前面，后面是空路径路由，因此它会作为默认路由。而通配符路由被放在最后面，这是因为它能匹配上*每一个 URL*，因此应该**只有在**前面找不到其它能匹配的路由时才匹配它。

If you need to see what events are happening during the navigation lifecycle, there is the **enableTracing** option as part of the router's default configuration. This outputs each router event that took place during each navigation lifecycle to the browser console. This should only be used for _debugging_ purposes. You set the `enableTracing: true` option in the object passed as the second argument to the `RouterModule.forRoot()` method.

如果你想要看到在导航的生命周期中发生过哪些事件，可以使用路由器默认配置中的 **enableTracing** 选项。它会把每个导航生命周期中的事件输出到浏览器的控制台。
这应该只用于*调试*。你只需要把 `enableTracing: true` 选项作为第二个参数传给 `RouterModule.forRoot()` 方法就可以了。

{@a basics-router-outlet}

### Router outlet

### 路由出口

Given this configuration, when the browser URL for this application becomes `/heroes`,
the router matches that URL to the route path `/heroes` and displays the `HeroListComponent`
_after_ a `RouterOutlet` that you've placed in the host view's HTML.

有了这份配置，当本应用在浏览器中的 URL 变为 `/heroes` 时，路由器就会匹配到 `path` 为 `heroes` 的 `Route`，并在宿主视图中的*`RouterOutlet`*之后显示 `HeroListComponent` 组件。

<code-example language="html">
  &lt;router-outlet>&lt;/router-outlet>
  &lt;!-- Routed views go here -->

</code-example>

{@a basics-router-links}

### Router links

### 路由器链接

Now you have routes configured and a place to render them, but
how do you navigate? The URL could arrive directly from the browser address bar.
But most of the time you navigate as a result of some user action such as the click of
an anchor tag.

现在，你已经有了配置好的一些路由，还找到了渲染它们的地方，但又该如何导航到它呢？固然，从浏览器的地址栏直接输入 URL 也能做到，但是大多数情况下，导航是某些用户操作的结果，比如点击一个 A 标签。

Consider the following template:

考虑下列模板：

<code-example path="router/src/app/app.component.1.ts" linenums="false" title="src/app/app.component.ts (template)" region="template">

</code-example>

The `RouterLink` directives on the anchor tags give the router control over those elements.
The navigation paths are fixed, so you can assign a string to the `routerLink` (a "one-time" binding).

`a` 标签上的 `RouterLink` 指令让路由器得以控制这个 `a` 元素。
这里的导航路径是固定的，因此可以把一个字符串赋给 `routerLink`（“一次性”绑定）。

Had the navigation path been more dynamic, you could have bound to a template expression that
returned an array of route link parameters (the _link parameters array_).
The router resolves that array into a complete URL.

如果需要更加动态的导航路径，那就把它绑定到一个返回*链接参数数组*的模板表达式。
路由器会把这个数组解析成完整的 URL。

The **`RouterLinkActive`** directive on each anchor tag helps visually distinguish the anchor for the currently selected "active" route.
The router adds the `active` CSS class to the element when the associated *RouterLink* becomes active.
You can add this directive to the anchor or to its parent element.

每个 `a` 标签上的**`RouterLinkActive`**指令可以帮用户在外观上区分出当前选中的“活动”路由。
当与它关联的 *RouterLink* 被激活时，路由器会把 CSS 类 `active` 添加到这个元素上。
你可以把该指令添加到 `a` 元素或它的父元素上。

{@a basics-router-state}

### Router state

### 路由器状态

After the end of each successful navigation lifecycle, the router builds a tree of `ActivatedRoute` objects
that make up the current state of the router. You can access the current `RouterState` from anywhere in the
application using the `Router` service and the `routerState` property.

在导航时的每个生命周期成功完成时，路由器会构建出一个 `ActivatedRoute` 组成的树，它表示路由器的当前状态。
你可以在应用中的任何地方用 `Router` 服务及其 `routerState` 属性来访问当前的 `RouterState` 值。

Each `ActivatedRoute` in the `RouterState` provides methods to traverse up and down the route tree
to get information from parent, child and sibling routes.

`RouterState` 中的每个 `ActivatedRoute` 都提供了从任意激活路由开始向上或向下遍历路由树的一种方式，以获得关于父、子、兄弟路由的信息。

{@a activated-route}

### Activated route

### 激活的路由

The route path and parameters are available through an injected router service called the
[ActivatedRoute](api/router/ActivatedRoute).
It has a great deal of useful information including:

该路由的路径和参数可以通过注入进来的一个名叫[ActivatedRoute](api/router/ActivatedRoute)的路由服务来获取。
它有一大堆有用的信息，包括：

<table>
  <tr>

    <th>

      Property

      属性

    </th>

    <th>

      Description

      说明

    </th>

  </tr>

  <tr>

    <td>

      <code>url</code>

    </td>

    <td>

    An `Observable` of the route path(s), represented as an array of strings for each part of the route path.

    路由路径的 `Observable` 对象，是一个由路由路径中的各个部分组成的字符串数组。

    </td>

  </tr>

  <tr>

    <td>

      <code>data</code>

    </td>

    <td>

    An `Observable` that contains the `data` object provided for the route. Also contains any resolved values from the [resolve guard](#resolve-guard).

    一个 `Observable`，其中包含提供给路由的 `data` 对象。也包含由[解析守卫（resolve guard）](#resolve-guard)解析而来的值。

    </td>

  </tr>

  <tr>

    <td>

      <code>paramMap</code>

    </td>

    <td>

    An `Observable` that contains a [map](api/router/ParamMap) of the required and [optional parameters](#optional-route-parameters) specific to the route. The map supports retrieving single and multiple values from the same parameter.

    一个 `Observable`，其中包含一个由当前路由的必要参数和[可选参数](#optional-route-parameters)组成的[map](api/router/ParamMap)对象。用这个 map 可以获取来自同名参数的单一值或多重值。

    </td>

  </tr>

  <tr>

    <td>

      <code>queryParamMap</code>

    </td>

    <td>

    An `Observable` that contains a [map](api/router/ParamMap) of the [query parameters](#query-parameters) available to all routes.
    The map supports retrieving single and multiple values from the query parameter.

    一个 `Observable`，其中包含一个对所有路由都有效的[查询参数](#query-parameters)组成的[map](api/router/ParamMap)对象。
    用这个 map 可以获取来自查询参数的单一值或多重值。

    </td>

  </tr>

  <tr>

    <td>

      <code>fragment</code>

    </td>

    <td>

    An `Observable` of the URL [fragment](#fragment) available to all routes.

    一个适用于所有路由的 URL 的 [fragment（片段）](#fragment)的 `Observable`。

    </td>

  </tr>

  <tr>

    <td>

      <code>outlet</code>

    </td>

    <td>

    The name of the `RouterOutlet` used to render the route. For an unnamed outlet, the outlet name is _primary_.

    要把该路由渲染到的 `RouterOutlet` 的名字。对于无名路由，它的路由名是 `primary`，而不是空串。

    </td>

  </tr>

  <tr>

    <td>

      <code>routeConfig</code>

    </td>

    <td>

    The route configuration used for the route that contains the origin path.

    用于该路由的路由配置信息，其中包含原始路径。

    </td>

  </tr>

    <tr>

    <td>

      <code>parent</code>

    </td>

    <td>

    The route's parent `ActivatedRoute` when this route is a [child route](#child-routing-component).

    当该路由是一个[子路由](#child-routing-component)时，表示该路由的父级 `ActivatedRoute`。

    </td>

  </tr>

  <tr>

    <td>

      <code>firstChild</code>

    </td>

    <td>

    Contains the first `ActivatedRoute` in the list of this route's child routes.

    包含该路由的子路由列表中的第一个 `ActivatedRoute`。

    </td>

  </tr>

  <tr>

    <td>

      <code>children</code>

    </td>

    <td>

    Contains all the [child routes](#child-routing-component) activated under the current route.

    包含当前路由下所有已激活的[子路由](#child-routing-component)。

    </td>

  </tr>
</table>

<div class="alert is-helpful">

Two older properties are still available. They are less capable than their replacements, discouraged, and may be deprecated in a future Angular version.

有两个旧式属性仍然是有效的，但它们不如其替代品那样强力，建议不再用它们，它们还将在未来的 Angular 版本中废弃。

**`params`**&mdash;An `Observable` that contains the required and [optional parameters](#optional-route-parameters) specific to the route. Use `paramMap` instead.

**`params`** —— 一个 `Observable` 对象，其中包含当前路由的必要参数和[可选参数](#optional-route-parameters)。请改用 `paramMap`。

**`queryParams`**&mdash;An `Observable` that contains the [query parameters](#query-parameters) available to all routes.
Use `queryParamMap` instead.

**`queryParams`** —— 一个 `Observable` 对象，其中包含对所有路由都有效的[查询参数](#query-parameters)。请改用 `queryParamMap`。

</div>

### Router events

### 路由事件

During each navigation, the `Router` emits navigation events through the `Router.events` property. These events range from when the navigation starts and ends to many points in between. The full list of navigation events is displayed in the table below.

在每次导航中，`Router` 都会通过 `Router.events` 属性发布一些导航事件。这些事件的范围涵盖了从开始导航到结束导航之间的很多时间点。下表中列出了全部导航事件：

<table>
  <tr>

    <th>

      Router Event

      路由器事件

    </th>

    <th>

      Description

      说明

    </th>

  </tr>

  <tr>

    <td>

      <code>NavigationStart</code>

    </td>

    <td>

      An [event](api/router/NavigationStart) triggered when navigation starts.

      本[事件](api/router/NavigationStart)会在导航开始时触发。

    </td>

  </tr>

  <tr>

    <td>

      <code>RoutesRecognized</code>

    </td>

    <td>

      An [event](api/router/RoutesRecognized) triggered when the Router parses the URL and the routes are recognized.

      本[事件](api/router/RoutesRecognized)会在路由器解析完 URL，并识别出了相应的路由时触发

    </td>

  </tr>

  <tr>

    <td>

      <code>RouteConfigLoadStart</code>

    </td>

    <td>

      An [event](api/router/RouteConfigLoadStart) triggered before the `Router`
      [lazy loads](#asynchronous-routing) a route configuration.

      本[事件](api/router/RouteConfigLoadStart)会在 `Router` 对一个路由配置进行[惰性加载](#asynchronous-routing)之前触发。

    </td>

  </tr>

  <tr>

    <td>

      <code>RouteConfigLoadEnd</code>

    </td>

    <td>

      An [event](api/router/RouteConfigLoadEnd) triggered after a route has been lazy loaded.

      本[事件](api/router/RouteConfigLoadEnd)会在路由被惰性加载之后触发。

    </td>

  </tr>

  <tr>

    <td>

      <code>NavigationEnd</code>

    </td>

    <td>

      An [event](api/router/NavigationEnd) triggered when navigation ends successfully.

      本[事件](api/router/NavigationEnd)会在导航成功结束之后触发。

    </td>

  </tr>

  <tr>

    <td>

      <code>NavigationCancel</code>

    </td>

    <td>

      An [event](api/router/NavigationCancel) triggered when navigation is canceled.
      This is due to a [Route Guard](#guards) returning false during navigation.

      本[事件](api/router/NavigationCancel)会在导航被取消之后触发。
      这可能是因为在导航期间某个[路由守卫](#guards)返回了 `false`。

    </td>

  </tr>

  <tr>

    <td>

      <code>NavigationError</code>

    </td>

    <td>

      An [event](api/router/NavigationError) triggered when navigation fails due to an unexpected error.

      这个[事件](api/router/NavigationError)会在导航由于意料之外的错误而失败时触发。

    </td>

  </tr>
</table>

These events are logged to the console when the `enableTracing` option is enabled also. Since the events are provided as an `Observable`, you can `filter()` for events of interest and `subscribe()` to them to make decisions based on the sequence of events in the navigation process.

当打开了 `enableTracing` 选项时，这些事件也同时会记录到控制台中。由于这些事件是以 `Observable` 的形式提供的，所以你可以对自己感兴趣的事件进行 `filter()`，并 `subscribe()` 它们，以便根据导航过程中的事件顺序做出决策。

{@a basics-summary}

### Summary

### 总结一下

The application has a configured router.
The shell component has a `RouterOutlet` where it can display views produced by the router.
It has `RouterLink`s that users can click to navigate via the router.

该应用有一个配置过的路由器。
外壳组件中有一个 `RouterOutlet`，它能显示路由器所生成的视图。
它还有一些 `RouterLink`，用户可以点击它们，来通过路由器进行导航。

Here are the key `Router` terms and their meanings:

下面是一些*路由器*中的关键词汇及其含义：

<table>

  <tr>

    <th>

      Router Part

      路由器部件

    </th>

    <th>

      Meaning

      含义

    </th>

  </tr>

  <tr>

    <td>

      <code>Router</code>

      <code>Router</code>（路由器）

    </td>

    <td>

      Displays the application component for the active URL.
      Manages navigation from one component to the next.

      为激活的 URL 显示应用组件。管理从一个组件到另一个组件的导航

    </td>

  </tr>

  <tr>

    <td>

      <code>RouterModule</code>

    </td>

    <td>

      A separate NgModule that provides the necessary service providers
      and directives for navigating through application views.

      一个独立的 Angular 模块，用于提供所需的服务提供商，以及用来在应用视图之间进行导航的指令。

    </td>

  </tr>

  <tr>

    <td>

      <code>Routes</code>

      <code>Routes</code>（路由数组）

    </td>

    <td>

      Defines an array of Routes, each mapping a URL path to a component.

      定义了一个路由数组，每一个都会把一个 URL 路径映射到一个组件。

    </td>

  </tr>

  <tr>

    <td>

      <code>Route</code>

      <code>Route</code>（路由）

    </td>

    <td>

      Defines how the router should navigate to a component based on a URL pattern.
      Most routes consist of a path and a component type.

      定义路由器该如何根据 URL 模式（pattern）来导航到组件。大多数路由都由路径和组件类构成。

    </td>

  </tr>

  <tr>

    <td>

      <code>RouterOutlet</code>

      <code>RouterOutlet</code>（路由出口）

    </td>

    <td>

      The directive (<code>&lt;router-outlet></code>) that marks where the router displays a view.

      该指令（<code>&lt;router-outlet></code>）用来标记出路由器该在哪里显示视图。

    </td>

  </tr>

  <tr>

    <td>

      <code>RouterLink</code>

      <code>RouterLink</code>（路由链接）

    </td>

    <td>

      The directive for binding a clickable HTML element to
      a route. Clicking an element with a <code>routerLink</code> directive
      that is bound to a <i>string</i> or a <i>link parameters array</i> triggers a navigation.

      这个指令把可点击的 HTML 元素绑定到某个路由。点击带有 <code>routerLink</code> 指令（绑定到<i>字符串</i>或<i>链接参数数组</i>）的元素时就会触发一次导航。

    </td>

  </tr>

  <tr>

    <td>

      <code>RouterLinkActive</code>

      <code>RouterLinkActive</code>（活动路由链接）

    </td>

    <td>

      The directive for adding/removing classes from an HTML element when an associated
      <code>routerLink</code> contained on or inside the element becomes active/inactive.

      当 HTML 元素上或元素内的<code>routerLink</code>变为激活或非激活状态时，该指令为这个 HTML 元素添加或移除 CSS 类。

    </td>

  </tr>

  <tr>

    <td>

      <code>ActivatedRoute</code>

      <code>ActivatedRoute</code>（激活的路由）

    </td>

    <td>

      A service that is provided to each route component that contains route specific
      information such as route parameters, static data, resolve data, global query params, and the global fragment.

      为每个路由组件提供提供的一个服务，它包含特定于路由的信息，比如路由参数、静态数据、解析数据、全局查询参数和全局碎片（fragment）。

    </td>

  </tr>

  <tr>

    <td>

      <code>RouterState</code>

      <code>RouterState</code>（路由器状态）

    </td>

    <td>

      The current state of the router including a tree of the currently activated
      routes together with convenience methods for traversing the route tree.

      路由器的当前状态包含了一棵由程序中激活的路由构成的树。它包含一些用于遍历路由树的快捷方法。

    </td>

  </tr>

  <tr>

    <td>

      <b><i>Link parameters array</i></b>

      <b><i>链接参数数组</i></b>

    </td>

    <td>

      An array that the router interprets as a routing instruction.
      You can bind that array to a <code>RouterLink</code> or pass the array as an argument to
      the <code>Router.navigate</code> method.

      这个数组会被路由器解释成一个路由操作指南。你可以把一个<code>RouterLink</code>绑定到该数组，或者把它作为参数传给<code>Router.navigate</code>方法。

    </td>

  </tr>

  <tr>

    <td>

      <b><i>Routing component</i></b>

      <b><i>路由组件</i></b>

    </td>

    <td>

      An Angular component with a <code>RouterOutlet</code> that displays views based on router navigations.

      一个带有<code>RouterOutlet</code>的 Angular 组件，它根据路由器的导航来显示相应的视图。

    </td>

  </tr>

</table>

{@a sample-app-intro}

## The sample application

## 范例应用

This guide describes development of a multi-page routed sample application.
Along the way, it highlights design decisions and describes key features of the router such as:

本章要讲的是如何开发一个带路由的多页面应用。
接下来会重点讲它的设计决策，并描述路由的关键特性，比如：

* Organizing the application features into modules.

   把应用的各个特性组织成模块。

* Navigating to a component (*Heroes* link to "Heroes List").

   导航到组件（*Heroes* 链接到“英雄列表”组件）。

* Including a route parameter (passing the Hero `id` while routing to the "Hero Detail").

   包含一个路由参数（当路由到“英雄详情”时，把该英雄的 `id` 传进去）。

* Child routes (the *Crisis Center* has its own routes).

   子路由（*危机中心*特性有一组自己的路由）。

* The `CanActivate` guard (checking route access).

   `CanActivate` 守卫（检查路由的访问权限）。

* The `CanActivateChild` guard (checking child route access).

   `CanActivateChild` 守卫（检查子路由的访问权限）。

* The `CanDeactivate` guard (ask permission to discard unsaved changes).

   `CanDeactivate` 守卫（询问是否丢弃未保存的更改）。

* The `Resolve` guard (pre-fetching route data).

   `Resolve` 守卫（预先获取路由数据）。

* Lazy loading feature modules.

   惰性加载特性模块。

* The `CanLoad` guard (check before loading feature module assets).

   `CanLoad` 守卫（在加载特性模块之前进行检查）。

The guide proceeds as a sequence of milestones as if you were building the app step-by-step.
But, it is not a tutorial and it glosses over details of Angular application construction
that are more thoroughly covered elsewhere in the documentation.

如果打算一步步构建出本应用，本章就会经过一系列里程碑。
但是，本章并不是一个教程，它隐藏了构造 Angular 应用的细节，那些细节会在本文档的其它地方展开。

The full source for the final version of the app can be seen and downloaded from the <live-example></live-example>.

本应用的最终版源码可以在<live-example></live-example>中查看和下载。

### The sample application in action

### 范例程序的动图

Imagine an application that helps the _Hero Employment Agency_ run its business.
Heroes need work and the agency finds crises for them to solve.

假设本程序会用来帮助“英雄管理局”运行他们的业务。
英雄们需要找工作，而“英雄管理局”为他们寻找待解决的危机。

The application has three main feature areas:

本应用具有三个主要的特性区：

1. A *Crisis Center* for maintaining the list of crises for assignment to heroes.

   *危机中心*用于维护要指派给英雄的危机列表。

1. A *Heroes* area for maintaining the list of heroes employed by the agency.

   *英雄*区用于维护管理局雇佣的英雄列表。

1. An *Admin* area to manage the list of crises and heroes.

   *管理*区会管理危机和英雄的列表。

Try it by clicking on this <live-example title="Hero Employment Agency Live Example">live example link</live-example>.

点击<live-example title="英雄职介中心的在线例子"></live-example>试用一下。

Once the app warms up, you'll see a row of navigation buttons
and the *Heroes* view with its list of heroes.

等应用热身完毕，你就会看到一排导航按钮，以及一个*英雄列表*视图。

<figure>
  <img src='generated/images/guide/router/hero-list.png' alt="Hero List">
</figure>

Select one hero and the app takes you to a hero editing screen.

选择其中之一，该应用就会把你带到此英雄的编辑页面。

<figure>
  <img src='generated/images/guide/router/hero-detail.png' alt="Crisis Center Detail">
</figure>

Alter the name.
Click the "Back" button and the app returns to the heroes list which displays the changed hero name.
Notice that the name change took effect immediately.

修改完名字，再点击“后退”按钮，应用又回到了英雄列表页，其中显示的英雄名已经变了。注意，对名字的修改会立即生效。

Had you clicked the browser's back button instead of the "Back" button,
the app would have returned you to the heroes list as well.
Angular app navigation updates the browser history as normal web navigation does.

另外你也可以点击浏览器本身的后退按钮，这样也同样会回到英雄列表页。
在 Angular 应用中导航也会和标准的 Web 导航一样更新浏览器中的历史。

Now click the *Crisis Center* link for a list of ongoing crises.

现在，点击*危机中心*链接，前往*危机*列表页。

<figure>
  <img src='generated/images/guide/router/crisis-center-list.png' alt="Crisis Center List">
</figure>

Select a crisis and the application takes you to a crisis editing screen.
The _Crisis Detail_ appears in a child view on the same page, beneath the list.

选择其中之一，该应用就会把你带到此危机的编辑页面。
*危机详情*出现在了当前页的子视图区，也就是在列表的紧下方。

Alter the name of a crisis.
Notice that the corresponding name in the crisis list does _not_ change.

修改危机的名称。
注意，危机列表中的相应名称**并没有**修改。

<figure>
  <img src='generated/images/guide/router/crisis-center-detail.png' alt="Crisis Center Detail">
</figure>

Unlike *Hero Detail*, which updates as you type,
*Crisis Detail* changes are temporary until you either save or discard them by pressing the "Save" or "Cancel" buttons.
Both buttons navigate back to the *Crisis Center* and its list of crises.

这和*英雄详情*页略有不同。*英雄详情*会立即保存你所做的更改。
而*危机详情*页中，你的更改都是临时的 —— 除非按“保存”按钮保存它们，或者按“取消”按钮放弃它们。
这两个按钮都会导航回*危机中心*，显示危机列表。

***Do not click either button yet***.
Click the browser back button or the "Heroes" link instead.

***先不要点击这些按钮***。
而是点击浏览器的后退按钮，或者点击“Heroes”链接。

Up pops a dialog box.

这时会弹出一个对话框。

<figure>
  <img src='generated/images/guide/router/confirm-dialog.png' alt="Confirm Dialog">
</figure>

You can say "OK" and lose your changes or click "Cancel" and continue editing.

你可以回答“确定”以放弃这些更改，或者回答“取消”来继续编辑。

Behind this behavior is the router's `CanDeactivate` guard.
The guard gives you a chance to clean-up or ask the user's permission before navigating away from the current view.

这种行为的幕后是路由器的 `CanDeactivate` 守卫。
该守卫让你有机会进行清理工作或在离开当前视图之前请求用户的许可。

The `Admin` and `Login` buttons illustrate other router capabilities to be covered later in the guide.
This short introduction will do for now.

`Admin` 和 `Login` 按钮用于演示路由器的其它能力，本章稍后的部分会讲解它们。这里只是个简短的讲解。

Proceed to the first application milestone.

这就开始本应用的第一个里程碑。

{@a getting-started}

## Milestone 1: Getting started with the router

## 里程碑 1：从路由器开始

Begin with a simple version of the app that navigates between two empty views.

开始本应用的一个简版，它在两个空路由之间导航。

<figure>
  <img src='generated/images/guide/router/router-1-anim.gif' alt="App in action">
</figure>

{@a base-href}

### Set the *&lt;base href>*

### 设置*&lt;base href>*

The router uses the browser's
<a href="https://developer.mozilla.org/en-US/docs/Web/API/History_API#Adding_and_modifying_history_entries" title="HTML5 browser history push-state">history.pushState</a>
for navigation. Thanks to `pushState`, you can make in-app URL paths look the way you want them to
look, e.g. `localhost:3000/crisis-center`. The in-app URLs can be indistinguishable from server URLs.

路由器使用浏览器的<a href="https://developer.mozilla.org/en-US/docs/Web/API/History_API#Adding_and_modifying_history_entries" target="_blank" title="HTML5 browser history push-state">history.pushState</a>进行导航。
感谢 `pushState`！有了它，你就能按所期望的样子来显示应用内部的 URL 路径，比如：`localhost:3000/crisis-center`。虽然你使用的全部是客户端合成的视图，但应用内部的这些 URL 看起来和来自服务器的没有什么不同。

Modern HTML5 browsers were the first to support `pushState` which is why many people refer to these URLs as
"HTML5 style" URLs.

现代 HTML 5 浏览器是最早支持 `pushState` 的，这也就是很多人喜欢把这种 URL 称作“HTML 5 风格的”URL 的原因。

<div class="alert is-helpful">

HTML5 style navigation is the router default.
In the [LocationStrategy and browser URL styles](#browser-url-styles) Appendix,
learn why HTML5 style is preferred, how to adjust its behavior, and how to switch to the
older hash (#) style, if necessary.

HTML 5 风格的导航是路由器的默认值。请到下面的附录[浏览器 URL 风格](guide/router#browser-url-styles)中学习为什么首选“HTML 5”风格、如何调整它的行为，以及如何在必要时切换回老式的 hash（#）风格。

</div>

You must **add a
<a href="https://developer.mozilla.org/en-US/docs/Web/HTML/Element/base" title="base href">&lt;base href&gt; element</a>**
to the app's `index.html` for `pushState` routing to work.
The browser uses the `<base href>` value to prefix *relative* URLs when referencing
CSS files, scripts, and images.

你必须往本应用的 `index.html` 中**添加一个<a href="https://developer.mozilla.org/en-US/docs/Web/HTML/Element/base" target="_blank" title="base href">&lt;base href&gt; 元素</a>**，这样 `pushState` 才能正常工作。
当引用 CSS 文件、脚本和图片时，浏览器会用 `<base href>` 的值作为*相对*URL 的前缀。

Add the `<base>` element just after the  `<head>` tag.
If the `app` folder is the application root, as it is for this application,
set the `href` value in **`index.html`** *exactly* as shown here.

把 `<base>` 元素添加到 `<head>` 元素中。
如果 `app` 目录是应用的根目录，对于本应用，可以像这样设置**`index.html`**中的 `href` 值：

<code-example path="router/src/index.html" linenums="false" title="src/index.html (base-href)" region="base-href">

</code-example>

<div class="callout is-important">

<header>Live example note</header>

<header>在线例子说明</header>

A live coding environment like Stackblitz sets the application base address dynamically so you can't specify a fixed address.
That's why the example code replaces the `<base href...>` with a script that writes the `<base>` tag on the fly.

像 Stackblitz 这样的在线编程环境会动态设置应用的基地址（base href），因此你没办法指定固定的地址。
这就是为什么范例代码中要用一个脚本动态写入 `<base>` 标签，而不是直接写 `<base href...>`。

<code-example language="html">
  &lt;script>document.write('&lt;base href="' + document.location + '" />');&lt;/script>

</code-example>

You only need this trick for the live example, not production code.

你只应该在在线例子这种情况下使用这种小花招，不要把它用到产品的正式代码中。

</div>

{@a import}

### Importing from the router library

### 从路由库中导入

Begin by importing some symbols from the router library.
The Router is in its own `@angular/router` package.
It's not part of the Angular core. The router is an optional service because not all applications
need routing and, depending on your requirements, you may need a different routing library.

先从路由库导入一些符号。
路由器在它自己的 `@angular/router` 包中。
它不是 Angular 内核的一部分。该路由器是可选的服务，这是因为并不是所有应用都需要路由，并且，如果需要，你还可能需要另外的路由库。

You teach the router how to navigate by configuring it with routes.

通过一些路由来配置路由器，你可以教路由器如何进行导航。

{@a route-config}

#### Define routes

#### 定义路由

A router must be configured with a list of route definitions.

路由器必须用“路由定义”的列表进行配置。

The first configuration defines an array of two routes with simple paths leading to the
`CrisisListComponent` and `HeroListComponent`.

第一个配置中定义了由两个路由构成的数组，它们分别通过路径(path)导航到了 `CrisisListComponent` 和 `HeroListComponent` 组件。

Each definition translates to a [Route](api/router/Route) object which has two things: a
`path`, the URL path segment for this route; and a
`component`, the component associated with this route.

每个定义都被翻译成了一个[Route](api/router/Route)对象。该对象有一个 `path` 字段，表示该路由中的 URL 路径部分，和一个 `component` 字段，表示与该路由相关联的组件。

The router draws upon its registry of definitions when the browser URL changes
or when application code tells the router to navigate along a route path.

当浏览器的 URL 变化时或在代码中告诉路由器导航到一个路径时，路由器就会翻出它用来保存这些路由定义的注册表。

In simpler terms, you might say this of the first route:

直白的说，你可以这样解释第一个路由：

* When the browser's location URL changes to match the path segment `/crisis-center`, then
the router activates an instance of the `CrisisListComponent` and displays its view.

   当浏览器地址栏的 URL 变化时，如果它匹配上了路径部分 `/crisis-center`，路由器就会激活一个 `CrisisListComponent` 的实例，并显示它的视图。

* When the application requests navigation to the path `/crisis-center`, the router
activates an instance of `CrisisListComponent`, displays its view, and updates the
browser's address location and history with the URL for that path.

   **当应用程序请求导航到路径 `/crisis-center` 时，路由器激活一个 `CrisisListComponent` 的实例，显示它的视图，并将该路径更新到浏览器地址栏和历史。**

Here is the first configuration. Pass the array of routes, `appRoutes`, to the `RouterModule.forRoot` method.
It returns a module, containing the configured `Router` service provider, plus other providers that the routing library requires.
Once the application is bootstrapped, the `Router` performs the initial navigation based on the current browser URL.

下面是第一个配置。把路由数组传递到 `RouterModule.forRoot` 方法，该方法返回一个包含已配置的 `Router` 服务提供商模块和一些其它路由包需要的服务提供商。应用启动时，`Router` 将在当前浏览器 URL 的基础上进行初始导航。

<code-example path="router/src/app/app.module.1.ts" linenums="false" title="src/app/app.module.ts (first-config)" region="first-config">

</code-example>

<<<<<<< HEAD
<div class="l-sub-section">
=======


<div class="alert is-helpful">
>>>>>>> 601064e4

Adding the configured `RouterModule` to the `AppModule` is sufficient for simple route configurations.
As the application grows, you'll want to refactor the routing configuration into a separate file
and create a **[Routing Module](#routing-module)**, a special type of `Service Module` dedicated to the purpose
of routing in feature modules.

作为简单的路由配置，将添加配置好的 `RouterModule` 到 `AppModule` 中就足够了。
随着应用的成长，你将需要将路由配置重构到单独的文件，并创建**[路由模块](#routing-module)** - 一种特别的、专门为特性模块的路由器服务的**服务模块**。

</div>

Providing the `RouterModule` in the `AppModule` makes the Router available everywhere in the application.

在 `AppModule` 中提供 `RouterModule`，让该路由器在应用的任何地方都能被使用。

{@a shell}

### The *AppComponent* shell

### *AppComponent* 外壳组件

The root `AppComponent` is the application shell. It has a title, a navigation bar with two links,
and a *router outlet* where the router swaps views on and off the page. Here's what you get:

根组件 `AppComponent` 是本应用的壳。它在顶部有一个标题、一个带两个链接的导航条，在底部有一个*路由器出口*，路由器会在它所指定的位置上把视图切入或调出页面。就像下图中所标出的：

<figure>
  <img src='generated/images/guide/router/shell-and-outlet.png' alt="Shell">
</figure>

{@a shell-template}

The corresponding component template looks like this:

该组件所对应的模板是这样的：

<code-example path="router/src/app/app.component.1.ts" linenums="false" title="src/app/app.component.ts (template)" region="template">

</code-example>

{@a router-outlet}

### *RouterOutlet*

### 路由出口

The `RouterOutlet` is a directive from the router library that marks
the spot in the template where the router should display the views for that outlet.

`RouterOutlet` 是一个来自路由库的组件。
路由器会在 `<router-outlet>` 标签中显示视图。

<div class="alert is-helpful">

The router adds the `<router-outlet>` element to the DOM
and subsequently inserts the navigated view element
immediately _after_ the `<router-outlet>`.

路由器会把 `<router-outlet>` 元素添加到了 DOM 中，紧接着立即在这个 `<router-outlet>` *之后*插入导航到的视图元素。

</div>

{@a router-link}

### *RouterLink* binding

### `routerLink` 绑定

Above the outlet, within the anchor tags, you see
[attribute bindings](guide/template-syntax#attribute-binding) to
the `RouterLink` directive that look like `routerLink="..."`.

在出口上方的 A 标签中，有一个绑定 `RouterLink` 指令的[属性绑定](guide/template-syntax#property-binding)，就像这样：`routerLink="..."`。

The links in this example each have a string path, the path of a route that
you configured earlier. There are no route parameters yet.

例子中的每个链接都有一个字符串型的路径，也就是你以前配置过的路由路径，但还没有指定路由参数。

You can also add more contextual information to the `RouterLink` by providing query string parameters
or a URL fragment for jumping to different areas on the page. Query string parameters
are provided through the `[queryParams]` binding which takes an object (e.g. `{ name: 'value' }`), while the URL fragment
takes a single value bound to the `[fragment]` input binding.

<<<<<<< HEAD
你还可以通过提供查询字符串参数为 `RouterLink` 提供更多情境信息，或提供一个 URL 片段（Fragment 或 hash）来跳转到本页面中的其它区域。
查询字符串可以由 `[queryParams]` 绑定来提供，它需要一个对象型参数（如 `{ name: 'value' }`），而 URL 片段需要一个绑定到 `[fragment]` 的单一值。
=======
<div class="alert is-helpful">

>>>>>>> 601064e4

<div class="l-sub-section">

Learn about the how you can also use the _link parameters array_ in the [appendix below](#link-parameters-array).

还可以到[后面的附录](guide/router#link-parameters-array)中学习如何使用**链接参数数组**。

</div>

{@a router-link-active}

### *RouterLinkActive* binding

### `routerLinkActive` 绑定

On each anchor tag, you also see [property bindings](guide/template-syntax#property-binding) to
the `RouterLinkActive` directive that look like `routerLinkActive="..."`.

每个 A 标签还有一个到 `RouterLinkActive` 指令的[属性绑定](guide/template-syntax#property-binding)，就像 `routerLinkActive="..."`。

The template expression to the right of the equals (=) contains a space-delimited string of CSS classes
that the Router will add when this link is active (and remove when the link is inactive).
You can also set the `RouterLinkActive` directive to a string of classes such as `[routerLinkActive]="'active fluffy'"`
or bind it to a component property that returns such a string.

等号（=）右侧的模板表达式包含用空格分隔的一些 CSS 类。当路由激活时路由器就会把它们添加到此链接上（反之则移除）。你还可以把 `RouterLinkActive` 指令绑定到一个 CSS 类组成的数组，如 `[routerLinkActive]="['...']"`。

The `RouterLinkActive` directive toggles css classes for active `RouterLink`s based on the current `RouterState`.
This cascades down through each level of the route tree, so parent and child router links can be active at the same time.
To override this behavior, you can bind to the `[routerLinkActiveOptions]` input binding with the `{ exact: true }` expression.
By using `{ exact: true }`, a given `RouterLink` will only be active if its URL is an exact match to the current URL.

`RouterLinkActive` 指令会基于当前的 `RouterState` 对象来为激活的 `RouterLink` 切换 CSS 类。
这会一直沿着路由树往下进行级联处理，所以父路由链接和子路由链接可能会同时激活。
要改变这种行为，可以把 `[routerLinkActiveOptions]` 绑定到 `{exact: true}` 表达式。
如果使用了 `{ exact: true }`，那么只有在其 URL 与当前 URL 精确匹配时才会激活指定的 `RouterLink`。

{@a router-directives}

### *Router directives*

### *路由器指令集*

`RouterLink`, `RouterLinkActive` and `RouterOutlet` are directives provided by the Angular `RouterModule` package.
They are readily available for you to use in the template.

`RouterLink`、`RouterLinkActive` 和 `RouterOutlet` 是由 `RouterModule` 包提供的指令。
现在你可以把它用在模板中了。

The current state of `app.component.ts` looks like this:

`app.component.ts` 目前是这样的：

<code-example path="router/src/app/app.component.1.ts" linenums="false" title="src/app/app.component.ts (excerpt)">

</code-example>

{@a wildcard}

### Wildcard route

### 通配符路由

You've created two routes in the app so far, one to `/crisis-center` and the other to `/heroes`.
Any other URL causes the router to throw an error and crash the app.

你以前在应用中创建过两个路由，一个是 `/crisis-center`，另一个是 `/heroes`。
所有其它 URL 都会导致路由器抛出错误，并让应用崩溃。

Add a **wildcard** route to intercept invalid URLs and handle them gracefully.
A _wildcard_ route has a path consisting of two asterisks. It matches _every_ URL.
The router will select _this_ route if it can't match a route earlier in the configuration.
A wildcard route can navigate to a custom "404 Not Found" component or [redirect](#redirect) to an existing route.

可以添加一个**通配符**路由来拦截所有无效的 URL，并优雅的处理它们。
*通配符*路由的 `path` 是两个星号（`**`），它会匹配*任何* URL。
当路由器匹配不上以前定义的那些路由时，它就会选择*这个*路由。
通配符路由可以导航到自定义的“404 Not Found”组件，也可以[重定向](guide/router#redirect)到一个现有路由。

<div class="alert is-helpful">

The router selects the route with a [_first match wins_](#example-config) strategy.
Wildcard routes are the least specific routes in the route configuration.
Be sure it is the _last_ route in the configuration.

路由器使用[先匹配者优先](guide/router#example-config)的策略来选择路由。
通配符路由是路由配置中最没有特定性的那个，因此务必确保它是配置中的*最后一个*路由。

</div>

To test this feature, add a button with a `RouterLink` to the `HeroListComponent` template and set the link to `"/sidekicks"`.

要测试本特性，请往 `HeroListComponent` 的模板中添加一个带 `RouterLink` 的按钮，并且把它的链接设置为 `"/sidekicks"`。

<code-example path="router/src/app/hero-list.component.ts" linenums="false" title="src/app/hero-list.component.ts (excerpt)">

</code-example>

The application will fail if the user clicks that button because you haven't defined a `"/sidekicks"` route yet.

当用户点击该按钮时，应用就会失败，因为你尚未定义过 `"/sidekicks"` 路由。

Instead of adding the `"/sidekicks"` route, define a `wildcard` route instead and have it navigate to a simple `PageNotFoundComponent`.

不要添加 `"/sidekicks"` 路由，而是定义一个“通配符”路由，让它直接导航到 `PageNotFoundComponent` 组件。

<code-example path="router/src/app/app.module.1.ts" linenums="false" title="src/app/app.module.ts (wildcard)" region="wildcard">

</code-example>

Create the `PageNotFoundComponent` to display when users visit invalid URLs.

创建 `PageNotFoundComponent`，以便在用户访问无效网址时显示它。

<code-example path="router/src/app/not-found.component.ts" linenums="false" title="src/app/not-found.component.ts (404 component)">

</code-example>

As with the other components, add the `PageNotFoundComponent` to the `AppModule` declarations.

像其它组件一样，把 `PageNotFoundComponent` 添加到 `AppModule` 的声明中。

Now when the user visits `/sidekicks`, or any other invalid URL, the browser displays "Page not found".
The browser address bar continues to point to the invalid URL.

现在，当用户访问 `/sidekicks` 或任何无效的 URL 时，浏览器就会显示“Page not found”。
浏览器的地址栏仍指向无效的 URL。

{@a default-route}

### The _default_ route to heroes

### 把*默认*路由设置为英雄列表

When the application launches, the initial URL in the browser bar is something like:

应用启动时，浏览器地址栏中的初始 URL 是这样的：

<code-example>
  localhost:3000
</code-example>

That doesn't match any of the concrete configured routes which means
the router falls through to the wildcard route and displays the `PageNotFoundComponent`.

它不能匹配上任何具体的路由，于是就会走到通配符路由中去，并且显示 `PageNotFoundComponent`。

The application needs a **default route** to a valid page.
The default page for this app is the list of heroes.
The app should navigate there as if the user clicked the "Heroes" link or pasted `localhost:3000/heroes` into the address bar.

这个应用需要一个有效的**默认路由**，在这里应该用英雄列表作为默认页。当用户点击"Heroes"链接或把 `localhost:3000/heroes` 粘贴到地址栏时，它应该导航到列表页。

{@a redirect}

### Redirecting routes

### 重定向路由

The preferred solution is to add a `redirect` route that translates the initial relative URL (`''`)
to the desired default path (`/heroes`). The browser address bar shows `.../heroes` as if you'd navigated there directly.

首选方案是添加一个 `redirect` 路由来把最初的相对路径（`''`）转换成期望的默认路径（`/heroes`）。
浏览器地址栏会显示 `.../heroes`，就像你直接导航到那里一样。

Add the default route somewhere _above_ the wildcard route.
It's just above the wildcard route in the following excerpt showing the complete `appRoutes` for this milestone.

在通配符路由*上方*添加一个默认路由。
在下方的代码片段中，它出现在通配符路由的紧上方，展示了这个里程碑的完整 `appRoutes`。

<code-example path="router/src/app/app-routing.module.1.ts" linenums="false" title="src/app/app-routing.module.ts (appRoutes)" region="appRoutes">
</code-example>

A redirect route requires a `pathMatch` property to tell the router how to match a URL to the path of a route.
The router throws an error if you don't.
In this app, the router should select the route to the `HeroListComponent` only when the *entire URL* matches `''`,
so set the `pathMatch` value to `'full'`.

重定向路由需要一个 `pathMatch` 属性，来告诉路由器如何用 URL 去匹配路由的路径，否则路由器就会报错。
在本应用中，路由器应该只有在*完整的 URL*等于 `''` 时才选择 `HeroListComponent` 组件，因此要把 `pathMatch` 设置为 `'full'`。

<div class="alert is-helpful">

Technically, `pathMatch = 'full'` results in a route hit when the *remaining*, unmatched segments of the URL match `''`.
In this example, the redirect is in a top level route so the *remaining* URL and the *entire* URL are the same thing.

从技术角度说，`pathMatch = 'full'` 导致 URL 中*剩下的*、未匹配的部分必须等于 `''`。
在这个例子中，跳转路由在一个顶级路由中，因此*剩下的*URL 和*完整的*URL 是一样的。

The other possible `pathMatch` value is `'prefix'` which tells the router
to match the redirect route when the *remaining* URL ***begins*** with the redirect route's _prefix_ path.

`pathMatch` 的另一个可能的值是 `'prefix'`，它会告诉路由器：当*剩下的*URL 以这个跳转路由中的 `prefix` 值开头时，就会匹配上这个跳转路由。

Don't do that here.
If the `pathMatch` value were `'prefix'`, _every_ URL would match `''`.

在这里不能这么做！如果 `pathMatch` 的值是 `'prefix'`，那么*每个*URL 都会匹配上 `''`。

Try setting it to `'prefix'` then click the `Go to sidekicks` button.
Remember that's a bad URL and you should see the "Page not found" page.
Instead, you're still on the "Heroes" page.
Enter a bad URL in the browser address bar.
You're instantly re-routed to `/heroes`.
_Every_ URL, good or bad, that falls through to _this_ route definition
will be a match.

尝试把它设置为 `'prefix'`，然后点击 `Go to sidekicks` 按钮。别忘了，它是一个无效 URL，本应显示“Page not found”页。
但是，你仍然在“英雄列表”页中。在地址栏中输入一个无效的 URL，你又被路由到了 `/heroes`。
*每一个* URL，无论有效与否，都会匹配上这个路由定义。

The default route should redirect to the `HeroListComponent` _only_ when the _entire_ url is  `''`.
Remember to restore the redirect to `pathMatch = 'full'`.

默认路由应该只有在*整个*URL 等于 `''` 时才重定向到 `HeroListComponent`，别忘了把重定向路由设置为 `pathMatch = 'full'`。

Learn more in Victor Savkin's
[post on redirects](http://victorsavkin.com/post/146722301646/angular-router-empty-paths-componentless-routes).

要了解更多，参见 Victor Savkin 的帖子[关于重定向](http://victorsavkin.com/post/146722301646/angular-router-empty-paths-componentless-routes)。

</div>

### Basics wrap up

### “起步阶段”总结

You've got a very basic navigating app, one that can switch between two views
when the user clicks a link.

你得到了一个非常基本的、带导航的应用，当用户点击链接时，它能在两个视图之间切换。

You've learned how to do the following:

你学到了如何：

* Load the router library.

   加载路由库

* Add a nav bar to the shell template with anchor tags, `routerLink`  and `routerLinkActive` directives.

   往壳组件的模板中添加一个导航条，导航条中有一些 A 标签、`routerLink` 指令和 `routerLinkActive` 指令

* Add a `router-outlet` to the shell template where views will be displayed.

   往壳组件的模板中添加一个 `router-outlet` 指令，视图将会被显示在那里

* Configure the router module with `RouterModule.forRoot`.

   用 `RouterModule.forRoot` 配置路由器模块

* Set the router to compose HTML5 browser URLs.

   设置路由器，使其合成 HTML5 模式的浏览器 URL。

* handle invalid routes with a `wildcard` route.

   使用通配符路由来处理无效路由

* navigate to the default route when the app launches with an empty path.

   当应用在空路径下启动时，导航到默认路由

The rest of the starter app is mundane, with little interest from a router perspective.
Here are the details for readers inclined to build the sample through to this milestone.

这个初学者应用的其它部分有点平淡无奇，从路由器的角度来看也很平淡。
如果你还是倾向于在这个里程碑里构建它们，参见下面的构建详情。

The starter app's structure looks like this:

这个初学者应用的结构是这样的：

<div class='filetree'>

  <div class='file'>

    router-sample

  </div>

  <div class='children'>

    <div class='file'>

      src

    </div>

    <div class='children'>

      <div class='file'>

        app

      </div>

      <div class='children'>

        <div class='file'>

          app.component.ts

        </div>

        <div class='file'>

          app.module.ts

        </div>

        <div class='file'>

          crisis-list.component.ts

        </div>

        <div class='file'>

          hero-list.component.ts

        </div>

        <div class='file'>

          not-found.component.ts

        </div>

      </div>

      <div class='file'>

        main.ts

      </div>

      <div class='file'>

        index.html

      </div>

      <div class='file'>

        styles.css

      </div>

      <div class='file'>

        tsconfig.json

      </div>

    </div>

    <div class='file'>

      node_modules ...

    </div>

    <div class='file'>

      package.json

    </div>

  </div>

</div>

Here are the files discussed in this milestone.

下面是当前里程碑中讨论过的文件列表：

<code-tabs>

  <code-pane title="app.component.ts" path="router/src/app/app.component.1.ts">

  </code-pane>

  <code-pane title="app.module.ts" path="router/src/app/app.module.1.ts">

  </code-pane>

  <code-pane title="main.ts" path="router/src/main.ts">

  </code-pane>

  <code-pane title="hero-list.component.ts" path="router/src/app/hero-list.component.ts">

  </code-pane>

  <code-pane title="crisis-list.component.ts" path="router/src/app/crisis-list.component.ts">

  </code-pane>

  <code-pane title="not-found.component.ts" path="router/src/app/not-found.component.ts">

  </code-pane>

  <code-pane title="index.html" path="router/src/index.html">

  </code-pane>

</code-tabs>

{@a routing-module}

## Milestone 2: *Routing module*

## 里程碑 #2：**路由模块**

In the initial route configuration, you provided a simple setup with two routes used
to configure the application for routing. This is perfectly fine for simple routing.
As the application grows and you make use of more `Router` features, such as guards,
resolvers, and child routing, you'll naturally want to refactor the routing configuration into its own file.
We recommend moving the routing information into a special-purpose module called a *Routing Module*.

在原始的路由配置中，你提供了仅有两个路由的简单配置来设置应用的路由。对于简单的路由，这没有问题。
  随着应用的成长，你用到了更多**路由器**特性，比如守卫、解析器和子路由等，你会很自然地想要重构路由。
  我们建议将路由信息移到一个单独的特殊用途的模块，叫做**路由模块**。

The **Routing Module** has several characteristics:

**路由模块**有一系列特性：

* Separates routing concerns from other application concerns.

   把路由这个关注点从其它应用类关注点中分离出去。

* Provides a module to replace or remove when testing the application.

   测试特性模块时，可以替换或移除路由模块。

* Provides a well-known location for routing service providers including guards and resolvers.

   为路由服务提供商（包括守卫和解析器等）提供一个共同的地方。

* Does **not** declare components.

   **不要**声明组件。

{@a routing-refactor}

### Refactor the routing configuration into a _routing module_

### 将路由配置重构为*路由模块*

Create a file named `app-routing.module.ts` in the `/app` folder to contain the routing module.

在 `/app` 目录下创建一个名叫 `app-routing.module.ts` 的文件，以包含这个路由模块。

Import the `CrisisListComponent` and the `HeroListComponent` components
just like you did in the `app.module.ts`. Then move the `Router` imports
and routing configuration, including `RouterModule.forRoot`, into this routing module.

导入 `CrisisListComponent` 和 `HeroListComponent` 组件，就像 `app.module.ts` 中一样。然后把 `Router` 的导入语句和路由配置以及 `RouterModule.forRoot` 移入这个路由模块中。

Following convention, add a class name `AppRoutingModule` and export it
so you can import it later in `AppModule`.

遵循规约，添加一个 `AppRoutingModule` 类并导出它，以便稍后在 `AppModule` 中导入它。

Finally, re-export the Angular `RouterModule` by adding it to the module `exports` array.
By re-exporting the `RouterModule` here and importing `AppRoutingModule` in `AppModule`,
the components declared in `AppModule` will have access to router directives such as `RouterLink` and `RouterOutlet`.

最后，可以通过把它添加到该模块的 `exports` 数组中来再次导出 `RouterModule`。
通过在 `AppModule` 中导入 `AppRoutingModule` 并再次导出 `RouterModule`，那些声明在 `AppModule` 中的组件就可以访问路由指令了，比如 `RouterLink` 和 `RouterOutlet`。

After these steps, the file should look like this.

做完这些之后，该文件变成了这样：

<code-example path="router/src/app/app-routing.module.1.ts" title="src/app/app-routing.module.ts">

</code-example>

Next, update the `app.module.ts` file,
first importing the newly created `AppRoutingModule`from `app-routing.module.ts`,
then replacing `RouterModule.forRoot` in the `imports` array with the `AppRoutingModule`.

接下来，修改 `app.module.ts` 文件，首先从 `app-routing.module.ts` 中导入新创建的 `AppRoutingModule`，
然后把 `imports` 数组中的 `RouterModule.forRoot` 替换为 `AppRoutingModule`。

<code-example path="router/src/app/app.module.2.ts" title="src/app/app.module.ts">

</code-example>

<<<<<<< HEAD
<div class="l-sub-section">
=======


<div class="alert is-helpful">
>>>>>>> 601064e4

Later in this guide you will create [multiple routing modules](#hero-routing-module) and discover that
you must import those routing modules [in the correct order](#routing-module-order).

本章稍后的部分，你将创建一个[多路由模块](guide/router#hero-routing-module)，并揭示你为何必须[以正确的顺序导入那些路由模块](guide/router#routing-module-order)。

</div>

The application continues to work just the same, and you can use `AppRoutingModule` as
the central place to maintain future routing configuration.

应用继续正常运行，你可以把路由模块作为为每个特性模块维护路由配置的中心地方。

{@a why-routing-module}

### Do you need a _Routing Module_?

### 你需要**路由模块**吗？

The _Routing Module_ *replaces* the routing configuration in the root or feature module.
_Either_ configure routes in the Routing Module _or_ within the module itself but not in both.

**路由模块**在根模块或者特性模块替换了路由配置。在路由模块或者在模块内部配置路由，但不要同时在两处都配置。

The Routing Module is a design choice whose value is most obvious when the configuration is complex
and includes specialized guard and resolver services.
It can seem like overkill when the actual configuration is dead simple.

路由模块是设计选择，它的价值在配置很复杂，并包含专门守卫和解析器服务时尤其明显。
在配置很简单时，它可能看起来很多余。

Some developers skip the Routing Module (for example, `AppRoutingModule`) when the configuration is simple and
merge the routing configuration directly into the companion module (for example, `AppModule`).

在配置很简单时，一些开发者跳过路由模块（例如 `AppRoutingModule`），并将路由配置直接混合在关联模块中（比如 `AppModule` ）。

Choose one pattern or the other and follow that pattern consistently.

从中选择一种模式，并坚持模式的一致性。

Most developers should always implement a Routing Module for the sake of consistency.
It keeps the code clean when configuration becomes complex.
It makes testing the feature module easier.
Its existence calls attention to the fact that a module is routed.
It is where developers expect to find and expand routing configuration.

大多数开发者都应该采用路由模块，以保持一致性。
它在配置复杂时，能确保代码干净。
它让测试特性模块更加容易。
它的存在让人一眼就能看出这个模块是带路由的。
开发者可以很自然的从路由模块中查找和扩展路由配置。

{@a heroes-feature}

## Milestone 3: Heroes feature

## 里程碑 #2 英雄特征区

You've seen how to navigate using the `RouterLink` directive.
Now you'll learn the following:

你刚刚学习了如何用 `RouterLink` 指令进行导航。接下来要：

* Organize the app and routes into *feature areas* using modules.

   用模块把应用和路由组织为一些*特性区*

* Navigate imperatively from one component to another.

   命令式的从一个组件导航到另一个

* Pass required and optional information in route parameters.

   通过路由传递必要信息和可选信息

This example recreates the heroes feature in the "Services" episode of the
[Tour of Heroes tutorial](tutorial/toh-pt4 "Tour of Heroes: Services"),
and you'll be copying much of the code
from the <live-example name="toh-pt4" title="Tour of Heroes: Services example code"></live-example>.

这个例子重写了[《英雄指南》](tutorial/toh-pt4 "Tour of Heroes: Services")的“服务”部分的英雄列表特性，你可以从<live-example name="toh-pt4" title="英雄指南：各个服务的范例代码"></live-example>中复制大部分代码过来。

Here's how the user will experience this version of the app:

下面是用户将看到的版本：

<figure>
  <img src='generated/images/guide/router/router-2-anim.gif' alt="App in action">
</figure>

A typical application has multiple *feature areas*,
each dedicated to a particular business purpose.

典型的应用具有多个*特性区*，每个特性区都专注于特定的业务用途。

While you could continue to add files to the `src/app/` folder,
that is unrealistic and ultimately not maintainable.
Most developers prefer to put each feature area in its own folder.

虽然你也可以把文件都放在 `src/app/` 目录下，但那样是不现实的，而且很难维护。
大部分开发人员更喜欢把每个特性区都放在它自己的目录下。

You are about to break up the app into different *feature modules*, each with its own concerns.
Then you'll import into the main module and navigate among them.

你准备把应用拆分成多个不同的*特性模块*，每个特有模块都有自己的关注点。
然后，你就会把它们导入到主模块中，并且在它们之间导航。

{@a heroes-functionality}

### Add heroes functionality

### 添加英雄管理功能

Follow these steps:

按照下列步骤：

* Create the `src/app/heroes` folder; you'll be adding files implementing *hero management* there.

   创建 `src/app/heroes` 文件夹，你将会把*英雄管理*功能的实现文件放在这里。

* Delete the placeholder `hero-list.component.ts` that's in the `app` folder.

   在 `app` 目录下删除占位用的 `hero-list.component.ts` 文件。

* Create a new `hero-list.component.ts` under `src/app/heroes`.

   在 `src/app/heroes` 目录下创建新的 `hero-list.component.ts` 文件。

* Copy into it the contents of the `app.component.ts` from
  the <live-example name="toh-pt4" title="Tour of Heroes: Services example code">"Services" tutorial</live-example>.

   把<live-example name="toh-pt4" title="《英雄指南》：各个服务的范例代码"></live-example>复制到 `app.component.ts` 中。

* Make a few minor but necessary changes:

   做一些微小但必要的修改：

  * Delete the `selector` (routed components don't need them).

     删除 `selector`（路由组件不需要它们）。

  * Delete the `<h1>`.

     删除 `<h1>`。

  * Relabel the `<h2>` to `<h2>HEROES</h2>`.

     给 `<h2>` 加文字，改成 `<h2>HEROES</h2>`。

  * Delete the `<hero-detail>` at the bottom of the template.

     删除模板底部的 `<hero-detail>`。

  * Rename the `AppComponent` class to `HeroListComponent`.

     把 `AppComponent` 类改名为 `HeroListComponent`。

* Copy the `hero-detail.component.ts` and the `hero.service.ts` files into the `heroes` subfolder.

   把 `hero-detail.component.ts` 和 `hero.service.ts` 复制到 `heroes` 子目录下。

* Create a (pre-routing) `heroes.module.ts` in the heroes folder that looks like this:

   在 `heroes` 子目录下（不带路由）的 `heroes.module.ts` 文件，内容如下：

<code-example path="router/src/app/heroes/heroes.module.ts" region="v1" title="src/app/heroes/heroes.module.ts (pre-routing)">

</code-example>

When you're done, you'll have these *hero management* files:

安排完这些，你就有了四个*英雄管理*特性区的文件：

<div class='filetree'>

  <div class='file'>

    src/app/heroes

  </div>

  <div class='children'>

    <div class='file'>

      hero-detail.component.ts

    </div>

    <div class='file'>

      hero-list.component.ts

    </div>

    <div class='file'>

      hero.service.ts

    </div>

    <div class='file'>

      heroes.module.ts

    </div>

  </div>

</div>

{@a hero-routing-requirements}

### *Hero* feature routing requirements

### *英雄*特性区的路由需求

The heroes feature has two interacting components, the hero list and the hero detail.
The list view is self-sufficient; you navigate to it, it gets a list of heroes and displays them.

“英雄”特性有两个相互协作的组件，列表和详情。
列表视图是自给自足的，你导航到它，它会自行获取英雄列表并显示他们。

The detail view is different. It displays a particular hero. It can't know which hero to show on its own.
That information must come from outside.

详情视图就不同了。它要显示一个特定的英雄，但是它本身却无法知道显示哪一个，此信息必须来自外部。

When the user selects a hero from the list, the app should navigate to the detail view
and show that hero.
You tell the detail view which hero to display by including the selected hero's id in the route URL.

当用户从列表中选择了一个英雄时，应用就导航到详情页以显示那个英雄。
  通过把所选英雄的 id 编码进路由的 URL 中，就能告诉详情视图该显示哪个英雄。

{@a hero-routing-module}

### *Hero* feature route configuration

### *英雄*特性区的路由配置

Create a new `heroes-routing.module.ts` in the `heroes` folder
using the same techniques you learned while creating the `AppRoutingModule`.

在 `heroes` 目录下创建一个新的 `heroes-routing.module.ts` 文件，使用的技术和以前创建 `AppRoutingModule` 时的一样。

<code-example path="router/src/app/heroes/heroes-routing.module.1.ts" title="src/app/heroes/heroes-routing.module.ts">

</code-example>

<<<<<<< HEAD
<div class="l-sub-section">
=======


<div class="alert is-helpful">
>>>>>>> 601064e4

Put the routing module file in the same folder as its companion module file.
Here both `heroes-routing.module.ts` and `heroes.module.ts` are in the same `src/app/heroes` folder.

把路由模块文件和它对应的模块文件放在同一个目录下。
比如这里的 `heroes-routing.module.ts` 和 `heroes.module.ts` 都位于 `src/app/heroes` 目录下。

Consider giving each feature module its own route configuration file.
It may seem like overkill early when the feature routes are simple.
But routes have a tendency to grow more complex and consistency in patterns pays off over time.

将路由模块文件放到它相关的模块文件所在目录里。
这里，`heroes-routing.module.ts` 和 `heroes.module.ts` 都在 `app/heroes` 目录中。

</div>

Import the hero components from their new locations in the `src/app/heroes/` folder, define the two hero routes,
and export the `HeroRoutingModule` class.

从新位置 `src/app/heroes/` 目录中导入英雄相关的组件，定义两个“英雄管理”路由，并导出 `HeroRoutingModule` 类。

Now that you have routes for the `Heroes` module, register them with the `Router` via the
`RouterModule` _almost_ as you did in the `AppRoutingModule`.

现在，你有了 `Heroes` 模块的路由，还得在 `RouterModule` 中把它们注册给*路由器*，和 `AppRoutingModule` 中的做法几乎完全一样。

There is a small but critical difference.
In the `AppRoutingModule`, you used the static **`RouterModule.forRoot`** method to register the routes and application level service providers.
In a feature module you use the static **`forChild`** method.

这里有少量但是关键的不同点。
在 `AppRoutingModule` 中，你使用了静态的 `RouterModule.`**`forRoot`**方法来注册路由和全应用级服务提供商。
在特性模块中，你要改用**`forChild`**静态方法。

<div class="alert is-helpful">

Only call `RouterModule.forRoot` in the root `AppRoutingModule`
(or the `AppModule` if that's where you register top level application routes).
In any other module, you must call the **`RouterModule.forChild`** method to register additional routes.

只在根模块 `AppRoutingModule` 中调用 `RouterModule.forRoot`（如果在 `AppModule` 中注册应用的顶级路由，那就在 `AppModule` 中调用）。
在其它模块中，你就必须调用**`RouterModule.forChild`**方法来注册附属路由。

</div>

{@a adding-routing-module}

### Add the routing module to the _HeroesModule_

### 把路由模块添加到 `HeroesModule` 中

Add the `HeroRoutingModule` to the `HeroModule`
just as you added `AppRoutingModule` to the `AppModule`.

把 `HeroRoutingModule` 添加到 `HeroModule` 中，就像为 `AppModule` 添加 `AppRoutingModule` 一样。

Open `heroes.module.ts`.
Import the `HeroRoutingModule` token from `heroes-routing.module.ts` and
add it to the `imports` array of the `HeroesModule`.
The finished `HeroesModule` looks like this:

打开 `heroes.module.ts`，从 `heroes-routing.module.ts` 中导入 `HeroRoutingModule` 并把它添加到 `HeroesModule` 的 `imports` 数组中。
写完后的 `HeroesModule` 是这样的：

<code-example path="router/src/app/heroes/heroes.module.ts" title="src/app/heroes/heroes.module.ts">

</code-example>

{@a remove-duplicate-hero-routes}

### Remove duplicate hero routes

### 移除重复的“英雄管理”路由

The hero routes are currently defined in _two_ places: in the `HeroesRoutingModule`,
by way of the `HeroesModule`, and in the `AppRoutingModule`.

英雄类的路由目前定义在两个地方：`HeroesRoutingModule` 中（并最终给 `HeroesModule`）和 `AppRoutingModule` 中。

Routes provided by feature modules are combined together into their imported module's routes by the router.
This allows you to continue defining the feature module routes without modifying the main route configuration.

由特性模块提供的路由会被路由器再组合上它们所导入的模块的路由。
这让你可以继续定义特性路由模块中的路由，而不用修改主路由配置。

But you don't want to define the same routes twice.
Remove the `HeroListComponent` import and the `/heroes` route from the `app-routing.module.ts`.

但你显然不希望把同一个路由定义两次，那就移除 `HeroListComponent` 的导入和来自 `app-routing.module.ts` 中的 `/heroes` 路由。

**Leave the default and the wildcard routes!**
These are concerns at the top level of the application itself.

**保留默认路由和通配符路由！**
它们是应用程序顶层该自己处理的关注点。

<code-example path="router/src/app/app-routing.module.2.ts" linenums="false" title="src/app/app-routing.module.ts (v2)">

</code-example>

{@a merge-hero-routes}

### Import hero module into AppModule

### 把“英雄管理”模块导入到 AppModule

The heroes feature module is ready, but the application doesn't know about the `HeroesModule` yet.
Open `app.module.ts` and revise it as follows.

英雄这个特性模块已经就绪，但应用仍然不知道 `HeroesModule` 的存在。
打开 `app.module.ts`，并按照下述步骤修改它。

Import the `HeroesModule` and add it to the `imports` array in the `@NgModule` metadata of the `AppModule`.

导入 `HeroesModule` 并且把它加到根模块 `AppModule` 的 `@NgModule` 元数据中的 `imports` 数组中。

Remove the `HeroListComponent` from the `AppModule`'s `declarations` because it's now provided by the `HeroesModule`.
This is important. There can be only _one_ owner for a declared component.
In this case, the `Heroes` module is the owner of the `Heroes` components and is making them available to
components in the `AppModule` via the `HeroesModule`.

从 `AppModule` 的 `declarations` 中移除 `HeroListComponent`，因为它现在已经改由 `HeroesModule` 提供了。
这一步很重要！因为一个组件只能声明在*一个*属主模块中。
这个例子中，`Heroes` 模块就是 `Heroes` 组件的属主模块，而 `AppModule` 要通过导入 `HeroesModule` 才能使用这些组件。

As a result, the `AppModule` no longer has specific knowledge of the hero feature, its components, or its route details.
You can evolve the hero feature with more components and different routes.
That's a key benefit of creating a separate module for each feature area.

最终，`AppModule` 不再了解那些特定于“英雄”特性的知识，比如它的组件、路由细节等。
你可以让“英雄”特性独立演化，添加更多的组件或各种各样的路由。
这就是为每个特性区创建独立模块后获得的核心优势。

After these steps, the `AppModule` should look like this:

经过这些步骤，`AppModule` 变成了这样：

<code-example path="router/src/app/app.module.3.ts" title="src/app/app.module.ts">

</code-example>

{@a routing-module-order}

### Module import order matters

### 导入模块的顺序很重要

Look at the module `imports` array. Notice that the `AppRoutingModule` is _last_.
Most importantly, it comes _after_ the `HeroesModule`.

看看该模块的 `imports` 数组。注意，`AppRoutingModule` 是*最后一个*。最重要的是，它位于 `HeroesModule` 之后。

<code-example path="router/src/app/app.module.3.ts" region="module-imports" title="src/app/app.module.ts (module-imports)" linenums="false">

</code-example>

The order of route configuration matters.
The router accepts the first route that matches a navigation request path.

路由配置的顺序很重要。
路由器会接受第一个匹配上导航所要求的路径的那个路由。

When all routes were in one `AppRoutingModule`,
you put the default and [wildcard](#wildcard) routes last, after the `/heroes` route,
so that the router had a chance to match a URL to the `/heroes` route _before_
hitting the wildcard route and navigating to "Page not found".

当所有路由都在同一个 `AppRoutingModule` 时，你要把默认路由和[通配符路由](guide/router#wildcard)放在最后（这里是在 `/heroes` 路由后面），
这样路由器才有机会匹配到 `/heroes` 路由，否则它就会先遇到并匹配上该通配符路由，并导航到“页面未找到”路由。

The routes are no longer in one file.
They are distributed across two modules, `AppRoutingModule` and `HeroesRoutingModule`.

这些路由不再位于单一文件中。他们分布在两个不同的模块中：`AppRoutingModule` 和 `HeroesRoutingModule`。

Each routing module augments the route configuration _in the order of import_.
If you list `AppRoutingModule` first, the wildcard route will be registered
_before_ the hero routes.
The wildcard route&mdash;which matches _every_ URL&mdash;will intercept the attempt to navigate to a hero route.

每个路由模块都会根据*导入的顺序*把自己的路由配置追加进去。
如果你先列出了 `AppRoutingModule`，那么通配符路由就会被注册在“英雄管理”路由*之前*。
通配符路由（它匹配*任意*URL）将会拦截住每一个到“英雄管理”路由的导航，因此事实上屏蔽了所有“英雄管理”路由。

<div class="alert is-helpful">

Reverse the routing modules and see for yourself that
a click of the heroes link results in "Page not found".
Learn about inspecting the runtime router configuration
[below](#inspect-config "Inspect the router config").

反转路由模块的导入顺序，你就会看到当点击英雄相关的链接时被导向了“页面未找到”路由。
要学习如何在运行时查看路由器配置，参见[稍后的内容](guide/router#inspect-config "Inspect the router config")。

</div>

{@a route-def-with-parameter}

### Route definition with a parameter

### 带参数的路由定义

Return to the `HeroesRoutingModule` and look at the route definitions again.
The route to `HeroDetailComponent` has a twist.

回到 `HeroesRoutingModule` 并再次检查这些路由定义。
`HeroDetailComponent` 的路由有点特殊。

<code-example path="router/src/app/heroes/heroes-routing.module.1.ts" linenums="false" title="src/app/heroes/heroes-routing.module.ts (excerpt)" region="hero-detail-route">

</code-example>

Notice the `:id` token in the path. That creates a slot in the path for a **Route Parameter**.
In this case, the router will insert the `id` of a hero into that slot.

注意路径中的 `:id` 令牌。它为*路由参数*在路径中创建一个“空位”。在这里，路由器把英雄的 `id` 插入到那个“空位”中。

If you tell the router to navigate to the detail component and display "Magneta",
you expect a hero id to appear in the browser URL like this:

如果要告诉路由器导航到详情组件，并让它显示“Magneta”，你会期望这个英雄的 `id` 像这样显示在浏览器的 URL 中：

<code-example format="nocode">
  localhost:3000/hero/15

</code-example>

If a user enters that URL into the browser address bar, the router should recognize the
pattern and go to the same "Magneta" detail view.

如果用户把此 URL 输入到浏览器的地址栏中，路由器就会识别出这种模式，同样进入“Magneta”的详情视图。

<div class="callout is-helpful">

<header>Route parameter: Required or optional?</header>

<header>路由参数：必须的还是可选的？</header>

Embedding the route parameter token, `:id`,
in the route definition path is a good choice for this scenario
because the `id` is *required* by the `HeroDetailComponent` and because
the value `15` in the path clearly distinguishes the route to "Magneta" from
a route for some other hero.

在这个场景下，把路由参数的令牌 `:id` 嵌入到路由定义的 `path` 中是一个好主意，因为对于 `HeroDetailComponent` 来说 `id` 是*必须的*，
而且路径中的值 `15` 已经足够把到“Magneta”的路由和到其它英雄的路由明确区分开。

</div>

{@a route-parameters}

### Setting the route parameters in the list view

### 在列表视图中设置路由参数

After navigating to the `HeroDetailComponent`, you expect to see the details of the selected hero.
You need *two* pieces of information: the routing path to the component and the hero's `id`.

然后导航到 `HeroDetailComponent` 组件。在那里，你期望看到所选英雄的详情，这需要两部分信息：导航目标和该英雄的 `id`。

Accordingly, the _link parameters array_ has *two* items:  the routing _path_ and a _route parameter_ that specifies the
`id` of the selected hero.

因此，这个*链接参数数组*中有两个条目：目标路由的**`path`（路径）**，和一个用来指定所选英雄 `id` 的**路由参数**。

<code-example path="router/src/app/heroes/hero-list.component.1.ts" linenums="false" title="src/app/heroes/hero-list.component.ts (link-parameters-array)" region="link-parameters-array">

</code-example>

The router composes the destination URL from the array like this:
`localhost:3000/hero/15`.

路由器从该数组中组合出了目标 URL：
`localhost:3000/hero/15`。

<div class="alert is-helpful">

How does the target `HeroDetailComponent` learn about that `id`?
Don't analyze the URL. Let the router do it.

目标组件 `HeroDetailComponent` 该怎么知道这个 `id` 参数呢？
当然不会是自己去分析 URL 了！那是路由器的工作。

The router extracts the route parameter (`id:15`) from the URL and supplies it to
the `HeroDetailComponent` via the `ActivatedRoute` service.

路由器从 URL 中解析出路由参数（`id:15`），并通过 **ActivatedRoute** 服务来把它提供给 `HeroDetailComponent` 组件。

</div>

{@a activated-route}

### _Activated Route_ in action

### _Activated Route_ 实战

Import the `Router`, `ActivatedRoute`, and `ParamMap` tokens from the router package.

从路由器（`router`）包中导入 `Router`、`ActivatedRoute` 和 `Params` 类。

<code-example path="router/src/app/heroes/hero-detail.component.1.ts" linenums="false" title="src/app/heroes/hero-detail.component.ts (activated route)" region="imports">

</code-example>

Import the `switchMap` operator because you need it later to process the `Observable` route parameters.

这里导入 `switchMap` 操作符是因为你稍后将会处理路由参数的可观察对象 `Observable`。

<code-example path="router/src/app/heroes/hero-detail.component.ts" linenums="false" title="src/app/heroes/hero-detail.component.ts (switchMap operator import)" region="rxjs-operator-import">

</code-example>

{@a hero-detail-ctor}

As usual, you write a constructor that asks Angular to inject services
that the component requires and reference them as private variables.

通常，你会直接写一个构造函数，让 Angular 把组件所需的服务注入进来，自动定义同名的私有变量，并把它们存进去。

<code-example path="router/src/app/heroes/hero-detail.component.ts" linenums="false" title="src/app/heroes/hero-detail.component.ts (constructor)" region="ctor">

</code-example>

Later, in the `ngOnInit` method, you use the `ActivatedRoute` service to retrieve the parameters for the route,
pull the hero `id` from the parameters and retrieve the hero to display.

然后，在 `ngOnInit` 方法中，你用 `ActivatedRoute` 服务来接收路由的参数，从参数中取得该英雄的 `id`，并接收此英雄用于显示。

<code-example path="router/src/app/heroes/hero-detail.component.ts" linenums="false" title="src/app/heroes/hero-detail.component.ts (ngOnInit)" region="ngOnInit">

</code-example>

The `paramMap` processing is a bit tricky. When the map changes, you `get()`
the `id` parameter from the changed parameters.

`paramMap` 的处理过程有点稍复杂。当这个 map 的值变化时，你可以从变化之后的参数中 `get()` 到其 `id` 参数。

Then you tell the `HeroService` to fetch the hero with that `id` and return the result of the `HeroService` request.

然后，让 `HeroService` 去获取一个具有此 `id` 的英雄，并返回这个 `HeroService` 请求的结果。

You might think to use the RxJS `map` operator.
But the `HeroService` returns an `Observable<Hero>`.
So you flatten the `Observable` with the `switchMap` operator instead.

你可能想使用 RxJS 的 `map` 操作符。
但 `HeroService` 返回的是一个 `Observable<Hero>`。
所以你要改用 `switchMap` 操作符来打平这个 `Observable`。

The `switchMap` operator also cancels previous in-flight requests. If the user re-navigates to this route
with a new `id` while the `HeroService` is still retrieving the old `id`, `switchMap` discards that old request and returns the hero for the new `id`.

`switchMap` 操作符还会取消以前未完成的在途请求。如果用户使用新的 `id` 再次导航到该路由，而 `HeroService` 仍在接受老 `id` 对应的英雄，那么 `switchMap` 就会抛弃老的请求，并返回这个新 `id` 的英雄信息。

The observable `Subscription` will be handled by the `AsyncPipe` and the component's `hero` property will be (re)set with the retrieved hero.

这个可观察对象的 `Subscription`（订阅）将会由 `AsyncPipe` 处理，并且组件的 `hero` 属性将会设置为刚刚接收到的这个英雄。

#### _ParamMap_ API

The `ParamMap` API is inspired by the [URLSearchParams interface](https://developer.mozilla.org/en-US/docs/Web/API/URLSearchParams). It provides methods
to handle parameter access for both route parameters (`paramMap`) and query parameters (`queryParamMap`).

`ParamMap` API 是参照[URLSearchParams 接口](https://developer.mozilla.org/en-US/docs/Web/API/URLSearchParams)来设计的。它提供了一些方法来处理对路由参数（`paramMap`）和查询参数(`queryParamMap`)中的参数访问。

<table>
  <tr>

    <th>

      Member

      成员

    </th>

    <th>

      Description

      说明

    </th>

  </tr>

  <tr>

    <td>

      <code>has(name)</code>

    </td>

    <td>

    Returns `true` if the parameter name is in the map of parameters.

    如果参数名位于参数列表中，就返回 `true` 。

    </td>

  </tr>

  <tr>

    <td>

      <code>get(name)</code>

    </td>

    <td>

    Returns the parameter name value (a `string`) if present, or `null` if the parameter name is not in the map. Returns the _first_ element if the parameter value is actually an array of values.

    如果这个 map 中有参数名对应的参数值（字符串），就返回它，否则返回 `null`。如果参数值实际上是一个数组，就返回它的*第一个*元素。

    </td>

  </tr>

  <tr>

    <td>

      <code>getAll(name)</code>

    </td>

    <td>

    Returns a `string array` of the parameter name value if found, or an empty `array` if the parameter name value is not in the map. Use `getAll` when a single parameter could have multiple values.

    如果这个 map 中有参数名对应的值，就返回一个字符串数组，否则返回空数组。当一个参数名可能对应多个值的时候，请使用 `getAll`。

    </td>

  </tr>

  <tr>

    <td>

      <code>keys</code>

    </td>

    <td>

    Returns a `string array` of all parameter names in the map.

    返回这个 map 中的所有参数名组成的字符串数组。

    </td>

  </tr>
</table>

{@a reuse}

#### Observable <i>paramMap</i> and component reuse

#### <i>参数</i>的可观察对象（Observable）与组件复用

In this example, you retrieve the route parameter map from an `Observable`.
That implies that the route parameter map can change during the lifetime of this component.

在这个例子中，你接收了路由参数的 `Observable` 对象。
这种写法暗示着这些路由参数在该组件的生存期内可能会变化。

They might. By default, the router re-uses a component instance when it re-navigates to the same component type
without visiting a different component first. The route parameters could change each time.

确实如此！默认情况下，如果它没有访问过其它组件就导航到了同一个组件实例，那么路由器倾向于复用组件实例。如果复用，这些参数可以变化。

Suppose a parent component navigation bar had "forward" and "back" buttons
that scrolled through the list of heroes.
Each click navigated imperatively to the `HeroDetailComponent` with the next or previous `id`.

假设父组件的导航栏有“前进”和“后退”按钮，用来轮流显示英雄列表中中英雄的详情。
  每次点击都会强制导航到带前一个或后一个 `id` 的 `HeroDetailComponent` 组件。

You don't want the router to remove the current `HeroDetailComponent` instance from the DOM only to re-create it for the next `id`.
That could be visibly jarring.
Better to simply re-use the same component instance and update the parameter.

你不希望路由器仅仅从 DOM 中移除当前的 `HeroDetailComponent` 实例，并且用下一个 `id` 重新创建它。
  那可能导致界面抖动。
  更好的方式是复用同一个组件实例，并更新这些参数。

Unfortunately, `ngOnInit` is only called once per component instantiation.
You need a way to detect when the route parameters change from _within the same instance_.
The observable `paramMap` property handles that beautifully.

不幸的是，`ngOnInit` 对每个实例只调用一次。
  你需要一种方式来检测*在同一个实例中*路由参数什么时候发生了变化。
  而 `params` 属性这个可观察对象（Observable）干净漂亮的处理了这种情况。

<div class="alert is-helpful">

When subscribing to an observable in a component, you almost always arrange to unsubscribe when the component is destroyed.

当在组件中订阅一个可观察对象时，你通常总是要在组件销毁时取消这个订阅。

There are a few exceptional observables where this is not necessary.
The `ActivatedRoute` observables are among the exceptions.

但是也有少数例外情况不需要取消订阅。
`ActivateRoute` 中的各种可观察对象就是属于这种情况。

The `ActivatedRoute` and its observables are insulated from the `Router` itself.
The `Router` destroys a routed component when it is no longer needed and the injected `ActivatedRoute` dies with it.

`ActivateRoute` 及其可观察对象都是由 `Router` 本身负责管理的。
`Router` 会在不再需要时销毁这个路由组件，而注入进去的 `ActivateRoute` 也随之销毁了。

Feel free to unsubscribe anyway. It is harmless and never a bad practice.

不过，你仍然可以随意取消订阅，这不会造成任何损害，而且也不是一项坏的实践。

</div>

{@a snapshot}

#### _Snapshot_: the _no-observable_ alternative

#### *Snapshot*（快照）：当不需要 Observable 时的替代品

_This_ application won't re-use the `HeroDetailComponent`.
The user always returns to the hero list to select another hero to view.
There's no way to navigate from one hero detail to another hero detail
without visiting the list component in between.
Therefore, the router creates a new `HeroDetailComponent` instance every time.

本应用不需要复用 `HeroDetailComponent`。
  用户总是会先返回英雄列表，再选择另一位英雄。
  所以，不存在从一个英雄详情导航到另一个而不用经过英雄列表的情况。
  这意味着路由器每次都会创建一个全新的 `HeroDetailComponent` 实例。

When you know for certain that a `HeroDetailComponent` instance will *never, never, ever*
be re-used, you can simplify the code with the *snapshot*.

假如你很确定这个 `HeroDetailComponent` 组件的实例*永远、永远*不会被复用，那就可以使用*快照*来简化这段代码。

The `route.snapshot` provides the initial value of the route parameter map.
You can access the parameters directly without subscribing or adding observable operators.
It's much simpler to write and read:

`route.snapshot` 提供了路由参数的初始值。
你可以通过它来直接访问参数，而不用订阅或者添加 Observable 的操作符。
这样在读写时就会更简单：

<code-example path="router/src/app/heroes/hero-detail.component.2.ts" linenums="false" title="src/app/heroes/hero-detail.component.ts (ngOnInit snapshot)" region="snapshot">

</code-example>

<<<<<<< HEAD
<div class="l-sub-section">
=======


<div class="alert is-helpful">
>>>>>>> 601064e4

**Remember:** you only get the _initial_ value of the parameter map with this technique.
Stick with the observable `paramMap` approach if there's even a chance that the router
could re-use the component.
This sample stays with the observable `paramMap` strategy just in case.

**记住：**，用这种技巧，你只得到了这些参数的*初始*值。
如果有可能连续多次导航到此组件，那么就该用 `paramMap` 可观察对象的方式。
这个例子中仍然使用了 `paramMap` 的可观察对象策略。

</div>

{@a nav-to-list}

### Navigating back to the list component

### 导航回列表组件

The `HeroDetailComponent` has a "Back" button wired to its `gotoHeroes` method that navigates imperatively
back to the `HeroListComponent`.

`HeroDetailComponent` 组件有一个“Back”按钮，关联到它的 `gotoHeroes` 方法，该方法会导航回 `HeroListComponent` 组件。

The router `navigate` method takes the same one-item _link parameters array_
that you can bind to a `[routerLink]` directive.
It holds the _path to the `HeroListComponent`_:

路由的 `navigate` 方法同样接受一个单条目的*链接参数数组*，你也可以把它绑定到 `[routerLink]` 指令上。
它保存着**到 `HeroListComponent` 组件的路径**：

<code-example path="router/src/app/heroes/hero-detail.component.1.ts" linenums="false" title="src/app/heroes/hero-detail.component.ts (excerpt)" region="gotoHeroes">

</code-example>

{@a optional-route-parameters}

### Route Parameters: Required or optional?

### 路由参数：必须还是可选？

Use [*route parameters*](#route-parameters) to specify a *required* parameter value *within* the route URL
as you do when navigating to the `HeroDetailComponent` in order to view the hero with *id* 15:

如果想导航到 `HeroDetailComponent` 以对 id 为 15 的英雄进行查看并编辑，就要在路由的 URL 中使用[*路由参数*](guide/router#route-parameters)来指定*必要*参数值。

<code-example format="nocode">
  localhost:3000/hero/15

</code-example>

You can also add *optional* information to a route request.
For example, when returning to the heroes list from the hero detail view,
it would be nice if the viewed hero was preselected in the list.

你也能在路由请求中添加*可选*信息。
比如，当从 `HeroDetailComponent` 返回英雄列表时，如果能自动选中刚刚查看过的英雄就好了。

<figure>
  <img src='generated/images/guide/router/selected-hero.png' alt="Selected hero">
</figure>

You'll implement this feature in a moment by including the viewed hero's `id`
in the URL as an optional parameter when returning from the `HeroDetailComponent`.

当从 `HeroDetailComponent` 返回时，你很快就会通过把正在查看的英雄的 `id` 作为可选参数包含在 URL 中来实现这个特性。

Optional information takes other forms. Search criteria are often loosely structured, e.g., `name='wind*'`.
Multiple values are common&mdash;`after='12/31/2015' & before='1/1/2017'`&mdash;in no
particular order&mdash;`before='1/1/2017' & after='12/31/2015'`&mdash; in a
variety of formats&mdash;`during='currentYear'`.

可选信息有很多种形式。搜索条件通常就不是严格结构化的，比如 `name='wind*'`；有多个值也很常见，如 `after='12/31/2015'&before='1/1/2017'`；
而且顺序无关，如 `before='1/1/2017'&after='12/31/2015'`，还可能有很多种变体格式，如 `during='currentYear'`。

These kinds of parameters don't fit easily in a URL *path*. Even if you could define a suitable URL token scheme,
doing so greatly complicates the pattern matching required to translate an incoming URL to a named route.

这么多种参数要放在 URL 的*路径*中可不容易。即使你能制定出一个合适的 URL 方案，实现起来也太复杂了，得通过模式匹配才能把 URL 翻译成命名路由。

Optional parameters are the ideal vehicle for conveying arbitrarily complex information during navigation.
Optional parameters aren't involved in pattern matching and afford flexibility of expression.

可选参数是在导航期间传送任意复杂信息的理想载体。
可选参数不涉及到模式匹配并在表达上提供了巨大的灵活性。

The router supports navigation with optional parameters as well as required route parameters.
Define _optional_ parameters in a separate object _after_ you define the required route parameters.

和必要参数一样，路由器也支持通过可选参数导航。
在你定义完必要参数之后，再通过一个*独立的对象*来定义*可选参数*。

In general, prefer a *required route parameter* when
the value is mandatory (for example, if necessary to distinguish one route path from another);
prefer an *optional parameter* when the value is optional, complex, and/or multivariate.

通常，对于强制性的值（比如用于区分两个路由路径的）使用*必备参数*；当这个值是可选的、复杂的或多值的时，使用可选参数。

{@a optionally-selecting}

### Heroes list: optionally selecting a hero

### 英雄列表：选定一个英雄（也可不选）

When navigating to the `HeroDetailComponent` you specified the _required_ `id` of the hero-to-edit in the
*route parameter* and made it the second item of the [_link parameters array_](#link-parameters-array).

当导航到 `HeroDetailComponent` 时，你可以在*路由参数*中指定一个所要编辑的英雄 `id`，只要把它作为[链接参数数组](guide/router#link-parameters-array)中的第二个条目就可以了。

<code-example path="router/src/app/heroes/hero-list.component.1.ts" linenums="false" title="src/app/heroes/hero-list.component.ts (link-parameters-array)" region="link-parameters-array">

</code-example>

The router embedded the `id` value in the navigation URL because you had defined it
as a route parameter with an `:id` placeholder token in the route `path`:

路由器在导航 URL 中内嵌了 `id` 的值，这是因为你把它用一个 `:id` 占位符当做路由参数定义在了路由的 `path` 中：

<code-example path="router/src/app/heroes/heroes-routing.module.1.ts" linenums="false" title="src/app/heroes/heroes-routing.module.ts (hero-detail-route)" region="hero-detail-route">

</code-example>

When the user clicks the back button, the `HeroDetailComponent` constructs another _link parameters array_
which it uses to navigate back to the `HeroListComponent`.

当用户点击后退按钮时，`HeroDetailComponent` 构造了另一个*链接参数数组*，可以用它导航回 `HeroListComponent`。

<code-example path="router/src/app/heroes/hero-detail.component.1.ts" linenums="false" title="src/app/heroes/hero-detail.component.ts (gotoHeroes)" region="gotoHeroes">

</code-example>

This array lacks a route parameter because you had no reason to send information to the `HeroListComponent`.

该数组缺少一个路由参数，这是因为你那时没有理由往 `HeroListComponent` 发送信息。

Now you have a reason. You'd like to send the id of the current hero with the navigation request so that the
`HeroListComponent` can highlight that hero in its list.
This is a _nice-to-have_ feature; the list will display perfectly well without it.

但现在有了。你要在导航请求中同时发送当前英雄的 id，以便 `HeroListComponent` 可以在列表中高亮这个英雄。
  这是一个*有更好，没有也无所谓*的特性，就算没有它，列表照样能显示得很完美。

Send the `id` with an object that contains an _optional_ `id` parameter.
For demonstration purposes, there's an extra junk parameter (`foo`) in the object that the `HeroListComponent` should ignore.
Here's the revised navigation statement:

传送一个包含*可选*`id` 参数的对象。
为了演示，这里还在对象中定义了一个没用的额外参数（`foo`），`HeroListComponent` 应该忽略它。
下面是修改过的导航语句：

<code-example path="router/src/app/heroes/hero-detail.component.ts" linenums="false" title="src/app/heroes/hero-detail.component.ts (go to heroes)" region="gotoHeroes">

</code-example>

The application still works. Clicking "back" returns to the hero list view.

该应用仍然能工作。点击“back”按钮返回英雄列表视图。

Look at the browser address bar.

注意浏览器的地址栏。

It should look something like this, depending on where you run it:

它应该是这样的，不过也取决于你在哪里运行它：

<code-example language="bash">
  localhost:3000/heroes;id=15;foo=foo

</code-example>

The `id` value appears in the URL as (`;id=15;foo=foo`), not in the URL path.
The path for the "Heroes" route doesn't have an `:id` token.

`id` 的值像这样出现在 URL 中（`;id=15;foo=foo`），但不在 URL 的路径部分。
“Heroes”路由的路径部分并没有定义 `:id`。

The optional route parameters are not separated by "?" and "&" as they would be in the URL query string.
They are **separated by semicolons ";"**
This is *matrix URL* notation&mdash;something you may not have seen before.

可选的路由参数没有使用“？”和“&”符号分隔，因为它们将用在 URL 查询字符串中。
它们是**用“;”分隔的**。
这是*矩阵 URL*标记法 —— 你以前可能从未见过。

<div class="alert is-helpful">

*Matrix URL* notation is an idea first introduced
in a [1996 proposal](http://www.w3.org/DesignIssues/MatrixURIs.html) by the founder of the web, Tim Berners-Lee.

*Matrix URL*写法首次提出是在[1996 提案](http://www.w3.org/DesignIssues/MatrixURIs.html)中，提出者是 Web 的奠基人：Tim Berners-Lee。

Although matrix notation never made it into the HTML standard, it is legal and
it became popular among browser routing systems as a way to isolate parameters
belonging to parent and child routes. The Router is such a system and provides
support for the matrix notation across browsers.

虽然 Matrix 写法未曾进入过 HTML 标准，但它是合法的。而且在浏览器的路由系统中，它作为从父路由和子路由中单独隔离出参数的方式而广受欢迎。Angular 的路由器正是这样一个路由系统，并支持跨浏览器的 Matrix 写法。

The syntax may seem strange to you but users are unlikely to notice or care
as long as the URL can be emailed and pasted into a browser address bar
as this one can.

这种语法对你来说可能有点奇怪，不过用户不会在意这一点，因为该 URL 可以正常的通过邮件发出去或粘贴到浏览器的地址栏中。

</div>

{@a route-parameters-activated-route}

### Route parameters in the *ActivatedRoute* service

### *ActivatedRoute* 服务中的路由参数

The list of heroes is unchanged. No hero row is highlighted.

英雄列表仍没有改变，没有哪个英雄列被加亮显示。

<div class="alert is-helpful">

The <live-example></live-example> *does* highlight the selected
row because it demonstrates the final state of the application which includes the steps you're *about* to cover.
At the moment this guide is describing the state of affairs *prior* to those steps.

<live-example></live-example>*高亮了*选中的行，因为它演示的是应用的最终状态，因此包含了你*即将*接触到的步骤。
此刻，本文描述的仍是那些步骤*之前*的状态。

</div>

The `HeroListComponent` isn't expecting any parameters at all and wouldn't know what to do with them.
You can change that.

`HeroListComponent` 还完全不需要任何参数，也不知道该怎么处理它们。你可以改变这一点。

Previously, when navigating from the `HeroListComponent` to the `HeroDetailComponent`,
you subscribed to the route parameter map `Observable` and made it available to the `HeroDetailComponent`
in the `ActivatedRoute` service.
You injected that service in the constructor of the `HeroDetailComponent`.

以前，当从 `HeroListComponent` 导航到 `HeroDetailComponent` 时，你通过 `ActivatedRoute` 服务订阅了路由参数这个 `Observable`，并让它能用在 `HeroDetailComponent` 中。
你把该服务注入到了 `HeroDetailComponent` 的构造函数中。

This time you'll be navigating in the opposite direction, from the `HeroDetailComponent` to the `HeroListComponent`.

这次，你要进行反向导航，从 `HeroDetailComponent` 到 `HeroListComponent`。

First you extend the router import statement to include the `ActivatedRoute` service symbol:

首先，你扩展该路由的导入语句，以包含进 `ActivatedRoute` 服务的类；

<code-example path="router/src/app/heroes/hero-list.component.ts" linenums="false" title="src/app/heroes/hero-list.component.ts (import)" region="import-router">

</code-example>

Import the `switchMap` operator to perform an operation on the `Observable` of route parameter map.

导入 `switchMap` 操作符，在路由参数的 `Observable` 对象上执行操作。

<code-example path="router/src/app/heroes/hero-list.component.ts" linenums="false" title="src/app/heroes/hero-list.component.ts (rxjs imports)" region="rxjs-imports">

</code-example>

Then you inject the `ActivatedRoute` in the `HeroListComponent` constructor.

接着，你注入 `ActivatedRoute` 到 `HeroListComponent` 的构造函数中。

<code-example path="router/src/app/heroes/hero-list.component.ts" linenums="false" title="src/app/heroes/hero-list.component.ts (constructor and ngOnInit)" region="ctor">

</code-example>

The `ActivatedRoute.paramMap` property is an `Observable` map of route parameters. The `paramMap` emits a new map of values that includes `id`
when the user navigates to the component. In `ngOnInit` you subscribe to those values, set the `selectedId`, and get the heroes.

ActivatedRoute.paramMap 属性是一个路由参数的可观察对象。当用户导航到这个组件时，paramMap 会发射一个新值，其中包含 `id`。
在 ngOnInit 中，你订阅了这些值，设置到 selectedId，并获取英雄数据。

Update the template with a [class binding](guide/template-syntax#class-binding).
The binding adds the `selected` CSS class when the comparison returns `true` and removes it when `false`.
Look for it within the repeated `<li>` tag as shown here:

用 [CSS 类绑定](guide/template-syntax#class-binding)更新模板，把它绑定到 `isSelected` 方法上。
如果该方法返回 `true`，此绑定就会添加 CSS 类 `selected`，否则就移除它。
在 `<li>` 标记中找到它，就像这样：

<code-example path="router/src/app/heroes/hero-list.component.ts" linenums="false" title="src/app/heroes/hero-list.component.ts (template)" region="template">

</code-example>

When the user navigates from the heroes list to the "Magneta" hero and back, "Magneta" appears selected:

当用户从英雄列表导航到英雄“Magneta”并返回时，“Magneta”看起来是选中的：

<figure>
  <img src='generated/images/guide/router/selected-hero.png' alt="Selected List">
</figure>

The optional `foo` route parameter is harmless and continues to be ignored.

这儿可选的 `foo` 路由参数人畜无害，并继续被忽略。

{@a route-animation}

### Adding animations to the routed component

### 为路由组件添加动画

The heroes feature module is almost complete, but what is a feature without some smooth transitions?

这个“英雄”特性模块就要完成了，但这个特性还没有平滑的转场效果。

This section shows you how to add some [animations](guide/animations)
to the `HeroDetailComponent`.

在这一节，你将为*英雄详情*组件添加一些[动画](guide/animations)。

First import `BrowserAnimationsModule`:

首先导入 `BrowserAnimationsModule`：

<code-example path="router/src/app/app.module.ts" linenums="false" title="src/app/app.module.ts (animations-module)" region="animations-module">

</code-example>

Create an `animations.ts` file in the root `src/app/` folder. The contents look like this:

在根目录 `src/app/` 下创建一个 `animations.ts`。内容如下：

<code-example path="router/src/app/animations.ts" linenums="false" title="src/app/animations.ts (excerpt)">

</code-example>

This file does the following:

该文件做了如下工作：

* Imports the animation symbols that build the animation triggers, control state, and manage transitions between states.

   导入动画符号以构建动画触发器、控制状态并管理状态之间的过渡。

* Exports a constant named `slideInDownAnimation` set to an animation trigger named *`routeAnimation`*;
animated components will refer to this name.

   导出了一个名叫 `slideInDownAnimation` 的常量，并把它设置为一个名叫*`routeAnimation` 的动画触发器。带动画的组件将会引用这个名字。

* Specifies the _wildcard state_ , `*`, that matches any animation state that the route component is in.

   指定了一个*通配符状态* —— `*`，它匹配该路由组件存在时的任何动画状态。

* Defines two *transitions*, one to ease the component in from the left of the screen as it enters the application view (`:enter`),
the other to animate the component down as it leaves the application view (`:leave`).

   定义两个*过渡效果*，其中一个（`:enter`）在组件进入应用视图时让它从屏幕左侧缓动进入（ease-in），另一个（`:leave`）在组件离开应用视图时让它向下飞出。

You could create more triggers with different transitions for other route components. This trigger is sufficient for the current milestone.

你可以为其它路由组件用不同的转场效果创建更多触发器。现在这个触发器已经足够当前的里程碑用了。

Back in the `HeroDetailComponent`, import the `slideInDownAnimation` from `'./animations.ts`.
Add the `HostBinding` decorator  to the imports from `@angular/core`; you'll need it in a moment.

返回 `HeroDetailComponent`，从 `'./animations.ts` 中导入 `slideInDownAnimation`。
从 `@angular/core` 中导入 `HostBinding` 装饰器，你很快就会用到它。

Add an `animations` array to the `@Component` metadata's that contains the `slideInDownAnimation`.

把一个包含 `slideInDownAnimation` 的 `animations` 数组添加到 `@Component` 的元数据中。

Then add three `@HostBinding` properties to the class to set the animation and styles for the route component's element.

然后把三个 `@HostBinding` 属性添加到类中以设置这个路由组件元素的动画和样式。

<code-example path="router/src/app/heroes/hero-detail.component.ts" linenums="false" title="src/app/heroes/hero-detail.component.ts (host bindings)" region="host-bindings">

</code-example>

The `'@routeAnimation'` passed to the first `@HostBinding` matches
the name of the `slideInDownAnimation` _trigger_, `routeAnimation`.
Set the `routeAnimation` property to `true` because you only care about the `:enter` and `:leave` states.

传给了第一个 `@HostBinding` 的 `'@routeAnimation'` 匹配了 `slideInDownAnimation`*触发器*的名字 `routeAnimation`。
把 `routeAnimation` 属性设置为 `true`，因为你只关心 `:enter` 和 `:leave` 这两个状态。

The other two `@HostBinding` properties style the display and position of the component.

另外两个 `@HostBinding` 属性指定组件的外观和位置。

The `HeroDetailComponent` will ease in from the left when routed to and will slide down when navigating away.

当进入该路由时，`HeroDetailComponent` 将会从左侧缓动进入屏幕，而离开路由时，将会向下划出。

<div class="alert is-helpful">

Applying route animations to individual components works for a simple demo, but in a real life app,
it is better to animate routes based on _route paths_.

在这样简单的演示程序中，可以把路由动画应用到独立的组件中，但是在真实的应用中，最好能基于*路由路径*应用路由动画。

</div>

{@a milestone-3-wrap-up}

### Milestone 3 wrap up

### 里程碑#3 的总结

You've learned how to do the following:

你学到了如何：

* Organize the app into *feature areas*.

   把应用组织成*特性区*

* Navigate imperatively from one component to another.

   命令式的从一个组件导航到另一个

* Pass information along in route parameters and subscribe to them in the component.

   通过路由参数传递信息，并在组件中订阅它们

* Import the feature area NgModule into the `AppModule`.

   把这个特性分区模块导入根模块 `AppModule`

* Apply animations to the route component.

   把动画应用到路由组件上

After these changes, the folder structure looks like this:

做完这些修改之后，目录结构是这样的：

<div class='filetree'>

  <div class='file'>

    router-sample

  </div>

  <div class='children'>

    <div class='file'>

      src

    </div>

    <div class='children'>

      <div class='file'>

        app

      </div>

      <div class='children'>

        <div class='file'>

          heroes

        </div>

        <div class='children'>

          <div class='file'>

            hero-detail.component.ts

          </div>

          <div class='file'>

            hero-list.component.ts

          </div>

          <div class='file'>

            hero.service.ts

          </div>

          <div class='file'>

            heroes.module.ts

          </div>

          <div class='file'>

            heroes-routing.module.ts

          </div>

        </div>

        <div class='file'>

          app.component.ts

        </div>

        <div class='file'>

          app.module.ts

        </div>

        <div class='file'>

          app-routing.module.ts

        </div>

        <div class='file'>

          crisis-list.component.ts

        </div>

      </div>

      <div class='file'>

        main.ts

      </div>

      <div class='file'>

        index.html

      </div>

      <div class='file'>

        styles.css

      </div>

      <div class='file'>

        tsconfig.json

      </div>

    </div>

    <div class='file'>

      node_modules ...

    </div>

    <div class='file'>

      package.json

    </div>

  </div>

</div>

Here are the relevant files for this version of the sample application.

这里是当前版本的范例程序相关文件。

<code-tabs>

  <code-pane title="app.component.ts" path="router/src/app/app.component.1.ts">

  </code-pane>

  <code-pane title="app.module.ts" path="router/src/app/app.module.3.ts">

  </code-pane>

  <code-pane title="app-routing.module.ts" path="router/src/app/app-routing.module.2.ts">

  </code-pane>

  <code-pane title="hero-list.component.ts" path="router/src/app/heroes/hero-list.component.ts">

  </code-pane>

  <code-pane title="hero-detail.component.ts" path="router/src/app/heroes/hero-detail.component.ts">

  </code-pane>

  <code-pane title="hero.service.ts" path="router/src/app/heroes/hero.service.ts">

  </code-pane>

  <code-pane title="heroes.module.ts" path="router/src/app/heroes/heroes.module.ts">

  </code-pane>

  <code-pane title="heroes-routing.module.ts" path="router/src/app/heroes/heroes-routing.module.1.ts">

  </code-pane>

</code-tabs>

{@a milestone-4}

## Milestone 4: Crisis center feature

## 里程碑#4：危机中心

It's time to add real features to the app's current placeholder crisis center.

是时候往该应用的危机中心（现在是占位符）中添加一些真实的特性了。

Begin by imitating the heroes feature:

先从模仿“英雄管理”中的特性开始：

* Delete the placeholder crisis center file.

   删除危机中心的占位文件。

* Create an `app/crisis-center` folder.

   创建 `app/crisis-center` 文件夹。

* Copy the files from `app/heroes` into the new crisis center folder.

   把 `app/heroes` 中的文件复制到新的危机中心文件夹。

* In the new files, change every mention of "hero" to "crisis", and "heroes" to "crises".

   在这些新文件中，把每一个对“hero”替换为“crisis”，并把“heroes”替换为“crises”。

You'll turn the `CrisisService` into a purveyor of mock crises instead of mock heroes:

你将会把 `CrisisService` 转换成模拟的危机列表，而不再是模拟的英雄列表：

<code-example path="router/src/app/crisis-center/crisis.service.ts" linenums="false" title="src/app/crisis-center/crisis.service.ts (mock-crises)" region="mock-crises">

</code-example>

The resulting crisis center is a foundation for introducing a new concept&mdash;**child routing**.
You can leave *Heroes* in its current state as a contrast with the *Crisis Center*
and decide later if the differences are worthwhile.

最终的危机中心可以作为引入**子路由**这个新概念的基础。
你可以把*英雄管理*保持在当前状态，以便和*危机中心*进行对比，以后再根据这些差异是否有价值来决定后续行动。

<div class="alert is-helpful">

In keeping with the
<a href="https://blog.8thlight.com/uncle-bob/2014/05/08/SingleReponsibilityPrinciple.html" title="Separation of Concerns">*Separation of Concerns* principle</a>,
changes to the *Crisis Center* won't affect the `AppModule` or
any other feature's component.

遵循<a href="https://blog.8thlight.com/uncle-bob/2014/05/08/SingleReponsibilityPrinciple.html" target="_blank" title="Separation of Concerns">*关注点分离（Separation of Concerns）*原则</a>，
对*危机中心*的修改不会影响 `AppModule` 或其它特性模块中的组件。

</div>

{@a crisis-child-routes}

### A crisis center with child routes

### 带有子路由的危机中心

This section shows you how to organize the crisis center
to conform to the following recommended pattern for Angular applications:

本节会展示如何组织危机中心，来满足 Angular 应用所推荐的模式：

* Each feature area resides in its own folder.

   把每个特性放在自己的目录中。

* Each feature has its own Angular feature module.

   每个特性都有自己的 Angular 特性模块。

* Each area has its own area root component.

   每个特性区都有自己的根组件。

* Each area root component has its own router outlet and child routes.

   每个特性区的根组件中都有自己的路由出口及其子路由。

* Feature area routes rarely (if ever) cross with routes of other features.

   特性区的路由很少（或完全不）与其它特性区的路由交叉。

If your app had many feature areas, the app component trees might look like this:

如果你还有更多特性区，它们的组件树是这样的：

<figure>
  <img src='generated/images/guide/router/component-tree.png' alt="Component Tree">
</figure>

{@a child-routing-component}

### Child routing component

### 子路由组件

Add the following `crisis-center.component.ts` to the `crisis-center` folder:

往 `crisis-center` 目录下添加下列 `crisis-center.component.ts` 文件：

<code-example path="router/src/app/crisis-center/crisis-center.component.ts" linenums="false" title="src/app/crisis-center/crisis-center.component.ts">
</code-example>

The `CrisisCenterComponent` has the following in common with the `AppComponent`:

`CrisisCenterComponent` 和 `AppComponent` 有下列共同点：

* It is the *root* of the crisis center area,
just as `AppComponent` is the root of the entire application.

   它是危机中心特性区的*根*，正如 `AppComponent` 是整个应用的根。

* It is a *shell* for the crisis management feature area,
just as the `AppComponent` is a shell to manage the high-level workflow.

   它是危机管理特性区的*壳*，正如 `AppComponent` 是管理高层工作流的壳。

Like most shells, the `CrisisCenterComponent` class is very simple, simpler even than `AppComponent`:
it has no business logic, and its template has no links, just a title and
`<router-outlet>` for the crisis center child views.

就像大多数的壳一样，`CrisisCenterComponent` 类也非常简单，甚至比 `AppComponent` 更简单：
它没有业务逻辑，它的模板中没有链接，只有一个标题和用于放置危机中心的子视图的 `<router-outlet>`。

Unlike `AppComponent`, and most other components, it _lacks a selector_.
It doesn't _need_ one since you don't *embed* this component in a parent template,
instead you use the router to *navigate* to it.

与 `AppComponent` 和大多数其它组件不同的是，它甚至都*没有指定选择器 `selector`*。
它不*需要*选择器，因为你不会把这个组件嵌入到某个父模板中，而是使用路由器*导航*到它。

{@a child-route-config}

### Child route configuration

### 子路由配置

As a host page for the "Crisis Center" feature, add the following `crisis-center-home.component.ts` to the `crisis-center` folder.

把下面这个 `crisis-center-home.component.ts` 添加到 `crisis-center` 目录下，作为 "危机中心" 特性区的宿主页面。

<code-example path="router/src/app/crisis-center/crisis-center-home.component.ts" linenums="false" title="src/app/crisis-center/crisis-center-home.component.ts" >
</code-example>

Create a `crisis-center-routing.module.ts` file as you did the `heroes-routing.module.ts` file.
This time, you define **child routes** *within* the parent `crisis-center` route.

像 `heroes-routing.module.ts` 文件一样，你也创建一个 `crisis-center-routing.module.ts`。
但这次，你要把**子路由**定义在父路由 `crisis-center` 中。

<code-example path="router/src/app/crisis-center/crisis-center-routing.module.1.ts" linenums="false" title="src/app/crisis-center/crisis-center-routing.module.ts (Routes)" region="routes">
</code-example>

Notice that the parent `crisis-center` route has a `children` property
with a single route containing the `CrisisListComponent`. The `CrisisListComponent` route
also has a `children` array with two routes.

注意，父路由 `crisis-center` 有一个 `children` 属性，它有一个包含 `CrisisListComponent` 的路由。
`CrisisListModule` 路由还有一个带两个路由的 `children` 数组。

These two routes navigate to the crisis center child components,
`CrisisCenterHomeComponent` and `CrisisDetailComponent`, respectively.

这两个路由导航到了*危机中心*的两个子组件：`CrisisCenterHomeComponent` 和 `CrisisDetailComponent`。

There are *important differences* in the way the router treats these _child routes_.

对这些路由的处理中有一些*重要的不同*。

The router displays the components of these routes in the `RouterOutlet`
of the `CrisisCenterComponent`, not in the `RouterOutlet` of the `AppComponent` shell.

路由器会把这些路由对应的组件放在 `CrisisCenterComponent` 的 `RouterOutlet` 中，而不是 `AppComponent` 壳组件中的。

The `CrisisListComponent` contains the crisis list and a `RouterOutlet` to
display the `Crisis Center Home` and `Crisis Detail` route components.

`CrisisListComponent` 包含危机列表和一个 `RouterOutlet`，用以显示 `Crisis Center Home` 和 `Crisis Detail` 这两个路由组件。

The `Crisis Detail` route is a child of the `Crisis List`. Since the router [reuses components](#reuse)
by default, the `Crisis Detail` component will be re-used as you select different crises.
In contrast, back in the `Hero Detail` route, the component was recreated each time you selected a different hero.

`Crisis Detail` 路由是 `Crisis List` 的子路由。由于路由器默认会[复用组件](#reuse)，因此当你选择了另一个危机时，`CrisisDetailComponent` 会被复用。  
作为对比，回到 `Hero Detail` 路由时，每当你选择了不同的英雄时，该组件都会被重新创建。

At the top level, paths that begin with `/` refer to the root of the application.
But child routes *extend* the path of the parent route.
With each step down the route tree,
you add a slash followed by the route path, unless the path is _empty_.

在顶级，以 `/` 开头的路径指向的总是应用的根。
但这里是子路由。
它们是在父路由路径的基础上做出的扩展。
在路由树中每深入一步，你就会在该路由的路径上添加一个斜线 `/`（除非该路由的路径是*空的*）。

Apply that logic to navigation within the crisis center for which the parent path is `/crisis-center`.

如果把该逻辑应用到危机中心中的导航，那么父路径就是 `/crisis-center`。

* To navigate to the `CrisisCenterHomeComponent`, the full URL is `/crisis-center` (`/crisis-center` + `''` + `''`).

   要导航到 `CrisisCenterHomeComponent`，完整的 URL 是 `/crisis-center` (`/crisis-center` + `''` + `''`)。

* To navigate to the `CrisisDetailComponent` for a crisis with `id=2`, the full URL is
`/crisis-center/2` (`/crisis-center` + `''` +  `'/2'`).

   要导航到 `CrisisDetailComponent` 以展示 `id=2` 的危机，完整的 URL 是 `/crisis-center/2` (`/crisis-center` + `''` + `'/2'`)。

The absolute URL for the latter example, including the `localhost` origin, is

本例子中包含站点部分的绝对 URL，就是：

<code-example>
  localhost:3000/crisis-center/2

</code-example>

Here's the complete `crisis-center-routing.module.ts` file with its imports.

这里是完整的 `crisis-center.routing.ts` 及其导入语句。

<code-example path="router/src/app/crisis-center/crisis-center-routing.module.1.ts" linenums="false" title="src/app/crisis-center/crisis-center-routing.module.ts (excerpt)">

</code-example>

{@a import-crisis-module}

### Import crisis center module into the *AppModule* routes

### 把危机中心模块导入到 `AppModule` 的路由中

As with the `HeroesModule`, you must add the `CrisisCenterModule` to the `imports` array of the `AppModule`
_before_ the `AppRoutingModule`:

就像 `HeroesModule` 模块中一样，你必须把 `CrisisCenterModule` 添加到 `AppModule` 的 `imports` 数组中，就在 `AppRoutingModule` 前面：

<code-example path="router/src/app/app.module.4.ts" linenums="false" title="src/app/app.module.ts (import CrisisCenterModule)" region="crisis-center-module">

</code-example>

Remove the initial crisis center route from the `app-routing.module.ts`.
The feature routes are now provided by the `HeroesModule` and the `CrisisCenter` modules.

从 `app.routing.ts` 中移除危机中心的初始路由。
这些特性路由现在是由 `HeroesModule` 和 `CrisisCenter` 特性模块提供的。

The `app-routing.module.ts` file retains the top-level application routes such as the default and wildcard routes.

`app-routing.module.ts` 文件中只有应用的顶级路由，比如默认路由和通配符路由。

<code-example path="router/src/app/app-routing.module.3.ts" linenums="false" title="src/app/app-routing.module.ts (v3)" region="v3">

</code-example>

{@a relative-navigation}

### Relative navigation

### 相对导航

While building out the crisis center feature, you navigated to the
crisis detail route using an **absolute path** that begins with a _slash_.

虽然构建出了危机中心特性区，你却仍在使用以斜杠开头的**绝对路径**来导航到危机详情的路由。

The router matches such _absolute_ paths to routes starting from the top of the route configuration.

路由器会从路由配置的顶层来匹配像这样的*绝对路径*。

You could continue to use absolute paths like this to navigate inside the *Crisis Center*
feature, but that pins the links to the parent routing structure.
If you changed the parent `/crisis-center` path, you would have to change the link parameters array.

你固然可以继续像*危机中心*特性区一样使用绝对路径，但是那样会把链接钉死在特定的父路由结构上。
如果你修改了父路径 `/crisis-center`，那就不得不修改每一个链接参数数组。

You can free the links from this dependency by defining paths that are **relative** to the current URL segment.
Navigation _within_ the feature area remains intact even if you change the parent route path to the feature.

通过改成定义*相对于*当前 URL 的路径，你可以把链接从这种依赖中解放出来。
当你修改了该特性区的父路由路径时，该特性区*内部*的导航仍然完好无损。

Here's an example:

例子如下：

<div class="alert is-helpful">

The router supports directory-like syntax in a _link parameters list_ to help guide route name lookup:

路由器支持在*链接参数数组*中使用“目录式”语法来为查询路由名提供帮助：

`./` or `no leading slash` is relative to the current level.

`./` 或 ` 无前导斜线 ` 形式是相对于当前级别的。

`../` to go up one level in the route path.

`../` 会回到当前路由路径的上一级。

You can combine relative navigation syntax with an ancestor path.
If you must navigate to a sibling route, you could use the `../<sibling>` convention to go up
one level, then over and down the sibling route path.

你可以把相对导航语法和一个祖先路径组合起来用。
如果不得不导航到一个兄弟路由，你可以用 `../<sibling>` 来回到上一级，然后进入兄弟路由路径中。

</div>

To navigate a relative path with the `Router.navigate` method, you must supply the `ActivatedRoute`
to give the router knowledge of where you are in the current route tree.

用 `Router.navigate` 方法导航到相对路径时，你必须提供当前的 `ActivatedRoute`，来让路由器知道你现在位于路由树中的什么位置。

After the _link parameters array_, add an object with a `relativeTo` property set to the `ActivatedRoute`.
The router then calculates the target URL based on the active route's location.

在*链接参数数组*中，添加一个带有 `relativeTo` 属性的对象，并把它设置为当前的 `ActivatedRoute`。
这样路由器就会基于当前激活路由的位置来计算出目标 URL。

<div class="alert is-helpful">

**Always** specify the complete _absolute_ path when calling router's `navigateByUrl` method.

当调用路由器的 `navigateByUrl` 时，**总是**要指定完整的*绝对路径*。

</div>

{@a nav-to-crisis}

### Navigate to crisis list with a relative URL

### 使用相对 URL 导航到危机列表

You've already injected the `ActivatedRoute` that you need to compose the relative navigation path.

你已经注入过了 `ActivatedRoute`，你需要把它来和相对导航路径组合在一起。

When using a `RouterLink` to navigate instead of the `Router` service, you'd use the _same_
link parameters array, but you wouldn't provide the object with the `relativeTo` property.
The `ActivatedRoute` is implicit in a `RouterLink` directive.

如果用 `RouterLink` 来代替 `Router` 服务进行导航，就要使用*相同*的链接参数数组，不过不再需要提供 `relativeTo` 属性。
`ActivatedRoute` 已经隐含在了 `RouterLink` 指令中。

Update the `gotoCrises` method of the `CrisisDetailComponent` to navigate back to the *Crisis Center* list using relative path navigation.

修改 `CrisisDetailComponent` 的 `gotoCrises` 方法，来使用相对路径返回*危机中心*列表。

<code-example path="router/src/app/crisis-center/crisis-detail.component.ts" linenums="false" title="src/app/crisis-center/crisis-detail.component.ts (relative navigation)" region="gotoCrises-navigate">

</code-example>

Notice that the path goes up a level using the `../` syntax.
If the current crisis `id` is `3`, the resulting path back to the crisis list is  `/crisis-center/;id=3;foo=foo`.

注意这个路径使用了 `../` 语法返回上一级。
如果当前危机的 `id` 是 `3`，那么最终返回到的路径就是 `/crisis-center/;id=3;foo=foo`。

{@a named-outlets}

### Displaying multiple routes in named outlets

### 用命名出口（outlet）显示多重路由

You decide to give users a way to contact the crisis center.
When a user clicks a "Contact" button, you want to display a message in a popup view.

你决定给用户提供一种方式来联系危机中心。
当用户点击“Contact”按钮时，你要在一个弹出框中显示一条消息。

The popup should stay open, even when switching between pages in the application, until the user closes it
by sending the message or canceling.
Clearly you can't put the popup in the same outlet as the other pages.

即使在应用中的不同页面之间切换，这个弹出框也应该始终保持打开状态，直到用户发送了消息或者手动取消。
显然，你不能把这个弹出框跟其它放到页面放到同一个路由出口中。

Until now, you've defined a single outlet and you've nested child routes
under that outlet to group routes together.
The router only supports one primary _unnamed_ outlet per template.

迄今为止，你只定义过单路由出口，并且在其中嵌套了子路由以便对路由分组。
在每个模板中，路由器只能支持一个*无名*主路由出口。

A template can also have any number of _named_ outlets.
Each named outlet has its own set of routes with their own components.
Multiple outlets can be displaying different content, determined by different routes, all at the same time.

模板还可以有多个*命名的*路由出口。
每个命名出口都自己有一组带组件的路由。
多重出口可以在同一时间根据不同的路由来显示不同的内容。

Add an outlet named "popup" in the `AppComponent`, directly below the unnamed outlet.

在 `AppComponent` 中添加一个名叫“popup”的出口，就在无名出口的下方。

<code-example path="router/src/app/app.component.4.ts" linenums="false" title="src/app/app.component.ts (outlets)" region="outlets">

</code-example>

That's where a popup will go, once you learn how to route a popup component to it.

一旦你学会了如何把一个弹出框组件路由到该出口，那里就是将会出现弹出框的地方。

{@a secondary-routes}

#### Secondary routes

#### 第二路由

Named outlets are the targets of  _secondary routes_.

命名出口是*第二路由*的目标。

Secondary routes look like primary routes and you configure them the same way.
They differ in a few key respects.

第二路由很像主路由，配置方式也一样。它们只有一些关键的不同点：

* They are independent of each other.

   它们彼此互不依赖。

* They work in combination with other routes.

   它们与其它路由组合使用。

* They are displayed in named outlets.

   它们显示在命名出口中。

Create a new component named `ComposeMessageComponent` in `src/app/compose-message.component.ts`.
It displays a simple form with a header, an input box for the message,
and two buttons, "Send" and "Cancel".

在 `src/app/compose-message.component.ts` 中创建一个名叫 `ComposeMessageComponent` 的新组件。
它显示一个简单的表单，包括一个头、一个消息输入框和两个按钮：“Send”和“Cancel”。

<figure>
  <img src='generated/images/guide/router/contact-popup.png' alt="Contact popup">
</figure>

Here's the component and its template:

下面是该组件及其模板：

<code-tabs>

  <code-pane title="src/app/compose-message.component.ts" path="router/src/app/compose-message.component.ts">

  </code-pane>

  <code-pane title="src/app/compose-message.component.html" path="router/src/app/compose-message.component.html">

  </code-pane>

</code-tabs>

It looks about the same as any other component you've seen in this guide.
There are two noteworthy differences.

它看起来几乎和你以前见过其它组件一样，但有两个值得注意的区别。

Note that the `send()` method simulates latency by waiting a second before "sending" the message and closing the popup.

主要 `send()` 方法在发送消息和关闭弹出框之前通过等待模拟了一秒钟的延迟。

The `closePopup()` method closes the popup view by navigating to the popup outlet with a `null`.
That's a peculiarity covered [below](#clear-secondary-routes).

`closePopup()` 方法用把 `popup` 出口导航到 `null` 的方式关闭了弹出框。
这个奇怪的用法在[稍后的部分](guide/router#clear-secondary-routes)有讲解。

As with other application components, you add the `ComposeMessageComponent` to the `declarations` of an `NgModule`.
Do so in the `AppModule`.

像其它组件一样，你还要把 `ComposeMessageComponent` 添加到 `AppModule` 的 `declarations` 中。

{@a add-secondary-route}

#### Add a secondary route

#### 添加第二路由

Open the `AppRoutingModule` and add a new `compose` route to the `appRoutes`.

打开 `AppRoutingModule`，并把一个新的 `compose` 路由添加到 `appRoutes` 中。

<code-example path="router/src/app/app-routing.module.3.ts" linenums="false" title="src/app/app-routing.module.ts (compose route)" region="compose">

</code-example>

The `path` and `component` properties should be familiar.
There's a new property, `outlet`, set to `'popup'`.
This route now targets the popup outlet and the `ComposeMessageComponent` will display there.

对 `path` 和 `component` 属性应该很熟悉了吧。
注意这个新的属性 `outlet` 被设置成了 `'popup'`。
这个路由现在指向了 `popup` 出口，而 `ComposeMessageComponent` 也将显示在那里。

The user needs a way to open the popup.
Open the `AppComponent` and add a "Contact" link.

用户需要某种途径来打开这个弹出框。
打开 `AppComponent`，并添加一个“Contact”链接。

<code-example path="router/src/app/app.component.4.ts" linenums="false" title="src/app/app.component.ts (contact-link)" region="contact-link">

</code-example>

Although the `compose` route is pinned to the "popup" outlet, that's not sufficient for wiring the route to a `RouterLink` directive.
You have to specify the named outlet in a _link parameters array_ and bind it to the `RouterLink` with a property binding.

虽然 `compose` 路由被钉死在了 `popup` 出口上，但这仍然不足以向 `RouterLink` 指令表明要加载该路由。
你还要在*链接参数数组*中指定这个命名出口，并通过属性绑定的形式把它绑定到 `RouterLink` 上。

The _link parameters array_ contains an object with a single `outlets` property whose value
is another object keyed by one (or more) outlet names.
In this case there is only the "popup" outlet property and its value is another _link parameters array_ that specifies the `compose` route.

*链接参数数组*包含一个只有一个 `outlets` 属性的对象，它的值是另一个对象，这个对象以一个或多个路由的出口名作为属性名。
在这里，它只有一个出口名“popup”，它的值则是另一个*链接参数数组*，用于指定 `compose` 路由。

You are in effect saying, _when the user clicks this link, display the component associated with the `compose` route in the `popup` outlet_.

意思是，当用户点击此链接时，在路由出口 `popup` 中显示与 `compose` 路由相关联的组件。

<div class="alert is-helpful">

This `outlets` object within an outer object was completely unnecessary
when there was only one route and one _unnamed_ outlet to think about.

当有且只有一个*无名*出口时，外部对象中的这个 `outlets` 对象并不是必须的。

The router assumed that your route specification targeted the _unnamed_ primary outlet
and created these objects for you.

路由器假设这个路由指向了*无名*的主出口，并为你创建这些对象。

Routing to a named outlet has revealed a previously hidden router truth:
you can target multiple outlets with multiple routes in the same `RouterLink` directive.

路由到一个命名出口就会揭示一个以前被隐藏的真相：
你可以在同一个 `RouterLink` 指令中为多个路由出口指定多个路由。

You're not actually doing that here.
But to target a named outlet, you must use the richer, more verbose syntax.

这里你实际上没能这样做。要想指向命名出口，你就得使用一种更强大也更啰嗦的语法。

</div>

{@a secondary-route-navigation}

#### Secondary route navigation: merging routes during navigation

#### 第二路由导航：在导航期间合并路由

Navigate to the _Crisis Center_ and click "Contact".
you should see something like the following URL in the browser address bar.

导航到*危机中心*并点击“Contact”，你将会在浏览器的地址栏看到如下 URL：

<code-example>
  http://.../crisis-center(popup:compose)

</code-example>

The interesting part of the URL follows the `...`:

这个 URL 中有意思的部分是 `...` 后面的这些：

* The `crisis-center` is the primary navigation.

   `crisis-center` 是主导航。

* Parentheses surround the secondary route.

   圆括号包裹的部分是第二路由。

* The secondary route consists of an outlet name (`popup`), a `colon` separator, and the secondary route path (`compose`).

   第二路由包括一个出口名称（`popup`）、一个冒号分隔符和第二路由的路径（`compose`）。

Click the _Heroes_ link and look at the URL again.

点击 *Heroes* 链接，并再次查看 URL：

<code-example>
  http://.../heroes(popup:compose)
</code-example>

The primary navigation part has changed; the secondary route is the same.

主导航的部分变化了，而第二路由没有变。

The router is keeping track of two separate branches in a navigation tree and generating a representation of that tree in the URL.

路由器在导航树中对两个独立的分支保持追踪，并在 URL 中对这棵树进行表达。

You can add many more outlets and routes, at the top level and in nested levels, creating a navigation tree with many branches.
The router will generate the URL to go with it.

你还可以添加更多出口和更多路由（无论是在顶层还是在嵌套的子层）来创建一个带有多个分支的导航树。
路由器将会生成相应的 URL。

You can tell the router to navigate an entire tree at once by filling out the `outlets` object mentioned above.
Then pass that object inside a _link parameters array_  to the `router.navigate` method.

通过像前面那样填充 `outlets` 对象，你可以告诉路由器立即导航到一棵完整的树。
然后把这个对象通过一个*链接参数数组*传给 `router.navigate` 方法。

Experiment with these possibilities at your leisure.

有空的时候你可以自行试验这些可能性。

{@a clear-secondary-routes}

#### Clearing secondary routes

#### 清除第二路由

As you've learned, a component in an outlet persists until you navigate away to a new component.
Secondary outlets are no different in this regard.

正如你刚刚学到的，除非导航到新的组件，否则路由出口中的组件会始终存在。
这里涉及到的第二出口也同样如此。

Each secondary outlet has its own navigation, independent of the navigation driving the primary outlet.
Changing a current route that displays in the primary outlet has no effect on the popup outlet.
That's why the popup stays visible as you navigate among the crises and heroes.

每个第二出口都有自己独立的导航，跟主出口的导航彼此独立。
修改主出口中的当前路由并不会影响到 `popup` 出口中的。
这就是为什么在危机中心和英雄管理之间导航时，弹出框始终都是可见的。

Clicking the "send" or "cancel" buttons _does_ clear the popup view.
To see how, look at the `closePopup()` method again:

点击“send”或“cancel”按钮，则*会*清除弹出框视图。
为何如此？再看看 `closePopup()` 方法：

<code-example path="router/src/app/compose-message.component.ts" linenums="false" title="src/app/compose-message.component.ts (closePopup)" region="closePopup">

</code-example>

It navigates imperatively with the `Router.navigate()` method, passing in a [link parameters array](#link-parameters-array).

它使用 `Router.navigate()` 方法进行强制导航，并传入了一个[链接参数数组](guide/router#link-parameters-array)。

Like the array bound to the _Contact_ `RouterLink` in the `AppComponent`,
this one includes an object with an `outlets` property.
The `outlets` property value is another object with outlet names for keys.
The only named outlet is `'popup'`.

就像在 `AppComponent` 中绑定到的 *Contact* `RouterLink` 一样，它也包含了一个带 `outlets` 属性的对象。
`outlets` 属性的值是另一个对象，该对象用一些出口名称作为属性名。
唯一的命名出口是 `'popup'`。

This time, the value of `'popup'` is `null`. That's not a route, but it is a legitimate value.
Setting the popup `RouterOutlet` to `null` clears the outlet and removes
the secondary popup route from the current URL.

但这次，`'popup'` 的值是 `null`。`null` 不是一个路由，但却是一个合法的值。
把 `popup` 这个 `RouterOutlet` 设置为 `null` 会清除该出口，并且从当前 URL 中移除第二路由 `popup`。

{@a guards}

## Milestone 5: Route guards

## 里程碑 5：路由守卫

At the moment, *any* user can navigate *anywhere* in the application *anytime*.
That's not always the right thing to do.

现在，*任何用户*都能在*任何时候*导航到*任何地方*。
但有时候这样是不对的。

* Perhaps the user is not authorized to navigate to the target component.

   该用户可能无权导航到目标组件。

* Maybe the user must login (*authenticate*) first.

   可能用户得先登录（认证）。

* Maybe you should fetch some data before you display the target component.

   在显示目标组件前，你可能得先获取某些数据。

* You might want to save pending changes before leaving a component.

   在离开组件前，你可能要先保存修改。

* You might ask the user if it's OK to discard pending changes rather than save them.

   你可能要询问用户：你是否要放弃本次更改，而不用保存它们？

You can add _guards_ to the route configuration to handle these scenarios.

你可以往路由配置中添加***守卫***，来处理这些场景。

A guard's return value controls the router's behavior:

守卫返回一个值，以控制路由器的行为：

* If it returns `true`, the navigation process continues.

   如果它返回 `true`，导航过程会继续

<<<<<<< HEAD
* If it returns `false`, the navigation process stops and the user stays put.
=======
<div class="alert is-helpful">
>>>>>>> 601064e4

   如果它返回 `false`，导航过程会终止，且用户会留在原地。

<div class="l-sub-section">

The guard can also tell the router to navigate elsewhere, effectively canceling the current navigation.

守卫还可以告诉路由器导航到别处，这样也取消当前的导航。

</div>

The guard *might* return its boolean answer synchronously.
But in many cases, the guard can't produce an answer synchronously.
The guard could ask the user a question, save changes to the server, or fetch fresh data.
These are all asynchronous operations.

守卫*可以*用同步的方式返回一个布尔值。但在很多情况下，守卫无法用同步的方式给出答案。
守卫可能会向用户问一个问题、把更改保存到服务器，或者获取新数据，而这些都是异步操作。

Accordingly, a routing guard can return an `Observable<boolean>` or a `Promise<boolean>` and the
router will wait for the observable to resolve to `true` or `false`.

因此，路由的守卫可以返回一个 `Observable<boolean>` 或 `Promise<boolean>`，并且路由器会等待这个可观察对象被解析为 `true` 或 `false`。

The router supports multiple guard interfaces:

路由器可以支持多种守卫接口：

* [`CanActivate`](api/router/CanActivate) to mediate navigation *to* a route.

   用[`CanActivate`](api/router/CanActivate)来处理导航*到*某路由的情况。

* [`CanActivateChild`](api/router/CanActivateChild) to mediate navigation *to* a child route.

   用[`CanActivateChild`](api/router/CanActivateChild)来处理导航*到*某子路由的情况。

* [`CanDeactivate`](api/router/CanDeactivate) to mediate navigation *away* from the current route.

   用[`CanDeactivate`](api/router/CanDeactivate)来处理从当前路由*离开*的情况.

* [`Resolve`](api/router/Resolve) to perform route data retrieval *before* route activation.

   用[`Resolve`](api/router/Resolve)在路由激活*之前*获取路由数据。

* [`CanLoad`](api/router/CanLoad) to mediate navigation *to* a feature module loaded _asynchronously_.

   用[`CanLoad`](api/router/CanLoad)来处理*异步*导航到某特性模块的情况。

You can have multiple guards at every level of a routing hierarchy.
The router checks the `CanDeactivate` and `CanActivateChild` guards first, from the deepest child route to the top.
Then it checks the `CanActivate` guards from the top down to the deepest child route. If the feature module
is loaded asynchronously, the `CanLoad` guard is checked before the module is loaded.
If _any_ guard returns false, pending guards that have not completed will be canceled,
and the entire navigation is canceled.

在分层路由的每个级别上，你都可以设置多个守卫。
路由器会先按照从最深的子路由由下往上检查的顺序来检查 `CanDeactivate()` 和 `CanActivateChild()` 守卫。
然后它会按照从上到下的顺序检查 `CanActivate()` 守卫。
如果特性模块是异步加载的，在加载它之前还会检查 `CanLoad()` 守卫。
如果*任何*一个守卫返回 `false`，其它尚未完成的守卫会被取消，这样整个导航就被取消了。

There are several examples over the next few sections.

接下来的小节中有一些例子。

{@a can-activate-guard}

### _CanActivate_: requiring authentication

### *CanActivate*: 要求认证

Applications often restrict access to a feature area based on who the user is.
You could permit access only to authenticated users or to users with a specific role.
You might block or limit access until the user's account is activated.

应用程序通常会根据访问者来决定是否授予某个特性区的访问权。
你可以只对已认证过的用户或具有特定角色的用户授予访问权，还可以阻止或限制用户访问权，直到用户账户激活为止。

The `CanActivate` guard is the tool to manage these navigation business rules.

`CanActivate` 守卫是一个管理这些导航类业务规则的工具。

#### Add an admin feature module

#### 添加一个“管理”特性模块

In this next section, you'll extend the crisis center with some new *administrative* features.
Those features aren't defined yet.
But you can start by adding a new feature module named `AdminModule`.

在下一节，你将会使用一些新的*管理*特性来扩展危机中心。
那些特性尚未定义，但是你可以先从添加一个名叫 `AdminModule` 的特性模块开始。

Create an `admin` folder with a feature module file, a routing configuration file, and supporting components.

创建一个 `admin` 目录，它带有一个特性模块文件、一个路由配置文件和一些支持性组件。

The admin feature file structure looks like this:

管理特性区的文件是这样的：

<div class='filetree'>

  <div class='file'>

    src/app/admin

  </div>

  <div class='children'>

    <div class='file'>

      admin-dashboard.component.ts

    </div>

    <div class='file'>

      admin.component.ts

    </div>

    <div class='file'>

      admin.module.ts

    </div>

    <div class='file'>

      admin-routing.module.ts

    </div>

    <div class='file'>

      manage-crises.component.ts

    </div>

    <div class='file'>

      manage-heroes.component.ts

    </div>

  </div>

</div>

The admin feature module contains the `AdminComponent` used for routing within the
feature module, a dashboard route and two unfinished components to manage crises and heroes.

管理特性模块包含 `AdminComponent`，它用于在特性模块内的仪表盘路由以及两个尚未完成的用于管理危机和英雄的组件之间进行路由。

<code-tabs>

  <code-pane title="src/app/admin/admin-dashboard.component.ts" path="router/src/app/admin/admin-dashboard.component.1.ts">

  </code-pane>

  <code-pane title="src/app/admin/admin.component.ts" path="router/src/app/admin/admin.component.ts">

  </code-pane>

  <code-pane title="src/app/admin/admin.module.ts" path="router/src/app/admin/admin.module.ts">

  </code-pane>

  <code-pane title="src/app/admin/manage-crises.component.ts" path="router/src/app/admin/manage-crises.component.ts">

  </code-pane>

  <code-pane title="src/app/admin/manage-heroes.component.ts" path="router/src/app/admin/manage-heroes.component.ts">

  </code-pane>

</code-tabs>

<<<<<<< HEAD
<div class="l-sub-section">
=======


<div class="alert is-helpful">
>>>>>>> 601064e4

Since the admin dashboard `RouterLink` is an empty path route in the `AdminComponent`, it
is considered a match to any route within the admin feature area.
You only want the `Dashboard` link to be active when the user visits that route.
Adding an additional binding to the `Dashboard` routerLink,
`[routerLinkActiveOptions]="{ exact: true }"`, marks the `./` link as active when
the user navigates to the `/admin` URL and not when navigating to any of the child routes.

由于 `AdminModule` 中 `AdminComponent` 中的 `RouterLink` 是一个空路径的路由，所以它会匹配到管理特性区的任何路由。
但你只有在访问 `Dashboard` 路由时才希望该链接被激活。
往 `Dashboard` 这个 routerLink 上添加另一个绑定 `[routerLinkActiveOptions]="{ exact: true }"`，
这样就只有当用户导航到 `/admin` 这个 URL 时才会激活它，而不会在导航到它的某个子路由时。

</div>

The initial admin routing configuration:

最初的管理路由配置如下：

<code-example path="router/src/app/admin/admin-routing.module.1.ts" linenums="false" title="src/app/admin/admin-routing.module.ts (admin routing)" region="admin-routes">

</code-example>

{@a component-less-route}

### Component-less route: grouping routes without a component

### 无组件路由: 不借助组件对路由进行分组

Looking at the child route under the `AdminComponent`, there is a `path` and a `children`
property but it's not using a `component`.
You haven't made a mistake in the configuration.
You've defined a _component-less_ route.

来看 `AdminComponent` 下的子路由，这里有一个带 **path** 和 **children** 的子路由，
但它没有使用 **component**。这并不是配置中的失误，而是在使用**无组件**路由。

The goal is to group the `Crisis Center` management routes under the `admin` path.
You don't need a component to do it.
A _component-less_ route makes it easier to [guard child routes](#can-activate-child-guard).

这里的目标是对 `admin` 路径下的 ` 危机中心 ` 管理类路由进行分组，但并不需要另一个仅用来分组路由的组件。
一个*无组件*的路由能让[守卫子路由](guide/router#can-activate-child-guard)变得更容易。

Next, import the `AdminModule` into `app.module.ts` and add it to the `imports` array
to register the admin routes.

接下来，把 `AdminModule` 导入到 `app.module.ts` 中，并把它加入 `imports` 数组中来注册这些管理类路由。

<code-example path="router/src/app/app.module.4.ts" linenums="false" title="src/app/app.module.ts (admin module)" region="admin-module">

</code-example>

Add an "Admin" link to the `AppComponent` shell so that users can get to this feature.

然后往壳组件 `AppComponent` 中添加一个链接，让用户能点击它，以访问该特性。

<code-example path="router/src/app/app.component.5.ts" linenums="false" title="src/app/app.component.ts (template)" region="template">

</code-example>

{@a guard-admin-feature}

#### Guard the admin feature

#### 守护“管理特性”区

Currently every route within the *Crisis Center* is open to everyone.
The new *admin* feature should be accessible only to authenticated users.

现在“危机中心”的每个路由都是对所有人开放的。这些新的*管理特性*应该只能被已登录用户访问。

You could hide the link until the user logs in. But that's tricky and difficult to maintain.

你可以在用户登录之前隐藏这些链接，但这样会有点复杂并难以维护。

Instead you'll write a `canActivate()` guard method to redirect anonymous users to the
login page when they try to enter the admin area.

你可以换种方式：写一个 `CanActivate()` 守卫，将正在尝试访问管理组件匿名用户重定向到登录页。

This is a general purpose guard&mdash;you can imagine other features
that require authenticated users&mdash;so you create an
`auth-guard.service.ts` in the application root folder.

这是一种具有通用性的守护目标（通常会有其它特性需要登录用户才能访问），所以你要在应用的根目录下创建一个 `auth-guard.ts` 文件。

At the moment you're interested in seeing how guards work so the first version does nothing useful.
It simply logs to console and `returns` true immediately, allowing navigation to proceed:

此刻，你的兴趣在于看看守卫是如何工作的，所以第一个版本没做什么有用的事情。它只是往控制台写日志，并且立即返回 `true`，让导航继续：

<code-example path="router/src/app/auth-guard.service.1.ts" linenums="false" title="src/app/auth-guard.service.ts (excerpt)">

</code-example>

Next, open `admin-routing.module.ts `, import the `AuthGuard` class, and
update the admin route with a `canActivate` guard property that references it:

接下来，打开 `crisis-center.routes.ts`，导入 `AuthGuard` 类，修改管理路由并通过 `CanActivate()` 守卫来引用 `AuthGuard`：

<code-example path="router/src/app/admin/admin-routing.module.2.ts" linenums="false" title="src/app/admin/admin-routing.module.ts (guarded admin route)" region="admin-route">

</code-example>

The admin feature is now protected by the guard, albeit protected poorly.

管理特性区现在受此守卫保护了，不过这样的保护还不够。

{@a teach-auth}

#### Teach *AuthGuard* to authenticate

#### 教 *AuthGuard* 进行认证

Make the `AuthGuard` at least pretend to authenticate.

先让 `AuthGuard` 至少能“假装”进行认证。

The `AuthGuard` should call an application service that can login a user and retain information about the current user.
Here's a demo `AuthService`:

`AuthGuard` 可以调用应用中的一项服务，该服务能让用户登录，并且保存当前用户的信息。下面是一个 `AuthService` 的示范：

<code-example path="router/src/app/auth.service.ts" linenums="false" title="src/app/auth.service.ts (excerpt)">

</code-example>

Although it doesn't actually log in, it has what you need for this discussion.
It has an `isLoggedIn` flag to tell you whether the user is authenticated.
Its `login` method simulates an API call to an external service by returning an
observable that resolves successfully after a short pause.
The `redirectUrl` property will store the attempted URL so you can navigate to it after authenticating.

虽然它不会真的进行登录，但足够让你进行这个讨论了。
它有一个 `isLoggedIn` 标志，用来标识是否用户已经登录过了。
它的 `login` 方法会仿真一个对外部服务的 API 调用，返回一个可观察对象（observable）。在短暂的停顿之后，这个可观察对象就会解析成功。
`redirectUrl` 属性将会保存在 URL 中，以便认证完之后导航到它。

Revise the `AuthGuard` to call it.

这就修改 `AuthGuard` 来调用它。

<code-example path="router/src/app/auth-guard.service.2.ts" linenums="false" title="src/app/auth-guard.service.ts (v2)">

</code-example>

Notice that you *inject* the `AuthService` and the `Router` in the constructor.
You haven't provided the `AuthService` yet but it's good to know that you can inject helpful services into routing guards.

注意，你把 `AuthService` 和 `Router` 服务*注入到*构造函数中。
你还没有提供 `AuthService`，这里要说明的是：可以往路由守卫中注入有用的服务。

This guard returns a synchronous boolean result.
If the user is logged in, it returns true and the navigation continues.

该守卫返回一个同步的布尔值。如果用户已经登录，它就返回 `true`，导航会继续。

The `ActivatedRouteSnapshot` contains the _future_ route that will be activated and the `RouterStateSnapshot`
contains the _future_ `RouterState` of the application, should you pass through the guard check.

这个 `ActivatedRouteSnapshot` 包含了*即将*被激活的路由，而 `RouterStateSnapshot` 包含了该应用*即将*到达的状态。
你应该通过守卫进行检查。

If the user is not logged in, you store the attempted URL the user came from using the `RouterStateSnapshot.url` and
tell the router to navigate to a login page&mdash;a page you haven't created yet.
This secondary navigation automatically cancels the current navigation; `checkLogin()` returns
`false` just to be clear about that.

如果用户还没有登录，你就会用 `RouterStateSnapshot.url` 保存用户来自的 URL 并让路由器导航到登录页（你尚未创建该页）。
这间接导致路由器自动中止了这次导航，`checkLogin()` 返回 `false` 并不是必须的，但这样可以更清楚的表达意图。

{@a add-login-component}

#### Add the *LoginComponent*

#### 添加 *LoginComponent*

You need a `LoginComponent` for the user to log in to the app. After logging in, you'll redirect
to the stored URL if available, or use the default URL.
There is nothing new about this component or the way you wire it into the router configuration.

你需要一个 `LoginComponent` 来让用户登录进这个应用。在登录之后，你就会跳转到前面保存的 URL，如果没有，就跳转到默认 URL。
  该组件没有什么新内容，你把它放进路由配置的方式也没什么新意。

Register a `/login` route in the `login-routing.module.ts` and add the necessary providers to the `providers`
array. In `app.module.ts`, import the `LoginComponent` and add it to the `AppModule` `declarations`.
Import and add the `LoginRoutingModule` to the `AppModule` imports as well.

在 `login-routing.module.ts` 中注册一个 `/login` 路由，并把必要的提供商添加 `providers` 数组中。
在 `app.module.ts` 中，导入 `LoginComponent` 并把它加入根模块的 `declarations` 中。
同时在 `AppModule` 中导入并添加 `LoginRoutingModule`。

<code-tabs>

  <code-pane title="src/app/app.module.ts" path="router/src/app/app.module.ts">

  </code-pane>

  <code-pane title="src/app/login.component.ts" path="router/src/app/login.component.1.ts">

  </code-pane>

  <code-pane title="src/app/login-routing.module.ts" path="router/src/app/login-routing.module.ts">

  </code-pane>

</code-tabs>

<<<<<<< HEAD
<div class="l-sub-section">
=======


<div class="alert is-helpful">
>>>>>>> 601064e4

Guards and the service providers they require _must_ be provided at the module-level. This allows
the Router access to retrieve these services from the `Injector` during the navigation process.
The same rule applies for feature modules loaded [asynchronously](#asynchronous-routing).

它们所需的守卫和服务提供商**必须**在模块一级提供。这让路由器在导航过程中可以通过 `Injector` 来取得这些服务。
    同样的规则也适用于[异步加载](guide/router#asynchronous-routing)的特性模块。

</div>

{@a can-activate-child-guard}

### _CanActivateChild_: guarding child routes

### `CanActivateChild`：保护子路由

You can also protect child routes with the `CanActivateChild` guard.
The `CanActivateChild` guard is similar to the `CanActivate` guard.
The key difference is that it runs _before_  any child route is activated.

你还可以使用 `CanActivateChild` 守卫来保护子路由。
`CanActivateChild` 守卫和 `CanActivate` 守卫很像。
它们的区别在于，`CanActivateChild` 会在*任何子路由*被激活之前运行。

You protected the admin feature module from unauthorized access.
You should also protect child routes _within_ the feature module.

你要保护管理特性模块，防止它被非授权访问，还要保护这个特性模块*内部*的那些子路由。

Extend the `AuthGuard` to protect when navigating between the `admin` routes.
Open `auth-guard.service.ts` and add the `CanActivateChild` interface to the imported tokens from the router package.

扩展 `AuthGuard` 以便在 `admin` 路由之间导航时提供保护。
打开 `auth-guard.service.ts` 并从路由库中导入 `CanActivateChild` 接口。

Next, implement the `canActivateChild()` method which takes the same arguments as the `canActivate()` method:
an `ActivatedRouteSnapshot` and `RouterStateSnapshot`.
The `canActivateChild()` method can return an `Observable<boolean>` or `Promise<boolean>` for
async checks and a `boolean` for sync checks.
This one returns a `boolean`:

接下来，实现 `CanActivateChild` 方法，它所接收的参数与 `CanActivate` 方法一样：一个 `ActivatedRouteSnapshot` 和一个 `RouterStateSnapshot`。
`CanActivateChild` 方法可以返回 `Observable<boolean>` 或 `Promise<boolean>` 来支持异步检查，或 `boolean` 来支持同步检查。
这里返回的是 `boolean`：

<code-example path="router/src/app/auth-guard.service.3.ts" linenums="false" title="src/app/auth-guard.service.ts (excerpt)" region="can-activate-child">

</code-example>

Add the same `AuthGuard` to the `component-less` admin route to protect all other child routes at one time
instead of adding the `AuthGuard` to each route individually.

同样把这个 `AuthGuard` 添加到“无组件的”管理路由，来同时保护它的所有子路由，而不是为每个路由单独添加这个 `AuthGuard`。

<code-example path="router/src/app/admin/admin-routing.module.3.ts" linenums="false" title="src/app/admin/admin-routing.module.ts (excerpt)" region="can-activate-child">

</code-example>

{@a can-deactivate-guard}

### _CanDeactivate_: handling unsaved changes

### *CanDeactivate*：处理未保存的更改

Back in the "Heroes" workflow, the app accepts every change to a hero immediately without hesitation or validation.

回到“Heroes”工作流，该应用毫不犹豫的接受对英雄的任何修改，不作任何校验。

In the real world, you might have to accumulate the users changes.
You might have to validate across fields.
You might have to validate on the server.
You might have to hold changes in a pending state until the user confirms them *as a group* or
cancels and reverts all changes.

在现实世界中，你得先把用户的改动积累起来。
你可能不得不进行跨字段的校验，可能要找服务器进行校验，可能得把这些改动保存成一种待定状态，直到用户或者把这些改动*作为一组*进行确认或撤销所有改动。

What do you do about unapproved, unsaved changes when the user navigates away?
You can't just leave and risk losing the user's changes; that would be a terrible experience.

当用户要导航到外面时，该怎么处理这些既没有审核通过又没有保存过的改动呢？
  你不能马上离开，不在乎丢失这些改动的风险，那显然是一种糟糕的用户体验。

It's better to pause and let the user decide what to do.
If the user cancels, you'll stay put and allow more changes.
If the user approves, the app can save.

最好能暂停，并让用户决定该怎么做。
如果用户选择了取消，你就留下来，并允许更多改动。
如果用户选择了确认，那就进行保存。

You still might delay navigation until the save succeeds.
If you let the user move to the next screen immediately and
the save were to fail (perhaps the data are ruled invalid), you would lose the context of the error.

在保存成功之前，你还可以继续推迟导航。如果你让用户立即移到下一个界面，而保存却失败了（可能因为数据不符合有效性规则），你就会丢失该错误的上下文环境。

You can't block while waiting for the server&mdash;that's not possible in a browser.
You need to stop the navigation while you wait, asynchronously, for the server
to return with its answer.

在等待服务器的答复时，你没法阻塞它 —— 这在浏览器中是不可能的。
  你只能用异步的方式在等待服务器答复之前先停止导航。

You need the `CanDeactivate` guard.

你需要 `CanDeactivate` 守卫。

{@a cancel-save}

### Cancel and save

### 取消与保存

The sample application doesn't talk to a server.
Fortunately, you have another way to demonstrate an asynchronous router hook.

这个范例应用不会与服务器通讯。
幸运的是，你有另一种方式来演示异步的路由器钩子。

Users update crisis information in the `CrisisDetailComponent`.
Unlike the `HeroDetailComponent`, the user changes do not update the crisis entity immediately.
Instead, the app updates the entity when the user presses the *Save* button and
discards the changes when the user presses the *Cancel* button.

用户在 `CrisisDetailComponent` 中更新危机信息。
与 `HeroDetailComponent` 不同，用户的改动不会立即更新危机的实体对象。当用户按下了 *Save* 按钮时，应用就更新这个实体对象；如果按了 *Cancel* 按钮，那就放弃这些更改。

Both buttons navigate back to the crisis list after save or cancel.

这两个按钮都会在保存或取消之后导航回危机列表。

<code-example path="router/src/app/crisis-center/crisis-detail.component.ts" linenums="false" title="src/app/crisis-center/crisis-detail.component.ts (cancel and save methods)" region="cancel-save">

</code-example>

What if the user tries to navigate away without saving or canceling?
The user could push the browser back button or click the heroes link.
Both actions trigger a navigation.
Should the app save or cancel automatically?

如果用户尝试不保存或撤销就导航到外面该怎么办？
  用户可以按浏览器的后退按钮，或点击英雄的链接。
  这些操作都会触发导航。本应用应该自动保存或取消吗？

This demo does neither. Instead, it asks the user to make that choice explicitly
in a confirmation dialog box that *waits asynchronously for the user's
answer*.

<<<<<<< HEAD
都不行。应用应该弹出一个确认对话框来要求用户明确做出选择，该对话框会*用异步的方式等用户做出选择*。
=======
<div class="alert is-helpful">

>>>>>>> 601064e4

<div class="l-sub-section">

You could wait for the user's answer with synchronous, blocking code.
The app will be more responsive&mdash;and can do other work&mdash;by
waiting for the user's answer asynchronously. Waiting for the user asynchronously
is like waiting for the server asynchronously.

你也能用同步的方式等用户的答复，阻塞代码。但如果能用异步的方式等待用户的答复，应用就会响应性更好，也能同时做别的事。异步等待用户的答复和等待服务器的答复是类似的。

</div>

The `DialogService`, provided in the `AppModule` for app-wide use, does the asking.

`DialogService`（为了在应用级使用，已经注入到了 `AppModule`）就可以做到这些。

It returns an `Observable` that *resolves* when the user eventually decides what to do: either
to discard changes and navigate away (`true`) or to preserve the pending changes and stay in the crisis editor (`false`).

它返回[promise](http://exploringjs.com/es6/ch_promises.html)，当用户最终决定了如何去做时，它就会被*解析* —— 或者决定放弃更改直接导航离开（`true`），或者保留未完成的修改，留在危机编辑器中（`false`）。

{@a CanDeactivate}

Create a _guard_ that checks for the presence of a `canDeactivate()` method in a component&mdash;any component.
The `CrisisDetailComponent` will have this method.
But the guard doesn't have to know that.
The guard shouldn't know the details of any component's deactivation method.
It need only detect that the component has a `canDeactivate()` method and call it.
This approach makes the guard reusable.

创建了一个 `Guard`，它将检查这个（任意）组件中是否有 `canDeactivate()` 函数。
`CrisisDetailComponent` 就会有这个方法。
但是该守卫并不需要知道 `CrisisDetailComponent` 确认退出激活状态的详情。
它只需要检查该组件是否有一个 `canDeactivate()` 方法，并调用它。
这就让该守卫可以复用。

<code-example path="router/src/app/can-deactivate-guard.service.ts" title="src/app/can-deactivate-guard.service.ts">

</code-example>

Alternatively, you could make a component-specific `CanDeactivate` guard for the `CrisisDetailComponent`.
The `canDeactivate()` method provides you with the current
instance of the `component`, the current `ActivatedRoute`,
and `RouterStateSnapshot` in case you needed to access
some external information. This would be useful if you only
wanted to use this guard for this component and needed to get
the component's properties or confirm whether the router should allow navigation away from it.

另外，你也可以为 `CrisisDetailComponent` 创建一个特定的 `CanDeactivate` 守卫。
在需要访问外部信息时，`canDeactivate()` 方法为你提供了组件、`ActivatedRoute` 和 `RouterStateSnapshot` 的当前实例。
如果只想为这个组件使用该守卫，并且需要获取该组件属性或确认路由器是否允许从该组件导航出去时，这会非常有用。

<code-example path="router/src/app/can-deactivate-guard.service.1.ts" linenums="false" title="src/app/can-deactivate-guard.service.ts (component-specific)">

</code-example>

Looking back at the `CrisisDetailComponent`, it implements the confirmation workflow for unsaved changes.

看看 `CrisisDetailComponent` 组件，它已经实现了对未保存的更改进行确认的工作流。

<code-example path="router/src/app/crisis-center/crisis-detail.component.ts" linenums="false" title="src/app/crisis-center/crisis-detail.component.ts (excerpt)" region="canDeactivate">

</code-example>

Notice that the `canDeactivate()` method *can* return synchronously;
it returns `true` immediately if there is no crisis or there are no pending changes.
But it can also return a `Promise` or an `Observable` and the router will wait for that
to resolve to truthy (navigate) or falsy (stay put).

注意，`canDeactivate` 方法*可以*同步返回，如果没有危机，或者没有未定的修改，它就立即返回 `true`。但是它也可以返回一个承诺（`Promise`）或可观察对象（`Observable`），路由器将等待它们被解析为真值（继续导航）或假值（留下）。

Add the `Guard` to the crisis detail route in `crisis-center-routing.module.ts` using the `canDeactivate` array property.

往 `crisis-center.routing.module.ts` 的危机详情路由中用 `canDeactivate` 数组添加一个 `Guard`（守卫）。

<code-example path="router/src/app/crisis-center/crisis-center-routing.module.3.ts" linenums="false" title="src/app/crisis-center/crisis-center-routing.module.ts (can deactivate guard)">

</code-example>

Add the `Guard` to the main `AppRoutingModule` `providers` array so the
`Router` can inject it during the navigation process.

还要把这个 `Guard` 添加到 `AppRoutingModule` 的 `providers` 中去，以便 `Router` 可以在导航过程中注入它。

<code-example path="router/src/app/app-routing.module.4.ts">

</code-example>

Now you have given the user a safeguard against unsaved changes.

现在，你已经给了用户一个能保护未保存更改的安全守卫。

{@a Resolve}

{@a resolve-guard}

### _Resolve_: pre-fetching component data

### _Resolve_: 预先获取组件数据

In the `Hero Detail` and `Crisis Detail`, the app waited until the route was activated to fetch the respective hero or crisis.

在 `Hero Detail` 和 `Crisis Detail` 中，它们等待路由读取完对应的英雄和危机。

This worked well, but there's a better way.
If you were using a real world API, there might be some delay before the data to display is returned from the server.
You don't want to display a blank component while waiting for the data.

这种方式没有问题，但是它们还有进步的空间。
  如果你在使用真实 api，很有可能数据返回有延迟，导致无法即时显示。
  在这种情况下，直到数据到达前，显示一个空的组件不是最好的用户体验。

It's preferable to pre-fetch data from the server so it's ready the
moment the route is activated. This also allows you to handle errors before routing to the component.
There's no point in navigating to a crisis detail for an `id` that doesn't have a record.
It'd be better to send the user back to the `Crisis List` that shows only valid crisis centers.

最好预先从服务器上获取完数据，这样在路由激活的那一刻数据就准备好了。
还要在路由到此组件之前处理好错误。
但当某个 `id` 无法对应到一个危机详情时，就没办法处理它。
这时最好把用户带回到“危机列表”中，那里显示了所有有效的“危机”。

In summary, you want to delay rendering the routed component until all necessary data have been fetched.

总之，你希望的是只有当所有必要数据都已经拿到之后，才渲染这个路由组件。

You need a *resolver*.

你需要 `Resolve` 守卫。

{@a fetch-before-navigating}

### Fetch data before navigating

### 导航前预先加载路由信息

At the moment, the `CrisisDetailComponent` retrieves the selected crisis.
If the crisis is not found, it navigates back to the crisis list view.

目前，`CrisisDetailComponent` 会接收选中的危机。
如果该危机没有找到，它就会导航回危机列表视图。

The experience might be better if all of this were handled first, before the route is activated.
A `CrisisDetailResolver` service could retrieve a `Crisis` or navigate away if the `Crisis` does not exist
_before_ activating the route and creating the `CrisisDetailComponent`.

如果能在该路由将要激活时提前处理了这个问题，那么用户体验会更好。
`CrisisDetailResolver` 服务可以接收一个 `Crisis`，而如果这个 `Crisis` 不存在，就会在激活该路由并创建 `CrisisDetailComponent` 之前先行离开。

Create the `crisis-detail-resolver.service.ts` file within the `Crisis Center` feature area.

在“危机中心”特性区中创建 `crisis-detail-resolver.service.ts` 文件。

<code-example path="router/src/app/crisis-center/crisis-detail-resolver.service.ts" title="src/app/crisis-center/crisis-detail-resolver.service.ts">

</code-example>

Take the relevant parts of the crisis retrieval logic in `CrisisDetailComponent.ngOnInit`
and move them into the `CrisisDetailResolver`.
Import the `Crisis` model, `CrisisService`, and the `Router`
so you can navigate elsewhere if you can't fetch the crisis.

在 `CrisisDetailComponent.ngOnInit` 中拿到相关的危机检索逻辑，并且把它们移到 `CrisisDetailResolver` 中。
导入 `Crisis` 模型、`CrisisService` 和 `Router` 以便让你可以在找不到指定的危机时导航到别处。

Be explicit. Implement the `Resolve` interface with a type of `Crisis`.

为了更明确一点，可以实现一个带有 `Crisis` 类型的 `Resolve` 接口。

Inject the `CrisisService` and `Router` and implement the `resolve()` method.
That method could return a `Promise`, an `Observable`, or a synchronous return value.

注入 `CrisisService` 和 `Router`，并实现 `resolve()` 方法。
该方法可以返回一个 `Promise`、一个 `Observable` 来支持异步方式，或者直接返回一个值来支持同步方式。

The `CrisisService.getCrisis` method returns an observable, in order to prevent the route from loading until the data is fetched.
The `Router` guards require an observable to `complete`, meaning it has emitted all
of its values. You use the `take` operator with an argument of `1` to ensure that the
observable completes after retrieving the first value from the observable returned by the
`getCrisis` method. If it doesn't return a valid `Crisis`, navigate the user back to the `CrisisListComponent`,
canceling the previous in-flight navigation to the `CrisisDetailComponent`.

`CrisisService.getCrisis` 方法返回了一个可观察对象，这是为了防止在数据获取完毕前加载路由。
如果它没有返回一个有效的 `Crisis`，就把用户导航回 `CrisisListComponent`，并取消以前到 `CrisisDetailComponent` 尚未完成的导航。

Import this resolver in the `crisis-center-routing.module.ts`
and add a `resolve` object to the `CrisisDetailComponent` route configuration.

把这个解析器（resolver）导入到 `crisis-center-routing.module.ts` 中，并往 `CrisisDetailComponent` 的路由配置中添加一个 `resolve` 对象。

Remember to add the `CrisisDetailResolver` service to the `CrisisCenterRoutingModule`'s `providers` array.

别忘了把 `CrisisDetailResolver` 服务添加到 `CrisisCenterRoutingModule` 的 `providers` 数组中。

<code-example path="router/src/app/crisis-center/crisis-center-routing.module.4.ts" linenums="false" title="src/app/crisis-center/crisis-center-routing.module.ts (resolver)" region="crisis-detail-resolver">

</code-example>

The `CrisisDetailComponent` should no longer fetch the crisis.
Update the `CrisisDetailComponent` to get the crisis from the  `ActivatedRoute.data.crisis` property instead;
that's where you said it should be when you re-configured the route.
It will be there when the `CrisisDetailComponent` ask for it.

`CrisisDetailComponent` 不应该再去获取这个危机的详情。
把 `CrisisDetailComponent` 改成从 `ActivatedRoute.data.crisis` 属性中获取危机详情，这正是你重新配置路由的恰当时机。
当 `CrisisDetailComponent` 要求取得危机详情时，它就已经在那里了。

<code-example path="router/src/app/crisis-center/crisis-detail.component.ts" linenums="false" title="src/app/crisis-center/crisis-detail.component.ts (ngOnInit v2)" region="ngOnInit">

</code-example>

**Three critical points**

**两个关键点**

1. The router's `Resolve` interface is optional.
The `CrisisDetailResolver` doesn't inherit from a base class.
The router looks for that method and calls it if found.

   路由器的这个 `Resolve` 接口是可选的。`CrisisDetailResolver` 没有继承自某个基类。路由器只要找到了这个方法，就会调用它。

1. Rely on the router to call the resolver.
Don't worry about all the ways that the user  could navigate away.
That's the router's job. Write this class and let the router take it from there.

   要依赖路由器调用此守卫。不必关心用户用哪种方式导航离开，这是路由器的工作。你只要写出这个类，等路由器从那里取出它就可以了。

1. The observable provided to the Router _must_ complete.
If the observable does not complete, the navigation will not continue.

   由路由器提供的 Observable *必须* 完成（complete），否则导航不会继续。

The relevant *Crisis Center* code for this milestone follows.

本里程碑中与*危机中心*有关的代码如下：

<code-tabs>

  <code-pane title="app.component.ts" path="router/src/app/app.component.6.ts">

  </code-pane>

  <code-pane title="crisis-center-home.component.ts" path="router/src/app/crisis-center/crisis-center-home.component.ts">

  </code-pane>

  <code-pane title="crisis-center.component.ts" path="router/src/app/crisis-center/crisis-center.component.ts">

  </code-pane>

  <code-pane title="crisis-center-routing.module.ts" path="router/src/app/crisis-center/crisis-center-routing.module.4.ts">

  </code-pane>

  <code-pane title="crisis-list.component.ts" path="router/src/app/crisis-center/crisis-list.component.ts">

  </code-pane>

  <code-pane title="crisis-detail.component.ts" path="router/src/app/crisis-center/crisis-detail.component.ts">

  </code-pane>

  <code-pane title="crisis-detail-resolver.service.ts" path="router/src/app/crisis-center/crisis-detail-resolver.service.ts">

  </code-pane>

  <code-pane title="crisis.service.ts" path="router/src/app/crisis-center/crisis.service.ts">

  </code-pane>

</code-tabs>

<code-tabs>

  <code-pane title="auth-guard.service.ts" path="router/src/app/auth-guard.service.3.ts">

  </code-pane>

  <code-pane title="can-deactivate-guard.service.ts" path="router/src/app/can-deactivate-guard.service.ts">

  </code-pane>

</code-tabs>

{@a query-parameters}

{@a fragment}

### Query parameters and fragments

### 查询参数及片段

In the [route parameters](#optional-route-parameters) example, you only dealt with parameters specific to
the route, but what if you wanted optional parameters available to all routes?
This is where query parameters come into play.

在这个[查询参数](guide/router#query-parameters)例子中，你只为路由指定了参数，但是该如何定义一些所有路由中都可用的可选参数呢？
这就该“查询参数”登场了。

[Fragments](https://en.wikipedia.org/wiki/Fragment_identifier) refer to certain elements on the page
identified with an `id` attribute.

[片段](https://en.wikipedia.org/wiki/Fragment_identifier)可以引用页面中带有特定 `id` 属性的元素.

Update the `AuthGuard` to provide a `session_id` query that will remain after navigating to another route.

修改 `AuthGuard` 以提供 `session_id` 查询参数，在导航到其它路由后，它还会存在。

Add an `anchor` element so you can jump to a certain point on the page.

再添加一个锚点（`A`）元素，来让你能跳转到页面中的正确位置。

Add the `NavigationExtras` object to the `router.navigate` method that navigates you to the `/login` route.

为 `router.navigate` 方法添加一个 `NavigationExtras` 对象，用来导航到 `/login` 路由。

<code-example path="router/src/app/auth-guard.service.4.ts" linenums="false" title="src/app/auth-guard.service.ts (v3)">

</code-example>

You can also preserve query parameters and fragments across navigations without having to provide them
again when navigating. In the `LoginComponent`, you'll add an *object* as the
second argument in the `router.navigate` function
and provide the `queryParamsHandling` and `preserveFragment` to pass along the current query parameters
and fragment to the next route.

还可以再导航之间**保留**查询参数和片段，而无需再次再导航中提供。在 `LoginComponent` 中的 `router.navigate` 方法中，添加第二个参数，该**对象**提供了 `preserveQueryParams` 和 `preserveFragment`，用于传递到当前的查询参数中并为下一个路由提供片段。

<code-example path="router/src/app/login.component.ts" linenums="false" title="src/app/login.component.ts (preserve)" region="preserve">

</code-example>

<div class="alert is-helpful">

The `queryParamsHandling` feature also provides a `merge` option, which will preserve and combine the current query parameters with any provided query parameters
when navigating.

`queryParamsHandling` 特性还提供了 `merge` 选项，它将会在导航时保留当前的查询参数，并与其它查询参数合并。

</div>

Since you'll be navigating to the *Admin Dashboard* route after logging in, you'll update it to handle the
query parameters and fragment.

由于要在登录后导航到*危机管理*特征区的路由，所以你还得修改它，来处理这些全局查询参数和片段。

<code-example path="router/src/app/admin/admin-dashboard.component.2.ts" linenums="false" title="src/app/admin/admin-dashboard.component.ts (v2)">

</code-example>

*Query parameters* and *fragments* are also available through the `ActivatedRoute` service.
Just like *route parameters*, the query parameters and fragments are provided as an `Observable`.
The updated *Crisis Admin* component feeds the `Observable` directly into the template using the `AsyncPipe`.

*查询参数*和*片段*可通过 `Router` 服务的 `routerState` 属性使用。和*路由参数*类似，全局查询参数和片段也是 `Observable` 对象。
  在修改过的*英雄管理*组件中，你将借助 `AsyncPipe` 直接把 `Observable` 传给模板。

Now, you can click on the *Admin* button, which takes you to the *Login*
page with the provided `queryParamMap` and `fragment`. After you click the login button, notice that
you have been redirected to the `Admin Dashboard` page with the query parameters and fragment still intact in the address bar.

按照下列步骤试验下：点击*Crisis Admin*按钮，它会带着你提供的 `queryParamMap` 和 `fragment` 跳转到登录页。
点击登录按钮，你就会被重定向到 `Admin Dashboard` 页。
注意，它仍然带着上一步提供的 `queryParamMap` 和 `fragment`。

You can use these persistent bits of information for things that need to be provided across pages like
authentication tokens or session ids.

你可以用这些持久化信息来携带需要为每个页面都提供的信息，如认证令牌或会话的 ID 等。

<div class="alert is-helpful">

The `query params` and `fragment` can also be preserved using a `RouterLink` with
the `queryParamsHandling` and `preserveFragment` bindings respectively.

“查询参数”和“片段”也可以分别用 `RouterLink` 中的 **preserveQueryParams** 和 **preserveFragment** 保存。

</div>

{@a asynchronous-routing}

## Milestone 6: Asynchronous routing

## 里程碑 6：异步路由

As you've worked through the milestones, the application has naturally gotten larger.
As you continue to build out feature areas, the overall application size will continue to grow.
At some point you'll reach a tipping point where the application takes long time to load.

完成上面的里程碑后，应用程序很自然的长大了。在继续构建特征区的过程中，应用的尺寸将会变得更大。在某一个时间点，你将达到一个顶点，应用将会需要过多的时间来加载。

How do you combat this problem?  With asynchronous routing, which loads feature modules _lazily_, on request.
Lazy loading has multiple benefits.

如何才能解决这个问题呢？通过引进异步路由，可以获得在请求时才**惰性**加载特性模块的能力。
惰性加载有多个优点：

* You can load feature areas only when requested by the user.

   你可以只在用户请求时才加载某些特性区。

* You can speed up load time for users that only visit certain areas of the application.

   对于那些只访问应用程序某些区域的用户，这样能加快加载速度。

* You can continue expanding lazy loaded feature areas without increasing the size of the initial load bundle.

<<<<<<< HEAD
   你可以持续扩充惰性加载特性区的功能，而不用增加初始加载的包体积。

You're already made part way there.
=======
You're already part of the way there.
>>>>>>> 601064e4
By organizing the application into modules&mdash;`AppModule`,
`HeroesModule`, `AdminModule` and `CrisisCenterModule`&mdash;you
have natural candidates for lazy loading.

你已经完成了一部分。通过把应用组织成一些模块：`AppModule`、`HeroesModule`、`AdminModule` 和 `CrisisCenterModule`，
你已经有了可用于实现惰性加载的候选者。

Some modules, like `AppModule`, must be loaded from the start.
But others can and should be lazy loaded.
The `AdminModule`, for example, is needed by a few authorized users, so
you should only load it when requested by the right people.

有些模块（比如 `AppModule`）必须在启动时加载，但其它的都可以而且应该惰性加载。
比如 `AdminModule` 就只有少数已认证的用户才需要它，所以你应该只有在正确的人请求它时才加载。

{@a lazy-loading-route-config}

### Lazy Loading route configuration

### 惰性加载路由配置

Change the `admin` **path** in the `admin-routing.module.ts` from `'admin'` to an empty string, `''`, the _empty path_.

把 `admin-routing.module.ts` 中的 `admin` 路径从 `'admin'` 改为空路径 `''`。

The `Router` supports  *empty path* routes;
use them to group routes together without adding any additional path segments to the URL.
Users will still visit `/admin` and the `AdminComponent` still serves as the *Routing Component* containing child routes.

`Router` 支持*空路径*路由，可以使用它们来分组路由，而不用往 URL 中添加额外的路径片段。
用户仍旧访问 `/admin`，并且 `AdminComponent` 仍然作为用来包含子路由的*路由组件*。

Open the `AppRoutingModule` and add a new `admin` route to its `appRoutes` array.

打开 `AppRoutingModule`，并把一个新的 `admin` 路由添加到它的 `appRoutes` 数组中。

Give it a `loadChildren` property (not a `children` property!), set to the address of the `AdminModule`.
The address is the `AdminModule` file location (relative to the app root),
followed by a `#` separator,
followed by the name of the exported module class, `AdminModule`.

给它一个 `loadChildren` 属性（注意不是 `children` 属性），把它设置为 `AdminModule` 的地址。
该地址是 `AdminModule` 的文件路径（相对于 `app` 目录的），加上一个 `#` 分隔符，再加上导出模块的类名 `AdminModule`。

<code-example path="router/src/app/app-routing.module.5.ts" region="admin-1" title="app-routing.module.ts (load children)">

</code-example>

When the router navigates to this route, it uses the `loadChildren` string to dynamically load the `AdminModule`.
Then it adds the `AdminModule` routes to its current route configuration.
Finally, it loads the requested route to the destination admin component.

当路由器导航到这个路由时，它会用 `loadChildren` 字符串来动态加载 `AdminModule`，然后把 `AdminModule` 添加到当前的路由配置中，
最后，它把所请求的路由加载到目标 `admin` 组件中。

The lazy loading and re-configuration happen just once, when the route is _first_ requested;
the module and routes are available immediately for subsequent requests.

惰性加载和重新配置工作只会发生一次，也就是在该路由*首次*被请求时。在后续的请求中，该模块和路由都是立即可用的。

<div class="alert is-helpful">

Angular provides a built-in module loader that supports SystemJS to load modules asynchronously. If you were
using another bundling tool, such as Webpack, you would use the Webpack mechanism for asynchronously loading modules.

Angular 提供一个内置模块加载器，支持**`SystemJS`**来异步加载模块。如果你使用其它捆绑工具比如 **Webpack**，则使用 Webpack 的机制来异步加载模块。

</div>

Take the final step and detach the admin feature set from the main application.
The root `AppModule` must neither load nor reference the `AdminModule` or its files.

最后一步是把管理特性区从主应用中完全分离开。
根模块 `AppModule` 既不能加载也不能引用 `AdminModule` 及其文件。

In `app.module.ts`, remove the `AdminModule` import statement from the top of the file
and remove the `AdminModule` from the NgModule's `imports` array.

在 `app.module.ts` 中，从顶部移除 `AdminModule` 的导入语句，并且从 Angular 模块的 `imports` 数组中移除 `AdminModule`。

{@a can-load-guard}

### _CanLoad_ Guard: guarding unauthorized loading of feature modules

### `CanLoad` 守卫：保护对特性模块的未授权加载

You're already protecting the `AdminModule` with a `CanActivate` guard that prevents unauthorized users from
accessing the admin feature area.
It redirects to the  login page if the user is not authorized.

你已经使用 `CanActivate` 保护 `AdminModule` 了，它会阻止未授权用户访问管理特性区。如果用户未登录，它就会跳转到登录页。

But the router is still loading the `AdminModule` even if the user can't visit any of its components.
Ideally, you'd only load the `AdminModule` if the user is logged in.

但是路由器仍然会加载 `AdminModule` —— 即使用户无法访问它的任何一个组件。
理想的方式是，只有在用户已登录的情况下你才加载 `AdminModule`。

Add a **`CanLoad`** guard that only loads the `AdminModule` once the user is logged in _and_ attempts to access the admin feature area.

添加一个**`CanLoad`**守卫，它只在用户已登录*并且*尝试访问管理特性区的时候，才加载 `AdminModule` 一次。

The existing `AuthGuard` already has the essential logic in
its `checkLogin()` method to support the `CanLoad` guard.

现有的 `AuthGuard` 的 `checkLogin()` 方法中已经有了支持 `CanLoad` 守卫的基础逻辑。

Open `auth-guard.service.ts`.
Import the `CanLoad` interface from `@angular/router`.
Add it to the `AuthGuard` class's `implements` list.
Then implement `canLoad()` as follows:

打开 `auth-guard.service.ts`，从 `@angular/router` 中导入 `CanLoad` 接口。
把它添加到 `AuthGuard` 类的 `implements` 列表中。
然后实现 `canLoad`，代码如下：

<code-example path="router/src/app/auth-guard.service.ts" linenums="false" title="src/app/auth-guard.service.ts (CanLoad guard)" region="canLoad">

</code-example>

The router sets the `canLoad()` method's `route` parameter to the intended destination URL.
The `checkLogin()` method redirects to that URL once the user has logged in.

路由器会把 `canLoad()` 方法的 `route` 参数设置为准备访问的目标 URL。
如果用户已经登录了，`checkLogin()` 方法就会重定向到那个 URL。

Now import the `AuthGuard` into the `AppRoutingModule` and add the `AuthGuard` to the `canLoad`
array property for the `admin` route.
The completed admin route looks like this:

现在，把 `AuthGuard` 导入到 `AppRoutingModule` 中，并把 `AuthGuard` 添加到 `admin` 路由的 `canLoad` 数组中。
完整的 `admin` 路由是这样的：

<code-example path="router/src/app/app-routing.module.5.ts" region="admin" title="app-routing.module.ts (lazy admin route)">

</code-example>

{@a preloading}

### Preloading: background loading of feature areas

### 预加载：特性区的后台加载

You've learned how to load modules on-demand.
You can also load modules asynchronously with _preloading_.

你已经学会了如何按需加载模块，接下来再看看如何使用*预加载*技术异步加载模块。

This may seem like what the app has been doing all along. Not quite.
The `AppModule` is loaded when the application starts; that's _eager_ loading.
Now the `AdminModule` loads only when the user clicks on a link; that's _lazy_ loading.

看起来好像应用一直都是这么做的，但其实并非如此。
`AppModule` 在应用启动时就被加载了，它是*立即*加载的。
而 `AdminModule` 只有当用户点击某个链接时才会加载，它是*惰性*加载的。

_Preloading_ is something in between.
Consider the _Crisis Center_.
It isn't the first view that a user sees.
By default, the _Heroes_ are the first view.
For the smallest initial payload and fastest launch time,
you should eagerly load the `AppModule` and the `HeroesModule`.

*预加载*是介于两者之间的一种方式。
来看看*危机中心*。
用户第一眼不会看到它。
默认情况下，*英雄管理*才是第一视图。
为了获得尽可能小的初始加载体积和最快的加载速度，你应该对 `AppModule` 和 `HeroesModule` 进行立即加载。

You could lazy load the _Crisis Center_.
But you're almost certain that the user will visit the _Crisis Center_ within minutes of launching the app.
Ideally, the app would launch with just the `AppModule` and the `HeroesModule` loaded
and then, almost immediately, load the `CrisisCenterModule` in the background.
By the time the user navigates to the _Crisis Center_, its module will have been loaded and ready to go.

你可以惰性加载*危机中心*。
但是，你几乎可以肯定用户会在启动应用之后的几分钟内访问*危机中心*。
理想情况下，应用启动时应该只加载 `AppModule` 和 `HeroesModule`，然后几乎立即开始后台加载 `CrisisCenterModule`。
在用户浏览到*危机中心*之前，该模块应该已经加载完毕，可供访问了。

That's _preloading_.

这就是*预加载*。

{@a how-preloading}

#### How preloading works

#### 预加载的工作原理

After each _successful_ navigation, the router looks in its configuration for an unloaded module that it can preload.
Whether it preloads a module, and which modules it preloads, depends upon the *preload strategy*.

在每次*成功的*导航后，路由器会在自己的配置中查找尚未加载并且可以预加载的模块。
是否加载某个模块，以及要加载哪些模块，取决于*预加载策略*。

The `Router` offers two preloading strategies out of the box:

`Router` 内置了两种预加载策略：

* No preloading at all which is the default. Lazy loaded feature areas are still loaded on demand.

   完全不预加载，这是默认值。惰性加载的特性区仍然会按需加载。

* Preloading of all lazy loaded feature areas.

   预加载所有惰性加载的特性区。

Out of the box, the router either never preloads, or preloads every lazy load module.
The `Router` also supports [custom preloading strategies](#custom-preloading) for
fine control over which modules to preload and when.

默认情况下，路由器或者完全不预加载或者预加载每个惰性加载模块。
路由器还支持[自定义预加载策略](guide/router#custom-preloading)，以便完全控制要预加载哪些模块以及何时加载。

In this next section, you'll update the `CrisisCenterModule` to load lazily
by default and use the `PreloadAllModules` strategy
to load it (and _all other_ lazy loaded modules) as soon as possible.

在下一节，你将会把 `CrisisCenterModule` 改为默认惰性加载的，并使用 `PreloadAllModules` 策略来尽快加载它（以及*所有其它*惰性加载模块）。

{@a lazy-load-crisis-center}

#### Lazy load the _crisis center_

#### 惰性加载*危机中心*

Update the route configuration to lazy load the `CrisisCenterModule`.
Take the same steps you used to configure `AdminModule` for lazy load.

修改路由配置，来惰性加载 `CrisisCenterModule`。修改的步骤和配置惰性加载 `AdminModule` 时一样。

1. Change the `crisis-center` path in the `CrisisCenterRoutingModule` to an empty string.

   把 `CrisisCenterRoutingModule` 中的路径从 `crisis-center` 改为空字符串。

1. Add a `crisis-center` route to the `AppRoutingModule`.

   往 `AppRoutingModule` 中添加一个 `crisis-center` 路由。

1. Set the `loadChildren` string to load the `CrisisCenterModule`.

   设置 `loadChildren` 字符串来加载 `CrisisCenterModule`。

1. Remove all mention of the `CrisisCenterModule` from `app.module.ts`.

   从 `app.module.ts` 中移除所有对 `CrisisCenterModule` 的引用。

Here are the updated modules _before enabling preload_:

下面是打开预加载之前的模块修改版：

<code-tabs>

  <code-pane title="app.module.ts" path="router/src/app/app.module.ts">

  </code-pane>

  <code-pane title="app-routing.module.ts" path="router/src/app/app-routing.module.6.ts" region="preload-v1">

  </code-pane>

  <code-pane title="crisis-center-routing.module.ts" path="router/src/app/crisis-center/crisis-center-routing.module.ts">

  </code-pane>

</code-tabs>

You could try this now and confirm that the  `CrisisCenterModule` loads after you click the "Crisis Center" button.

你可以现在尝试它，并确认在点击了“Crisis Center”按钮之后加载了 `CrisisCenterModule`。

To enable preloading of all lazy loaded modules, import the `PreloadAllModules` token from the Angular router package.

要为所有惰性加载模块启用预加载功能，请从 Angular 的路由模块中导入 `PreloadAllModules`。

The second argument in the `RouterModule.forRoot` method takes an object for additional configuration options.
The `preloadingStrategy` is one of those options.
Add the `PreloadAllModules` token to the `forRoot` call:

`RouterModule.forRoot` 方法的第二个参数接受一个附加配置选项对象。
`preloadingStrategy` 就是其中之一。
把 `PreloadAllModules` 添加到 `forRoot` 调用中：

<code-example path="router/src/app/app-routing.module.6.ts" linenums="false" title="src/app/app-routing.module.ts (preload all)" region="forRoot">

</code-example>

This tells the `Router` preloader to immediately load _all_ lazy loaded routes (routes with a `loadChildren` property).

这会让 `Router` 预加载器立即加载*所有*惰性加载路由（带 `loadChildren` 属性的路由）。

When you visit `http://localhost:3000`, the `/heroes` route loads immediately upon launch
and the router starts loading the `CrisisCenterModule` right after the `HeroesModule` loads.

当访问 `http://localhost:3000` 时，`/heroes` 路由立即随之启动，并且路由器在加载了 `HeroesModule` 之后立即开始加载 `CrisisCenterModule`。

Surprisingly, the `AdminModule` does _not_ preload. Something is blocking it.

意外的是，`AdminModule`*没有*预加载，有什么东西阻塞了它。

{@a preload-canload}

#### CanLoad blocks preload

#### CanLoad 会阻塞预加载

The `PreloadAllModules` strategy does not load feature areas protected by a [CanLoad](#can-load-guard) guard.
This is by design.

`PreloadAllModules` 策略不会加载被[CanLoad](guide/router#can-load-guard)守卫所保护的特性区。这是刻意设计的。

You added a `CanLoad` guard to the route in the `AdminModule` a few steps back
to block loading of that module until the user is authorized.
That `CanLoad` guard takes precedence over the preload strategy.

你几步之前刚刚给 `AdminModule` 中的路由添加了 `CanLoad` 守卫，以阻塞加载那个模块，直到用户认证结束。
`CanLoad` 守卫的优先级高于预加载策略。

If you want to preload a module _and_ guard against unauthorized access,
drop the `canLoad()` guard method and rely on the [canActivate()](#can-activate-guard) guard alone.

如果你要加载一个模块*并且*保护它防止未授权访问，请移除 `canLoad` 守卫，只单独依赖[CanActivate](guide/router#can-activate-guard)守卫。

{@a custom-preloading}

### Custom Preloading Strategy

### 自定义预加载策略

Preloading every lazy loaded modules works well in many situations,
but it isn't always the right choice, especially on mobile devices and over low bandwidth connections.
You may choose to preload only certain feature modules, based on user metrics and other business and technical factors.

在大多数场景下，预加载每个惰性加载模块就很好了，但是有时候它却并不是正确的选择，特别是在移动设备和低带宽连接下。
你可能出于用户的测量和其它商业和技术因素而选择只对某些特性模块进行预加载。

You can control what and how the router preloads with a custom preloading strategy.

使用自定义预加载策略，你可以控制路由器预加载哪些路由以及如何加载。

In this section, you'll add a custom strategy that _only_ preloads routes whose `data.preload` flag is set to `true`.
Recall that you can add anything to the `data` property of a route.

在这一节，你将添加一个自定义策略，它*只*预加载那些 `data.preload` 标志为 `true` 的路由。
回忆一下，你可以往路由的 `data` 属性中添加任何东西。

Set the `data.preload` flag in the `crisis-center` route in the `AppRoutingModule`.

在 `AppRoutingModule` 的 `crisis-center` 路由中设置 `data.preload` 标志。

<code-example path="router/src/app/app-routing.module.ts" linenums="false" title="src/app/app-routing.module.ts (route data preload)" region="preload-v2">

</code-example>

Add a new file to the project called `selective-preloading-strategy.ts`
and define a `SelectivePreloadingStrategy` service class as follows:

往项目中添加一个新的名叫 `selective-preloading-strategy.ts` 的文件，并在其中定义一个服务类 `SelectivePreloadingStrategy`，代码如下：

<code-example path="router/src/app/selective-preloading-strategy.ts" linenums="false" title="src/app/selective-preloading-strategy.ts (excerpt)">

</code-example>

`SelectivePreloadingStrategy` implements the `PreloadingStrategy`, which has one method, `preload`.

`SelectivePreloadingStrategy` 实现了 `PreloadingStrategy`，它只有一个方法 `preload`。

The router calls the `preload` method with two arguments:

路由器会用两个参数调用调用 `preload` 方法：

1. The route to consider.

   要加载的路由。

1. A loader function that can load the routed module asynchronously.

   一个加载器（loader）函数，它能异步加载带路由的模块。

An implementation of `preload` must return an `Observable`.
If the route should preload, it returns the observable returned by calling the loader function.
If the route should _not_ preload, it returns an `Observable` of `null`.

`preload` 的实现必须返回一个 `Observable`。
如果该路由应该预加载，它就会返回调用加载器函数所返回的 `Observable`。
如果该路由*不*应该预加载，它就返回一个 `null` 值的 `Observable` 对象。

In this sample, the  `preload` method loads the route if the route's `data.preload` flag is truthy.

在这个例子中，`preload` 方法只有在路由的 `data.preload` 标识为真时才会加载该路由。

It also has a side-effect.
`SelectivePreloadingStrategy` logs the `path` of a selected route in its public `preloadedModules` array.

它还有一个副作用。
`SelectivePreloadingStrategy` 会把所选路由的 `path` 记录在它的公共数组 `preloadedModules` 中。

Shortly, you'll extend the `AdminDashboardComponent` to inject this service and display its `preloadedModules` array.

很快，你就会扩展 `AdminDashboardComponent` 来注入该服务，并且显示它的 `preloadedModules` 数组。

But first, make a few changes to the `AppRoutingModule`.

但是首先，要对 `AppRoutingModule` 做少量修改。

1. Import `SelectivePreloadingStrategy` into `AppRoutingModule`.

   把 `SelectivePreloadingStrategy` 导入到 `AppRoutingModule` 中。

1. Replace the `PreloadAllModules` strategy in the call to `forRoot` with this `SelectivePreloadingStrategy`.

   把 `PreloadAllModules` 策略替换成对 `forRoot` 的调用，并且传入这个 `SelectivePreloadingStrategy`。

1. Add the `SelectivePreloadingStrategy` strategy to the `AppRoutingModule` providers array so it can be injected
elsewhere in the app.

   把 `SelectivePreloadingStrategy` 策略添加到 `AppRoutingModule` 的 `providers` 数组中，以便它可以注入到应用中的任何地方。

Now edit the `AdminDashboardComponent` to display the log of preloaded routes.

现在，编辑 `AdminDashboardComponent` 以显示这些预加载路由的日志。

1. Import the `SelectivePreloadingStrategy` (it's a service).

   导入 `SelectivePreloadingStrategy`（它是一个服务）。

1. Inject it into the dashboard's constructor.

   把它注入到仪表盘的构造函数中。

1. Update the template to display the strategy service's `preloadedModules` array.

   修改模板来显示这个策略服务的 `preloadedModules` 数组。

When you're done it looks like this.

当完成时，代码如下：

<code-example path="router/src/app/admin/admin-dashboard.component.ts" linenums="false" title="src/app/admin/admin-dashboard.component.ts (preloaded modules)">

</code-example>

Once the application loads the initial route, the `CrisisCenterModule` is preloaded.
Verify this by logging in to the `Admin` feature area and noting that the `crisis-center` is listed in the `Preloaded Modules`.
It's also logged to the browser's console.

一旦应用加载完了初始路由，`CrisisCenterModule` 也被预加载了。
通过 `Admin` 特性区中的记录就可以验证它，“Preloaded Modules”中没有列出 `crisis-center`。
它也被记录到了浏览器的控制台。

{@a redirect-advanced}

## Migrating URLs with Redirects

## 使用重定向迁移 URL

You've setup the routes for navigating around your application. You've used navigation imperatively and declaratively to many different routes. But like any application, requirements change over time. You've setup links and navigation to `/heroes` and `/hero/:id` from the `HeroListComponent` and `HeroDetailComponent` components. If there was a requirement that links to `heroes` become `superheroes`, you still want the previous URLs to navigate correctly. You also don't want to go and update every link in your application, so redirects makes refactoring routes trivial.

你已经设置好了路由，并且用命令式和声明式的方式导航到了很多不同的路由。但是，任何应用的需求都会随着时间而改变。
你把链接 `/heroes` 和 `hero/:id` 指向了 `HeroListComponent` 和 `HeroDetailComponent` 组件。
如果有这样一个需求，要把链接 `heroes` 变成 `superheroes`，你仍然希望以前的 URL 能正常导航。
但你也不想在应用中找到并修改每一个链接，这时候，重定向就可以省去这些琐碎的重构工作。

{@a url-refactor}

### Changing /heroes to /superheroes

### 把 `/heroes` 修改为 `/superheros`

Let's take the `Hero` routes and migrate them to new URLs. The `Router` checks for redirects in your configuration before navigating, so each redirect is triggered when needed. To support this change, you'll add redirects from the old routes to the new routes in the `heroes-routing.module`.

先取得 `Hero` 路由，并把它们迁移到新的 URL。`Router`（路由器）会在开始导航之前先在配置中检查所有重定向语句，以便将来按需触发重定向。要支持这种修改，你就要在 `heroes-routing.module` 文件中把老的路由重定向到新的路由。

<code-example path="router/src/app/heroes/heroes-routing.module.ts" linenums="false" title="src/app/heroes/heroes-routing.module.ts (heroes redirects)">

</code-example>

You'll notice two different types of redirects. The first change is from  `/heroes` to `/superheroes` without any parameters. This is a straightforward redirect, unlike the change from `/hero/:id` to `/superhero/:id`, which includes the `:id` route parameter. Router redirects also use powerful pattern matching, so the `Router` inspects the URL and replaces route parameters in the `path` with their appropriate destination. Previously, you navigated to a URL such as `/hero/15` with a route parameter `id` of `15`.

<<<<<<< HEAD
注意，这里有两种类型的重定向。第一种是不带参数的从 `/heroes` 重定向到 `/superheroes`。这是一种非常直观的重定向。第二种是从 `/hero/:id` 重定向到 `/superhero/:id`，它还要包含一个 `:id` 路由参数。
路由器重定向时使用强大的模式匹配功能，这样，路由器就会检查 URL，并且把 `path` 中带的路由参数替换成相应的目标形式。以前，你导航到形如 `/hero/15` 的 URL 时，带了一个路由参数 `id`，它的值是 `15`。

<div class="l-sub-section">
=======
<div class="alert is-helpful">
>>>>>>> 601064e4

The `Router` also supports [query parameters](#query-parameters) and the [fragment](#fragment) when using redirects.

在重定向的时候，路由器还支持[查询参数](#query-parameters)和[片段(fragment)](#fragment)。

* When using absolute redirects, the `Router` will use the query parameters and the fragment from the redirectTo in the route config.

   当使用绝对地址重定向时，路由器将会使用路由配置的 `redirectTo` 属性中规定的查询参数和片段。

* When using relative redirects, the `Router` use the query params and the fragment from the source URL.

   当使用相对地址重定向时，路由器将会使用源地址（跳转前的地址）中的查询参数和片段。

</div>

Before updating the `app-routing.module.ts`, you'll need to consider an important rule. Currently, our empty path route redirects to `/heroes`, which redirects to `/superheroes`. This _won't_ work and is by design as the `Router` handles redirects once at each level of routing configuration. This prevents chaining of redirects, which can lead to endless redirect loops.

在修改 `app-routing.module.ts` 之前，你要先考虑一条重要的规则。
目前，你把空路径路由重定向到了 `/heroes`，它又被重定向到了 `/superheroes`。这样*不行*，从设计上就不行。
因为路由器在每一层的路由配置中只会处理一次重定向。这样可以防止出现无限循环的重定向。

So instead, you'll update the empty path route in `app-routing.module.ts` to redirect to `/superheroes`.

所以，你要在 `app-routing.module.ts` 中修改空路径路由，让它重定向到 `/superheroes`。

<code-example path="router/src/app/app-routing.module.ts" linenums="false" title="src/app/app-routing.module.ts (superheroes redirect)">

</code-example>

Since `RouterLink`s aren't tied to route configuration, you'll need to update the associated router links so they remain active when the new route is active. You'll update the `app.component.ts` template for the `/heroes` routerLink.

由于 `RouterLink` 指令没有关联到路由配置，所以你需要修改相关的路由链接，以便在新的路由激活时，它们也能保持激活状态。你要修改 `app.component.ts` 模板中的 `/heroes` 路由链接。

<code-example path="router/src/app/app.component.ts" linenums="false" title="src/app/app.component.ts (superheroes active routerLink)">

</code-example>

With the redirects setup, all previous routes now point to their new destinations and both URLs still function as intended.

当这些重定向设置好之后，所有以前的路由都指向了它们的新目标，并且每个 URL 也仍然能正常工作。

{@a inspect-config}

## Inspect the router's configuration

## 审查路由器配置

You put a lot of effort into configuring the router in several routing module files
and were careful to list them [in the proper order](#routing-module-order).
Are routes actually evaluated as you planned?
How is the router really configured?

你把大量的精力投入到在一系列路由模块文件里配置路由器上，并且小心的[以合适的顺序](guide/router#routing-module-order)列出它们。
这些路由是否真的如同你预想的那样执行了？
路由器的真实配置是怎样的？

You can inspect the router's current configuration any time by injecting it and
examining its `config` property.
For example, update the `AppModule` as follows and look in the browser console window
to see the finished route configuration.

通过注入它（Router）并检查它的 `config` 属性，你可以随时审查路由器的当前配置。
例如，把 `AppModule` 修改为这样，并在浏览器的控制台窗口中查看最终的路由配置。

<code-example path="router/src/app/app.module.ts" linenums="false" title="src/app/app.module.ts (inspect the router config)" region="inspect-config">

</code-example>

{@a final-app}

## Wrap up and final app

## 总结与最终的应用

You've covered a lot of ground in this guide and the application is too big to reprint here.
Please visit the <live-example title="Router Sample in Stackblitz"></live-example>
where you can download the final source code.

本章中涉及到了很多背景知识，而且本应用程序也太大了，所以没法在这里显示。请访问<live-example title="Router Sample in Stackblitz"></live-example>，在那里你可以下载最终的源码。

{@a appendices}

## Appendices

## 附录

The balance of this guide is a set of appendices that
elaborate some of the points you covered quickly above.

本章剩下的部分是一组附录，它详尽阐述了那些曾匆匆带过的知识点。

The appendix material isn't essential. Continued reading is for the curious.

该附件中的内容不是必须的，感兴趣的人才需要阅读它。

{@a link-parameters-array}

### Appendix: link parameters array

### 附录：链接参数数组

A link parameters array holds the following ingredients for router navigation:

链接参数数组保存路由导航时所需的成分：

* The *path* of the route to the destination component.

   指向目标组件的那个路由的*路径（path）*

* Required and optional route parameters that go into the route URL.

   必备路由参数和可选路由参数，它们将进入该路由的 URL

You can bind the `RouterLink` directive to such an array like this:

你可以把 `RouterLink` 指令绑定到一个数组，就像这样：

<code-example path="router/src/app/app.component.3.ts" linenums="false" title="src/app/app.component.ts (h-anchor)" region="h-anchor">

</code-example>

You've written a two element array when specifying a route parameter like this:

在指定路由参数时，你写过一个双元素的数组，就像这样：

<code-example path="router/src/app/heroes/hero-list.component.1.ts" linenums="false" title="src/app/heroes/hero-list.component.ts (nav-to-detail)" region="nav-to-detail">

</code-example>

You can provide optional route parameters in an object like this:

你可以在对象中提供可选的路由参数，就像这样：

<code-example path="router/src/app/app.component.3.ts" linenums="false" title="src/app/app.component.ts (cc-query-params)" region="cc-query-params">

</code-example>

These three examples cover the need for an app with one level routing.
The moment you add a child router, such as the crisis center, you create new link array possibilities.

这三个例子涵盖了你在单级路由的应用中所需的一切。在你添加一个像*危机中心*一样的子路由时，你可以创建新链接数组。

Recall that you specified a default child route for the crisis center so this simple `RouterLink` is fine.

回忆一下，你曾为*危机中心*指定过一个默认的子路由，以便能使用这种简单的 `RouterLink`。

<code-example path="router/src/app/app.component.3.ts" linenums="false" title="src/app/app.component.ts (cc-anchor-w-default)" region="cc-anchor-w-default">

</code-example>

Parse it out.

分解一下。

* The first item in the array identifies the parent route (`/crisis-center`).

   数组中的第一个条目标记出了父路由(`/crisis-center`)。

* There are no parameters for this parent route so you're done with it.

   这个父路由没有参数，因此这步已经完成了。

* There is no default for the child route so you need to pick one.

   没有默认的子路由，因此你得选取一个。

* You're navigating to the `CrisisListComponent`, whose route path is `/`, but you don't need to explicitly add the slash.

   你决定跳转到 `CrisisListComponent`，它的路由路径是'/'，但你不用显式的添加它。

* Voilà! `['/crisis-center']`.

   哇！`['/crisis-center']`。

Take it a step further. Consider the following router link that
navigates from the root of the application down to the *Dragon Crisis*:

更进一步。这次要构建一个从根组件往下导航到“巨龙危机”时的链接参数数组：

<code-example path="router/src/app/app.component.3.ts" linenums="false" title="src/app/app.component.ts (Dragon-anchor)" region="Dragon-anchor">

</code-example>

* The first item in the array identifies the parent route (`/crisis-center`).

   数组中的第一个条目标记出了父路由(`/crisis-center`)。

* There are no parameters for this parent route so you're done with it.

   这个父路由没有参数，因此这步已经完成了。

* The second item identifies the child route details about a particular crisis (`/:id`).

   数组中的第二个条目（'/:id'）用来标记出到指定危机的详情页的子路由。

* The details child route requires an `id` route parameter.

   详细的子路由需要一个 `id` 路由参数。

* You added the `id` of the *Dragon Crisis* as the second item in the array (`1`).

   你把*巨龙危机*的 `id` 添加为该数组中的第二个条目（`1`）。

* The resulting path is `/crisis-center/1`.

   最终生成的路径是 `/crisis-center/1`。

If you wanted to, you could redefine the `AppComponent` template with *Crisis Center* routes exclusively:

只要想，你也可以用*危机中心*路由单独重定义 `AppComponent` 的模板：

<code-example path="router/src/app/app.component.3.ts" linenums="false" title="src/app/app.component.ts (template)" region="template">

</code-example>

In sum, you can write applications with one, two or more levels of routing.
The link parameters array affords the flexibility to represent any routing depth and
any legal sequence of route paths, (required) router parameters, and (optional) route parameter objects.

总结：你可以用一级、两级或多级路由来写应用程序。
  链接参数数组提供了用来表示任意深度路由的链接参数数组以及任意合法的路由参数序列、必须的路由器参数以及可选的路由参数对象。

{@a browser-url-styles}

{@a location-strategy}

### Appendix: *LocationStrategy* and browser URL styles

### 附录：*LocationStrategy* 以及浏览器 URL 样式

When the router navigates to a new component view, it updates the browser's location and history
with a URL for that view.
This is a strictly local URL. The browser shouldn't send this URL to the server
and should not reload the page.

当路由器导航到一个新的组件视图时，它会用该视图的 URL 来更新浏览器的当前地址以及历史。
严格来说，这个 URL 其实是本地的，浏览器不会把该 URL 发给服务器，并且不会重新加载此页面。

Modern HTML5 browsers support
<a href="https://developer.mozilla.org/en-US/docs/Web/API/History_API#Adding_and_modifying_history_entries" title="HTML5 browser history push-state">history.pushState</a>,
a technique that changes a browser's location and history without triggering a server page request.
The router can compose a "natural" URL that is indistinguishable from
one that would otherwise require a page load.

现代 HTML 5 浏览器支持[history.pushState](https://developer.mozilla.org/en-US/docs/Web/API/History_API#Adding_and_modifying_history_entries) API，
这是一项可以改变浏览器的当前地址和历史，却又不会触发服务端页面请求的技术。
路由器可以合成出一个“自然的”URL，它看起来和那些需要进行页面加载的 URL 没什么区别。

Here's the *Crisis Center* URL in this "HTML5 pushState" style:

下面是*危机中心*的 URL 在“HTML 5 pushState”风格下的样子：

<code-example format="nocode">
  localhost:3002/crisis-center/

</code-example>

Older browsers send page requests to the server when the location URL changes
_unless_ the change occurs after a "#" (called the "hash").
Routers can take advantage of this exception by composing in-application route
URLs with hashes.  Here's a "hash URL" that routes to the *Crisis Center*.

老旧的浏览器在当前地址的 URL 变化时总会往服务器发送页面请求……唯一的例外规则是：当这些变化位于“#”（被称为“hash”）后面时不会发送。通过把应用内的路由 URL 拼接在 `#` 之后，路由器可以获得这条“例外规则”带来的优点。下面是到*危机中心*路由的“hash URL”：

<code-example format="nocode">
  localhost:3002/src/#/crisis-center/

</code-example>

The router supports both styles with two `LocationStrategy` providers:

路由器通过两种 `LocationStrategy` 提供商来支持所有这些风格：

1. `PathLocationStrategy`&mdash;the default "HTML5 pushState" style.

   `PathLocationStrategy` - 默认的策略，支持“HTML 5 pushState”风格。

1. `HashLocationStrategy`&mdash;the "hash URL" style.

   `HashLocationStrategy` - 支持“hash URL”风格。

The `RouterModule.forRoot` function sets the `LocationStrategy` to the `PathLocationStrategy`,
making it the default strategy.
You can switch to the `HashLocationStrategy` with an override during the bootstrapping process if you prefer it.

`RouterModule.forRoot` 函数把 `LocationStrategy` 设置成了 `PathLocationStrategy`，使其成为了默认策略。
你可以在启动过程中改写（override）它，来切换到 `HashLocationStrategy` 风格 —— 如果你更喜欢这种。

<div class="alert is-helpful">

Learn about providers and the bootstrap process in the
[Dependency Injection guide](guide/dependency-injection#bootstrap).

要学习关于“提供商”和启动过程的更多知识，参见[依赖注入](guide/dependency-injection#bootstrap)一章。

</div>

#### Which strategy is best?

#### 哪种策略更好？

You must choose a strategy and you need to make the right call early in the project.
It won't be easy to change later once the application is in production
and there are lots of application URL references in the wild.

你必须选择一种策略，并且在项目的早期就这么干。一旦该应用进入了生产阶段，要改起来可就不容易了，因为外面已经有了大量对应用 URL 的引用。

Almost all Angular projects should use the default HTML5 style.
It produces URLs that are easier for users to understand.
And it preserves the option to do _server-side rendering_ later.

几乎所有的 Angular 项目都会使用默认的 HTML 5 风格。它生成的 URL 更易于被用户理解，它也为将来做**服务端渲染**预留了空间。

Rendering critical pages on the server is a technique that can greatly improve
perceived responsiveness when the app first loads.
An app that would otherwise take ten or more seconds to start
could be rendered on the server and delivered to the user's device
in less than a second.

在服务器端渲染指定的页面，是一项可以在该应用首次加载时大幅提升响应速度的技术。那些原本需要十秒甚至更长时间加载的应用，可以预先在服务端渲染好，并在少于一秒的时间内完整呈现在用户的设备上。

This option is only available if application URLs look like normal web URLs
without hashes (#) in the middle.

只有当应用的 URL 看起来像是标准的 Web URL，中间没有 hash（#）时，这个选项才能生效。

Stick with the default unless you have a compelling reason to
resort to hash routes.

除非你有强烈的理由不得不使用 hash 路由，否则就应该坚决使用默认的 HTML 5 路由风格。

#### HTML5 URLs and the  *&lt;base href>*

#### HTML 5 URL 与*&lt;base href>*

While the router uses the
<a href="https://developer.mozilla.org/en-US/docs/Web/API/History_API#Adding_and_modifying_history_entries" title="Browser history push-state">HTML5 pushState</a>
style by default, you *must* configure that strategy with a **base href**.

由于路由器默认使用“<a href="https://developer.mozilla.org/en-US/docs/Web/API/History_API#Adding_and_modifying_history_entries" target="_blank" title="Browser history push-state">HTML 5 pushState</a>”风格，所以你*必须*用一个**base href**来配置该策略（Strategy）。

The preferred way to configure the strategy is to add a
<a href="https://developer.mozilla.org/en-US/docs/Web/HTML/Element/base" title="base href">&lt;base href&gt; element</a>
tag in the `<head>` of the `index.html`.

配置该策略的首选方式是往 `index.html` 的 `<head>` 中添加一个[&lt;base href> element](https://developer.mozilla.org/en-US/docs/Web/HTML/Element/base)标签。

<code-example path="router/src/index.html" linenums="false" title="src/index.html (base-href)" region="base-href">

</code-example>

Without that tag, the browser may not be able to load resources
(images, CSS, scripts) when "deep linking" into the app.
Bad things could happen when someone pastes an application link into the
browser's address bar or clicks such a link in an email.

如果没有此标签，当通过“深链接”进入该应用时，浏览器就不能加载资源（图片、CSS、脚本）。如果有人把应用的链接粘贴进浏览器的地址栏或从邮件中点击应用的链接时，这种问题就发生。

Some developers may not be able to add the `<base>` element, perhaps because they don't have
access to `<head>` or the `index.html`.

有些开发人员可能无法添加 `<base>` 元素，这可能是因为它们没有访问 `<head>` 或 `index.html` 的权限。

Those developers may still use HTML5 URLs by taking two remedial steps:

它们仍然可以使用 HTML 5 格式的 URL，但要采取两个步骤进行补救：

1. Provide the router with an appropriate [APP_BASE_HREF][] value.

   用适当的[APP_BASE_HREF][]值提供（provide）路由器。

1. Use _root URLs_ for all web resources: CSS, images, scripts, and template HTML files.

   对所有 Web 资源使用**绝对地址**：CSS、图片、脚本、模板 HTML。

{@a hashlocationstrategy}

#### *HashLocationStrategy*

#### *HashLocationStrategy* 策略

You can go old-school with the `HashLocationStrategy` by
providing the `useHash: true` in an object as the second argument of the `RouterModule.forRoot`
in the `AppModule`.

你可以在根模块的 `RouterModule.forRoot` 的第二个参数中传入一个带有 `useHash: true` 的对象，以回到基于 `HashLocationStrategy` 的传统方式。

<code-example path="router/src/app/app.module.6.ts" linenums="false" title="src/app/app.module.ts (hash URL strategy)">

</code-example><|MERGE_RESOLUTION|>--- conflicted
+++ resolved
@@ -107,13 +107,7 @@
 
 </code-example>
 
-<<<<<<< HEAD
-<div class="l-sub-section">
-=======
-
-
 <div class="alert is-helpful">
->>>>>>> 601064e4
 
 You'll learn about more options in the [details below](#browser-url-styles).
 
@@ -1297,13 +1291,7 @@
 
 </code-example>
 
-<<<<<<< HEAD
-<div class="l-sub-section">
-=======
-
-
 <div class="alert is-helpful">
->>>>>>> 601064e4
 
 Adding the configured `RouterModule` to the `AppModule` is sufficient for simple route configurations.
 As the application grows, you'll want to refactor the routing configuration into a separate file
@@ -1388,15 +1376,10 @@
 are provided through the `[queryParams]` binding which takes an object (e.g. `{ name: 'value' }`), while the URL fragment
 takes a single value bound to the `[fragment]` input binding.
 
-<<<<<<< HEAD
 你还可以通过提供查询字符串参数为 `RouterLink` 提供更多情境信息，或提供一个 URL 片段（Fragment 或 hash）来跳转到本页面中的其它区域。
 查询字符串可以由 `[queryParams]` 绑定来提供，它需要一个对象型参数（如 `{ name: 'value' }`），而 URL 片段需要一个绑定到 `[fragment]` 的单一值。
-=======
+
 <div class="alert is-helpful">
-
->>>>>>> 601064e4
-
-<div class="l-sub-section">
 
 Learn about the how you can also use the _link parameters array_ in the [appendix below](#link-parameters-array).
 
@@ -1889,13 +1872,7 @@
 
 </code-example>
 
-<<<<<<< HEAD
-<div class="l-sub-section">
-=======
-
-
 <div class="alert is-helpful">
->>>>>>> 601064e4
 
 Later in this guide you will create [multiple routing modules](#hero-routing-module) and discover that
 you must import those routing modules [in the correct order](#routing-module-order).
@@ -2148,13 +2125,7 @@
 
 </code-example>
 
-<<<<<<< HEAD
-<div class="l-sub-section">
-=======
-
-
 <div class="alert is-helpful">
->>>>>>> 601064e4
 
 Put the routing module file in the same folder as its companion module file.
 Here both `heroes-routing.module.ts` and `heroes.module.ts` are in the same `src/app/heroes` folder.
@@ -2712,13 +2683,7 @@
 
 </code-example>
 
-<<<<<<< HEAD
-<div class="l-sub-section">
-=======
-
-
 <div class="alert is-helpful">
->>>>>>> 601064e4
 
 **Remember:** you only get the _initial_ value of the parameter map with this technique.
 Stick with the observable `paramMap` approach if there's even a chance that the router
@@ -4042,15 +4007,11 @@
 
    如果它返回 `true`，导航过程会继续
 
-<<<<<<< HEAD
 * If it returns `false`, the navigation process stops and the user stays put.
-=======
+
+   如果它返回 `false`，导航过程会终止，且用户会留在原地。
+
 <div class="alert is-helpful">
->>>>>>> 601064e4
-
-   如果它返回 `false`，导航过程会终止，且用户会留在原地。
-
-<div class="l-sub-section">
 
 The guard can also tell the router to navigate elsewhere, effectively canceling the current navigation.
 
@@ -4227,13 +4188,7 @@
 
 </code-tabs>
 
-<<<<<<< HEAD
-<div class="l-sub-section">
-=======
-
-
 <div class="alert is-helpful">
->>>>>>> 601064e4
 
 Since the admin dashboard `RouterLink` is an empty path route in the `AdminComponent`, it
 is considered a match to any route within the admin feature area.
@@ -4443,13 +4398,7 @@
 
 </code-tabs>
 
-<<<<<<< HEAD
-<div class="l-sub-section">
-=======
-
-
 <div class="alert is-helpful">
->>>>>>> 601064e4
 
 Guards and the service providers they require _must_ be provided at the module-level. This allows
 the Router access to retrieve these services from the `Injector` during the navigation process.
@@ -4599,14 +4548,9 @@
 in a confirmation dialog box that *waits asynchronously for the user's
 answer*.
 
-<<<<<<< HEAD
 都不行。应用应该弹出一个确认对话框来要求用户明确做出选择，该对话框会*用异步的方式等用户做出选择*。
-=======
+
 <div class="alert is-helpful">
-
->>>>>>> 601064e4
-
-<div class="l-sub-section">
 
 You could wait for the user's answer with synchronous, blocking code.
 The app will be more responsive&mdash;and can do other work&mdash;by
@@ -5012,13 +4956,9 @@
 
 * You can continue expanding lazy loaded feature areas without increasing the size of the initial load bundle.
 
-<<<<<<< HEAD
    你可以持续扩充惰性加载特性区的功能，而不用增加初始加载的包体积。
 
-You're already made part way there.
-=======
 You're already part of the way there.
->>>>>>> 601064e4
 By organizing the application into modules&mdash;`AppModule`,
 `HeroesModule`, `AdminModule` and `CrisisCenterModule`&mdash;you
 have natural candidates for lazy loading.
@@ -5499,14 +5439,10 @@
 
 You'll notice two different types of redirects. The first change is from  `/heroes` to `/superheroes` without any parameters. This is a straightforward redirect, unlike the change from `/hero/:id` to `/superhero/:id`, which includes the `:id` route parameter. Router redirects also use powerful pattern matching, so the `Router` inspects the URL and replaces route parameters in the `path` with their appropriate destination. Previously, you navigated to a URL such as `/hero/15` with a route parameter `id` of `15`.
 
-<<<<<<< HEAD
 注意，这里有两种类型的重定向。第一种是不带参数的从 `/heroes` 重定向到 `/superheroes`。这是一种非常直观的重定向。第二种是从 `/hero/:id` 重定向到 `/superhero/:id`，它还要包含一个 `:id` 路由参数。
 路由器重定向时使用强大的模式匹配功能，这样，路由器就会检查 URL，并且把 `path` 中带的路由参数替换成相应的目标形式。以前，你导航到形如 `/hero/15` 的 URL 时，带了一个路由参数 `id`，它的值是 `15`。
 
-<div class="l-sub-section">
-=======
 <div class="alert is-helpful">
->>>>>>> 601064e4
 
 The `Router` also supports [query parameters](#query-parameters) and the [fragment](#fragment) when using redirects.
 

# Browser support

# 浏览器支持

Angular supports most recent browsers. This includes the following specific versions:

Angular 支持大多数常用浏览器，包括下列版本：

<table>

  <tr>

<th>

      Browser

      浏览器

</th>

<th>

      Supported versions

      支持的版本

</th>

  </tr>

  <tr>

    <td>

      Chrome

    </td>

    <td>

      latest

      最新版

    </td>

  </tr>

  <tr>

    <td>

      Firefox

    </td>

    <td>

      latest

      最新版

    </td>

  </tr>

  <tr>

    <td>

      Edge

    </td>

    <td>

      2 most recent major versions

      最近的两个主版本

    </td>

  </tr>
<<<<<<< HEAD
  <tr> 

=======
  <tr>
>>>>>>> 6d28a209
    <td>

      IE

    </td>

    <td>
<<<<<<< HEAD

      11<br>10<br>9

=======
      11, 10, 9 ("compatibility view" mode not supported)
>>>>>>> 6d28a209
    </td>

  </tr>
 <tr>
<<<<<<< HEAD
   <tr> 

=======
   <tr>
>>>>>>> 6d28a209
    <td>

      IE Mobile

    </td>

    <td>

      11

    </td>

  </tr>
 <tr>

    <td>

      Safari

    </td>

    <td>

      2 most recent major versions

      最近的两个主版本

    </td>

  </tr>
  <tr>

    <td>

      iOS

    </td>

    <td>

      2 most recent major versions

      最近的两个主版本

    </td>
<<<<<<< HEAD

  </tr> 
=======
  </tr>
>>>>>>> 6d28a209
  <tr>

    <td>

      Android

    </td>

    <td>
<<<<<<< HEAD

      Nougat (7.0)<br>Marshmallow (6.0)<br>Lollipop (5.0, 5.1)<br>KitKat (4.4)

    </td>

  </tr> 
=======
      Nougat (7.0), Marshmallow (6.0), Lollipop (5.0, 5.1), KitKat (4.4)
    </td>
  </tr>
>>>>>>> 6d28a209

</table>

<div class="alert is-helpful">

Angular's continuous integration process runs unit tests of the framework on all of these browsers for every pull request,
using <a href="https://saucelabs.com/">SauceLabs</a> and
<a href="https://www.browserstack.com">Browserstack</a>.

Angular 在持续集成过程中，对每一个提交都会使用 <a href="https://saucelabs.com/" target="_blank">SauceLabs</a> 和
<a href="https://www.browserstack.com" target="_blank">Browserstack</a> 在上述所有浏览器上执行单元测试。

<<<<<<< HEAD
</div>

=======
>>>>>>> 6d28a209
## Polyfills

## 腻子脚本 (polyfill)

Angular is built on the latest standards of the web platform.
Targeting such a wide range of browsers is challenging because they do not support all features of modern browsers.
<<<<<<< HEAD

Angular 构建于 Web 平台的最新标准之上。
要支持这么多浏览器是一个不小的挑战，因为它们不支持现代浏览器的所有特性。

=======
>>>>>>> 6d28a209
You compensate by loading polyfill scripts ("polyfills") for the browsers that you must support.
The [table below](#polyfill-libs) identifies most of the polyfills you might need.

你可以通过加载腻子脚本("polyfills")来为想要支持的浏览器弥补这些特性。
[下表](#polyfill-libs) 列出了可能用到的大多数腻子脚本。

<div class="alert is-important">

The suggested polyfills are the ones that run full Angular applications.
You may need additional polyfills to support features not covered by this list.
Note that polyfills cannot magically transform an old, slow browser into a modern, fast one.

这些建议的腻子脚本是运行完整 Angular 应用所需的。
你可能还会需要另一些的腻子脚本来支持没有出现在此列表中的哪些特性。
注意，这些腻子脚本并没有神奇的魔力来把老旧、慢速的浏览器变成现代、快速的浏览器，它只是填充了 API。

</div>

In Angular CLI version 8 and higher, applications are built using *differential loading*, a strategy where the CLI builds two separate bundles as part of your deployed application.

* The first bundle contains modern ES2015 syntax, takes advantage of built-in support in modern browsers, ships less polyfills, and results in a smaller bundle size.

<<<<<<< HEAD
## 启用腻子脚本

[Angular CLI](cli) users enable polyfills through the `src/polyfills.ts` file that
the CLI created with your project.

[Angular CLI](https://github.com/angular/angular-cli/wiki) 的用户可以通过自动创建的 `src/polyfills.ts` 文件来启用这些腻子脚本。

This file incorporates the mandatory and many of the optional polyfills as JavaScript `import` statements.

这个文件把强制的和很多可选的腻子脚本组织成 JavaScript 的 `import` 语句。

The npm packages for the _mandatory_ polyfills (such as `zone.js`) were installed automatically for you when you created your project and their corresponding `import` statements are ready to go. You probably won't touch these.

**强制性** 腻子脚本（如 `zone.js`）的 npm 包在创建项目时就已经自动安装了，相应的 `import` 语句也都加好了。你一般不用动它们。

But if you need an optional polyfill, you'll have to install its npm package.
For example, [if you need the web animations polyfill](http://caniuse.com/#feat=web-animation), you could install it with `npm`, using the following command (or the `yarn` equivalent):
=======
* The second bundle contains code in the old ES5 syntax, along with all necessary polyfills. This results in a larger bundle size, but supports older browsers.

This strategy allows you to continue to build your web application to support multiple browsers, but only load the necessary code that the browser needs.
For more information about how this works, see [Differential Loading](guide/deployment#differential-loading) in the [Deployment guide](guide/deployment).

## Enabling polyfills with CLI projects

The [Angular CLI](cli) provides support for polyfills.
If you are not using the CLI to create your projects, see [Polyfill instructions for non-CLI users](#non-cli).

When you create a project with the `ng new` command, a `src/polyfills.ts` configuration file is created as part of your project folder.
This file incorporates the mandatory and many of the optional polyfills as JavaScript `import` statements.

* The npm packages for the [_mandatory_ polyfills](#polyfill-libs) (such as `zone.js`) are installed automatically for you when you create your project with `ng new`, and their corresponding `import` statements are already enabled in the `src/polyfills.ts` configuration file.

* If you need an _optional_ polyfill, you must install its npm package, then uncomment or create the corresponding import statement in the `src/polyfills.ts` configuration file.

For example, if you need the optional [web animations polyfill](http://caniuse.com/#feat=web-animation), you could install it with `npm`, using the following command (or the `yarn` equivalent):
>>>>>>> 6d28a209

但是如果要用一个可选的腻子脚本，就要通过 `npm` 或 `yarn` 来安装它们的 npm 包了。
比如，[如果你需要 web 动画的腻子脚本](http://caniuse.com/#feat=web-animation)，就要通过下列命令之一来安装它：

<code-example language="sh" class="code-shell">
<<<<<<< HEAD

  # note that the web-animations-js polyfill is only here as an example

  # it isn't a strict requirement of Angular anymore (more below)

=======
  # install the optional web animations polyfill
>>>>>>> 6d28a209
  npm install --save web-animations-js
</code-example>

You can then add the import statement in the `src/polyfills.ts` file.
For many polyfills, you can simply un-comment the corresponding `import` statement in the file, as in the following example.

然后打开 `polyfills.ts` 文件，并反注释对应的 `import` 语句，就像这样：

<code-example header="src/polyfills.ts">
  /**

  * Required to support Web Animations `@angular/platform-browser/animations`.

  * Needed for: All but Chrome, Firefox and Opera. http://caniuse.com/#feat=web-animation
  **/
  import 'web-animations-js';  // Run `npm install --save web-animations-js`.
</code-example>

<<<<<<< HEAD
If you can't find the polyfill you want in `polyfills.ts`,
add it yourself, following the same pattern:

如果在 `polyfills.ts` 中找不到要使用的腻子脚本，就可以仿照下列模式自行添加它：

1. install the npm package

   安装 npm 包

1. `import` the file in `polyfills.ts`

   在 `polyfills.ts` 中 `import` 这个文件

<div class="alert is-helpful">

Non-CLI users should follow the instructions [below](#non-cli).

不使用 CLI 的用户可以遵循[下列](#non-cli)步骤自行操作。

</div>
=======
If the polyfill you want is not already in `polyfills.ts` file, add the `import` statement by hand.

>>>>>>> 6d28a209

{@a polyfill-libs}

### Mandatory polyfills

### 强制性腻子脚本

These are the polyfills required to run an Angular application on each supported browser:

<<<<<<< HEAD
下表中的腻子脚本是每个浏览器中运行 Angular 应用时要用到哪些：

=======
>>>>>>> 6d28a209
<table>

  <tr style="vertical-align: top">

    <th>

      Browsers (Desktop & Mobile)

      浏览器（桌面和移动）

    </th>

    <th>

      Polyfills Required

      需要的腻子脚本

    </th>

  </tr>

  <tr style="vertical-align: top">

    <td>
<<<<<<< HEAD

      Chrome, Firefox, Edge, Safari 9+

=======
      Chrome, Firefox, Edge, <br>
      Safari, Android, IE 10+
>>>>>>> 6d28a209
    </td>

    <td>

      [ES2015](guide/browser-support#core-es6)

      [ES7/reflect](guide/browser-support#core-es7-reflect) (仅 JIT)

    </td>

  </tr>

  <tr style="vertical-align: top">

    <td>
<<<<<<< HEAD

      Safari 7 & 8, IE10 & 11, Android 4.1+

    </td>

    <td>

      [ES6](guide/browser-support#core-es6)

    </td>

  </tr>

  <tr style="vertical-align: top">

    <td>

      IE9

=======
      IE 9
>>>>>>> 6d28a209
    </td>

    <td>

      ES2015<br>[classList](guide/browser-support#classlist)

    </td>

  </tr>

</table>

### Optional browser features to polyfill

### 可选浏览器特性的腻子脚本

Some features of Angular may require additional polyfills.

<<<<<<< HEAD
有些 Angular 特性可能需要额外的腻子脚本。

For example, the animations library relies on the standard web animation API, which is only available in Chrome and Firefox today.
(note that the dependency of web-animations-js in Angular is only necessary if `AnimationBuilder` is used.)

例如，动画库依赖于标准的 web 动画 API，目前它只能用在 Chrome 和 Firefox 上。
（注意，在 Angular 中，只有当用到了 `AnimationBuilder` 时，对 web-animations-js 的依赖才是必要的。）

Here are the features which may require additional polyfills:

下列特性可能需要更多腻子脚本：

=======
>>>>>>> 6d28a209
<table>

  <tr style="vertical-align: top">

    <th>

      Feature

      特性

    </th>

    <th>

      Polyfill

      腻子脚本

    </th>

    <th style="width: 50%">

       Browsers (Desktop & Mobile)

       浏览器（桌面和移动）

    </th>

  </tr>

  <tr style="vertical-align: top">

    <td>

<<<<<<< HEAD
      [JIT compilation](guide/aot-compiler).

      [JIT 编译](guide/aot-compiler)。

      Required to reflect for metadata.

      需要 reflect 来提供元数据。

    </td>

    <td>

      [ES7/reflect](guide/browser-support#core-es7-reflect)

    </td>

    <td>

      All current browsers. Enabled by default.
      Can remove if you always use AOT and only use Angular decorators.

      默认对目前的所有浏览器都启用了。如果总是使用 AOT 模式，并且只使用 Angular 自带的装饰器，那么可以移除它。

    </td>

  </tr>

  <tr style="vertical-align: top">

    <td>

      [Animations](guide/animations)
      <br>Only if `Animation Builder` is used within the application--standard
      animation support in Angular doesn't require any polyfills (as of NG6).
=======
      [AnimationBuilder](api/animations/AnimationBuilder).
      (Standard animation support does not require polyfills.)
>>>>>>> 6d28a209

      [动画](guide/animations)
      <br>只有在应用中用到了 `Animation Builder` 时才需要；Angular 标准的动画支持是不需要任何腻子脚本的（截至 NG6）。

    </td>

    <td>

      [Web Animations](guide/browser-support#web-animations)

      [Web 动画](guide/browser-support#web-animations)

    </td>

    <td>
<<<<<<< HEAD

      <p>If AnimationBuilder is used then the polyfill will enable scrubbing
      support for IE/Edge and Safari (Chrome and Firefox support this natively).</p>

      <p>如果使用了 AnimationBuilder，那么腻子脚本将为 IE/Edge 和 Safari 启用擦除（scrubbing）支持（Chrome 和 Firefox 原生支持此特性）</p>

    </td>

  </tr>

  <tr style="vertical-align: top">

    <td>

    If you use the following deprecated i18n pipes:

    如果你使用下列已废弃的 i18n 管道：

     [date](api/common/DeprecatedDatePipe), 

     [currency](api/common/DeprecatedCurrencyPipe),

     [decimal](api/common/DeprecatedDecimalPipe), 

     [percent](api/common/DeprecatedPercentPipe)

    </td>

    <td>

      [Intl API](guide/browser-support#intl)

    </td>

    <td>

      All but Chrome, Firefox, Edge, IE11 and Safari 10

      除了 Chrome、Firefox、Edge、IE11 和 Safari 10 外的所有浏览器

=======
      <p>If AnimationBuilder is used, enables scrubbing
      support for IE/Edge and Safari.
      (Chrome and Firefox support this natively).</p>
>>>>>>> 6d28a209
    </td>

  </tr>

  <tr style="vertical-align: top">

    <td>

<<<<<<< HEAD
       [NgClass](api/common/NgClass) 

       on SVG elements

       在 SVG 元素上应用时

=======
       [NgClass](api/common/NgClass) on SVG elements
>>>>>>> 6d28a209
    </td>

    <td>

      [classList](guide/browser-support#classlist)

    </td>

    <td>
<<<<<<< HEAD

      IE10, IE11

=======
      IE 10, IE 11
>>>>>>> 6d28a209
    </td>

  </tr>

  <tr style="vertical-align: top">

    <td>

<<<<<<< HEAD
      [Http](guide/http) 

      when sending and receiving binary data

      用 [Http](guide/http) 发送和接收二进制数据时

=======
      [Http](guide/http) when sending and receiving binary data
>>>>>>> 6d28a209
    </td>

    <td>

      [Typed&nbsp;Array](guide/browser-support#typedarray)<br>

      [Blob](guide/browser-support#blob)<br>

      [FormData](guide/browser-support#formdata)

    </td>

    <td>

      IE 9

    </td>

  </tr>

  <tr style="vertical-align: top">

    <td>

<<<<<<< HEAD
      [Router](guide/router) 
      
      when using [hash-based routing](guide/router#appendix-locationstrategy-and-browser-url-styles)
      
      当使用[基于 hash 的路由](guide/router#appendix-locationstrategy-and-browser-url-styles)时。
=======
      [Router](guide/router) when using
      [hash-based routing](guide/router#appendix-locationstrategy-and-browser-url-styles)
>>>>>>> 6d28a209
    </td>

    <td>

      [ES7/array](guide/browser-support#core-es7-array)

    </td>

    <td>
      IE 11
    </td>

  </tr>

</table>

### Suggested polyfills ##

### 建议的腻子脚本 ##

<<<<<<< HEAD
Below are the polyfills which are used to test the framework itself. They are a good starting point for an application.
=======
### Suggested polyfills

The following polyfills are used to test the framework itself. They are a good starting point for an application.
>>>>>>> 6d28a209

下表中是用来测试框架本身的腻子脚本，它们是应用程序的优质起点。

<table>

  <tr>

    <th>

      Polyfill

      腻子脚本

    </th>

    <th>

      License

      授权方式

    </th>

    <th>

      Size*

      大小*

    </th>

  </tr>

  <tr>

    <td>

<<<<<<< HEAD
      <a id='core-es7-reflect' href="https://github.com/zloirock/core-js/tree/v2/fn/reflect">ES7/reflect</a>

    </td>

    <td>

      MIT

    </td>

    <td>

      0.5KB

    </td>

  </tr>

  <tr>

    <td>

=======
>>>>>>> 6d28a209
      <a id='core-es7-array' href="https://github.com/zloirock/core-js/tree/v2/fn/array">ES7/array</a>

    </td>

    <td>
      MIT
    </td>

    <td>
      0.1KB
    </td>

  </tr>

  <tr>

    <td>

      <a id='core-es6' href="https://github.com/zloirock/core-js">ES2015</a>

    </td>

    <td>

      MIT

    </td>

    <td>

      27.4KB

    </td>

  </tr>

  <tr>

    <td>

      <a id='classlist' href="https://github.com/eligrey/classList.js">classList</a>

    </td>

    <td>

      Public domain

      公共域

    </td>

    <td>

      1KB

    </td>

  </tr>

  <tr>

    <td>

      <a id='intl' href="https://github.com/andyearnshaw/Intl.js">Intl</a>

    </td>

    <td>

      MIT / Unicode license

    </td>

    <td>

      13.5KB

    </td>

  </tr>

  <tr>

    <td>

       <a id='web-animations' href="https://github.com/web-animations/web-animations-js">Web Animations</a>

    </td>

    <td>

      Apache

    </td>

    <td>

      14.8KB

    </td>

  </tr>

  <tr>

    <td>

      <a id='typedarray' href="https://github.com/inexorabletash/polyfill/blob/master/typedarray.js">Typed Array</a>

    </td>

    <td>

      MIT

    </td>

    <td>

      4KB

    </td>

  </tr>

  <tr>

    <td>

       <a id='blob' href="https://github.com/eligrey/Blob.js">Blob</a>

    </td>

    <td>

      MIT

    </td>

    <td>

      1.3KB

    </td>

  </tr>

  <tr>

    <td>

       <a id='formdata' href="https://github.com/francois2metz/html5-formdata">FormData</a>

    </td>

    <td>

      MIT

    </td>

    <td>

      0.4KB

    </td>

  </tr>

</table>

\* Figures are for minified and gzipped code,
computed with the <a href="http://closure-compiler.appspot.com/home">closure compiler</a>.

\* 这里的数据都按最小化并且 gzip 压缩后的版本算，是由<a href="http://closure-compiler.appspot.com/home">closure compiler</a>计算出的。

{@a non-cli}

## Polyfills for non-CLI users

<<<<<<< HEAD
## 非 CLI 的用户的腻子脚本

If you are not using the CLI, you should add your polyfill scripts directly to the host web page (`index.html`), perhaps like this.

如果你不使用 CLI，就要直接把腻子脚本添加到宿主页（`index.html`）中，就像这样：

<code-example header="src/index.html">
=======
If you are not using the CLI, add your polyfill scripts directly to the host web page (`index.html`).

For example:

<code-example header="src/index.html" language="html">
>>>>>>> 6d28a209
  &lt;!-- pre-zone polyfills -->
  &lt;script src="node_modules/core-js/client/shim.min.js">&lt;/script>
  &lt;script src="node_modules/web-animations-js/web-animations.min.js">&lt;/script>
  &lt;script>
    /**

     * you can configure some zone flags which can disable zone interception for some

     * asynchronous activities to improve startup performance - use these options only

     * if you know what you are doing as it could result in hard to trace down bugs..
     */
    // __Zone_disable_requestAnimationFrame = true; // disable patch requestAnimationFrame
    // __Zone_disable_on_property = true; // disable patch onProperty such as onclick
    // __zone_symbol__UNPATCHED_EVENTS = ['scroll', 'mousemove']; // disable patch specified eventNames

    /*

     * in IE/Edge developer tools, the addEventListener will also be wrapped by zone.js

     * with the following flag, it will bypass `zone.js` patch for IE/Edge
     */
    // __Zone_enable_cross_context_check = true;
  &lt;/script>
  &lt;!-- zone.js required by Angular -->
  &lt;script src="node_modules/zone.js/dist/zone.js">&lt;/script>

  &lt;!-- application polyfills -->
</code-example><|MERGE_RESOLUTION|>--- conflicted
+++ resolved
@@ -81,12 +81,7 @@
     </td>
 
   </tr>
-<<<<<<< HEAD
   <tr> 
-
-=======
-  <tr>
->>>>>>> 6d28a209
     <td>
 
       IE
@@ -94,23 +89,17 @@
     </td>
 
     <td>
-<<<<<<< HEAD
-
-      11<br>10<br>9
-
-=======
-      11, 10, 9 ("compatibility view" mode not supported)
->>>>>>> 6d28a209
+
+      11, 10, 9
+("compatibility view" mode not supported)
+
+      11, 10, 9（不支持“兼容视图”模式）
+
     </td>
 
   </tr>
  <tr>
-<<<<<<< HEAD
    <tr> 
-
-=======
-   <tr>
->>>>>>> 6d28a209
     <td>
 
       IE Mobile
@@ -156,12 +145,8 @@
       最近的两个主版本
 
     </td>
-<<<<<<< HEAD
-
-  </tr> 
-=======
-  </tr>
->>>>>>> 6d28a209
+
+  </tr>
   <tr>
 
     <td>
@@ -171,18 +156,11 @@
     </td>
 
     <td>
-<<<<<<< HEAD
-
-      Nougat (7.0)<br>Marshmallow (6.0)<br>Lollipop (5.0, 5.1)<br>KitKat (4.4)
-
-    </td>
-
-  </tr> 
-=======
+
       Nougat (7.0), Marshmallow (6.0), Lollipop (5.0, 5.1), KitKat (4.4)
     </td>
-  </tr>
->>>>>>> 6d28a209
+
+  </tr>
 
 </table>
 
@@ -195,27 +173,19 @@
 Angular 在持续集成过程中，对每一个提交都会使用 <a href="https://saucelabs.com/" target="_blank">SauceLabs</a> 和
 <a href="https://www.browserstack.com" target="_blank">Browserstack</a> 在上述所有浏览器上执行单元测试。
 
-<<<<<<< HEAD
 </div>
 
-=======
->>>>>>> 6d28a209
 ## Polyfills
 
 ## 腻子脚本 (polyfill)
 
 Angular is built on the latest standards of the web platform.
 Targeting such a wide range of browsers is challenging because they do not support all features of modern browsers.
-<<<<<<< HEAD
+You compensate by loading polyfill scripts ("polyfills") for the browsers that you must support.
+The [table below](#polyfill-libs) identifies most of the polyfills you might need.
 
 Angular 构建于 Web 平台的最新标准之上。
 要支持这么多浏览器是一个不小的挑战，因为它们不支持现代浏览器的所有特性。
-
-=======
->>>>>>> 6d28a209
-You compensate by loading polyfill scripts ("polyfills") for the browsers that you must support.
-The [table below](#polyfill-libs) identifies most of the polyfills you might need.
-
 你可以通过加载腻子脚本("polyfills")来为想要支持的浏览器弥补这些特性。
 [下表](#polyfill-libs) 列出了可能用到的大多数腻子脚本。
 
@@ -233,67 +203,67 @@
 
 In Angular CLI version 8 and higher, applications are built using *differential loading*, a strategy where the CLI builds two separate bundles as part of your deployed application.
 
+在 Angular CLI 版本 8 和更高版本中，应用程序是使用*差异化加载*的方式构建的，*差异化加载*是一种策略，CLI 会构建两个单独的捆绑包作为已部署应用程序的一部分。
+
+
 * The first bundle contains modern ES2015 syntax, takes advantage of built-in support in modern browsers, ships less polyfills, and results in a smaller bundle size.
 
-<<<<<<< HEAD
-## 启用腻子脚本
-
-[Angular CLI](cli) users enable polyfills through the `src/polyfills.ts` file that
-the CLI created with your project.
-
-[Angular CLI](https://github.com/angular/angular-cli/wiki) 的用户可以通过自动创建的 `src/polyfills.ts` 文件来启用这些腻子脚本。
-
-This file incorporates the mandatory and many of the optional polyfills as JavaScript `import` statements.
-
-这个文件把强制的和很多可选的腻子脚本组织成 JavaScript 的 `import` 语句。
-
-The npm packages for the _mandatory_ polyfills (such as `zone.js`) were installed automatically for you when you created your project and their corresponding `import` statements are ready to go. You probably won't touch these.
-
-**强制性** 腻子脚本（如 `zone.js`）的 npm 包在创建项目时就已经自动安装了，相应的 `import` 语句也都加好了。你一般不用动它们。
-
-But if you need an optional polyfill, you'll have to install its npm package.
-For example, [if you need the web animations polyfill](http://caniuse.com/#feat=web-animation), you could install it with `npm`, using the following command (or the `yarn` equivalent):
-=======
+  第一个捆绑包中包含现代 ES2015 语法，利用了现代浏览器中的内置支持，减少了 polyfill 的发布，并减小了捆绑包的大小。
+
+
 * The second bundle contains code in the old ES5 syntax, along with all necessary polyfills. This results in a larger bundle size, but supports older browsers.
+
+  第二个捆绑包中包含旧 ES5 语法中的代码以及所有必要的 polyfill。这会导致更大的捆绑包大小，但支持较旧的浏览器。
+
 
 This strategy allows you to continue to build your web application to support multiple browsers, but only load the necessary code that the browser needs.
 For more information about how this works, see [Differential Loading](guide/deployment#differential-loading) in the [Deployment guide](guide/deployment).
 
+通过此策略，您可以继续构建 Web 应用程序以支持多个浏览器，但仅加载当前浏览器所需的必要代码。有关此工作原理的更多信息，请参见《[部署指南》](guide/deployment)中的“[差异化加载](guide/deployment#differential-loading) ”。
+
+
 ## Enabling polyfills with CLI projects
+
+## 在 CLI 项目中启用腻子脚本
+
 
 The [Angular CLI](cli) provides support for polyfills.
 If you are not using the CLI to create your projects, see [Polyfill instructions for non-CLI users](#non-cli).
 
+[Angular CLI](cli) 提供了对腻子脚本的支持。如果未使用 CLI 创建项目，请参阅[针对非 CLI 用户的腻子脚本说明](#non-cli)。
+
+
 When you create a project with the `ng new` command, a `src/polyfills.ts` configuration file is created as part of your project folder.
 This file incorporates the mandatory and many of the optional polyfills as JavaScript `import` statements.
 
+使用 `ng new` 命令创建项目时，会在项目文件夹中创建一个 `src/polyfills.ts` 配置文件。该文件包含许多强制性和可选腻子脚本的 JavaScript `import` 语句。
+
+
 * The npm packages for the [_mandatory_ polyfills](#polyfill-libs) (such as `zone.js`) are installed automatically for you when you create your project with `ng new`, and their corresponding `import` statements are already enabled in the `src/polyfills.ts` configuration file.
 
+  使用 `ng new` 创建项目时，会自动为您安装[*强制性*](#polyfill-libs) `zone.js` 的 npm 捆绑包（例如 `zone.js` ），并且它对应的 `import` 语句已在 `src/polyfills.ts` 配置文件中启用。
+
+
 * If you need an _optional_ polyfill, you must install its npm package, then uncomment or create the corresponding import statement in the `src/polyfills.ts` configuration file.
 
+  如果需要*可选的*腻子脚本，则必须安装其 npm 捆绑包，然后取消注释或在`src/polyfills.ts`配置文件中创建相应的import语句。
+
+
 For example, if you need the optional [web animations polyfill](http://caniuse.com/#feat=web-animation), you could install it with `npm`, using the following command (or the `yarn` equivalent):
->>>>>>> 6d28a209
-
-但是如果要用一个可选的腻子脚本，就要通过 `npm` 或 `yarn` 来安装它们的 npm 包了。
-比如，[如果你需要 web 动画的腻子脚本](http://caniuse.com/#feat=web-animation)，就要通过下列命令之一来安装它：
+
+比如，如果需要可选的 [Web 动画腻子脚本](http://caniuse.com/#feat=web-animation) ，则可以使用以下命令来通过 `npm`（或等效的`yarn` ）安装它：
 
 <code-example language="sh" class="code-shell">
-<<<<<<< HEAD
-
-  # note that the web-animations-js polyfill is only here as an example
-
-  # it isn't a strict requirement of Angular anymore (more below)
-
-=======
   # install the optional web animations polyfill
->>>>>>> 6d28a209
   npm install --save web-animations-js
 </code-example>
 
 You can then add the import statement in the `src/polyfills.ts` file.
 For many polyfills, you can simply un-comment the corresponding `import` statement in the file, as in the following example.
 
-然后打开 `polyfills.ts` 文件，并反注释对应的 `import` 语句，就像这样：
+然后你还要在 `src/polyfills.ts` 文件中添加导入语句。
+对于大多数腻子脚本，你可以直接在此文件中反注释对应的 `import` 语句，如下所示。
+
 
 <code-example header="src/polyfills.ts">
   /**
@@ -305,31 +275,9 @@
   import 'web-animations-js';  // Run `npm install --save web-animations-js`.
 </code-example>
 
-<<<<<<< HEAD
-If you can't find the polyfill you want in `polyfills.ts`,
-add it yourself, following the same pattern:
-
-如果在 `polyfills.ts` 中找不到要使用的腻子脚本，就可以仿照下列模式自行添加它：
-
-1. install the npm package
-
-   安装 npm 包
-
-1. `import` the file in `polyfills.ts`
-
-   在 `polyfills.ts` 中 `import` 这个文件
-
-<div class="alert is-helpful">
-
-Non-CLI users should follow the instructions [below](#non-cli).
-
-不使用 CLI 的用户可以遵循[下列](#non-cli)步骤自行操作。
-
-</div>
-=======
 If the polyfill you want is not already in `polyfills.ts` file, add the `import` statement by hand.
 
->>>>>>> 6d28a209
+如果 `polyfills.ts` 文件中没有你想要的腻子脚本，请手动添加 `import` 语句。
 
 {@a polyfill-libs}
 
@@ -339,11 +287,8 @@
 
 These are the polyfills required to run an Angular application on each supported browser:
 
-<<<<<<< HEAD
 下表中的腻子脚本是每个浏览器中运行 Angular 应用时要用到哪些：
 
-=======
->>>>>>> 6d28a209
 <table>
 
   <tr style="vertical-align: top">
@@ -369,22 +314,14 @@
   <tr style="vertical-align: top">
 
     <td>
-<<<<<<< HEAD
-
-      Chrome, Firefox, Edge, Safari 9+
-
-=======
       Chrome, Firefox, Edge, <br>
       Safari, Android, IE 10+
->>>>>>> 6d28a209
     </td>
 
     <td>
 
       [ES2015](guide/browser-support#core-es6)
 
-      [ES7/reflect](guide/browser-support#core-es7-reflect) (仅 JIT)
-
     </td>
 
   </tr>
@@ -392,138 +329,67 @@
   <tr style="vertical-align: top">
 
     <td>
-<<<<<<< HEAD
-
-      Safari 7 & 8, IE10 & 11, Android 4.1+
-
-    </td>
-
-    <td>
-
-      [ES6](guide/browser-support#core-es6)
-
-    </td>
-
-  </tr>
+
+      IE9
+    </td>
+
+    <td>
+
+      ES2015<br>[classList](guide/browser-support#classlist)
+
+    </td>
+
+  </tr>
+
+</table>
+
+### Optional browser features to polyfill
+
+### 可选浏览器特性的腻子脚本
+
+Some features of Angular may require additional polyfills.
+
+有些 Angular 特性可能需要额外的腻子脚本。
+
+<table>
 
   <tr style="vertical-align: top">
 
-    <td>
-
-      IE9
-
-=======
-      IE 9
->>>>>>> 6d28a209
-    </td>
-
-    <td>
-
-      ES2015<br>[classList](guide/browser-support#classlist)
-
-    </td>
-
-  </tr>
-
-</table>
-
-### Optional browser features to polyfill
-
-### 可选浏览器特性的腻子脚本
-
-Some features of Angular may require additional polyfills.
-
-<<<<<<< HEAD
-有些 Angular 特性可能需要额外的腻子脚本。
-
-For example, the animations library relies on the standard web animation API, which is only available in Chrome and Firefox today.
-(note that the dependency of web-animations-js in Angular is only necessary if `AnimationBuilder` is used.)
-
-例如，动画库依赖于标准的 web 动画 API，目前它只能用在 Chrome 和 Firefox 上。
-（注意，在 Angular 中，只有当用到了 `AnimationBuilder` 时，对 web-animations-js 的依赖才是必要的。）
-
-Here are the features which may require additional polyfills:
-
-下列特性可能需要更多腻子脚本：
-
-=======
->>>>>>> 6d28a209
-<table>
+    <th>
+
+      Feature
+
+      特性
+
+    </th>
+
+    <th>
+
+      Polyfill
+
+      腻子脚本
+
+    </th>
+
+    <th style="width: 50%">
+
+       Browsers (Desktop & Mobile)
+
+       浏览器（桌面和移动）
+
+    </th>
+
+  </tr>
 
   <tr style="vertical-align: top">
 
-    <th>
-
-      Feature
-
-      特性
-
-    </th>
-
-    <th>
-
-      Polyfill
-
-      腻子脚本
-
-    </th>
-
-    <th style="width: 50%">
-
-       Browsers (Desktop & Mobile)
-
-       浏览器（桌面和移动）
-
-    </th>
-
-  </tr>
-
-  <tr style="vertical-align: top">
-
-    <td>
-
-<<<<<<< HEAD
-      [JIT compilation](guide/aot-compiler).
-
-      [JIT 编译](guide/aot-compiler)。
-
-      Required to reflect for metadata.
-
-      需要 reflect 来提供元数据。
-
-    </td>
-
-    <td>
-
-      [ES7/reflect](guide/browser-support#core-es7-reflect)
-
-    </td>
-
-    <td>
-
-      All current browsers. Enabled by default.
-      Can remove if you always use AOT and only use Angular decorators.
-
-      默认对目前的所有浏览器都启用了。如果总是使用 AOT 模式，并且只使用 Angular 自带的装饰器，那么可以移除它。
-
-    </td>
-
-  </tr>
-
-  <tr style="vertical-align: top">
-
-    <td>
-
-      [Animations](guide/animations)
-      <br>Only if `Animation Builder` is used within the application--standard
-      animation support in Angular doesn't require any polyfills (as of NG6).
-=======
+    <td>
+
       [AnimationBuilder](api/animations/AnimationBuilder).
       (Standard animation support does not require polyfills.)
->>>>>>> 6d28a209
-
-      [动画](guide/animations)
-      <br>只有在应用中用到了 `Animation Builder` 时才需要；Angular 标准的动画支持是不需要任何腻子脚本的（截至 NG6）。
+
+      [AnimationBuilder](api/animations/AnimationBuilder)。
+      （支持标准动画不需要腻子脚本。）
 
     </td>
 
@@ -536,52 +402,12 @@
     </td>
 
     <td>
-<<<<<<< HEAD
-
-      <p>If AnimationBuilder is used then the polyfill will enable scrubbing
-      support for IE/Edge and Safari (Chrome and Firefox support this natively).</p>
-
-      <p>如果使用了 AnimationBuilder，那么腻子脚本将为 IE/Edge 和 Safari 启用擦除（scrubbing）支持（Chrome 和 Firefox 原生支持此特性）</p>
-
-    </td>
-
-  </tr>
-
-  <tr style="vertical-align: top">
-
-    <td>
-
-    If you use the following deprecated i18n pipes:
-
-    如果你使用下列已废弃的 i18n 管道：
-
-     [date](api/common/DeprecatedDatePipe), 
-
-     [currency](api/common/DeprecatedCurrencyPipe),
-
-     [decimal](api/common/DeprecatedDecimalPipe), 
-
-     [percent](api/common/DeprecatedPercentPipe)
-
-    </td>
-
-    <td>
-
-      [Intl API](guide/browser-support#intl)
-
-    </td>
-
-    <td>
-
-      All but Chrome, Firefox, Edge, IE11 and Safari 10
-
-      除了 Chrome、Firefox、Edge、IE11 和 Safari 10 外的所有浏览器
-
-=======
       <p>If AnimationBuilder is used, enables scrubbing
       support for IE/Edge and Safari.
       (Chrome and Firefox support this natively).</p>
->>>>>>> 6d28a209
+      
+      <p>如果用到了 AnimationBuilder，还要启用 IE/Edge 和 Safari 的 scrubbing（擦除）支持
+      （Chrome 和 Firefox 对此提供了原生支持）</p>
     </td>
 
   </tr>
@@ -590,16 +416,11 @@
 
     <td>
 
-<<<<<<< HEAD
        [NgClass](api/common/NgClass) 
 
        on SVG elements
 
        在 SVG 元素上应用时
-
-=======
-       [NgClass](api/common/NgClass) on SVG elements
->>>>>>> 6d28a209
     </td>
 
     <td>
@@ -609,13 +430,8 @@
     </td>
 
     <td>
-<<<<<<< HEAD
 
       IE10, IE11
-
-=======
-      IE 10, IE 11
->>>>>>> 6d28a209
     </td>
 
   </tr>
@@ -624,16 +440,11 @@
 
     <td>
 
-<<<<<<< HEAD
       [Http](guide/http) 
 
       when sending and receiving binary data
 
       用 [Http](guide/http) 发送和接收二进制数据时
-
-=======
-      [Http](guide/http) when sending and receiving binary data
->>>>>>> 6d28a209
     </td>
 
     <td>
@@ -658,16 +469,10 @@
 
     <td>
 
-<<<<<<< HEAD
-      [Router](guide/router) 
-      
-      when using [hash-based routing](guide/router#appendix-locationstrategy-and-browser-url-styles)
+      [Router](guide/router) when using
+      [hash-based routing](guide/router#appendix-locationstrategy-and-browser-url-styles)
       
       当使用[基于 hash 的路由](guide/router#appendix-locationstrategy-and-browser-url-styles)时。
-=======
-      [Router](guide/router) when using
-      [hash-based routing](guide/router#appendix-locationstrategy-and-browser-url-styles)
->>>>>>> 6d28a209
     </td>
 
     <td>
@@ -684,19 +489,15 @@
 
 </table>
 
-### Suggested polyfills ##
-
-### 建议的腻子脚本 ##
-
-<<<<<<< HEAD
-Below are the polyfills which are used to test the framework itself. They are a good starting point for an application.
-=======
+
+
 ### Suggested polyfills
 
+### 建议的腻子脚本
+
 The following polyfills are used to test the framework itself. They are a good starting point for an application.
->>>>>>> 6d28a209
-
-下表中是用来测试框架本身的腻子脚本，它们是应用程序的优质起点。
+
+下列腻子脚本是用来测试框架本身的。它们是应用程序的优质起点。
 
 <table>
 
@@ -732,31 +533,6 @@
 
     <td>
 
-<<<<<<< HEAD
-      <a id='core-es7-reflect' href="https://github.com/zloirock/core-js/tree/v2/fn/reflect">ES7/reflect</a>
-
-    </td>
-
-    <td>
-
-      MIT
-
-    </td>
-
-    <td>
-
-      0.5KB
-
-    </td>
-
-  </tr>
-
-  <tr>
-
-    <td>
-
-=======
->>>>>>> 6d28a209
       <a id='core-es7-array' href="https://github.com/zloirock/core-js/tree/v2/fn/array">ES7/array</a>
 
     </td>
@@ -938,21 +714,17 @@
 
 ## Polyfills for non-CLI users
 
-<<<<<<< HEAD
 ## 非 CLI 的用户的腻子脚本
 
-If you are not using the CLI, you should add your polyfill scripts directly to the host web page (`index.html`), perhaps like this.
+If you are not using the CLI, add your polyfill scripts directly to the host web page (`index.html`).
 
 如果你不使用 CLI，就要直接把腻子脚本添加到宿主页（`index.html`）中，就像这样：
 
-<code-example header="src/index.html">
-=======
-If you are not using the CLI, add your polyfill scripts directly to the host web page (`index.html`).
-
 For example:
 
+比如：
+
 <code-example header="src/index.html" language="html">
->>>>>>> 6d28a209
   &lt;!-- pre-zone polyfills -->
   &lt;script src="node_modules/core-js/client/shim.min.js">&lt;/script>
   &lt;script src="node_modules/web-animations-js/web-animations.min.js">&lt;/script>

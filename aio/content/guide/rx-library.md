# The RxJS library

# RxJS 库

Reactive programming is an asynchronous programming paradigm concerned with data streams and the propagation of change ([Wikipedia](https://en.wikipedia.org/wiki/Reactive_programming)). RxJS (Reactive Extensions for JavaScript) is a library for reactive programming using observables that makes it easier to compose asynchronous or callback-based code ([RxJS Docs](http://reactivex.io/rxjs/)).

响应式编程是一种面向数据流和变更传播的异步编程范式（[Wikipedia](https://zh.wikipedia.org/wiki/%E5%93%8D%E5%BA%94%E5%BC%8F%E7%BC%96%E7%A8%8B)）。RxJS（响应式扩展的 JavaScript 版）是一个使用可观察对象进行响应式编程的库，它让组合异步代码和基于回调的代码变得更简单 ([RxJS Docs](http://reactivex.io/rxjs/))。

RxJS provides an implementation of the `Observable` type, which is needed until the type becomes part of the language and until browsers support it. The library also provides utility functions for creating and working with observables. These utility functions can be used for:

RxJS 提供了一种对 `Observable` 类型的实现，直到 `Observable` 成为了 JavaScript 语言的一部分并且浏览器支持它之前，它都是必要的。这个库还提供了一些工具函数，用于创建和使用可观察对象。这些工具函数可用于：

* Converting existing code for async operations into observables

   把现有的异步代码转换成可观察对象

* Iterating through the values in a stream

   迭代流中的各个值

* Mapping values to different types

   把这些值映射成其它类型

* Filtering streams

   对流进行过滤

* Composing multiple streams

   组合多个流

## Observable creation functions

## 创建可观察对象的函数

RxJS offers a number of functions that can be used to create new observables. These functions can simplify the process of creating observables from things such as events, timers, promises, and so on. For example:

RxJS 提供了一些用来创建可观察对象的函数。这些函数可以简化根据某些东西创建可观察对象的过程，比如事件、定时器、承诺等等。比如：

<code-example path="rx-library/src/simple-creation.ts" region="promise" header="Create an observable from a promise"></code-example>

<code-example path="rx-library/src/simple-creation.ts" region="interval" header="Create an observable from a counter"></code-example>

<code-example path="rx-library/src/simple-creation.ts" region="event" header="Create an observable from an event"></code-example>

<code-example path="rx-library/src/simple-creation.ts" region="ajax" header="Create an observable that creates an AJAX request"></code-example>

## Operators

## 操作符

Operators are functions that build on the observables foundation to enable sophisticated manipulation of collections. For example, RxJS defines operators such as `map()`, `filter()`, `concat()`, and `flatMap()`.

操作符是基于可观察对象构建的一些对集合进行复杂操作的函数。RxJS 定义了一些操作符，比如 `map()`、`filter()`、`concat()` 和 `flatMap()`。

Operators take configuration options, and they return a function that takes a source observable. When executing this returned function, the operator observes the source observable’s emitted values, transforms them, and returns a new observable of those transformed values. Here is a simple example:

<<<<<<< HEAD
操作符接受一些配置项，然后返回一个以来源可观察对象为参数的函数。当执行这个返回的函数时，这个操作符会观察来源可观察对象中发出的值，转换它们，并返回由转换后的值组成的新的可观察对象。下面是一个简单的例子：

<code-example path="rx-library/src/operators.ts" title="Map operator"></code-example>
=======
<code-example path="rx-library/src/operators.ts" header="Map operator"></code-example>
>>>>>>> 331989ce

You can use _pipes_ to link operators together. Pipes let you combine multiple functions into a single function. The `pipe()` function takes as its arguments the functions you want to combine, and returns a new function that, when executed, runs the composed functions in sequence.

你可以使用*管道*来把这些操作符链接起来。管道让你可以把多个由操作符返回的函数组合成一个。`pipe()` 函数以你要组合的这些函数作为参数，并且返回一个新的函数，当执行这个新函数时，就会顺序执行那些被组合进去的函数。

A set of operators applied to an observable is a recipe&mdash;that is, a set of instructions for producing the values you’re interested in. By itself, the recipe doesn’t do anything. You need to call `subscribe()` to produce a result through the recipe.

应用于某个可观察对象上的一组操作符就像一个菜谱 —— 也就是说，对你感兴趣的这些值进行处理的一组操作步骤。这个菜谱本身不会做任何事。你需要调用 `subscribe()` 来通过这个菜谱生成一个结果。

Here’s an example:

<<<<<<< HEAD
例子如下：

<code-example path="rx-library/src/operators.1.ts" title="Standalone pipe function"></code-example>

The `pipe()` function is also a method on the RxJS `Observable`, so you use this shorter form to define the same operation:

`pipe()` 函数也同时是 RxJS 的 `Observable` 上的一个方法，所以你可以用下列简写形式来达到同样的效果：

<code-example path="rx-library/src/operators.2.ts" title="Observable.pipe function"></code-example>
=======
<code-example path="rx-library/src/operators.1.ts" header="Standalone pipe function"></code-example>

The `pipe()` function is also a method on the RxJS `Observable`, so you use this shorter form to define the same operation:

<code-example path="rx-library/src/operators.2.ts" header="Observable.pipe function"></code-example>
>>>>>>> 331989ce

### Common operators

### 常用操作符

RxJS provides many operators, but only a handful are used frequently. For a list of operators and usage samples, visit the [RxJS API Documentation](https://rxjs-dev.firebaseapp.com/api).

RxJS 提供了很多操作符，不过只有少数是常用的。
下面是一个常用操作符的列表和用法范例，参见 [RxJS API 文档](https://rxjs-dev.firebaseapp.com/api)。

<div class="alert is-helpful">
  Note that, for Angular apps, we prefer combining operators with pipes, rather than chaining. Chaining is used in many RxJS examples.

  注意，对于 Angular 应用来说，我们提倡使用管道来组合操作符，而不是使用链式写法。链式写法仍然在很多 RxJS 中使用着。

</div>

| <t>Area</t><t>类别</t> | <t>Operators</t><t>操作</t>  |
| :------------ | :---------- |
| <t>Creation</t><t>创建</t> | `from`, `fromPromise`,`fromEvent`, `of`  |
| <t>Combination</t><t>组合</t> | `combineLatest`, `concat`, `merge`, `startWith` , `withLatestFrom`, `zip`  |
| <t>Filtering</t><t>过滤</t> | `debounceTime`, `distinctUntilChanged`, `filter`, `take`, `takeUntil`  |
| <t>Transformation</t><t>转换</t> | `bufferTime`, `concatMap`, `map`, `mergeMap`, `scan`, `switchMap`  |
| <t>Utility</t><t>工具</t> | `tap`  |
| <t>Multicasting</t><t>多播</t> | `share`  |

## Error handling

## 错误处理

In addition to the `error()` handler that you provide on subscription, RxJS provides the `catchError` operator that lets you handle known errors in the observable recipe.

除了可以在订阅时提供 `error()` 处理器外，RxJS 还提供了 `catchError` 操作符，它允许你在管道中处理已知错误。

For instance, suppose you have an observable that makes an API request and maps to the response from the server. If the server returns an error or the value doesn’t exist, an error is produced. If you catch this error and supply a default value, your stream continues to process values rather than erroring out.

假设你有一个可观察对象，它发起 API 请求，然后对服务器返回的响应进行映射。如果服务器返回了错误或值不存在，就会生成一个错误。如果你捕获这个错误并提供了一个默认值，流就会继续处理这些值，而不会报错。

Here's an example of using the `catchError` operator to do this:

<<<<<<< HEAD
下面是使用 `catchError` 操作符实现这种效果的例子：

<code-example path="rx-library/src/error-handling.ts" title="catchError operator"></code-example>
=======
<code-example path="rx-library/src/error-handling.ts" header="catchError operator"></code-example>
>>>>>>> 331989ce

### Retry failed observable

### 重试失败的可观察对象

Where the `catchError` operator provides a simple path of recovery, the `retry` operator lets you retry a failed request.

`catchError` 提供了一种简单的方式进行恢复，而 `retry` 操作符让你可以尝试失败的请求。

Use the `retry` operator before the `catchError` operator. It resubscribes to the original source observable, which can then re-run the full sequence of actions that resulted in the error. If this includes an HTTP request, it will retry that HTTP request.

可以在 `catchError` 之前使用 `retry` 操作符。它会订阅到原始的来源可观察对象，它可以重新运行导致结果出错的动作序列。如果其中包含 HTTP 请求，它就会重新发起那个 HTTP 请求。

The following converts the previous example to retry the request before catching the error:

<<<<<<< HEAD
下列代码为前面的例子加上了捕获错误前重发请求的逻辑：

<code-example path="rx-library/src/retry-on-error.ts" title="retry operator"></code-example>
=======
<code-example path="rx-library/src/retry-on-error.ts" header="retry operator"></code-example>
>>>>>>> 331989ce

<div class="alert is-helpful">

   Do not retry **authentication** requests, since these should only be initiated by user action. We don't want to lock out user accounts with repeated login requests that the user has not initiated.

   不要重试**登录认证**请求，这些请求只应该由用户操作触发。我们肯定不会希望自动重复发送登录请求导致用户的账号被锁定。

</div>

## Naming conventions for observables

## 可观察对象的命名约定

Because Angular applications are mostly written in TypeScript, you will typically know when a variable is an observable. Although the Angular framework does not enforce a naming convention for observables, you will often see observables named with a trailing “$” sign.

由于 Angular 的应用几乎都是用 TypeScript 写的，你通常会希望知道某个变量是否可观察对象。虽然 Angular 框架并没有针对可观察对象的强制性命名约定，不过你经常会看到可观察对象的名字以“$”符号结尾。

This can be useful when scanning through code and looking for observable values. Also, if you want a property to store the most recent value from an observable, it can be convenient to simply use the same name with or without the “$”.

这在快速浏览代码并查找可观察对象值时会非常有用。同样的，如果你希望用某个属性来存储来自可观察对象的最近一个值，它的命名惯例是与可观察对象同名，但不带“$”后缀。

For example:

<<<<<<< HEAD
比如：

<code-example path="rx-library/src/naming-convention.ts" title="Naming observables"></code-example>
=======
<code-example path="rx-library/src/naming-convention.ts" header="Naming observables"></code-example>
>>>>>>> 331989ce
<|MERGE_RESOLUTION|>--- conflicted
+++ resolved
@@ -56,13 +56,9 @@
 
 Operators take configuration options, and they return a function that takes a source observable. When executing this returned function, the operator observes the source observable’s emitted values, transforms them, and returns a new observable of those transformed values. Here is a simple example:
 
-<<<<<<< HEAD
 操作符接受一些配置项，然后返回一个以来源可观察对象为参数的函数。当执行这个返回的函数时，这个操作符会观察来源可观察对象中发出的值，转换它们，并返回由转换后的值组成的新的可观察对象。下面是一个简单的例子：
 
-<code-example path="rx-library/src/operators.ts" title="Map operator"></code-example>
-=======
 <code-example path="rx-library/src/operators.ts" header="Map operator"></code-example>
->>>>>>> 331989ce
 
 You can use _pipes_ to link operators together. Pipes let you combine multiple functions into a single function. The `pipe()` function takes as its arguments the functions you want to combine, and returns a new function that, when executed, runs the composed functions in sequence.
 
@@ -74,23 +70,15 @@
 
 Here’s an example:
 
-<<<<<<< HEAD
 例子如下：
 
-<code-example path="rx-library/src/operators.1.ts" title="Standalone pipe function"></code-example>
+<code-example path="rx-library/src/operators.1.ts" header="Standalone pipe function"></code-example>
 
 The `pipe()` function is also a method on the RxJS `Observable`, so you use this shorter form to define the same operation:
 
 `pipe()` 函数也同时是 RxJS 的 `Observable` 上的一个方法，所以你可以用下列简写形式来达到同样的效果：
 
-<code-example path="rx-library/src/operators.2.ts" title="Observable.pipe function"></code-example>
-=======
-<code-example path="rx-library/src/operators.1.ts" header="Standalone pipe function"></code-example>
-
-The `pipe()` function is also a method on the RxJS `Observable`, so you use this shorter form to define the same operation:
-
 <code-example path="rx-library/src/operators.2.ts" header="Observable.pipe function"></code-example>
->>>>>>> 331989ce
 
 ### Common operators
 
@@ -131,13 +119,9 @@
 
 Here's an example of using the `catchError` operator to do this:
 
-<<<<<<< HEAD
 下面是使用 `catchError` 操作符实现这种效果的例子：
 
-<code-example path="rx-library/src/error-handling.ts" title="catchError operator"></code-example>
-=======
 <code-example path="rx-library/src/error-handling.ts" header="catchError operator"></code-example>
->>>>>>> 331989ce
 
 ### Retry failed observable
 
@@ -153,13 +137,9 @@
 
 The following converts the previous example to retry the request before catching the error:
 
-<<<<<<< HEAD
 下列代码为前面的例子加上了捕获错误前重发请求的逻辑：
 
-<code-example path="rx-library/src/retry-on-error.ts" title="retry operator"></code-example>
-=======
 <code-example path="rx-library/src/retry-on-error.ts" header="retry operator"></code-example>
->>>>>>> 331989ce
 
 <div class="alert is-helpful">
 
@@ -183,10 +163,6 @@
 
 For example:
 
-<<<<<<< HEAD
 比如：
 
-<code-example path="rx-library/src/naming-convention.ts" title="Naming observables"></code-example>
-=======
-<code-example path="rx-library/src/naming-convention.ts" header="Naming observables"></code-example>
->>>>>>> 331989ce
+<code-example path="rx-library/src/naming-convention.ts" header="Naming observables"></code-example>
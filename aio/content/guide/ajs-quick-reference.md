--- conflicted
+++ resolved
@@ -211,16 +211,6 @@
 </table>
 
 
-<<<<<<< HEAD
-
-[Back to top](guide/ajs-quick-reference#top)
-
-[返回顶部](guide/ajs-quick-reference#top)
-
-
-
-=======
->>>>>>> 00387124
 ## Template directives
 
 ## 模板指令
@@ -1004,15 +994,6 @@
 </table>
 
 
-<<<<<<< HEAD
-
-[Back to top](guide/ajs-quick-reference#top)
-
-[回到顶部](guide/ajs-quick-reference#top)
-
-
-=======
->>>>>>> 00387124
 {@a filters-pipes}
 
 
@@ -1337,14 +1318,6 @@
 
 
 
-<<<<<<< HEAD
-[Back to top](guide/ajs-quick-reference#top)
-
-[回到顶部](guide/ajs-quick-reference#top)
-
-
-=======
->>>>>>> 00387124
 {@a controllers-components}
 
 
@@ -1647,16 +1620,6 @@
 
 </table>
 
-<<<<<<< HEAD
-
-
-[Back to top](guide/ajs-quick-reference#top)
-
-[回到顶部](guide/ajs-quick-reference#top)
-
-
-=======
->>>>>>> 00387124
 {@a style-sheets}
 
 
@@ -1757,12 +1720,3 @@
   </tr>
 
 </table>
-<<<<<<< HEAD
-
-
-
-[Back to top](guide/ajs-quick-reference#top)
-
-[回到顶部](guide/ajs-quick-reference#top)
-=======
->>>>>>> 00387124

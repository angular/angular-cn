--- conflicted
+++ resolved
@@ -16,7 +16,7 @@
 
 **See the Angular syntax in this <live-example name="ajs-quick-reference"></live-example>**.
 
-**参见 <live-example name="ajs-quick-reference"></live-example> 以学习 Angular 语法**
+**参阅 <live-example name="ajs-quick-reference"></live-example> 以学习 Angular 语法**
 
 ## Template basics
 
@@ -93,20 +93,14 @@
       The context of the binding is implied and is always the
       associated component, so it needs no reference variable.
 
-<<<<<<< HEAD
       在 Angular 中，花括号中的模板表达式同样代表单向绑定。
       它把元素的值绑定到了组件的属性上。
       它绑定的上下文变量是隐式的，并且总是关联到组件。
       所以，它不需要一个引用变量。
 
-      For more information, see the [Interpolation](guide/template-syntax#interpolation)
-      section of the [Template Syntax](guide/template-syntax) page.
-
-      要了解更多，请参见[模板语法](guide/template-syntax)中的[插值](guide/template-syntax#interpolation)部分。
-
-=======
       For more information, see the [Interpolation](guide/interpolation) guide.
->>>>>>> 68d4a744
+
+      要了解更多，请参阅[插值](guide/interpolation)部分。
     </td>
 
   </tr>
@@ -150,7 +144,7 @@
 
       For more information, see [Filters/pipes](guide/ajs-quick-reference#filters-pipes) below.
 
-      请参见下面[过滤器/管道](guide/ajs-quick-reference#filters-pipes)了解更多信息。
+      请参阅下面[过滤器/管道](guide/ajs-quick-reference#filters-pipes)了解更多信息。
 
     </td>
 
@@ -186,18 +180,12 @@
 
       Angular has true template input variables that are explicitly defined using the `let` keyword.
 
-<<<<<<< HEAD
       Angular 有了真正的模板输入变量，它需要使用 `let` 关键字进行明确定义。
 
-      For more information, see the [ngFor micro-syntax](guide/template-syntax#microsyntax)
-      section of the [Template Syntax](guide/template-syntax) page.
-
-      要了解更多信息，请参见[模板语法](guide/template-syntax)中的[ngFor 微语法](guide/template-syntax#microsyntax)部分。
-
-=======
       For more information, see the [ngFor micro-syntax](guide/built-in-directives#microsyntax)
       section of the [Built-in Directives](guide/built-in-directives) page.
->>>>>>> 68d4a744
+
+      要了解更多信息，请参阅[内置指令](guide/built-in-directives)中的[ngFor 微语法](guide/built-in-directives#microsyntax)部分。
     </td>
 
   </tr>
@@ -341,16 +329,11 @@
       Angular also has **class binding**, which is a good way to add or remove a single class,
       as shown in the third example.
 
-<<<<<<< HEAD
       Angular 还有**类绑定**，它是单独添加或移除一个类的好办法 —— 就像第三个例子中展示的。
 
-      For more information see the [Attribute, class, and style bindings](guide/template-syntax#other-bindings)
-      section of the [Template Syntax](guide/template-syntax) page.
-=======
       For more information see [Attribute, class, and style bindings](guide/attribute-binding) page.
->>>>>>> 68d4a744
-
-      要了解更多信息，参见[模板语法](guide/template-syntax)中的[属性、CSS 类和样式绑定](guide/template-syntax#other-bindings)部分。
+
+      要了解更多信息，参阅[属性（Attribute）绑定、类绑定和样式绑定](guide/attribute-binding)部分。
 
     </td>
 
@@ -415,16 +398,11 @@
 
       For a list of DOM events, see: https://developer.mozilla.org/en-US/docs/Web/Events.
 
-<<<<<<< HEAD
-      要查看 DOM 事件的列表，请参见[网络事件](https://developer.mozilla.org/en-US/docs/Web/Events)。
-
-      For more information, see the [Event binding](guide/template-syntax#event-binding)
-      section of the [Template Syntax](guide/template-syntax) page.
-=======
+      要查看 DOM 事件的列表，请参阅[网络事件](https://developer.mozilla.org/en-US/docs/Web/Events)。
+
       For more information, see the [Event binding](guide/event-binding) page.
->>>>>>> 68d4a744
-
-      要了解更多，请参见[模板语法](guide/template-syntax)中的[事件绑定](guide/template-syntax#event-binding)部分。
+
+      要了解更多，请参阅[事件绑定](guide/event-binding)页。
 
     </td>
 
@@ -465,7 +443,7 @@
 
       For more information, see [Architecture Overview](guide/architecture#components).
 
-      要了解更多，请参见[架构概览](guide/architecture#components)。
+      要了解更多，请参阅[架构概览](guide/architecture#components)。
 
     </td>
 
@@ -481,7 +459,7 @@
       an expression. For more information, see [ng-show](guide/ajs-quick-reference#ng-show).
 
       在 AngularJS 中，`ng-hide` 指令会基于一个表达式显示或隐藏相关的 HTML 元素。
-      参见[ng-show](guide/ajs-quick-reference#ng-show)了解更多。
+      参阅[ng-show](guide/ajs-quick-reference#ng-show)了解更多。
 
     </td>
 
@@ -495,7 +473,7 @@
       For more information, see [ng-show](guide/ajs-quick-reference#ng-show).
 
       在 Angular 中，并没有一个内置的 *hide* 指令，可以改用属性绑定。
-      参见[ng-show](guide/ajs-quick-reference#ng-show)了解更多。
+      参阅[ng-show](guide/ajs-quick-reference#ng-show)了解更多。
 
     </td>
 
@@ -542,17 +520,12 @@
       Angular uses property binding; there is no built-in *href* directive.
       Place the element's `href` property in square brackets and set it to a quoted template expression.
 
-<<<<<<< HEAD
       在 Angular 中，并没有内置的 *href* 指令，改用属性绑定。
       把元素的 `href` 属性放在方括号中，并把它设成一个引号中的模板表达式。
 
-      For more information see the [Property binding](guide/template-syntax#property-binding)
-      section of the [Template Syntax](guide/template-syntax) page.
-=======
       For more information see the [Property binding](guide/property-binding) page.
->>>>>>> 68d4a744
-
-      要了解[属性绑定](guide/template-syntax#property-binding)的更多知识，参见[模板语法](guide/template-syntax)。
+
+      欲知详情，参阅[属性绑定](guide/property-binding)页。
 
       In Angular, `href` is no longer used for routing. Routing uses `routerLink`, as shown in the following example.
 
@@ -563,7 +536,7 @@
       For more information on routing, see [Defining a basic route](guide/router#basic-route)
       in the [Routing & Navigation](guide/router) page.
 
-      要了解关于路由的更多信息，请参见[路由与导航](guide/router)的[定义基础路由](guide/router#basic-route)部分。
+      要了解关于路由的更多信息，请参阅[路由与导航](guide/router)的[定义基础路由](guide/router#basic-route)部分。
 
     </td>
 
@@ -610,7 +583,7 @@
       For more information, see [Structural Directives](guide/structural-directives).
 
       在这个例子中 `ngIf` 前的星号(*)是必须的。
-      要了解更多信息，参见[结构型指令](guide/structural-directives)。
+      要了解更多信息，参阅[结构型指令](guide/structural-directives)。
 
     </td>
 
@@ -647,16 +620,10 @@
       这种语法是一个简写形式，用来同时定义一个属性绑定(从组件到视图)和一个事件绑定(从视图到组件)，就成了双向绑定。
 
       For more information on two-way binding with `ngModel`, see the [NgModel&mdash;Two-way binding to
-<<<<<<< HEAD
-      form elements with `[(ngModel)]`](../guide/template-syntax.html#ngModel)
-      section of the [Template Syntax](guide/template-syntax) page.
-
-      要了解使用 ngModel 进行双向绑定的更多知识，参见[模板语法](guide/template-syntax)中的[NgModel&mdash;使用 `[(ngModel)]` 进行双向绑定](../guide/template-syntax.html#ngModel)部分。
-
-=======
       form elements with `[(ngModel)]`](../guide/built-in-directives#ngModel)
       section of the [Built-in directives](guide/built-in-directives) page.
->>>>>>> 68d4a744
+
+      要了解使用 ngModel 进行双向绑定的更多知识，参阅[内置指令](guide/built-in-directives)中的`[(ngModel)]`](../guide/built-in-directives#ngModel)部分。
     </td>
 
   </tr>
@@ -707,7 +674,7 @@
 
       For more information, see [Structural Directives](guide/structural-directives).
 
-      要了解更多信息，参见[结构性指令](guide/structural-directives)。
+      要了解更多信息，参阅[结构性指令](guide/structural-directives)。
 
     </td>
 
@@ -757,17 +724,12 @@
 
       In this example, the `<div>` element is hidden if the `favoriteHero` variable is not truthy.
 
-<<<<<<< HEAD
       在这个例子中，如果 `favoriteHero` 变量不是真值，`<div>` 元素就会被隐藏。
 
-      For more information on property binding, see the [Property binding](guide/template-syntax#property-binding)
-      section of the [Template Syntax](guide/template-syntax) page.
-
-      要了解属性绑定的更多知识，参见[模板语法](guide/template-syntax)中的[属性绑定](guide/template-syntax#property-binding)部分。
-
-=======
       For more information on property binding, see the [Property binding](guide/property-binding) page.
->>>>>>> 68d4a744
+
+      要了解属性绑定的更多知识，参阅[属性绑定](guide/property-binding)页。
+
     </td>
 
   </tr>
@@ -801,18 +763,12 @@
       Angular uses property binding; there is no built-in *src* directive.
       Place the `src` property in square brackets and set it to a quoted template expression.
 
-<<<<<<< HEAD
       在 Angular 中，并没有一个内置的 *src* 指令，可以使用属性绑定。
       把 `src` 属性放到方括号中，并且把它设为一个引号中的绑定表达式。
 
-      For more information on property binding, see the [Property binding](guide/template-syntax#property-binding)
-      section of the [Template Syntax](guide/template-syntax) page.
-
-      要了解关于属性绑定的更多知识，参见[模板语法](guide/template-syntax)中的[属性绑定](guide/template-syntax#property-binding)部分。
-
-=======
       For more information on property binding, see the [Property binding](guide/property-binding) page.
->>>>>>> 68d4a744
+
+      要了解关于属性绑定的更多知识，参阅[属性绑定](guide/property-binding)页。
     </td>
 
   </tr>
@@ -857,26 +813,17 @@
 
       Angular also has **style binding**, which is good way to set a single style. This is shown in the second example.
 
-<<<<<<< HEAD
       Angular 还有**样式绑定**语法，它是单独设置一个样式的好方法。它展示在第二个例子中。
 
-      For more information on style binding, see the [Style binding](guide/template-syntax#style-binding) section of the
-      [Template Syntax](guide/template-syntax) page.
-
-      要了解关于样式绑定的更多知识，参见[模板语法](guide/template-syntax)中的[样式绑定](guide/template-syntax#style-binding)部分。
-
-      For more information on the `ngStyle` directive, see [NgStyle](guide/template-syntax#ngStyle)
-      section of the [Template Syntax](guide/template-syntax) page.
-
-      要了解关于 `ngStyle` 指令的更多知识，参见[模板语法](guide/template-syntax)中的[NgStyle](guide/template-syntax#ngStyle)部分。
-
-=======
       For more information on style binding, see the [Style binding](guide/attribute-binding#style-binding) section of the
       [Attribute binding](guide/attribute-binding) page.
 
+      要了解关于样式绑定的更多知识，参阅[属性绑定](guide/attribute-binding)中的[样式绑定](guide/attribute-binding#style-binding)部分。
+
       For more information on the `ngStyle` directive, see the [NgStyle](guide/built-in-directives#ngStyle)
       section of the [Built-in directives](guide/built-in-directives) page.
->>>>>>> 68d4a744
+
+      要了解关于 `ngStyle` 指令的更多知识，参阅[内置指令](guide/built-in-directives)中的[NgStyle](guide/built-in-directives#ngStyle)部分。
     </td>
 
   </tr>
@@ -945,18 +892,12 @@
 
       The (*) before `ngSwitchCase` and `ngSwitchDefault` is required in this example.
 
-<<<<<<< HEAD
       在这个例子中，`ngSwitchCase` 和 `ngSwitchDefault` 前面的星号(*)是必须的。
 
-      For more information, see [The NgSwitch directives](guide/template-syntax#ngSwitch)
-      section of the [Template Syntax](guide/template-syntax) page.
-
-      要了解更多信息，参见[模板语法](guide/template-syntax)中的[NgSwitch 指令](guide/template-syntax#ngSwitch)部分。
-
-=======
       For more information, see [The NgSwitch directives](guide/built-in-directives#ngSwitch)
       section of the [Built-in directives](guide/built-in-directives) page.
->>>>>>> 68d4a744
+
+      要了解更多信息，参阅[内置指令](guide/built-in-directives)中的[NgSwitch 指令](guide/built-in-directives#ngSwitch)部分。
     </td>
 
   </tr>
@@ -975,7 +916,7 @@
 
 Angular 中的**管道**为模板提供了格式化和数据转换功能，类似于 AngularJS 中的**过滤器**。
 AngularJS 中的很多内置过滤器在 Angular 中都有对应的管道。
-要了解管道的更多信息，参见[Pipes](guide/pipes)。
+要了解管道的更多信息，参阅[Pipes](guide/pipes)。
 
 <table width="100%">
 
@@ -1346,7 +1287,7 @@
       For more information on modules, see the [Modules](guide/architecture#modules) section of the
       [Architecture Overview](guide/architecture).
 
-      要了解关于模块的更多信息，参见[架构概览](guide/architecture)中的[模块](guide/architecture#modules)部分。
+      要了解关于模块的更多信息，参阅[架构概览](guide/architecture)中的[模块](guide/architecture#modules)部分。
 
     </td>
 
@@ -1391,7 +1332,7 @@
 
       For more information on modules, see [NgModules](guide/ngmodules).
 
-      要了解关于模块的更多知识，参见[NgModules](guide/ngmodules)。
+      要了解关于模块的更多知识，参阅[NgModules](guide/ngmodules)。
 
     </td>
 
@@ -1447,7 +1388,7 @@
       For more information, see the [Components](guide/architecture#components)
       section of the [Architecture Overview](guide/architecture) page.
 
-      要了解关于组件的更多信息，参见[架构概览](guide/architecture)中的[组件](guide/architecture#components)部分。
+      要了解关于组件的更多信息，参阅[架构概览](guide/architecture)中的[组件](guide/architecture#components)部分。
 
     </td>
 
@@ -1487,7 +1428,7 @@
       For more information, see the [Components](guide/architecture#components)
       section of the [Architecture Overview](guide/architecture) page.
 
-      要了解关于组件的更多信息，参见[架构概览](guide/architecture)中的[组件](guide/architecture#components)部分。
+      要了解关于组件的更多信息，参阅[架构概览](guide/architecture)中的[组件](guide/architecture#components)部分。
 
     </td>
 
@@ -1539,7 +1480,7 @@
       For more information, see the [Dependency injection](guide/architecture#dependency-injection)
       section of the [Architecture Overview](guide/architecture).
 
-      要了解关于依赖注入的更多信息，参见[架构概览](guide/architecture)中的[依赖注入](guide/architecture#dependency-injection)部分。
+      要了解关于依赖注入的更多信息，参阅[架构概览](guide/architecture)中的[依赖注入](guide/architecture#dependency-injection)部分。
 
     </td>
 

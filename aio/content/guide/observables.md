
# Observables

# 可观察对象（Observable）

Observables provide support for passing messages between publishers and subscribers in your application. Observables offer significant benefits over other techniques for event handling, asynchronous programming, and handling multiple values.

可观察对象支持在应用中的发布者和订阅者之间传递消息。
在需要进行事件处理、异步编程和处理多个值的时候，可观察对象相对其它技术有着显著的优点。

Observables are declarative&mdash;that is, you define a function for publishing values, but it is not executed until a consumer subscribes to it. The subscribed consumer then receives notifications until the function completes, or until they unsubscribe.

可观察对象是声明式的 —— 也就是说，虽然你定义了一个用于发布值的函数，但是在有消费者订阅它之前，这个函数并不会实际执行。
订阅之后，当这个函数执行完或取消订阅时，订阅者就会收到通知。

An observable can deliver multiple values of any type&mdash;literals, messages, or events, depending on the context. The API for receiving values is the same whether the values are delivered synchronously or asynchronously. Because setup and teardown logic are both handled by the observable, your application code only needs to worry about subscribing to consume values, and when done, unsubscribing. Whether the stream was keystrokes, an HTTP response, or an interval timer, the interface for listening to values and stopping listening is the same.

可观察对象可以发送多个任意类型的值 —— 字面量、消息、事件。无论这些值是同步发送的还是异步发送的，接收这些值的 API 都是一样的。
由于准备（setup）和清场（teardown）的逻辑都是由可观察对象自己处理的，因此你的应用代码只管订阅并消费这些值就可以了，做完之后，取消订阅。无论这个流是击键流、HTTP 响应流还是定时器，对这些值进行监听和停止监听的接口都是一样的。

Because of these advantages, observables are used extensively within Angular, and are recommended for app development as well.

由于这些优点，可观察对象在 Angular 中得到广泛使用，也同样建议应用开发者好好使用它。

## Basic usage and terms

## 基本用法和词汇

As a publisher, you create an `Observable` instance that defines a *subscriber* function. This is the function that is executed when a consumer calls the `subscribe()` method. The subscriber function defines how to obtain or generate values or messages to be published.

作为发布者，你创建一个 `Observable` 的实例，其中定义了一个*订阅者（subscriber）*函数。
当有消费者调用 `subscribe()` 方法时，这个函数就会执行。
订阅者函数用于定义“如何获取或生成那些要发布的值或消息”。

To execute the observable you have created and begin receiving notifications, you call its `subscribe()` method, passing an *observer*.  This is a JavaScript object that defines the handlers for the notifications you receive. The `subscribe()` call returns a `Subscription` object that has an `unsubscribe()` method, which you call to stop receiving notifications.

要执行所创建的可观察对象，并开始从中接收通知，你就要调用它的 `subscribe()` 方法，并传入一个*观察者（observer）*。
这是一个 JavaScript 对象，它定义了你收到的这些消息的处理器（handler）。
`subscribe()` 调用会返回一个 `Subscription` 对象，该对象具有一个 `unsubscribe()` 方法。
当调用该方法时，你就会停止接收通知。

Here's an example that demonstrates the basic usage model by showing how an observable could be used to provide geolocation updates.

<<<<<<< HEAD
下面这个例子中示范了这种基本用法，它展示了如何使用可观察对象来对当前地理位置进行更新。

<code-example path="observables/src/geolocation.ts" title="Observe geolocation updates"></code-example>
=======
<code-example path="observables/src/geolocation.ts" header="Observe geolocation updates"></code-example>
>>>>>>> 331989ce

## Defining observers

## 定义观察者

A handler for receiving observable notifications implements the `Observer` interface. It is an object that defines callback methods to handle the three types of notifications that an observable can send:

用于接收可观察对象通知的处理器要实现 `Observer` 接口。这个对象定义了一些回调函数来处理可观察对象可能会发来的三种通知：

| <t>Notification type</t><t>通知类型</t> | <t>Description</t><t>说明</t> |
|:---------|:-------------------------------------------|
| `next`  | <t>Required. A handler for each delivered value. Called zero or more times after execution starts.</t><t>必要。用来处理每个送达值。在开始执行后可能执行零次或多次。</t>|
| `error` | <t>Optional. A handler for an error notification. An error halts execution of the observable instance.</t><t> 可选。用来处理错误通知。错误会中断这个可观察对象实例的执行过程。 </t>|
| `complete` | <t>Optional. A handler for the execution-complete notification. Delayed values can continue to be delivered to the next handler after execution is complete.</t><t> 可选。用来处理执行完毕（complete）通知。当执行完毕后，这些值就会继续传给下一个处理器。 </t>|

An observer object can define any combination of these handlers. If you don't supply a handler for a notification type, the observer ignores notifications of that type.

观察者对象可以定义这三种处理器的任意组合。如果你不为某种通知类型提供处理器，这个观察者就会忽略相应类型的通知。

## Subscribing

## 订阅

An `Observable` instance begins publishing values only when someone subscribes to it. You subscribe by calling the `subscribe()` method of the instance, passing an observer object to receive the notifications.

只有当有人订阅 `Observable` 的实例时，它才会开始发布值。
订阅时要先调用该实例的 `subscribe()` 方法，并把一个观察者对象传给它，用来接收通知。

<div class="alert is-helpful">

In order to show how subscribing works, we need to create a new observable. There is a constructor that you use to create new instances, but for illustration, we can use some methods from the RxJS library that create simple observables of frequently used types:

<<<<<<< HEAD
   为了展示订阅的原理，我们需要创建新的可观察对象。它有一个构造函数可以用来创建新实例，但是为了更简明，也可以使用 `Observable` 上定义的一些静态方法来创建一些常用的简单可观察对象：

  * `Observable.of(...items)`&mdash;Returns an `Observable` instance that synchronously delivers the values provided as arguments.

     `Observable.of(...items)` —— 返回一个 `Observable` 实例，它用同步的方式把参数中提供的这些值发送出来。

  * `Observable.from(iterable)`&mdash;Converts its argument to an `Observable` instance. This method is commonly used to convert an array to an observable.
=======
  * `of(...items)`&mdash;Returns an `Observable` instance that synchronously delivers the values provided as arguments.
  * `from(iterable)`&mdash;Converts its argument to an `Observable` instance. This method is commonly used to convert an array to an observable.
>>>>>>> 331989ce

     `Observable.from(iterable)` —— 把它的参数转换成一个 `Observable` 实例。
    该方法通常用于把一个数组转换成一个（发送多个值的）可观察对象。

</div>

Here's an example of creating and subscribing to a simple observable, with an observer that logs the received message to the console:

下面的例子会创建并订阅一个简单的可观察对象，它的观察者会把接收到的消息记录到控制台中：

<code-example
  path="observables/src/subscribing.ts"
  region="observer"
  header="Subscribe using observer"></code-example>

Alternatively, the `subscribe()` method can accept callback function definitions in line, for `next`, `error`, and `complete` handlers. For example, the following `subscribe()` call is the same as the one that specifies the predefined observer:

<<<<<<< HEAD
另外，`subscribe()` 方法还可以接收定义在同一行中的回调函数，无论 `next`、`error` 还是 `complete` 处理器。比如，下面的 `subscribe()` 调用和前面指定预定义观察者的例子是等价的。

<code-example path="observables/src/subscribing.ts" region="sub_fn" title="Subscribe with positional arguments"></code-example>
=======
<code-example path="observables/src/subscribing.ts" region="sub_fn" header="Subscribe with positional arguments"></code-example>
>>>>>>> 331989ce

In either case, a `next` handler is required. The `error` and `complete` handlers are optional.

无论哪种情况，`next` 处理器都是必要的，而 `error` 和 `complete` 处理器是可选的。

Note that a `next()` function could receive, for instance, message strings, or event objects, numeric values, or structures, depending on context. As a general term, we refer to data published by an observable as a *stream*. Any type of value can be represented with an observable, and the values are published as a stream.

注意，`next()` 函数可以接受消息字符串、事件对象、数字值或各种结构，具体类型取决于上下文。
为了更通用一点，我们把由可观察对象发布出来的数据统称为*流*。任何类型的值都可以表示为可观察对象，而这些值会被发布为一个流。

## Creating observables

## 创建可观察对象

Use the `Observable` constructor to create an observable stream of any type. The constructor takes as its argument the subscriber function to run when the observable’s `subscribe()` method executes. A subscriber function receives an `Observer` object, and can publish values to the observer's `next()` method.

<<<<<<< HEAD
使用 `Observable` 构造函数可以创建任何类型的可观察流。
当执行可观察对象的 `subscribe()` 方法时，这个构造函数就会把它接收到的参数作为订阅函数来运行。
订阅函数会接收一个 `Observer` 对象，并把值发布给观察者的 `next()` 方法。

For example, to create an observable equivalent to the `Observable.of(1, 2, 3)` above, you could do something like this:

比如，要创建一个与前面的 `Observable.of(1, 2, 3)` 等价的可观察对象，你可以这样做：

<code-example path="observables/src/creating.ts" region="subscriber" title="Create observable with constructor"></code-example>

To take this example a little further, we can create an observable that publishes events. In this example, the subscriber function is defined inline.

如果要略微加强这个例子，我们可以创建一个用来发布事件的可观察对象。在这个例子中，订阅函数是用内联方式定义的。

<code-example path="observables/src/creating.ts" region="fromevent" title="Create with custom fromEvent function"></code-example>

Now you can use this function to create an observable that publishes keydown events:

现在，你就可以使用这个函数来创建可发布 `keydown` 事件的可观察对象了：

<code-example path="observables/src/creating.ts" region="fromevent_use" title="Use custom fromEvent function"></code-example>
=======
For example, to create an observable equivalent to the `of(1, 2, 3)` above, you could do something like this:

<code-example path="observables/src/creating.ts" region="subscriber" header="Create observable with constructor"></code-example>

To take this example a little further, we can create an observable that publishes events. In this example, the subscriber function is defined inline.

<code-example path="observables/src/creating.ts" region="fromevent" header="Create with custom fromEvent function"></code-example>

Now you can use this function to create an observable that publishes keydown events:

<code-example path="observables/src/creating.ts" region="fromevent_use" header="Use custom fromEvent function"></code-example>
>>>>>>> 331989ce

## Multicasting

## 多播

A typical observable creates a new, independent execution for each subscribed observer. When an observer subscribes, the observable wires up an event handler and delivers values to that observer. When a second observer subscribes, the observable then wires up a new event handler and delivers values to that second observer in a separate execution. 

典型的可观察对象会为每一个观察者创建一次新的、独立的执行。
当观察者进行订阅时，该可观察对象会连上一个事件处理器，并且向那个观察者发送一些值。当第二个观察者订阅时，这个可观察对象就会连上一个新的事件处理器，并独立执行一次，把这些值发送给第二个可观察对象。

Sometimes, instead of starting an independent execution for each subscriber, you want each subscription to get the same values&mdash;even if values have already started emitting. This might be the case with something like an observable of clicks on the document object.

有时候，不应该对每一个订阅者都独立执行一次，你可能会希望每次订阅都得到同一批值 —— 即使是那些你已经发送过的。这在某些情况下有用，比如用来发送 `document` 上的点击事件的可观察对象。

*Multicasting* is the practice of broadcasting to a list of multiple subscribers in a single execution. With a multicasting observable, you don't register multiple listeners on the document, but instead re-use the first listener and send values out to each subscriber.

*多播*用来让可观察对象在一次执行中同时广播给多个订阅者。借助支持多播的可观察对象，你不必注册多个监听器，而是复用第一个（`next`）监听器，并且把值发送给各个订阅者。

When creating an observable you should determine how you want that observable to be used and whether or not you want to multicast its values. 

当创建可观察对象时，你要决定你希望别人怎么用这个对象以及是否对它的值进行多播。

Let’s look at an example that counts from 1 to 3, with a one-second delay after each number emitted.

<<<<<<< HEAD
来看一个从 1 到 3 进行计数的例子，它每发出一个数字就会等待 1 秒。

<code-example path="observables/src/multicasting.ts" region="delay_sequence" title="Create a delayed sequence"></code-example>

Notice that if you subscribe twice, there will be two separate streams, each emitting values every second. It looks something like this:

注意，如果你订阅了两次，就会有两个独立的流，每个流都会每秒发出一个数字。代码如下：

<code-example path="observables/src/multicasting.ts" region="subscribe_twice" title="Two subscriptions"></code-example>

 Changing the observable to be multicasting could look something like this:

 修改这个可观察对象以支持多播，代码如下：

<code-example path="observables/src/multicasting.ts" region="multicast_sequence" title="Create a multicast subscriber"></code-example>
=======
<code-example path="observables/src/multicasting.ts" region="delay_sequence" header="Create a delayed sequence"></code-example>

Notice that if you subscribe twice, there will be two separate streams, each emitting values every second. It looks something like this:

<code-example path="observables/src/multicasting.ts" region="subscribe_twice" header="Two subscriptions"></code-example>

 Changing the observable to be multicasting could look something like this:

<code-example path="observables/src/multicasting.ts" region="multicast_sequence" header="Create a multicast subscriber"></code-example>
>>>>>>> 331989ce

<div class="alert is-helpful">
   Multicasting observables take a bit more setup, but they can be useful for certain applications. Later we will look at tools that simplify the process of multicasting, allowing you to take any observable and make it multicasting.

   虽然支持多播的可观察对象需要做更多的准备工作，但对某些应用来说，这非常有用。稍后我们会介绍一些简化多播的工具，它们让你能接收任何可观察对象，并把它变成支持多播的。

</div>

## Error handling

## 错误处理

Because observables produce values asynchronously, try/catch will not effectively catch errors. Instead, you handle errors by specifying an `error` callback on the observer. Producing an error also causes the observable to clean up subscriptions and stop producing values. An observable can  either produce values (calling the `next` callback), or it can complete, calling either the `complete` or `error` callback.

由于可观察对象会异步生成值，所以用 `try/catch` 是无法捕获错误的。你应该在观察者中指定一个 `error` 回调来处理错误。发生错误时还会导致可观察对象清理现有的订阅，并且停止生成值。可观察对象可以生成值（调用 `next` 回调），也可以调用 `complete` 或 `error` 回调来主动结束。

<code-example>
myObservable.subscribe({
  next(num) { console.log('Next num: ' + num)},
  error(err) { console.log('Received an errror: ' + err)}
});
</code-example>

Error handling (and specifically recovering from an error) is covered in more detail in a later section.

在稍后的小节中会对错误处理（特别是从错误中的恢复）做更详细的讲解。<|MERGE_RESOLUTION|>--- conflicted
+++ resolved
@@ -41,13 +41,9 @@
 
 Here's an example that demonstrates the basic usage model by showing how an observable could be used to provide geolocation updates.
 
-<<<<<<< HEAD
 下面这个例子中示范了这种基本用法，它展示了如何使用可观察对象来对当前地理位置进行更新。
 
-<code-example path="observables/src/geolocation.ts" title="Observe geolocation updates"></code-example>
-=======
 <code-example path="observables/src/geolocation.ts" header="Observe geolocation updates"></code-example>
->>>>>>> 331989ce
 
 ## Defining observers
 
@@ -80,18 +76,13 @@
 
 In order to show how subscribing works, we need to create a new observable. There is a constructor that you use to create new instances, but for illustration, we can use some methods from the RxJS library that create simple observables of frequently used types:
 
-<<<<<<< HEAD
    为了展示订阅的原理，我们需要创建新的可观察对象。它有一个构造函数可以用来创建新实例，但是为了更简明，也可以使用 `Observable` 上定义的一些静态方法来创建一些常用的简单可观察对象：
 
-  * `Observable.of(...items)`&mdash;Returns an `Observable` instance that synchronously delivers the values provided as arguments.
+  * `of(...items)`&mdash;Returns an `Observable` instance that synchronously delivers the values provided as arguments.
 
      `Observable.of(...items)` —— 返回一个 `Observable` 实例，它用同步的方式把参数中提供的这些值发送出来。
 
-  * `Observable.from(iterable)`&mdash;Converts its argument to an `Observable` instance. This method is commonly used to convert an array to an observable.
-=======
-  * `of(...items)`&mdash;Returns an `Observable` instance that synchronously delivers the values provided as arguments.
   * `from(iterable)`&mdash;Converts its argument to an `Observable` instance. This method is commonly used to convert an array to an observable.
->>>>>>> 331989ce
 
      `Observable.from(iterable)` —— 把它的参数转换成一个 `Observable` 实例。
     该方法通常用于把一个数组转换成一个（发送多个值的）可观察对象。
@@ -109,13 +100,9 @@
 
 Alternatively, the `subscribe()` method can accept callback function definitions in line, for `next`, `error`, and `complete` handlers. For example, the following `subscribe()` call is the same as the one that specifies the predefined observer:
 
-<<<<<<< HEAD
 另外，`subscribe()` 方法还可以接收定义在同一行中的回调函数，无论 `next`、`error` 还是 `complete` 处理器。比如，下面的 `subscribe()` 调用和前面指定预定义观察者的例子是等价的。
 
-<code-example path="observables/src/subscribing.ts" region="sub_fn" title="Subscribe with positional arguments"></code-example>
-=======
 <code-example path="observables/src/subscribing.ts" region="sub_fn" header="Subscribe with positional arguments"></code-example>
->>>>>>> 331989ce
 
 In either case, a `next` handler is required. The `error` and `complete` handlers are optional.
 
@@ -132,41 +119,27 @@
 
 Use the `Observable` constructor to create an observable stream of any type. The constructor takes as its argument the subscriber function to run when the observable’s `subscribe()` method executes. A subscriber function receives an `Observer` object, and can publish values to the observer's `next()` method.
 
-<<<<<<< HEAD
 使用 `Observable` 构造函数可以创建任何类型的可观察流。
 当执行可观察对象的 `subscribe()` 方法时，这个构造函数就会把它接收到的参数作为订阅函数来运行。
 订阅函数会接收一个 `Observer` 对象，并把值发布给观察者的 `next()` 方法。
 
-For example, to create an observable equivalent to the `Observable.of(1, 2, 3)` above, you could do something like this:
+For example, to create an observable equivalent to the `of(1, 2, 3)` above, you could do something like this:
 
 比如，要创建一个与前面的 `Observable.of(1, 2, 3)` 等价的可观察对象，你可以这样做：
 
-<code-example path="observables/src/creating.ts" region="subscriber" title="Create observable with constructor"></code-example>
+<code-example path="observables/src/creating.ts" region="subscriber" header="Create observable with constructor"></code-example>
 
 To take this example a little further, we can create an observable that publishes events. In this example, the subscriber function is defined inline.
 
 如果要略微加强这个例子，我们可以创建一个用来发布事件的可观察对象。在这个例子中，订阅函数是用内联方式定义的。
 
-<code-example path="observables/src/creating.ts" region="fromevent" title="Create with custom fromEvent function"></code-example>
+<code-example path="observables/src/creating.ts" region="fromevent" header="Create with custom fromEvent function"></code-example>
 
 Now you can use this function to create an observable that publishes keydown events:
 
 现在，你就可以使用这个函数来创建可发布 `keydown` 事件的可观察对象了：
 
-<code-example path="observables/src/creating.ts" region="fromevent_use" title="Use custom fromEvent function"></code-example>
-=======
-For example, to create an observable equivalent to the `of(1, 2, 3)` above, you could do something like this:
-
-<code-example path="observables/src/creating.ts" region="subscriber" header="Create observable with constructor"></code-example>
-
-To take this example a little further, we can create an observable that publishes events. In this example, the subscriber function is defined inline.
-
-<code-example path="observables/src/creating.ts" region="fromevent" header="Create with custom fromEvent function"></code-example>
-
-Now you can use this function to create an observable that publishes keydown events:
-
 <code-example path="observables/src/creating.ts" region="fromevent_use" header="Use custom fromEvent function"></code-example>
->>>>>>> 331989ce
 
 ## Multicasting
 
@@ -191,33 +164,21 @@
 
 Let’s look at an example that counts from 1 to 3, with a one-second delay after each number emitted.
 
-<<<<<<< HEAD
 来看一个从 1 到 3 进行计数的例子，它每发出一个数字就会等待 1 秒。
 
-<code-example path="observables/src/multicasting.ts" region="delay_sequence" title="Create a delayed sequence"></code-example>
+<code-example path="observables/src/multicasting.ts" region="delay_sequence" header="Create a delayed sequence"></code-example>
 
 Notice that if you subscribe twice, there will be two separate streams, each emitting values every second. It looks something like this:
 
 注意，如果你订阅了两次，就会有两个独立的流，每个流都会每秒发出一个数字。代码如下：
 
-<code-example path="observables/src/multicasting.ts" region="subscribe_twice" title="Two subscriptions"></code-example>
+<code-example path="observables/src/multicasting.ts" region="subscribe_twice" header="Two subscriptions"></code-example>
 
  Changing the observable to be multicasting could look something like this:
 
  修改这个可观察对象以支持多播，代码如下：
 
-<code-example path="observables/src/multicasting.ts" region="multicast_sequence" title="Create a multicast subscriber"></code-example>
-=======
-<code-example path="observables/src/multicasting.ts" region="delay_sequence" header="Create a delayed sequence"></code-example>
-
-Notice that if you subscribe twice, there will be two separate streams, each emitting values every second. It looks something like this:
-
-<code-example path="observables/src/multicasting.ts" region="subscribe_twice" header="Two subscriptions"></code-example>
-
- Changing the observable to be multicasting could look something like this:
-
 <code-example path="observables/src/multicasting.ts" region="multicast_sequence" header="Create a multicast subscriber"></code-example>
->>>>>>> 331989ce
 
 <div class="alert is-helpful">
    Multicasting observables take a bit more setup, but they can be useful for certain applications. Later we will look at tools that simplify the process of multicasting, allowing you to take any observable and make it multicasting.

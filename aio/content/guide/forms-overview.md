# Introduction to forms in Angular

# Angular 表单简介

Handling user input with forms is the cornerstone of many common applications. Applications use forms to enable users to log in, to update a profile, to enter sensitive information, and to perform many other data-entry tasks.

用表单处理用户输入是许多常见应用的基础功能。
应用通过表单来让用户登录、修改个人档案、输入敏感信息以及执行各种数据输入任务。

Angular provides two different approaches to handling user input through forms: reactive and template-driven. Both capture user input events from the view, validate the user input, create a form model and data model to update, and provide a way to track changes.

<<<<<<< HEAD
Angular 提供了两种不同的方法来通过表单处理用户输入：响应式表单和模板驱动表单。
两者都从视图中捕获用户输入事件、验证用户输入、创建表单模型、修改数据模型，并提供跟踪这些更改的途径。

Reactive and template-driven forms process and manage form data differently. Each offers different advantages.

不过，响应式表单和模板驱动表单在如何处理和管理表单和表单数据方面有所不同。各有优势。

**In general:**

**一般来说：**

* **Reactive forms** are more robust: they're more scalable, reusable, and testable. If forms are a key part of your application, or you're already using reactive patterns for building your application, use reactive forms.

  **响应式表单**更健壮：它们的可扩展性、可复用性和可测试性更强。
  如果表单是应用中的关键部分，或者你已经准备使用响应式编程模式来构建应用，请使用响应式表单。

* **Template-driven forms** are useful for adding a simple form to an app, such as an email list signup form. They're easy to add to an app, but they don't scale as well as reactive forms. If you have very basic form requirements and logic that can be managed solely in the template, use template-driven forms.

  **模板驱动表单**在往应用中添加简单的表单时非常有用，比如邮件列表的登记表单。它们很容易添加到应用中，但是不像响应式表单那么容易扩展。如果你有非常基本的表单需求和简单到能用模板管理的逻辑，请使用模板驱动表单。

This guide provides information to help you decide which type of form works best for your situation. It introduces the common building blocks used by both approaches. It also summarizes the key differences between the two approaches, and demonstrates those differences in the context of setup, data flow, and testing.

本指南提供的信息可以帮你确定哪种方式最适合你的情况。它介绍了这两种方法所用的公共构造块，还总结了两种方式之间的关键区别，并在建立、数据流和测试等不同的情境下展示了这些差异。

<div class="alert is-helpful">
=======
This guide provides information to help you decide which type of form works best for your situation. It introduces the common building blocks used by both approaches. It also summarizes the key differences between the two approaches, and demonstrates those differences in the context of setup, data flow, and testing.

## Prerequisites

This guide assumes that you have a basic understanding of the following.

* [TypeScript](https://www.typescriptlang.org/docs/home.html "The TypeScript language") and HTML5 programming.

* Angular app-design fundamentals, as described in [Angular Concepts](guide/architecture "Introduction to Angular concepts.").
>>>>>>> eee2fd22

* The basics of [Angular template syntax](guide/architecture-components#template-syntax "Template syntax intro").

<<<<<<< HEAD
**注意：**要了解这些表单的详情，参见[响应式表单](guide/reactive-forms)和[模板驱动表单](guide/forms)。

</div>
=======
## Choosing an approach

Reactive forms and template-driven forms process and manage form data differently. Each approach offers different advantages.

* **Reactive forms** provide direct, explicit access to the underlying forms object model. Compared to template-driven forms, they are more robust: they're more scalable, reusable, and testable. If forms are a key part of your application, or you're already using reactive patterns for building your application, use reactive forms.

* **Template-driven forms** rely on directives in the template to create and manipulate the underlying object model. They are useful for adding a simple form to an app, such as an email list signup form. They're easy to add to an app, but they don't scale as well as reactive forms. If you have very basic form requirements and logic that can be managed solely in the template, template-driven forms could be a good fit.
>>>>>>> eee2fd22

### Key differences

## 关键差异

The table below summarizes the key differences between reactive and template-driven forms.

下表总结了响应式表单和模板驱动表单之间的一些关键差异。

<style>
  table {width: 100%};
  td, th {vertical-align: top};
</style>

|| Reactive | Template-driven |
|--- |--- |--- |
<<<<<<< HEAD
|| 响应式 | 模板驱动 |
| Setup (form model) | More explicit, created in component class | Less explicit, created by directives |
| 建立（表单模式） | 显式，在组件类中创建。| 隐式，由组件创建。|
| Data model | Structured | Unstructured |
| 数据模式 | 结构化 | 非结构化 |
| Predictability | Synchronous | Asynchronous |
| 可预测性 | 同步 | 异步 |
| Form validation | Functions | Directives |
| 表单验证 | 函数 | 指令 |
| Mutability | Immutable | Mutable |
| 可变性 | 不可变 | 可变 |
| Scalability | Low-level API access | Abstraction on top of APIs |
| 可伸缩性 | 访问底层 API | 在 API 之上的抽象 |
=======
|[Setup of form model](#setup) | Explicit, created in component class | Implicit, created by directives |
|[Data model](#data-flow-in-forms) | Structured and immutable | Unstructured and mutable |
|Predictability | Synchronous | Asynchronous |
|[Form validation](#validation) | Functions | Directives |

### Scalability

If forms are a central part of your application, scalability is very important. Being able to reuse form models across components is critical.

Reactive forms are more scalable than template-driven forms. They provide direct access to the underlying form API, and synchronous access to the form data model, making creating large-scale forms easier.
Reactive forms require less setup for testing, and testing does not require deep understanding of change detection to properly test form updates and validation.

Template-driven forms focus on simple scenarios and are not as reusable.
They abstract away the underlying form API, and provide only asynchronous access to the form data model.
The abstraction of template-driven forms also affects testing.
Tests are deeply reliant on manual change detection execution to run properly, and require more setup.
>>>>>>> eee2fd22

{@a setup}

<<<<<<< HEAD
## 共同基础

Both reactive and template-driven forms share underlying building blocks.

响应式表单和模板驱动表单共享了一些底层构造块。
=======
## Setting up the form model

Both reactive and template-driven forms track value changes between the form input elements that users interact with and the form data in your component model.
The two approaches share underlying building blocks, but differ in how you create and manage the common form-control instances.

### Common form foundation classes

Both reactive and template-driven forms are built on the following base classes.
>>>>>>> eee2fd22

* `FormControl` tracks the value and validation status of an individual form control.

  `FormControl` 实例用于追踪单个表单控件的值和验证状态。

* `FormGroup` tracks the same values and status for a collection of form controls.

    `FormGroup` 用于追踪一个表单控件组的值和状态。

* `FormArray` tracks the same values and status for an array of form controls.

    `FormArray` 用于追踪表单控件数组的值和状态。

* `ControlValueAccessor` creates a bridge between Angular `FormControl` instances and native DOM elements.

<<<<<<< HEAD
  `ControlValueAccessor` 用于在 Angular 的 `FormControl` 实例和原生 DOM 元素之间创建一个桥梁。

See the [Form model setup](#setup-the-form-model) section below for an introduction to how these control instances are created and managed with reactive and template-driven forms. Further details are provided in the [data flow section](#data-flow-in-forms) of this guide.

参见稍后的[建立表单模型](#setup-the-form-model)部分，了解如何使用响应式表单和模板驱动表单来创建和管理这些控件实例。本章的[数据流](#data-flow-in-forms)部分有更详细的介绍。

{@a setup-the-form-model}

## Form model setup

## 建立表单模型

Reactive and template-driven forms both use a form model to track value changes between Angular forms and form input elements. The examples below show how the form model is defined and created.

响应式表单和模板驱动表单都是用表单模型来跟踪 Angular 表单和表单输入元素之间值的变化。下面的例子展示了如何定义和创建表单模型。

### Setup in reactive forms

### 在响应式表单中建立

Here's a component with an input field for a single control implemented using reactive forms.
=======
{@a setup-the-form-model}

### Setup in reactive forms

With reactive forms, you define the form model directly in the component class.
The `[formControl]` directive links the explicitly created `FormControl` instance to a specific form element in the view, using an internal value accessor.

The following component implements an input field for a single control, using reactive forms. In this example, the form model is the `FormControl` instance.
>>>>>>> eee2fd22

下面是一个带有输入字段的组件，它使用响应式表单实现了单个控件。

<code-example path="forms-overview/src/app/reactive/favorite-color/favorite-color.component.ts">
</code-example>

Figure 1 shows how, in reactive forms, the form model is the source of truth; it provides the value and status of the form element at any given point in time, through the `[formControl]` directive on the input element.

**Figure 1.** *Direct access to forms model in a reactive form.*

权威数据源负责提供在指定时间点上表单元素的值和状态。在响应式表单中，表单模式充当权威数据源。上例中的表单模型就是 `FormControl` 的实例。

<div class="lightbox">
  <img src="generated/images/guide/forms-overview/key-diff-reactive-forms.png" alt="Reactive forms key differences">
</div>

<<<<<<< HEAD
With reactive forms, the form model is explicitly defined in the component class. The reactive form directive (in this case, `FormControlDirective`) then links the existing `FormControl` instance to a specific form element in the view using a value accessor (`ControlValueAccessor` instance).

在响应式表单中，表单模型是显式定义在组件类中的。接着，响应式表单指令（这里是 `FormControlDirective`）会把这个现有的表单控件实例通过数据访问器（`ControlValueAccessor` 的实例）来指派给视图中的表单元素。

### Setup in template-driven forms

### 在模板驱动表单中建立

Here's the same component with an input field for a single control implemented using template-driven forms.
=======
### Setup in template-driven forms

In template-driven forms, the form model is implicit, rather than explicit. The directive `NgModel` creates and manages a `FormControl` instance for a given form element.

The following component implements the same input field for a single control, using template-driven forms.
>>>>>>> eee2fd22

下面是同一个带有输入字段的组件，它使用模板驱动表单实现了单个控件。

<code-example path="forms-overview/src/app/template/favorite-color/favorite-color.component.ts">
</code-example>

In a template-driven form the source of truth is the template. You do not have direct programmatic access to the `FormControl` instance, as shown in Figure 2.

**Figure 2.** *Indirect access to forms model in a template-driven form.*

在模板驱动表单中，权威数据源是模板。

<div class="lightbox">
  <img src="generated/images/guide/forms-overview/key-diff-td-forms.png" alt="Template-driven forms key differences">
</div>

{@a data-flow-in-forms}

表单模型的抽象促进了结构的简化。模板驱动表单的 `NgModel` 指令负责创建和管理指定表单元素上的表单控件实例。它不那么明显，但你不必再直接操纵表单模型了。

## Data flow in forms

<<<<<<< HEAD
## 表单中的数据流

When building forms in Angular, it's important to understand how the framework handles data flowing from the user or from programmatic changes. Reactive and template-driven forms follow two different strategies when handling form input. The data flow examples below begin with the favorite color input field example from above, and then show how changes to favorite color are handled in reactive forms compared to template-driven forms.

当在 Angular 中构建表单时，理解框架如何处理来自用户或程序化修改的数据流是非常重要的。
在处理表单输入时，响应式表单和模板驱动表单遵循两种不同的策略。下面的数据流范例从以前的 "喜欢的颜色" 输入框开始，展示了它在响应式表单中的工作方式与模板驱动表单相比有何不同。

### Data flow in reactive forms

### 响应式表单中的数据流

As described above, in reactive forms each form element in the view is directly linked to a form model (`FormControl` instance). Updates from the view to the model and from the model to the view are synchronous and aren't dependent on the UI rendered. The diagrams below use the same favorite color example to demonstrate how data flows when an input field's value is changed from the view and then from the model.

如前所述，在响应式表单中，视图中的每个表单元素都直接链接到一个表单模型（`FormControl` 实例）。
从视图到模型的修改以及从模型到视图的修改都是同步的，不依赖于所渲染的 UI。下面的图示使用了同一个 "喜欢的颜色" 范例，来演示当输入字段的值的变更来自视图和来自模型时，数据如何流动。

<div class="lightbox">
  <img src="generated/images/guide/forms-overview/dataflow-reactive-forms-vtm.png" alt="Reactive forms data flow - view to model" width="100%">
</div>
=======
When an application contains a form, Angular must keep the view in sync with the component model and the component model in sync with the view.
As users change values and make selections through the view, the new values must be reflected in the data model.
Similarly, when the program logic changes values in the data model, those values must be reflected in the view.

Reactive and template-driven forms differ in how they handle data flowing from the user or from programmatic changes.
The following diagrams illustrate both kinds of data flow for each type of form, using the a favorite-color input field defined above.

### Data flow in reactive forms

In reactive forms each form element in the view is directly linked to the form model (a `FormControl` instance). Updates from the view to the model and from the model to the view are synchronous and do not depend on how the UI is rendered.
>>>>>>> eee2fd22

The view-to-model diagram shows how data flows when an input field's value is changed from the view through the following steps.

下面这些步骤列出了 "从视图到模型" 数据流的梗概。

1. The user types a value into the input element, in this case the favorite color *Blue*.

   最终用户在输入框元素中键入了一个值，这里是 "Blue"。
1. The form input element emits an "input" event with the latest value.

   这个输入框元素会发出一个带有最新值的 "input" 事件。

1. The control value accessor listening for events on the form input element immediately relays the new value to the `FormControl` instance.

   这个控件值访问器 `ControlValueAccessor` 会监听表单输入框元素上的事件，并立即把新值传给 `FormControl` 实例。

1. The `FormControl` instance emits the new value through the `valueChanges` observable.

   `FormControl` 实例会通过 `valueChanges` 这个可观察对象发出这个新值。

1. Any subscribers to the `valueChanges` observable receive the new value.

   `valueChanges` 的任何一个订阅者都会收到这个新值。

<div class="lightbox">
  <img src="generated/images/guide/forms-overview/dataflow-reactive-forms-vtm.png" alt="Reactive forms data flow - view to model">
</div>

The model-to-view diagram shows how a programmatic change to the model is propagated to the view through the following steps.

下面这些步骤列出了从模型到视图的数据流的梗概。

1. The user calls the `favoriteColorControl.setValue()` method, which updates the `FormControl` value.

   `favoriteColorControl.setValue()` 方法被调用，它会更新这个 `FormControl` 的值。

1. The `FormControl` instance emits the new value through the `valueChanges` observable.

   `FormControl` 实例会通过 `valueChanges` 这个可观察对象发出新值。

1. Any subscribers to the `valueChanges` observable receive the new value.

   `valueChanges` 的任何订阅者都会收到这个新值。

1. The control value accessor on the form input element updates the element with the new value.

<<<<<<< HEAD
   该表单输入框元素上的控件值访问器会把控件更新为这个新值。

### Data flow in template-driven forms

### 模板驱动表单中的数据流

In template-driven forms, each form element is linked to a directive that manages the form model internally. The diagrams below use the same favorite color example to demonstrate how data flows when an input field's value is changed from the view and then from the model.

在模板驱动表单中，每个表单元素都链接到一个指令上，该指令负责管理其内部表单模型。下图使用相同的 "喜欢的颜色" 示例来演示当输入字段的值的变更来自视图和来自模板时，数据如何流动。

=======
>>>>>>> eee2fd22
<div class="lightbox">
  <img src="generated/images/guide/forms-overview/dataflow-reactive-forms-mtv.png" alt="Reactive forms data flow - model to view">
</div>

### Data flow in template-driven forms

In template-driven forms, each form element is linked to a directive that manages the form model internally.

The view-to-model diagram shows how data flows when an input field's value is changed from the view through the following steps.

下面这些步骤列出了当输入框的值从 *Red* 变成 *Blue* 时 "从视图到模型" 的数据流概况。

1. The user types *Blue* into the input element.

   最终用户在输入框元素中敲 "Blue"。

1. The input element emits an "input" event with the value *Blue*.

   该输入框元素会发出一个 "input" 事件，带着值 "Blue"。
1. The control value accessor attached to the input triggers the `setValue()` method on the `FormControl` instance.

   附着在该输入框上的控件值访问器会触发 `FormControl` 实例上的 `setValue()` 方法。

1. The `FormControl` instance emits the new value through the `valueChanges` observable.

   `FormControl` 实例通过 `valueChanges` 这个可观察对象发出新值。

1. Any subscribers to the `valueChanges` observable receive the new value.

   `valueChanges` 的任何订阅者都会收到新值。

1. The control value accessor also calls the `NgModel.viewToModelUpdate()` method which emits an `ngModelChange` event.

   控件值访问器 `ControlValueAccessory` 还会调用 `NgModel.viewToModelUpdate()` 方法，它会发出一个 `ngModelChange` 事件。

1. Because the component template uses two-way data binding for the `favoriteColor` property, the `favoriteColor` property in the component
is updated to the value emitted by the `ngModelChange` event (*Blue*).

   由于该组件模板双向数据绑定到了 `favoriteColor`，组件中的 `favoriteColor` 属性就会修改为 `ngModelChange` 事件所发出的值（"Blue"）。

<div class="lightbox">
  <img src="generated/images/guide/forms-overview/dataflow-td-forms-vtm.png" alt="Template-driven forms data flow - view to model" width="100%">
</div>

The model-to-view diagram shows how data flows from model to view when the `favoriteColor` changes from *Blue* to *Red*, through the following steps

下面这些步骤列出了当 `favoriteColor` 从 *Blue* 变为 *Red* 时，"从模型到视图" 的数据流概况。

1. The `favoriteColor` value is updated in the component.

   组件中修改了 `favoriteColor` 的值。

1. Change detection begins.

   变更检测开始。

1. During change detection, the `ngOnChanges` lifecycle hook is called on the `NgModel` directive instance because the value of one of its inputs has changed.

   在变更检测期间，由于这些输入框之一的值发生了变化，Angular 就会调用 `NgModel` 指令上的 `ngOnChanges` 生命周期钩子。

1. The `ngOnChanges()` method queues an async task to set the value for the internal `FormControl` instance.

   `ngOnChanges()` 方法会把一个异步任务排入队列，以设置内部 `FormControl` 实例的值。

1. Change detection completes.

   变更检测完成。

1. On the next tick, the task to set the `FormControl` instance value is executed.

   在下一个检测周期，用来为 `FormControl` 实例赋值的任务就会执行。

1. The `FormControl` instance emits the latest value through the `valueChanges` observable.

   `FormControl` 实例通过可观察对象 `valueChanges` 发出最新值。

1. Any subscribers to the `valueChanges` observable receive the new value.

   `valueChanges` 的任何订阅者都会收到这个新值。

1. The control value accessor updates the form input element in the view with the latest `favoriteColor` value.

<<<<<<< HEAD
   控件值访问器 `ControlValueAccessor` 会使用 `favoriteColor` 的最新值来修改表单的输入框元素。

=======
<div class="lightbox">
  <img src="generated/images/guide/forms-overview/dataflow-td-forms-mtv.png" alt="Template-driven forms data flow - model to view" width="100%">
</div>

### Mutability of the data model

The change-tracking method plays a role in the efficiency of your application.

* **Reactive forms** keep the data model pure by providing it as an immutable data structure.
Each time a change is triggered on the data model, the `FormControl` instance returns a new data model rather than updating the existing data model.
This gives you the ability to track unique changes to the data model through the control's observable.
Change detection is more efficient because it only needs to update on unique changes.
Because data updates follow reactive patterns, you can integrate with observable operators to transform data.

* **Template-driven** forms rely on mutability with two-way data binding to update the data model in the component as changes are made in the template.
Because there are no unique changes to track on the data model when using two-way data binding, change detection is less efficient at determining when updates are required.

The difference is demonstrated in the previous examples that use the favorite-color input element.

* With reactive forms, the **`FormControl` instance** always returns a new value when the control's value is updated.

* With template-driven forms, the **favorite color property** is always modified to its new value.

{@a validation}
>>>>>>> eee2fd22
## Form validation

## 表单验证

Validation is an integral part of managing any set of forms. Whether you're checking for required fields or querying an external API for an existing username, Angular provides a set of built-in validators as well as the ability to create custom validators.

验证是管理任何表单时必备的一部分。无论你是要检查必填项，还是查询外部 API 来检查用户名是否已存在，Angular 都会提供一组内置的验证器，以及创建自定义验证器所需的能力。

* **Reactive forms** define custom validators as **functions** that receive a control to validate.

  **响应式表单**把自定义验证器定义成**函数**，它以要验证的控件作为参数。

* **Template-driven forms** are tied to template **directives**, and must provide custom validator directives that wrap validation functions.

  **模板驱动表单**和模板**指令**紧密相关，并且必须提供包装了验证函数的自定义验证器指令。

For more information, see [Form Validation](guide/form-validation).

要了解验证器的更多知识，参见[表单验证](guide/form-validation)。

## Testing

<<<<<<< HEAD
## 测试

Testing plays a large part in complex applications and a simpler testing strategy is useful when validating that your forms function correctly. Reactive forms and template-driven forms have different levels of reliance on rendering the UI to perform assertions based on form control and form field changes. The following examples demonstrate the process of testing forms with reactive and template-driven forms.
=======
Testing plays a large part in complex applications. A simpler testing strategy is useful when validating that your forms function correctly.
Reactive forms and template-driven forms have different levels of reliance on rendering the UI to perform assertions based on form control and form field changes.
The following examples demonstrate the process of testing forms with reactive and template-driven forms.
>>>>>>> eee2fd22

测试在复杂的应用程序中也起着重要的作用，并且总是欢迎更容易的测试策略。测试响应式表单和模板驱动表单的差别之一在于它们是否需要渲染 UI 才能基于表单控件和表单字段变化来执行断言。下面的例子演示了使用响应式表单和模板驱动表单时表单的测试过程。

### Testing reactive forms

<<<<<<< HEAD
### 测试响应式表单

Reactive forms provide a relatively easy testing strategy because they provide synchronous access to the form and data models, and they can be tested without rendering the UI. In these tests, status and data are queried and manipulated through the control without interacting with the change detection cycle.

响应式表单提供了相对简单的测试策略，因为它们能提供对表单和数据模型的同步访问，而且不必渲染 UI 就能测试它们。在这些测试中，控件和数据是通过控件进行查询和操纵的，不需要和变更检测周期打交道。

The following tests use the favorite color components mentioned earlier to verify the data flows from view to model and model to view for a reactive form.

下面的测试利用前面的 "喜欢的颜色" 组件来验证响应式表单中的 "从视图到模型" 和 "从模型到视图" 数据流。

The following test verifies the data flow from view to model.

下面的测试验证了 "从视图到模型" 数据流

<code-example path="forms-overview/src/app/reactive/favorite-color/favorite-color.component.spec.ts" region="view-to-model" header="Favorite color test - view to model">
</code-example>
=======
Reactive forms provide a relatively easy testing strategy because they provide synchronous access to the form and data models, and they can be tested without rendering the UI.
In these tests, status and data are queried and manipulated through the control without interacting with the change detection cycle.

The following tests use the favorite-color components from previous examples to verify the view-to-model and model-to-view data flows for a reactive form.

**Verifying view-to-model data flow**
>>>>>>> eee2fd22

The first example performs the following steps to verify the view-to-model data flow.

这个 "视图到模型" 测试中执行的步骤如下。

1. Query the view for the form input element, and create a custom "input" event for the test.

   查询表单输入框元素的视图，并为测试创建自定义的 "input" 事件

1. Set the new value for the input to *Red*, and dispatch the "input" event on the form input element.

   把输入的新值设置为 *Red*，并在表单输入元素上调度 "input" 事件。

1. Assert that the component's `favoriteColorControl` value matches the value from the input.

<<<<<<< HEAD
   断言该组件的 `favoriteColorControl` 的值与来自输入框的值是匹配的。

The following test verifies the data flow from model to view.

下面的例子验证了 "从模型到视图" 的数据流：

<code-example path="forms-overview/src/app/reactive/favorite-color/favorite-color.component.spec.ts" region="model-to-view" header="Favorite color test - model to view">
=======
<code-example path="forms-overview/src/app/reactive/favorite-color/favorite-color.component.spec.ts" region="view-to-model" header="Favorite color test - view to model">
>>>>>>> eee2fd22
</code-example>

The next example performs the following steps to verify the model-to-view data flow.

这个 "从模型到视图" 测试的执行步骤如下。

1. Use the `favoriteColorControl`, a `FormControl` instance, to set the new value.

   使用 `favoriteColorControl` 这个 `FormControl` 实例来设置新值。

1. Query the view for the form input element.

   查询表单中输入框的视图。

1. Assert that the new value set on the control matches the value in the input.

<<<<<<< HEAD
   断言控件上设置的新值与输入中的值是匹配的。
=======
<code-example path="forms-overview/src/app/reactive/favorite-color/favorite-color.component.spec.ts" region="model-to-view" header="Favorite color test - model to view">
</code-example>
>>>>>>> eee2fd22

### Testing template-driven forms

### 测试模板驱动表单

Writing tests with template-driven forms requires a detailed knowledge of the change detection process and an understanding of how directives run on each cycle to ensure that elements are queried, tested, or changed at the correct time.

使用模板驱动表单编写测试就需要详细了解变更检测过程，以及指令在每个变更检测周期中如何运行，以确保在正确的时间查询、测试或更改元素。

The following tests use the favorite color components mentioned earlier to verify the data flows from view to model and model to view for a template-driven form.

下面的测试使用了以前的 "喜欢的颜色" 组件，来验证模板驱动表单的 "从视图到模型" 和 "从模型到视图" 数据流。

The following test verifies the data flow from view to model.

下面的测试验证了 "从视图到模型" 数据流：

<code-example path="forms-overview/src/app/template/favorite-color/favorite-color.component.spec.ts" region="view-to-model" header="Favorite color test - view to model">
</code-example>

Here are the steps performed in the view to model test.

这个 "视图到模型" 测试的执行步骤如下：

1. Query the view for the form input element, and create a custom "input" event for the test.

   查询表单输入元素中的视图，并为测试创建自定义 "input" 事件。

1. Set the new value for the input to *Red*, and dispatch the "input" event on the form input element.

   把输入框的新值设置为 *Red*，并在表单输入框元素上派发 "input" 事件。
1. Run change detection through the test fixture.

   通过测试夹具（Fixture）来运行变更检测。

1. Assert that the component `favoriteColor` property value matches the value from the input.

   断言该组件 `favoriteColor` 属性的值与来自输入框的值是匹配的。

The following test verifies the data flow from model to view.

下面的测试验证了 "从模型到视图" 的数据流：

<code-example path="forms-overview/src/app/template/favorite-color/favorite-color.component.spec.ts" region="model-to-view" header="Favorite color test - model to view">
</code-example>

Here are the steps performed in the model to view test.

这个 "模型到视图" 测试的执行步骤如下：

1. Use the component instance to set the value of the `favoriteColor` property.

   使用组件实例来设置 `favoriteColor` 的值。
1. Run change detection through the test fixture.

   通过测试夹具（Fixture）来运行变更检测。

1. Use the `tick()` method to simulate the passage of time within the `fakeAsync()` task.

   在 `fakeAsync()` 任务中使用 `tick()` 方法来模拟时间的流逝。
1. Query the view for the form input element.

   查询表单输入框元素的视图。

1. Assert that the input value matches the value of the `favoriteColor` property in the component instance.

<<<<<<< HEAD
   断言输入框的值与该组件实例的 `favoriteColor` 属性值是匹配的。

## Mutability

## 可变性

The change tracking method plays a role in the efficiency of your application.

追踪变更的方法对于应用的运行效率有着重要作用。

* **Reactive forms** keep the data model pure by providing it as an immutable data structure. Each time a change is triggered on the data model, the `FormControl` instance returns a new data model rather than updating the existing data model. This gives you the ability to track unique changes to the data model through the control's observable. This provides one way for change detection to be more efficient because it only needs to update on unique changes. It also follows reactive patterns that integrate with observable operators to transform data.

  **响应式表单**通过将数据模型提供为不可变数据结构来保持数据模型的纯粹性。每当在数据模型上触发更改时，`FormControl` 实例都会返回一个新的数据模型，而不是直接修改原来的。这样能让你通过该控件的可观察对象来跟踪那些具有唯一性的变更。这种方式可以让变更检测更高效，因为它只需要在发生了唯一性变更的时候进行更新。它还遵循与操作符相结合使用的 "响应式" 模式来转换数据。

* **Template-driven** forms rely on mutability with two-way data binding to update the data model in the component as changes are made in the template. Because there are no unique changes to track on the data model when using two-way data binding, change detection is less efficient at determining when updates are required.

  **模板驱动表单**依赖于可变性，它使用双向数据绑定，以便在模板中发生变更时修改数据模型。因为在使用双向数据绑定时无法在数据模型中跟踪具有唯一性的变更，因此变更检测机制在要确定何时需要更新时效率较低。

The difference is demonstrated in the examples above using the **favorite color** input element.

以 "喜欢的颜色" 输入框元素为例来看看两者有什么不同：

* With reactive forms, the **`FormControl` instance** always returns a new value when the control's value is updated.

  对于响应式表单，每当控件值变化时，**`FormControl` 实例**就会返回一个新的值。

* With template-driven forms, the **favorite color property** is always modified to its new value.

  对于模板驱动表单，**favoriteColor** 属性总是会修改成它的新值。

## Scalability

## 可伸缩性

If forms are a central part of your application, scalability is very important. Being able to reuse form models across components is critical.

如果表单是应用程序的核心部分，那么可伸缩性就非常重要。能跨组件复用的表单模型是至关重要的。

* **Reactive forms** provide access to low-level APIs and synchronous access to the form model, making creating large-scale forms easier.

  **响应式表单**通过提供对底层 API 的访问和对表单模型的同步访问，让创建大型表单更轻松。

* **Template-driven** forms focus on simple scenarios, are not as reusable, abstract away the low-level APIs, and provide asynchronous access to the form model. The abstraction with template-driven forms also surfaces in testing, where testing reactive forms requires less setup and no dependence on the change detection cycle when updating and validating the form and data models during testing.

  **模板驱动表单**专注于简单的场景，它不可重用、对底层 API 进行抽象，而且对表单模型的访问是异步的。
  在测试过程中，模板驱动表单的抽象也会参与测试。而测试响应式表单需要更少的准备代码，并且当测试期间修改和验证表单模型与数据模型时，不依赖变更检测周期。

## Final thoughts

## 最后的思考

Choosing a strategy begins with understanding the strengths and weaknesses of the options presented. Low-level API and form model access, predictability, mutability, straightforward validation and testing strategies, and scalability are all important considerations in choosing the infrastructure you use to build your forms in Angular. Template-driven forms are similar to patterns in AngularJS, but they have limitations given the criteria of many modern, large-scale Angular apps. Reactive forms minimize these limitations. Reactive forms integrate with reactive patterns already present in other areas of the Angular architecture, and complement those requirements well.
=======
>>>>>>> eee2fd22

要选择一项策略就要先了解所提供选项的优缺点。当决定在 Angular 中构建表单要选择哪种基础设施时，底层 API 访问、表单模型访问、可预测性、可变性、直观的验证方式和测试策略以及可伸缩性都是重要的考虑因素。
模板驱动表单和 AngularJS 中的传统模式相似，但它们具有局限性。响应式表单已经和 Angular 架构的其它部分存在的响应式模式相整合，并很好地弥补了这些需求。

<<<<<<< HEAD
## Next steps

## 后续步骤

To learn more about reactive forms, see the following guides:

要进一步了解响应式表单，参见下列章节：

* [Reactive Forms](guide/reactive-forms)

  [响应式表单](guide/reactive-forms)

* [Form Validation](guide/form-validation#reactive-form-validation)

  [表单验证](guide/form-validation#reactive-form-validation)

* [Dynamic Forms](guide/dynamic-form)
=======
To learn more about reactive forms, see the following guides:

* [Reactive forms](guide/reactive-forms)
* [Form validation](guide/form-validation#reactive-form-validation)
* [Dynamic forms](guide/dynamic-form)
>>>>>>> eee2fd22

  [动态表单](guide/dynamic-form)

To learn more about template-driven forms, see the following guides:

<<<<<<< HEAD
要进一步了解模板驱动表单，参见下列章节：

* [Template-driven Forms](guide/forms#template-driven-forms)

  [模板驱动表单](guide/forms)
  
* [Form Validation](guide/form-validation#template-driven-validation)

  [表单验证](guide/form-validation#template-driven-validation)
=======
* [Building a template-driven form](guide/forms) tutorial
* [Form validation](guide/form-validation#template-driven-validation)
* `NgForm` directive API reference
>>>>>>> eee2fd22
<|MERGE_RESOLUTION|>--- conflicted
+++ resolved
@@ -9,59 +9,48 @@
 
 Angular provides two different approaches to handling user input through forms: reactive and template-driven. Both capture user input events from the view, validate the user input, create a form model and data model to update, and provide a way to track changes.
 
-<<<<<<< HEAD
 Angular 提供了两种不同的方法来通过表单处理用户输入：响应式表单和模板驱动表单。
 两者都从视图中捕获用户输入事件、验证用户输入、创建表单模型、修改数据模型，并提供跟踪这些更改的途径。
 
-Reactive and template-driven forms process and manage form data differently. Each offers different advantages.
-
-不过，响应式表单和模板驱动表单在如何处理和管理表单和表单数据方面有所不同。各有优势。
-
-**In general:**
-
-**一般来说：**
-
-* **Reactive forms** are more robust: they're more scalable, reusable, and testable. If forms are a key part of your application, or you're already using reactive patterns for building your application, use reactive forms.
-
-  **响应式表单**更健壮：它们的可扩展性、可复用性和可测试性更强。
-  如果表单是应用中的关键部分，或者你已经准备使用响应式编程模式来构建应用，请使用响应式表单。
-
-* **Template-driven forms** are useful for adding a simple form to an app, such as an email list signup form. They're easy to add to an app, but they don't scale as well as reactive forms. If you have very basic form requirements and logic that can be managed solely in the template, use template-driven forms.
-
-  **模板驱动表单**在往应用中添加简单的表单时非常有用，比如邮件列表的登记表单。它们很容易添加到应用中，但是不像响应式表单那么容易扩展。如果你有非常基本的表单需求和简单到能用模板管理的逻辑，请使用模板驱动表单。
-
 This guide provides information to help you decide which type of form works best for your situation. It introduces the common building blocks used by both approaches. It also summarizes the key differences between the two approaches, and demonstrates those differences in the context of setup, data flow, and testing.
 
 本指南提供的信息可以帮你确定哪种方式最适合你的情况。它介绍了这两种方法所用的公共构造块，还总结了两种方式之间的关键区别，并在建立、数据流和测试等不同的情境下展示了这些差异。
 
-<div class="alert is-helpful">
-=======
-This guide provides information to help you decide which type of form works best for your situation. It introduces the common building blocks used by both approaches. It also summarizes the key differences between the two approaches, and demonstrates those differences in the context of setup, data flow, and testing.
-
 ## Prerequisites
 
+## 先决条件
+
 This guide assumes that you have a basic understanding of the following.
 
+本指南假设您对以下内容有基本的了解。
+
 * [TypeScript](https://www.typescriptlang.org/docs/home.html "The TypeScript language") and HTML5 programming.
 
+  [TypeScript](https://www.typescriptlang.org/docs/home.html "TypeScript 语言")和 HTML5 编程。
+
 * Angular app-design fundamentals, as described in [Angular Concepts](guide/architecture "Introduction to Angular concepts.").
->>>>>>> eee2fd22
+
+  Angular 的应用设计基础，就像[Angular Concepts 中](guide/architecture "Angular 概念简介。")描述的那样。
 
 * The basics of [Angular template syntax](guide/architecture-components#template-syntax "Template syntax intro").
 
-<<<<<<< HEAD
-**注意：**要了解这些表单的详情，参见[响应式表单](guide/reactive-forms)和[模板驱动表单](guide/forms)。
-
-</div>
-=======
+  [Angular 模板语法](guide/architecture-components#template-syntax "模板语法简介")的基础知识。
+
 ## Choosing an approach
 
+## 选择一种方法
+
 Reactive forms and template-driven forms process and manage form data differently. Each approach offers different advantages.
 
+响应式表单和模板驱动表单以不同的方式处理和管理表单数据。每种方法都有各自的优点。
+
 * **Reactive forms** provide direct, explicit access to the underlying forms object model. Compared to template-driven forms, they are more robust: they're more scalable, reusable, and testable. If forms are a key part of your application, or you're already using reactive patterns for building your application, use reactive forms.
 
+  **响应式表单**提供对底层表单对象模型直接、显式的访问。它们与模板驱动表单相比，更加健壮：它们的可扩展性、可复用性和可测试性都更高。如果表单是你的应用程序的关键部分，或者你已经在使用响应式表单来构建应用，那就使用响应式表单。
+
 * **Template-driven forms** rely on directives in the template to create and manipulate the underlying object model. They are useful for adding a simple form to an app, such as an email list signup form. They're easy to add to an app, but they don't scale as well as reactive forms. If you have very basic form requirements and logic that can be managed solely in the template, template-driven forms could be a good fit.
->>>>>>> eee2fd22
+
+  **模板驱动表单**依赖**模板中的**指令来创建和操作底层的对象模型。它们对于向应用添加一个简单的表单非常有用，比如电子邮件列表注册表单。它们很容易添加到应用中，但在扩展性方面不如响应式表单。如果你有可以只在模板中管理的非常基本的表单需求和逻辑，那么模板驱动表单就很合适。
 
 ### Key differences
 
@@ -76,59 +65,60 @@
   td, th {vertical-align: top};
 </style>
 
-|| Reactive | Template-driven |
-|--- |--- |--- |
-<<<<<<< HEAD
-|| 响应式 | 模板驱动 |
-| Setup (form model) | More explicit, created in component class | Less explicit, created by directives |
-| 建立（表单模式） | 显式，在组件类中创建。| 隐式，由组件创建。|
-| Data model | Structured | Unstructured |
-| 数据模式 | 结构化 | 非结构化 |
+|  | Reactive | Template-driven |
+| --- | -------- | --------------- |
+|  | 响应式 | 模板驱动 |
+| [Setup of form model](#setup) | Explicit, created in component class | Implicit, created by directives |
+| [建立表单模型](#setup) | 显式的，在组件类中创建 | 隐式的，由指令创建 |
+| [Data model](#data-flow-in-forms) | Structured and immutable | Unstructured and mutable |
+| [数据模型](#data-flow-in-forms) | 结构化和不可变的 | 非结构化和可变的 |
 | Predictability | Synchronous | Asynchronous |
 | 可预测性 | 同步 | 异步 |
-| Form validation | Functions | Directives |
-| 表单验证 | 函数 | 指令 |
-| Mutability | Immutable | Mutable |
-| 可变性 | 不可变 | 可变 |
-| Scalability | Low-level API access | Abstraction on top of APIs |
-| 可伸缩性 | 访问底层 API | 在 API 之上的抽象 |
-=======
-|[Setup of form model](#setup) | Explicit, created in component class | Implicit, created by directives |
-|[Data model](#data-flow-in-forms) | Structured and immutable | Unstructured and mutable |
-|Predictability | Synchronous | Asynchronous |
-|[Form validation](#validation) | Functions | Directives |
+| [Form validation](#validation) | Functions | Directives |
+| [表单验证](#validation) | 函数 | 指令 |
 
 ### Scalability
 
+### 可伸缩性
+
 If forms are a central part of your application, scalability is very important. Being able to reuse form models across components is critical.
+
+如果表单是应用程序的核心部分，那么可伸缩性就非常重要。能够跨组件复用表单模型是至关重要的。
 
 Reactive forms are more scalable than template-driven forms. They provide direct access to the underlying form API, and synchronous access to the form data model, making creating large-scale forms easier.
 Reactive forms require less setup for testing, and testing does not require deep understanding of change detection to properly test form updates and validation.
+
+响应式表单比模板驱动表单更有可伸缩性。它们提供对底层表单 API 的直接访问，以及对表单数据模型的同步访问，从而可以更轻松地创建大型表单。响应式表单需要较少的测试设置，测试时不需要深入理解变更检测，就能正确测试表单更新和验证。
 
 Template-driven forms focus on simple scenarios and are not as reusable.
 They abstract away the underlying form API, and provide only asynchronous access to the form data model.
 The abstraction of template-driven forms also affects testing.
 Tests are deeply reliant on manual change detection execution to run properly, and require more setup.
->>>>>>> eee2fd22
+
+模板驱动表单专注于简单的场景，可复用性没那么高。它们抽象出了底层表单 API，并且只提供对表单数据模型的异步访问。对模板驱动表单的这种抽象也会影响测试。测试程序非常依赖于手动触发变更检测才能正常运行，并且需要进行更多设置工作。
+
 
 {@a setup}
 
-<<<<<<< HEAD
-## 共同基础
-
-Both reactive and template-driven forms share underlying building blocks.
-
-响应式表单和模板驱动表单共享了一些底层构造块。
-=======
 ## Setting up the form model
+
+## 建立表单模型
+
 
 Both reactive and template-driven forms track value changes between the form input elements that users interact with and the form data in your component model.
 The two approaches share underlying building blocks, but differ in how you create and manage the common form-control instances.
 
+响应式表单和模板驱动型表单都会跟踪用户与之交互的表单输入元素和组件模型中的表单数据之间的值变更。这两种方法共享同一套底层构建块，只在如何创建和管理常用表单控件实例方面有所不同。
+
 ### Common form foundation classes
 
+### 常用表单基础类
+
+
 Both reactive and template-driven forms are built on the following base classes.
->>>>>>> eee2fd22
+
+响应式表单和模板驱动表单都建立在下列基础类之上。
+
 
 * `FormControl` tracks the value and validation status of an individual form control.
 
@@ -144,82 +134,62 @@
 
 * `ControlValueAccessor` creates a bridge between Angular `FormControl` instances and native DOM elements.
 
-<<<<<<< HEAD
   `ControlValueAccessor` 用于在 Angular 的 `FormControl` 实例和原生 DOM 元素之间创建一个桥梁。
 
-See the [Form model setup](#setup-the-form-model) section below for an introduction to how these control instances are created and managed with reactive and template-driven forms. Further details are provided in the [data flow section](#data-flow-in-forms) of this guide.
-
-参见稍后的[建立表单模型](#setup-the-form-model)部分，了解如何使用响应式表单和模板驱动表单来创建和管理这些控件实例。本章的[数据流](#data-flow-in-forms)部分有更详细的介绍。
-
 {@a setup-the-form-model}
 
-## Form model setup
-
-## 建立表单模型
-
-Reactive and template-driven forms both use a form model to track value changes between Angular forms and form input elements. The examples below show how the form model is defined and created.
-
-响应式表单和模板驱动表单都是用表单模型来跟踪 Angular 表单和表单输入元素之间值的变化。下面的例子展示了如何定义和创建表单模型。
-
 ### Setup in reactive forms
 
-### 在响应式表单中建立
-
-Here's a component with an input field for a single control implemented using reactive forms.
-=======
-{@a setup-the-form-model}
-
-### Setup in reactive forms
+### 建立响应式表单
 
 With reactive forms, you define the form model directly in the component class.
 The `[formControl]` directive links the explicitly created `FormControl` instance to a specific form element in the view, using an internal value accessor.
 
+对于响应式表单，你可以直接在组件类中定义表单模型。`[formControl]` 指令会通过内部值访问器来把显式创建的 `FormControl` 实例与视图中的特定表单元素联系起来。
+
 The following component implements an input field for a single control, using reactive forms. In this example, the form model is the `FormControl` instance.
->>>>>>> eee2fd22
-
-下面是一个带有输入字段的组件，它使用响应式表单实现了单个控件。
+
+下面的组件使用响应式表单为单个控件实现了一个输入字段。在这个例子中，表单模型是 `FormControl` 实例。
 
 <code-example path="forms-overview/src/app/reactive/favorite-color/favorite-color.component.ts">
 </code-example>
 
 Figure 1 shows how, in reactive forms, the form model is the source of truth; it provides the value and status of the form element at any given point in time, through the `[formControl]` directive on the input element.
 
+图 1 展示了在响应式表单中，表单模型是如何成为事实之源（source of truth）的。它通过输入元素上的 `[formControl]` 指令，在任何给定的时间点提供表单元素的值和状态。
+
 **Figure 1.** *Direct access to forms model in a reactive form.*
 
-权威数据源负责提供在指定时间点上表单元素的值和状态。在响应式表单中，表单模式充当权威数据源。上例中的表单模型就是 `FormControl` 的实例。
+**图 1.** *在响应式表单中直接访问表单模型*
+
 
 <div class="lightbox">
   <img src="generated/images/guide/forms-overview/key-diff-reactive-forms.png" alt="Reactive forms key differences">
 </div>
 
-<<<<<<< HEAD
-With reactive forms, the form model is explicitly defined in the component class. The reactive form directive (in this case, `FormControlDirective`) then links the existing `FormControl` instance to a specific form element in the view using a value accessor (`ControlValueAccessor` instance).
-
-在响应式表单中，表单模型是显式定义在组件类中的。接着，响应式表单指令（这里是 `FormControlDirective`）会把这个现有的表单控件实例通过数据访问器（`ControlValueAccessor` 的实例）来指派给视图中的表单元素。
-
 ### Setup in template-driven forms
 
-### 在模板驱动表单中建立
-
-Here's the same component with an input field for a single control implemented using template-driven forms.
-=======
-### Setup in template-driven forms
+### 建立模板驱动表单
 
 In template-driven forms, the form model is implicit, rather than explicit. The directive `NgModel` creates and manages a `FormControl` instance for a given form element.
 
+在模板驱动表单中，表单模型是隐式的，而不是显式的。指令 `NgModel` 为指定的表单元素创建并管理一个 `FormControl` 实例。
+
 The following component implements the same input field for a single control, using template-driven forms.
->>>>>>> eee2fd22
-
-下面是同一个带有输入字段的组件，它使用模板驱动表单实现了单个控件。
+
+下面的组件使用模板驱动表单为单个控件实现了同样的输入字段。
 
 <code-example path="forms-overview/src/app/template/favorite-color/favorite-color.component.ts">
 </code-example>
 
 In a template-driven form the source of truth is the template. You do not have direct programmatic access to the `FormControl` instance, as shown in Figure 2.
 
+在模板驱动表单中，其事实之源就是模板。你没有对 `FormControl` 实例的直接编程访问，如图 2 所示。
+
 **Figure 2.** *Indirect access to forms model in a template-driven form.*
 
-在模板驱动表单中，权威数据源是模板。
+**图 2.** *模板驱动表单中对表单模型的间接访问。*
+
 
 <div class="lightbox">
   <img src="generated/images/guide/forms-overview/key-diff-td-forms.png" alt="Template-driven forms key differences">
@@ -227,50 +197,39 @@
 
 {@a data-flow-in-forms}
 
-表单模型的抽象促进了结构的简化。模板驱动表单的 `NgModel` 指令负责创建和管理指定表单元素上的表单控件实例。它不那么明显，但你不必再直接操纵表单模型了。
 
 ## Data flow in forms
 
-<<<<<<< HEAD
 ## 表单中的数据流
 
-When building forms in Angular, it's important to understand how the framework handles data flowing from the user or from programmatic changes. Reactive and template-driven forms follow two different strategies when handling form input. The data flow examples below begin with the favorite color input field example from above, and then show how changes to favorite color are handled in reactive forms compared to template-driven forms.
-
-当在 Angular 中构建表单时，理解框架如何处理来自用户或程序化修改的数据流是非常重要的。
-在处理表单输入时，响应式表单和模板驱动表单遵循两种不同的策略。下面的数据流范例从以前的 "喜欢的颜色" 输入框开始，展示了它在响应式表单中的工作方式与模板驱动表单相比有何不同。
-
-### Data flow in reactive forms
-
-### 响应式表单中的数据流
-
-As described above, in reactive forms each form element in the view is directly linked to a form model (`FormControl` instance). Updates from the view to the model and from the model to the view are synchronous and aren't dependent on the UI rendered. The diagrams below use the same favorite color example to demonstrate how data flows when an input field's value is changed from the view and then from the model.
-
-如前所述，在响应式表单中，视图中的每个表单元素都直接链接到一个表单模型（`FormControl` 实例）。
-从视图到模型的修改以及从模型到视图的修改都是同步的，不依赖于所渲染的 UI。下面的图示使用了同一个 "喜欢的颜色" 范例，来演示当输入字段的值的变更来自视图和来自模型时，数据如何流动。
-
-<div class="lightbox">
-  <img src="generated/images/guide/forms-overview/dataflow-reactive-forms-vtm.png" alt="Reactive forms data flow - view to model" width="100%">
-</div>
-=======
 When an application contains a form, Angular must keep the view in sync with the component model and the component model in sync with the view.
 As users change values and make selections through the view, the new values must be reflected in the data model.
 Similarly, when the program logic changes values in the data model, those values must be reflected in the view.
 
+当应用包含一个表单时，Angular 必须让该视图与组件模型保持同步，并让组件模型与视图保持同步。当用户通过视图更改值并进行选择时，新值必须反映在数据模型中。同样，当程序逻辑改变数据模型中的值时，这些值也必须反映到视图中。
+
 Reactive and template-driven forms differ in how they handle data flowing from the user or from programmatic changes.
 The following diagrams illustrate both kinds of data flow for each type of form, using the a favorite-color input field defined above.
 
+响应式表单和模板驱动表单在处理来自用户或程序化变更时的数据处理方式上有所不同。下面的这些示意图会以上面定义的 `favorite-color` 输入字段为例，分别说明两种表单各自的数据流。
+
 ### Data flow in reactive forms
 
+### 响应式表单中的数据流
+
 In reactive forms each form element in the view is directly linked to the form model (a `FormControl` instance). Updates from the view to the model and from the model to the view are synchronous and do not depend on how the UI is rendered.
->>>>>>> eee2fd22
+
+在响应式表单中，视图中的每个表单元素都直接链接到一个表单模型（`FormControl` 实例）。
+        从视图到模型的修改以及从模型到视图的修改都是同步的，而且不依赖于 UI 的渲染方式。
 
 The view-to-model diagram shows how data flows when an input field's value is changed from the view through the following steps.
 
-下面这些步骤列出了 "从视图到模型" 数据流的梗概。
+这个视图到模型的示意图展示了当输入字段的值发生变化时数据是如何从视图开始，经过下列步骤进行流动的。
 
 1. The user types a value into the input element, in this case the favorite color *Blue*.
 
    最终用户在输入框元素中键入了一个值，这里是 "Blue"。
+
 1. The form input element emits an "input" event with the latest value.
 
    这个输入框元素会发出一个带有最新值的 "input" 事件。
@@ -293,7 +252,7 @@
 
 The model-to-view diagram shows how a programmatic change to the model is propagated to the view through the following steps.
 
-下面这些步骤列出了从模型到视图的数据流的梗概。
+这个模型到视图的示意图体现了程序中对模型的修改是如何通过下列步骤传播到视图中的。
 
 1. The user calls the `favoriteColorControl.setValue()` method, which updates the `FormControl` value.
 
@@ -309,30 +268,23 @@
 
 1. The control value accessor on the form input element updates the element with the new value.
 
-<<<<<<< HEAD
    该表单输入框元素上的控件值访问器会把控件更新为这个新值。
 
-### Data flow in template-driven forms
-
-### 模板驱动表单中的数据流
-
-In template-driven forms, each form element is linked to a directive that manages the form model internally. The diagrams below use the same favorite color example to demonstrate how data flows when an input field's value is changed from the view and then from the model.
-
-在模板驱动表单中，每个表单元素都链接到一个指令上，该指令负责管理其内部表单模型。下图使用相同的 "喜欢的颜色" 示例来演示当输入字段的值的变更来自视图和来自模板时，数据如何流动。
-
-=======
->>>>>>> eee2fd22
 <div class="lightbox">
   <img src="generated/images/guide/forms-overview/dataflow-reactive-forms-mtv.png" alt="Reactive forms data flow - model to view">
 </div>
 
 ### Data flow in template-driven forms
 
+### 模板驱动表单中的数据流
+
 In template-driven forms, each form element is linked to a directive that manages the form model internally.
 
+在模板驱动表单中，每一个表单元素都是和一个负责管理内部表单模型的指令关联起来的。
+
 The view-to-model diagram shows how data flows when an input field's value is changed from the view through the following steps.
 
-下面这些步骤列出了当输入框的值从 *Red* 变成 *Blue* 时 "从视图到模型" 的数据流概况。
+这个视图到模型的图表展示了当输入字段的值发生变化时，数据流是如何从视图开始经过下列步骤进行流动的。
 
 1. The user types *Blue* into the input element.
 
@@ -368,7 +320,7 @@
 
 The model-to-view diagram shows how data flows from model to view when the `favoriteColor` changes from *Blue* to *Red*, through the following steps
 
-下面这些步骤列出了当 `favoriteColor` 从 *Blue* 变为 *Red* 时，"从模型到视图" 的数据流概况。
+这个模型到视图的示意图展示了当 `favoriteColor` 从*蓝*变到*红*时，数据是如何经过如下步骤从模型流动到视图的。
 
 1. The `favoriteColor` value is updated in the component.
 
@@ -404,17 +356,19 @@
 
 1. The control value accessor updates the form input element in the view with the latest `favoriteColor` value.
 
-<<<<<<< HEAD
    控件值访问器 `ControlValueAccessor` 会使用 `favoriteColor` 的最新值来修改表单的输入框元素。
 
-=======
 <div class="lightbox">
   <img src="generated/images/guide/forms-overview/dataflow-td-forms-mtv.png" alt="Template-driven forms data flow - model to view" width="100%">
 </div>
 
 ### Mutability of the data model
 
+### 数据模型的可变性
+
 The change-tracking method plays a role in the efficiency of your application.
+
+变更追踪的方法对应用的效率有着重要影响。
 
 * **Reactive forms** keep the data model pure by providing it as an immutable data structure.
 Each time a change is triggered on the data model, the `FormControl` instance returns a new data model rather than updating the existing data model.
@@ -422,17 +376,26 @@
 Change detection is more efficient because it only needs to update on unique changes.
 Because data updates follow reactive patterns, you can integrate with observable operators to transform data.
 
+  **响应式表单**通过以不可变的数据结构提供数据模型，来保持数据模型的纯粹性。每当在数据模型上触发更改时，`FormControl` 实例都会返回一个新的数据模型，而不会更新现有的数据模型。这使你能够通过该控件的可观察对象跟踪对数据模型的唯一更改。这让变更检测更有效率，因为它只需在唯一性更改（译注：也就是对象引用发生变化）时进行更新。由于数据更新遵循响应式模式，因此你可以把它和可观察对象的各种运算符集成起来以转换数据。
+
 * **Template-driven** forms rely on mutability with two-way data binding to update the data model in the component as changes are made in the template.
 Because there are no unique changes to track on the data model when using two-way data binding, change detection is less efficient at determining when updates are required.
 
+  **模板驱动的**表单依赖于可变性和双向数据绑定，可以在模板中做出更改时更新组件中的数据模型。由于使用双向数据绑定时没有用来对数据模型进行跟踪的唯一性更改，因此变更检测在需要确定何时更新时效率较低。
+
 The difference is demonstrated in the previous examples that use the favorite-color input element.
 
+前面那些使用 `favorite-color` 输入元素的例子就演示了这种差异。
+
 * With reactive forms, the **`FormControl` instance** always returns a new value when the control's value is updated.
 
+  对于响应式表单，当控件值更新时，**`FormControl` 的实例**总会返回一个新值。
+
 * With template-driven forms, the **favorite color property** is always modified to its new value.
 
+  对于模板驱动的表单，**`favorite-color` 属性**总会被修改为新值。
+
 {@a validation}
->>>>>>> eee2fd22
 ## Form validation
 
 ## 表单验证
@@ -455,76 +418,53 @@
 
 ## Testing
 
-<<<<<<< HEAD
 ## 测试
 
-Testing plays a large part in complex applications and a simpler testing strategy is useful when validating that your forms function correctly. Reactive forms and template-driven forms have different levels of reliance on rendering the UI to perform assertions based on form control and form field changes. The following examples demonstrate the process of testing forms with reactive and template-driven forms.
-=======
 Testing plays a large part in complex applications. A simpler testing strategy is useful when validating that your forms function correctly.
 Reactive forms and template-driven forms have different levels of reliance on rendering the UI to perform assertions based on form control and form field changes.
 The following examples demonstrate the process of testing forms with reactive and template-driven forms.
->>>>>>> eee2fd22
-
-测试在复杂的应用程序中也起着重要的作用，并且总是欢迎更容易的测试策略。测试响应式表单和模板驱动表单的差别之一在于它们是否需要渲染 UI 才能基于表单控件和表单字段变化来执行断言。下面的例子演示了使用响应式表单和模板驱动表单时表单的测试过程。
+
+测试在复杂的应用程序中也起着重要的作用。当验证你的表单功能是否正确时，更简单的测试策略往往也更有用。测试响应式表单和模板驱动表单的差别之一在于它们是否需要渲染 UI 才能基于表单控件和表单字段变化来执行断言。下面的例子演示了使用响应式表单和模板驱动表单时表单的测试过程。
 
 ### Testing reactive forms
 
-<<<<<<< HEAD
 ### 测试响应式表单
 
-Reactive forms provide a relatively easy testing strategy because they provide synchronous access to the form and data models, and they can be tested without rendering the UI. In these tests, status and data are queried and manipulated through the control without interacting with the change detection cycle.
+Reactive forms provide a relatively easy testing strategy because they provide synchronous access to the form and data models, and they can be tested without rendering the UI.
+In these tests, status and data are queried and manipulated through the control without interacting with the change detection cycle.
 
 响应式表单提供了相对简单的测试策略，因为它们能提供对表单和数据模型的同步访问，而且不必渲染 UI 就能测试它们。在这些测试中，控件和数据是通过控件进行查询和操纵的，不需要和变更检测周期打交道。
 
-The following tests use the favorite color components mentioned earlier to verify the data flows from view to model and model to view for a reactive form.
-
-下面的测试利用前面的 "喜欢的颜色" 组件来验证响应式表单中的 "从视图到模型" 和 "从模型到视图" 数据流。
-
-The following test verifies the data flow from view to model.
-
-下面的测试验证了 "从视图到模型" 数据流
+The following tests use the favorite-color components from previous examples to verify the view-to-model and model-to-view data flows for a reactive form.
+
+下面的测试利用前面例子中的 "喜欢的颜色" 组件来验证响应式表单中的 "从视图到模型" 和 "从模型到视图" 数据流。
+
+**Verifying view-to-model data flow**
+
+**验证“从视图到模型”的数据流**
+
+The first example performs the following steps to verify the view-to-model data flow.
+
+第一个例子执行了下列步骤来验证“从视图到模型”数据流。
+
+1. Query the view for the form input element, and create a custom "input" event for the test.
+
+   查询表单输入框元素的视图，并为测试创建自定义的 "input" 事件
+
+1. Set the new value for the input to *Red*, and dispatch the "input" event on the form input element.
+
+   把输入的新值设置为 *Red*，并在表单输入元素上调度 "input" 事件。
+
+1. Assert that the component's `favoriteColorControl` value matches the value from the input.
+
+   断言该组件的 `favoriteColorControl` 的值与来自输入框的值是匹配的。
 
 <code-example path="forms-overview/src/app/reactive/favorite-color/favorite-color.component.spec.ts" region="view-to-model" header="Favorite color test - view to model">
 </code-example>
-=======
-Reactive forms provide a relatively easy testing strategy because they provide synchronous access to the form and data models, and they can be tested without rendering the UI.
-In these tests, status and data are queried and manipulated through the control without interacting with the change detection cycle.
-
-The following tests use the favorite-color components from previous examples to verify the view-to-model and model-to-view data flows for a reactive form.
-
-**Verifying view-to-model data flow**
->>>>>>> eee2fd22
-
-The first example performs the following steps to verify the view-to-model data flow.
-
-这个 "视图到模型" 测试中执行的步骤如下。
-
-1. Query the view for the form input element, and create a custom "input" event for the test.
-
-   查询表单输入框元素的视图，并为测试创建自定义的 "input" 事件
-
-1. Set the new value for the input to *Red*, and dispatch the "input" event on the form input element.
-
-   把输入的新值设置为 *Red*，并在表单输入元素上调度 "input" 事件。
-
-1. Assert that the component's `favoriteColorControl` value matches the value from the input.
-
-<<<<<<< HEAD
-   断言该组件的 `favoriteColorControl` 的值与来自输入框的值是匹配的。
-
-The following test verifies the data flow from model to view.
-
-下面的例子验证了 "从模型到视图" 的数据流：
-
-<code-example path="forms-overview/src/app/reactive/favorite-color/favorite-color.component.spec.ts" region="model-to-view" header="Favorite color test - model to view">
-=======
-<code-example path="forms-overview/src/app/reactive/favorite-color/favorite-color.component.spec.ts" region="view-to-model" header="Favorite color test - view to model">
->>>>>>> eee2fd22
-</code-example>
 
 The next example performs the following steps to verify the model-to-view data flow.
 
-这个 "从模型到视图" 测试的执行步骤如下。
+下一个例子执行了下列步骤来验证“从模型到视图”数据流。
 
 1. Use the `favoriteColorControl`, a `FormControl` instance, to set the new value.
 
@@ -536,12 +476,10 @@
 
 1. Assert that the new value set on the control matches the value in the input.
 
-<<<<<<< HEAD
    断言控件上设置的新值与输入中的值是匹配的。
-=======
+
 <code-example path="forms-overview/src/app/reactive/favorite-color/favorite-color.component.spec.ts" region="model-to-view" header="Favorite color test - model to view">
 </code-example>
->>>>>>> eee2fd22
 
 ### Testing template-driven forms
 
@@ -608,66 +546,9 @@
 
 1. Assert that the input value matches the value of the `favoriteColor` property in the component instance.
 
-<<<<<<< HEAD
    断言输入框的值与该组件实例的 `favoriteColor` 属性值是匹配的。
 
-## Mutability
-
-## 可变性
-
-The change tracking method plays a role in the efficiency of your application.
-
-追踪变更的方法对于应用的运行效率有着重要作用。
-
-* **Reactive forms** keep the data model pure by providing it as an immutable data structure. Each time a change is triggered on the data model, the `FormControl` instance returns a new data model rather than updating the existing data model. This gives you the ability to track unique changes to the data model through the control's observable. This provides one way for change detection to be more efficient because it only needs to update on unique changes. It also follows reactive patterns that integrate with observable operators to transform data.
-
-  **响应式表单**通过将数据模型提供为不可变数据结构来保持数据模型的纯粹性。每当在数据模型上触发更改时，`FormControl` 实例都会返回一个新的数据模型，而不是直接修改原来的。这样能让你通过该控件的可观察对象来跟踪那些具有唯一性的变更。这种方式可以让变更检测更高效，因为它只需要在发生了唯一性变更的时候进行更新。它还遵循与操作符相结合使用的 "响应式" 模式来转换数据。
-
-* **Template-driven** forms rely on mutability with two-way data binding to update the data model in the component as changes are made in the template. Because there are no unique changes to track on the data model when using two-way data binding, change detection is less efficient at determining when updates are required.
-
-  **模板驱动表单**依赖于可变性，它使用双向数据绑定，以便在模板中发生变更时修改数据模型。因为在使用双向数据绑定时无法在数据模型中跟踪具有唯一性的变更，因此变更检测机制在要确定何时需要更新时效率较低。
-
-The difference is demonstrated in the examples above using the **favorite color** input element.
-
-以 "喜欢的颜色" 输入框元素为例来看看两者有什么不同：
-
-* With reactive forms, the **`FormControl` instance** always returns a new value when the control's value is updated.
-
-  对于响应式表单，每当控件值变化时，**`FormControl` 实例**就会返回一个新的值。
-
-* With template-driven forms, the **favorite color property** is always modified to its new value.
-
-  对于模板驱动表单，**favoriteColor** 属性总是会修改成它的新值。
-
-## Scalability
-
-## 可伸缩性
-
-If forms are a central part of your application, scalability is very important. Being able to reuse form models across components is critical.
-
-如果表单是应用程序的核心部分，那么可伸缩性就非常重要。能跨组件复用的表单模型是至关重要的。
-
-* **Reactive forms** provide access to low-level APIs and synchronous access to the form model, making creating large-scale forms easier.
-
-  **响应式表单**通过提供对底层 API 的访问和对表单模型的同步访问，让创建大型表单更轻松。
-
-* **Template-driven** forms focus on simple scenarios, are not as reusable, abstract away the low-level APIs, and provide asynchronous access to the form model. The abstraction with template-driven forms also surfaces in testing, where testing reactive forms requires less setup and no dependence on the change detection cycle when updating and validating the form and data models during testing.
-
-  **模板驱动表单**专注于简单的场景，它不可重用、对底层 API 进行抽象，而且对表单模型的访问是异步的。
-  在测试过程中，模板驱动表单的抽象也会参与测试。而测试响应式表单需要更少的准备代码，并且当测试期间修改和验证表单模型与数据模型时，不依赖变更检测周期。
-
-## Final thoughts
-
-## 最后的思考
-
-Choosing a strategy begins with understanding the strengths and weaknesses of the options presented. Low-level API and form model access, predictability, mutability, straightforward validation and testing strategies, and scalability are all important considerations in choosing the infrastructure you use to build your forms in Angular. Template-driven forms are similar to patterns in AngularJS, but they have limitations given the criteria of many modern, large-scale Angular apps. Reactive forms minimize these limitations. Reactive forms integrate with reactive patterns already present in other areas of the Angular architecture, and complement those requirements well.
-=======
->>>>>>> eee2fd22
-
-要选择一项策略就要先了解所提供选项的优缺点。当决定在 Angular 中构建表单要选择哪种基础设施时，底层 API 访问、表单模型访问、可预测性、可变性、直观的验证方式和测试策略以及可伸缩性都是重要的考虑因素。
-模板驱动表单和 AngularJS 中的传统模式相似，但它们具有局限性。响应式表单已经和 Angular 架构的其它部分存在的响应式模式相整合，并很好地弥补了这些需求。
-
-<<<<<<< HEAD
+
 ## Next steps
 
 ## 后续步骤
@@ -676,39 +557,30 @@
 
 要进一步了解响应式表单，参见下列章节：
 
-* [Reactive Forms](guide/reactive-forms)
+* [Reactive forms](guide/reactive-forms)
 
   [响应式表单](guide/reactive-forms)
 
-* [Form Validation](guide/form-validation#reactive-form-validation)
+* [Form validation](guide/form-validation#reactive-form-validation)
 
   [表单验证](guide/form-validation#reactive-form-validation)
 
-* [Dynamic Forms](guide/dynamic-form)
-=======
-To learn more about reactive forms, see the following guides:
-
-* [Reactive forms](guide/reactive-forms)
-* [Form validation](guide/form-validation#reactive-form-validation)
 * [Dynamic forms](guide/dynamic-form)
->>>>>>> eee2fd22
 
   [动态表单](guide/dynamic-form)
 
 To learn more about template-driven forms, see the following guides:
 
-<<<<<<< HEAD
 要进一步了解模板驱动表单，参见下列章节：
 
-* [Template-driven Forms](guide/forms#template-driven-forms)
-
-  [模板驱动表单](guide/forms)
-  
-* [Form Validation](guide/form-validation#template-driven-validation)
+* [Building a template-driven form](guide/forms) tutorial
+
+  [构建模板驱动表单](guide/forms)教程
+
+* [Form validation](guide/form-validation#template-driven-validation)
 
   [表单验证](guide/form-validation#template-driven-validation)
-=======
-* [Building a template-driven form](guide/forms) tutorial
-* [Form validation](guide/form-validation#template-driven-validation)
+
 * `NgForm` directive API reference
->>>>>>> eee2fd22
+
+  `NgForm` 指令 API 参考手册

# Communicating with backend services using HTTP

<<<<<<< HEAD
# 使用 HTTP 与后端服务进行通信

Most front-end applications need to communicate with a server over the HTTP protocol, in order to download or upload data and accesss other back-end services.
=======
Most front-end applications need to communicate with a server over the HTTP protocol, in order to download or upload data and access other back-end services.
>>>>>>> eee2fd22
Angular provides a simplified client HTTP API for Angular applications, the `HttpClient` service class in `@angular/common/http`.

大多数前端应用都要通过 HTTP 协议与服务器通讯，才能下载或上传数据并访问其它后端服务。Angular 给应用提供了一个简化的 HTTP 客户端 API，也就是 `@angular/common/http` 中的 `HttpClient` 服务类。

The HTTP client service offers the following major features.

HTTP 客户端服务提供了以下主要功能。

- The ability to request [typed response objects](#typed-response).

  请求[类型化响应对象](#typed-response)的能力。

- Streamlined [error handling](#error-handling).

  简化的[错误处理](#error-handling)。

- [Testability](#testing-requests) features.

  各种特性的[可测试性](#testing-requests)。

- Request and response [interception](#intercepting-requests-and-responses).

  请求和响应的[拦截机制](#intercepting-requests-and-responses)。

##### Prerequisites

##### 先决条件

Before working with the `HTTPClientModule`, you should have a basic understanding of the following:

在使用 `HTTPClientModule` 之前，你应该对下列内容有基本的了解：

- TypeScript programming

  TypeScript 编程

- Usage of the HTTP protocol

  HTTP 协议的用法

- Angular app-design fundamentals, as described in [Angular Concepts](guide/architecture)

  Angular 的应用设计基础，就像[Angular 基本概念](guide/architecture)中描述的那样

- Observable techniques and operators. See the [Observables](guide/observables) guide.

  Observable 相关技术和操作符。参见[可观察对象](guide/observables)部分。

## Setup for server communication

## 服务器通讯的准备工作

Before you can use `HttpClient`, you need to import the Angular `HttpClientModule`.
Most apps do so in the root `AppModule`.

要想使用 `HttpClient`，就要先导入 Angular 的 `HttpClientModule`。大多数应用都会在根模块 `AppModule` 中导入它。

<code-example
  path="http/src/app/app.module.ts"
  region="sketch"
  header="app/app.module.ts (excerpt)">
</code-example>

You can then inject the `HttpClient` service as a dependency of an application class, as shown in the following `ConfigService` example.

然后，你可以把 `HttpClient` 服务注入成一个应用类的依赖项，如下面的 `ConfigService` 例子所示。

<code-example
  path="http/src/app/config/config.service.ts"
  region="proto"
  header="app/config/config.service.ts (excerpt)">
</code-example>

The `HttpClient` service makes use of [observables](guide/glossary#observable "Observable definition") for all transactions. You must import the RxJS observable and operator symbols that appear in the example snippets. These `ConfigService` imports are typical.

`HttpClient` 服务为所有工作都使用了[可观察对象](guide/glossary#observable "可观察的定义")。你必须导入示例代码片段中出现的 RxJS 可观察对象和操作符。比如 `ConfigService` 中的这些导入就很典型。

<code-example
  path="http/src/app/config/config.service.ts"
  region="rxjs-imports"
  header="app/config/config.service.ts (RxJS imports)">
</code-example>

<div class="alert is-helpful">

You can run the <live-example></live-example> that accompanies this guide.

你可以运行本指南附带的<live-example></live-example>。

The sample app does not require a data server.
It relies on the
[Angular *in-memory-web-api*](https://github.com/angular/in-memory-web-api/blob/master/README.md),
which replaces the *HttpClient* module's `HttpBackend`.
The replacement service simulates the behavior of a REST-like backend.

该示例应用不需要数据服务器。它依赖于[Angular *in-memory-web-api*](https://github.com/angular/in-memory-web-api/blob/master/README.md)，它替代了 *HttpClient* 模块中的 `HttpBackend`。这个替代服务会模拟 REST 式的后端的行为。

Look at the `AppModule` *imports* to see how it is configured.

看一下 `AppModule` 的这些*导入*，看看它的配置方式。

</div>

## Requesting data from a server

## 从服务器请求数据

Use the [`HTTPClient.get()`](api/common/http/HttpClient#get) method to fetch data from a server.
The asynchronous method sends an HTTP request, and returns an Observable that emits the requested data when the response is received.
The return type varies based on the `observe` and `responseType` values that you pass to the call.

使用 [`HTTPClient.get()`](api/common/http/HttpClient#get) 方法从服务器获取数据。该异步方法会发送一个 HTTP 请求，并返回一个 Observable，它会在收到响应时发出所请求到的数据。返回的类型取决于你调用时传入的 `observe` 和 `responseType` 参数。

The `get()` method takes two arguments; the endpoint URL from which to fetch, and an *options* object that you can use to configure the request.

`get()` 方法有两个参数。要获取的端点 URL，以及一个可以用来配置请求的*选项*对象。

```
options: {
    headers?: HttpHeaders | {[header: string]: string | string[]},
    observe?: 'body' | 'events' | 'response',
    params?: HttpParams|{[param: string]: string | string[]},
    reportProgress?: boolean,
    responseType?: 'arraybuffer'|'blob'|'json'|'text',
    withCredentials?: boolean,
  }
```

Important options include the *observe* and *responseType* properties.

这些重要的选项包括 *observe* 和 *responseType* 属性。

- The *observe* option specifies how much of the response to return.

  *observe* 选项用于指定要返回的响应内容。

- The *responseType* option specifies the format in which to return data.

  *responseType* 选项指定返回数据的格式。

<div class="alert is-helpful">

You can use the `options` object to configure various other aspects of an outgoing request.
In [Adding headers](#adding-headers), for example, the service set the default headers using the `headers` option property.

你可以使用 `options` 对象来配置传出请求的各个方面。例如，在[Adding headers 中](#adding-headers)，该服务使用 `headers` 选项属性设置默认头。

Use the `params` property to configure a request with [HTTP URL parameters](#url-params), and the `reportProgress` option to [listen for progress events](#report-progress) when transferring large amounts of data.

使用 `params` 属性可以配置带[HTTP URL 参数](#url-params)的请求，“ `reportProgress` 选项可以在传输大量数据时[监听进度事件](#report-progress)。

</div>

Applications often request JSON data from a server.
In the `ConfigService` example, the app needs a configuration file on the server, `config.json`,
that specifies resource URLs.

应用经常会从服务器请求 JSON 数据。在 `ConfigService` 例子中，该应用需要服务器 `config.json` 上的一个配置文件来指定资源的 URL。

<code-example
  path="http/src/assets/config.json"
  header="assets/config.json">
</code-example>

To fetch this kind of data, the `get()` call needs the following options: `{observe: 'body', responseType: 'json'}`.
These are the default values for those options, so the following examples do not pass the options object.
Later sections show some of the additional option possibilities.

要获取这类数据，`get()` 调用需要以下几个选项： `{observe: 'body', responseType: 'json'}`。这些是这些选项的默认值，所以下面的例子不会传递 options 对象。后面几节展示了一些额外的选项。

{@a config-service}

The example conforms to the best practices for creating scalable solutions by defining a re-usable [injectable service](guide/glossary#service "service definition") to perform the data-handling functionality.
In addition to fetching data, the service can post-process the data, add error handling, and add retry logic.

这个例子符合通过定义一个可重用的可[注入服务](guide/glossary#service "服务定义")来执行数据处理功能来创建可伸缩解决方案的最佳实践。除了提取数据外，该服务还可以对数据进行后处理，添加错误处理，并添加重试逻辑。

The `ConfigService` fetches this file using the `HttpClient.get()` method.

`ConfigService` 使用 `HttpClient.get()` 方法获取这个文件。

<code-example
  path="http/src/app/config/config.service.ts"
  region="getConfig_1"
  header="app/config/config.service.ts (getConfig v.1)">
</code-example>

The `ConfigComponent` injects the `ConfigService` and calls
the `getConfig` service method.

`ConfigComponent` 注入了 `ConfigService` 并调用了 `getConfig` 服务方法。

Because the service method returns an `Observable` of configuration data,
the component *subscribes* to the method's return value.
The subscription callback performs minimal post-processing.
It copies the data fields into the component's `config` object, which is data-bound in the component template for display.

由于该服务方法返回了一个 `Observable` 配置数据，该组件会*订阅*该方法的返回值。订阅回调只会对后处理进行最少量的处理。它会把数据字段复制到组件的 `config` 对象中，该对象在组件模板中是数据绑定的，用于显示。

<code-example
  path="http/src/app/config/config.component.ts"
  region="v1"
  header="app/config/config.component.ts (showConfig v.1)">
</code-example>

{@a typed-response}

### Requesting a typed response

### 请求输入一个类型的响应

You can structure your `HttpClient` request to declare the type of the response object, to make consuming the output easier and more obvious.
Specifying the response type acts as a type assertion at compile time.

你可以构造自己的 `HttpClient` 请求来声明响应对象的类型，以便让输出更容易、更明确。所指定的响应类型会在编译时充当类型断言。

<div class="alert is-important">

Specifying the response type is a declaration to TypeScript that it should treat your response as being of the given type.
This is a build-time check and doesn't guarantee that the server will actually respond with an object of this type. It is up to the server to ensure that the type specified by the server API is returned.

指定响应类型是在向 TypeScript 声明，它应该把你的响应对象当做给定类型来使用。这是一种构建期检查，它并不能保证服务器会实际给出这种类型的响应对象。该服务器需要自己确保返回服务器 API 中指定的类型。

</div>

To specify the response object type, first define an interface with the required properties.
Use an interface rather than a class, because the response is a plain object that cannot be automatically converted to an instance of a class.

要指定响应对象类型，首先要定义一个具有必需属性的接口。这里要使用接口而不是类，因为响应对象是普通对象，无法自动转换成类的实例。

<code-example
  path="http/src/app/config/config.service.ts"
  region="config-interface">
</code-example>

Next, specify that interface as the `HttpClient.get()` call's type parameter in the service.

接下来，在服务器中把该接口指定为 `HttpClient.get()` 调用的类型参数。

<code-example
  path="http/src/app/config/config.service.ts"
  region="getConfig_2"
  header="app/config/config.service.ts (getConfig v.2)">
</code-example>

<div class="alert is-helpful">

 When you pass an interface as a type parameter to the `HttpClient.get()` method, you can use the [RxJS `map` operator](guide/rx-library#operators) to transform the response data as needed by the UI. You can then pass the transformed data to the [async pipe](api/common/AsyncPipe).

当把接口作为类型参数传给 `HttpClient.get()` 方法时，你可以使用[RxJS `map` 操作符](guide/rx-library#operators)来根据 UI 的需求转换响应数据。然后，把转换后的数据传给[异步管道](api/common/AsyncPipe)。

</div>

The callback in the updated component method receives a typed data object, which is
easier and safer to consume:

修改后的组件方法，其回调函数中获取一个带类型的对象，它易于使用，且消费起来更安全：

<code-example
  path="http/src/app/config/config.component.ts"
  region="v2"
  header="app/config/config.component.ts (showConfig v.2)">
</code-example>

To access properties that are defined in an interface, you must explicitly convert the plain object you get from the JSON to the required response type.
For example, the following `subscribe` callback receives `data` as an Object, and then type-casts it in order to access the properties.

要访问接口中定义的属性，必须将从 JSON 获得的普通对象显式转换为所需的响应类型。例如，以下 `subscribe` 回调会将 `data` 作为对象接收，然后进行类型转换以访问属性。

<code-example>
   .subscribe(data => this.config = {
     heroesUrl: (data as any).heroesUrl,
     textfile:  (data as any).textfile,
   });
</code-example>

{@a string-union-types}

<div class="callout is-important">

<header>*observe* and *response* types</header>

<header>*observe* 和 *response* 的类型</header>

The types of the `observe` and `response` options are *string unions*, rather than plain strings.

`observe` 和 `response` 选项的类型是*字符串的联合类型*，而不是普通的字符串。

```
options: {
    ...
    observe?: 'body' | 'events' | 'response',
    ...
    responseType?: 'arraybuffer'|'blob'|'json'|'text',
    ...
  }
```

This can cause confusion. For example:

这会引起混乱。例如：

```typescript
// this works
client.get('/foo', {responseType: 'text'})

// but this does NOT work
const options = {
  responseType: 'text',
};
client.get('/foo', options)
```

In the second case, TypeScript infers the type of `options` to be `{responseType: string}`.
The type is too wide to pass to `HttpClient.get` which is expecting the type of `responseType` to be one of the *specific* strings.
`HttpClient` is typed explicitly this way so that the compiler can report the correct return type based on the options you provided.

在第二种情况下，TypeScript 会把 `options` 的类型推断为 `{responseType: string}`。该类型的 `HttpClient.get` 太宽泛，无法传递给 `HttpClient.get`，它希望 `responseType` 的类型是*特定的*字符串之一。而 `HttpClient` 就是以这种方式显式输入的，因此编译器可以根据你提供的选项报告正确的返回类型。

Use `as const` to let TypeScript know that you really do mean to use a constant string type:

使用 `as const`，可以让 TypeScript 知道你并不是真的要使用字面字符串类型：

```typescript
const options = {
  responseType: 'text' as const,
};
client.get('/foo', options);
```

</div>

### Reading the full response

### 读取完整的响应体

In the previous example, the call to `HttpClient.get()` did not specify any options. By default, it returned the JSON data contained in the response body.

在前面的例子中，对 `HttpClient.get()` 的调用没有指定任何选项。默认情况下，它返回了响应体中包含的 JSON 数据。

You might need more information about the transaction than is contained in the response body. Sometimes servers return special headers or status codes to indicate certain conditions that are important to the application workflow.

你可能还需要关于这次对话的更多信息。比如，有时候服务器会返回一个特殊的响应头或状态码，来指出某些在应用的工作流程中很重要的条件。

Tell `HttpClient` that you want the full response with the `observe` option of the `get()` method:

可以用 `get()` 方法的 `observe` 选项来告诉 `HttpClient`，你想要完整的响应对象：

<code-example
  path="http/src/app/config/config.service.ts"
  region="getConfigResponse">
</code-example>

Now `HttpClient.get()` returns an `Observable` of type `HttpResponse` rather than just the JSON data contained in the body.

现在，`HttpClient.get()` 会返回一个 `HttpResponse` 类型的 `Observable`，而不只是 JSON 数据。

The component's `showConfigResponse()` method displays the response headers as well as the configuration:

该组件的 `showConfigResponse()` 方法会像显示配置数据一样显示响应头：

<code-example
  path="http/src/app/config/config.component.ts"
  region="showConfigResponse"
  header="app/config/config.component.ts (showConfigResponse)"
 >
</code-example>

As you can see, the response object has a `body` property of the correct type.

如你所见，该响应对象具有一个带有正确类型的 `body` 属性。

### Making a JSONP request

### 发起 JSONP 请求

Apps can use the `HttpClient` to make [JSONP](https://en.wikipedia.org/wiki/JSONP) requests across domains when a server doesn't support [CORS protocol](https://developer.mozilla.org/en-US/docs/Web/HTTP/CORS).

当服务器不支持 [CORS 协议](https://developer.mozilla.org/en-US/docs/Web/HTTP/CORS)时，应用程序可以使用 `HttpClient` 跨域发出 [JSONP](https://en.wikipedia.org/wiki/JSONP) 请求。

Angular JSONP requests return an `Observable`.
Follow the pattern for subscribing to observables and use the RxJS `map` operator to transform the response before using the [async pipe](api/common/AsyncPipe) to manage the results.

Angular 的 JSONP 请求会返回一个 `Observable`。
遵循订阅可观察对象变量的模式，并在使用 [async 管道](api/common/AsyncPipe)管理结果之前，使用 RxJS `map` 操作符转换响应。

In Angular, use JSONP by including `HttpClientJsonpModule` in the `NgModule` imports.
In the following example, the `searchHeroes()` method uses a JSONP request to query for heroes whose names contain the search term.

在 Angular 中，通过在 `NgModule` 的 `imports` 中包含 `HttpClientJsonpModule` 来使用 JSONP。在以下示例中，`searchHeroes()` 方法使用 JSONP 请求来查询名称包含搜索词的英雄。

```ts
/* GET heroes whose name contains search term */
searchHeroes(term: string): Observable {
  term = term.trim();

  let heroesURL = `${this.heroesURL}?${term}`;
  return this.http.jsonp(heroesUrl, 'callback').pipe(
      catchError(this.handleError('searchHeroes', [])) // then handle the error
    );
};
```

This request passes the `heroesURL` as the first parameter and the callback function name as the second parameter.
The response is wrapped in the callback function, which takes the observables returned by the JSONP method and pipes them through to the error handler.

该请求将 `heroesURL` 作为第一个参数，并将回调函数名称作为第二个参数。响应被包装在回调函数中，该函数接受 JSONP 方法返回的可观察对象，并将它们通过管道传给错误处理程序。

### Requesting non-JSON data

### 请求非 JSON 数据

Not all APIs return JSON data.
In this next example, a `DownloaderService` method reads a text file from the server and logs the file contents, before returning those contents to the caller as an `Observable<string>`.

不是所有的 API 都会返回 JSON 数据。在下面这个例子中，`DownloaderService` 中的方法会从服务器读取文本文件，
并把文件的内容记录下来，然后把这些内容使用 `Observable<string>` 的形式返回给调用者。

<code-example
  path="http/src/app/downloader/downloader.service.ts"
  region="getTextFile"
  header="app/downloader/downloader.service.ts (getTextFile)" linenums="false">
</code-example>

`HttpClient.get()` returns a string rather than the default JSON because of the `responseType` option.

这里的 `HttpClient.get()` 返回字符串而不是默认的 JSON 对象，因为它的 `responseType` 选项是 `'text'`。

The RxJS `tap` operator (as in "wiretap") lets the code inspect both success and error values passing through the observable without disturbing them.

RxJS 的 `tap` 操作符（如“窃听”中所述）使代码可以检查通过可观察对象的成功值和错误值，而不会干扰它们。

A `download()` method in the `DownloaderComponent` initiates the request by subscribing to the service method.

在 `DownloaderComponent` 中的 `download()` 方法通过订阅这个服务中的方法来发起一次请求。

<code-example
  path="http/src/app/downloader/downloader.component.ts"
  region="download"
  header="app/downloader/downloader.component.ts (download)" linenums="false">
</code-example>

{@a error-handling}

## Handling request errors

## 处理请求错误

If the request fails on the server, `HttpClient` returns an *error* object instead of a successful response.

如果请求在服务器上失败了，那么 `HttpClient` 就会返回一个*错误*对象而不是一个成功的响应对象。

The same service that performs your server transactions should also perform error inspection, interpretation, and resolution.

执行服务器请求的同一个服务中也应该执行错误检查、解释和解析。

When an error occurs, you can obtain details of what failed in order to inform your user. In some cases, you might also automatically [retry the request](#retry).

发生错误时，你可以获取失败的详细信息，以便通知你的用户。在某些情况下，你也可以自动[重试该请求](#retry)。

{@a error-details}

### Getting error details

### 获取错误详情

An app should give the user useful feedback when data access fails.
A raw error object is not particularly useful as feedback.
In addition to detecting that an error has occurred, you need to get error details and use those details to compose a user-friendly response.

当数据访问失败时，应用会给用户提供有用的反馈。原始的错误对象作为反馈并不是特别有用。除了检测到错误已经发生之外，还需要获取错误详细信息并使用这些细节来撰写用户友好的响应。

Two types of errors can occur.

可能会出现两种类型的错误。

- The server backend might reject the request, returning an HTTP response with a status code such as 404 or 500. These are error *responses*.

  服务器端可能会拒绝该请求，并返回状态码为 404 或 500 的 HTTP *响应*。这些是错误*响应*。

- Something could go wrong on the client-side such as a network error that prevents the request from completing successfully or an exception thrown in an RxJS operator. These errors produce JavaScript `ErrorEvent` objects.

  客户端也可能出现问题，例如网络错误会让请求无法成功完成，或者 RxJS 操作符也会抛出异常。这些错误会产生 JavaScript 的 `ErrorEvent` 对象。

`HttpClient` captures both kinds of errors in its `HttpErrorResponse`. You can inspect that response to identify the error's cause.

`HttpClient` 在其 `HttpErrorResponse` 中会捕获两种错误。你可以检查一下这个响应是否存在错误。

The following example defines an error handler in the previously defined [ConfigService](#config-service "ConfigService defined").

下面的例子在之前定义的 [ConfigService](#config-service "ConfigService 已定义") 中定义了一个错误处理程序。

<code-example
  path="http/src/app/config/config.service.ts"
  region="handleError"
  header="app/config/config.service.ts (handleError)">
</code-example>

The handler returns an RxJS `ErrorObservable` with a user-friendly error message.
The following code updates the `getConfig()` method, using a [pipe](guide/pipes "Pipes guide") to send all observables returned by the `HttpClient.get()` call to the error handler.

该处理程序会返回一个带有用户友好的错误信息的 RxJS `ErrorObservable`。下列代码修改了 `getConfig()` 方法，它使用一个[管道](guide/pipes "管道指南")把 `HttpClient.get()` 调用返回的所有 Observable 发送给错误处理器。

<code-example
  path="http/src/app/config/config.service.ts"
  region="getConfig_3"
  header="app/config/config.service.ts (getConfig v.3 with error handler)">
</code-example>

{@a retry}

### Retrying a failed request

### 重试失败的请求

Sometimes the error is transient and goes away automatically if you try again.
For example, network interruptions are common in mobile scenarios, and trying again
can produce a successful result.

有时候，错误只是临时性的，只要重试就可能会自动消失。
比如，在移动端场景中可能会遇到网络中断的情况，只要重试一下就能拿到正确的结果。

The [RxJS library](guide/rx-library) offers several *retry* operators.
For example, the `retry()` operator automatically re-subscribes to a failed `Observable` a specified number of times. *Re-subscribing* to the result of an `HttpClient` method call has the effect of reissuing the HTTP request.

[RxJS 库](guide/rx-library)提供了几个*重试*操作符。例如，`retry()` 操作符会自动重新订阅一个失败的 `Observable` 几次。*重新订阅* `HttpClient` 方法会导致它重新发出 HTTP 请求。

The following example shows how you can pipe a failed request to the `retry()` operator before passing it to the error handler.

下面的例子演示了如何在把一个失败的请求传给错误处理程序之前，先通过管道传给 `retry()` 操作符。

<code-example
  path="http/src/app/config/config.service.ts"
  region="getConfig"
  header="app/config/config.service.ts (getConfig with retry)">
</code-example>

## Sending data to a server

## 把数据发送到服务器

In addition to fetching data from a server, `HttpClient` supports other HTTP methods such as PUT, POST, and DELETE, which you can use to modify the remote data.

除了从服务器获取数据外，`HttpClient` 还支持其它一些 HTTP 方法，比如 PUT，POST 和 DELETE，你可以用它们来修改远程数据。

The sample app for this guide includes a simplified version of the "Tour of Heroes" example
that fetches heroes and enables users to add, delete, and update them.
The following sections show examples of the data-update methods from the sample's `HeroesService`.

本指南中的这个范例应用包括一个简化版本的《英雄指南》，它会获取英雄数据，并允许用户添加、删除和修改它们。
下面几节在 `HeroesService` 范例中展示了数据更新方法的一些例子。

### Making a POST request

### 发起一个 POST 请求

Apps often send data to a server with a POST request when submitting a form.
In the following example, the `HeroesService` makes an HTTP POST request when adding a hero to the database.

应用经常在提交表单时通过 POST 请求向服务器发送数据。
下面这个例子中，`HeroesService` 在向数据库添加英雄时发起了一个 HTTP POST 请求。

<code-example
  path="http/src/app/heroes/heroes.service.ts"
  region="addHero"
  header="app/heroes/heroes.service.ts (addHero)">
</code-example>

The `HttpClient.post()` method is similar to `get()` in that it has a type parameter, which you can use to specify that you expect the server to return data of a given type. The method takes a resource URL and two additional parameters:

`HttpClient.post()` 方法像 `get()` 一样也有类型参数，可以用它来指出你期望服务器返回特定类型的数据。该方法需要一个资源 URL 和两个额外的参数：

- *body* - The data to POST in the body of the request.

  *body* - 要在请求体中 POST 过去的数据。

- *options* - An object containing method options which, in this case, [specify required headers](#adding-headers).

  *options* - 一个包含方法选项的对象，在这里，它用来[指定必要的请求头](#adding-headers)。

The example catches errors as [described above](#error-details).

这个例子捕获了[前面所讲的](#error-details)错误。

The `HeroesComponent` initiates the actual POST operation by subscribing to
the `Observable` returned by this service method.

`HeroesComponent` 通过订阅该服务方法返回的 `Observable` 发起了一次实际的 `POST` 操作。

<code-example
  path="http/src/app/heroes/heroes.component.ts"
  region="add-hero-subscribe"
  header="app/heroes/heroes.component.ts (addHero)">
</code-example>

When the server responds successfully with the newly added hero, the component adds
that hero to the displayed `heroes` list.

当服务器成功做出响应时，会带有这个新创建的英雄，然后该组件就会把这个英雄添加到正在显示的 `heroes` 列表中。

### Making a DELETE request

### 发起 `DELETE` 请求

This application deletes a hero with the `HttpClient.delete` method by passing the hero's id
in the request URL.

该应用可以把英雄的 id 传给 `HttpClient.delete` 方法的请求 URL 来删除一个英雄。

<code-example
  path="http/src/app/heroes/heroes.service.ts"
  region="deleteHero"
  header="app/heroes/heroes.service.ts (deleteHero)">
</code-example>

The `HeroesComponent` initiates the actual DELETE operation by subscribing to
the `Observable` returned by this service method.

当 `HeroesComponent` 订阅了该服务方法返回的 `Observable` 时，就会发起一次实际的 `DELETE` 操作。

<code-example
  path="http/src/app/heroes/heroes.component.ts"
  region="delete-hero-subscribe"
  header="app/heroes/heroes.component.ts (deleteHero)">
</code-example>

The component isn't expecting a result from the delete operation, so it subscribes without a callback. Even though you are not using the result, you still have to subscribe. Calling the `subscribe()` method _executes_ the observable, which is what initiates the DELETE request.

该组件不会等待删除操作的结果，所以它的 subscribe （订阅）中没有回调函数。不过就算你不关心结果，也仍然要订阅它。调用 `subscribe()` 方法会**执行**这个可观察对象，这时才会真的发起 DELETE 请求。

<div class="alert is-important">

You must call *subscribe()* or nothing happens. Just calling `HeroesService.deleteHero()` does not initiate the DELETE request.

你必须调用 `subscribe()`，否则什么都不会发生。仅仅调用 `HeroesService.deleteHero()` 是不会发起 DELETE 请求的。

</div>

<code-example
  path="http/src/app/heroes/heroes.component.ts"
  region="delete-hero-no-subscribe">
</code-example>

{@a always-subscribe}

**Always _subscribe_!**

**别忘了*订阅*！**

An `HttpClient` method does not begin its HTTP request until you call `subscribe()` on the observable returned by that method. This is true for _all_ `HttpClient` _methods_.

在调用方法返回的可观察对象的 `subscribe()` 方法之前，`HttpClient` 方法不会发起 HTTP 请求。这适用于 `HttpClient` 的*所有方法*。

<div class="alert is-helpful">

The [`AsyncPipe`](api/common/AsyncPipe) subscribes (and unsubscribes) for you automatically.

[`AsyncPipe`](api/common/AsyncPipe) 会自动为你订阅（以及取消订阅）。

</div>

All observables returned from `HttpClient` methods are _cold_ by design.
Execution of the HTTP request is _deferred_, allowing you to extend the
observable with additional operations such as  `tap` and `catchError` before anything actually happens.

`HttpClient` 的所有方法返回的可观察对象都设计为*冷的*。
HTTP 请求的执行都是*延期执行的*，让你可以用 `tap` 和 `catchError` 这样的操作符来在实际执行HTTP请求之前，先对这个可观察对象进行扩展。

Calling `subscribe(...)` triggers execution of the observable and causes
`HttpClient` to compose and send the HTTP request to the server.

调用 `subscribe(...)` 会触发这个可观察对象的执行，并导致 `HttpClient` 组合并把 HTTP 请求发给服务器。

You can think of these observables as _blueprints_ for actual HTTP requests.

你可以把这些可观察对象看做实际 HTTP 请求的*蓝图*。

<div class="alert is-helpful">

In fact, each `subscribe()` initiates a separate, independent execution of the observable.
Subscribing twice results in two HTTP requests.

实际上，每个 `subscribe()` 都会初始化此可观察对象的一次单独的、独立的执行。
订阅两次就会导致发起两个 HTTP 请求。

```javascript
const req = http.get<Heroes>('/api/heroes');
// 0 requests made - .subscribe() not called.
req.subscribe();
// 1 request made.
req.subscribe();
// 2 requests made.
```

</div>

### Making a PUT request

### 发起 PUT 请求

An app can send PUT requests using the HTTP client service.
The following `HeroesService` example, like the POST example, replaces a resource with updated data.

应用可以使用 HttpClient 服务发送 PUT 请求。下面的 `HeroesService` 示例（就像 POST 示例一样）用一个修改过的数据替换了该资源。

<code-example
  path="http/src/app/heroes/heroes.service.ts"
  region="updateHero"
  header="app/heroes/heroes.service.ts (updateHero)">
</code-example>

As for any of the HTTP methods that return an observable, the caller, `HeroesComponent.update()` [must `subscribe()`](#always-subscribe "Why you must always subscribe.") to the observable returned from the `HttpClient.put()` in order to initiate the request.

对于所有返回可观察对象的 HTTP 方法，调用者（`HeroesComponent.update()`）[必须 `subscribe()`](#always-subscribe "为什么你要订阅？") 从 `HttpClient.put()` 返回的可观察对象，才会真的发起请求。

### Adding and updating headers

### 添加和更新请求头

Many servers require extra headers for save operations.
For example, a server might require an authorization token, or "Content-Type" header to explicitly declare the MIME type of the request body.

很多服务器都需要额外的头来执行保存操作。
例如，服务器可能需要一个授权令牌，或者需要 `Content-Type` 头来显式声明请求体的 MIME 类型。

##### Adding headers

##### 添加请求头

The `HeroesService` defines such headers in an `httpOptions` object that are passed
to every `HttpClient` save method.

`HeroesService` 在一个 `httpOptions` 对象中定义了这样的头，它们被传递给每个 `HttpClient` 的保存型方法。

<code-example
  path="http/src/app/heroes/heroes.service.ts"
  region="http-options"
  header="app/heroes/heroes.service.ts (httpOptions)">
</code-example>

##### Updating headers

##### 更新请求头

You can't directly modify the existing headers within the previous options
object because instances of the `HttpHeaders` class are immutable.
Use the `set()` method instead, to return a clone of the current instance with the new changes applied.

你不能直接修改前面的选项对象中的 `HttpHeaders` 请求头，因为 `HttpHeaders` 类的实例是不可变对象。请改用 `set()` 方法，以返回当前实例应用了新更改之后的副本。

The following example shows how, when an old token has expired, you can update the authorization header before making the next request.

下面的例子演示了当旧令牌过期时，可以在发起下一个请求之前更新授权头。

<code-example
  path="http/src/app/heroes/heroes.service.ts"
   region="update-headers" linenums="false">
</code-example>

{@a url-params}

## Configuring HTTP URL parameters

## 配置 HTTP URL 参数

Use the `HttpParams` class with the `params` request option to add URL query strings in your `HttpRequest`.

使用 `HttpParams` 类和 `params` 选项在你的 `HttpRequest` 中添加 URL 查询字符串。

The following example, the `searchHeroes()` method queries for heroes whose names contain the search term.

下面的例子中，`searchHeroes()` 方法用于查询名字中包含搜索词的英雄。

Start by importing `HttpParams` class.

首先导入 `HttpParams` 类。

<code-example hideCopy language="typescript">
import {HttpParams} from "@angular/common/http";
</code-example>

<code-example
  path="http/src/app/heroes/heroes.service.ts"
  region="searchHeroes" linenums="false">
</code-example>

If there is a search term, the code constructs an options object with an HTML URL-encoded search parameter.
If the term is "cat", for example, the GET request URL would be `api/heroes?name=cat`.

如果有搜索词，代码会用进行过 URL 编码的搜索参数来构造一个 options 对象。例如，如果搜索词是 "cat"，那么 GET 请求的 URL 就是 `api/heroes?name=cat`。

The `HttpParams` object is immutable. If you need to update the options, save the returned value of the `.set()` method.

`HttpParams` 是不可变对象。如果需要更新选项，请保留 `.set()` 方法的返回值。

You can also create HTTP parameters directly from a query string by using the `fromString` variable:

你也可以使用 `fromString` 变量从查询字符串中直接创建 HTTP 参数：

<code-example hideCopy language="typescript">
const params = new HttpParams({fromString: 'name=foo'});
</code-example>

{@a intercepting-requests-and-responses}

## Intercepting requests and responses

## 拦截请求和响应

With interception, you declare *interceptors* that inspect and transform HTTP requests from your application to a server.
The same interceptors can also inspect and transform a server's responses on their way back to the application.
Multiple interceptors form a *forward-and-backward* chain of request/response handlers.

借助拦截机制，你可以声明一些*拦截器*，它们可以检查并转换从应用中发给服务器的 HTTP 请求。这些拦截器还可以在返回应用的途中检查和转换来自服务器的响应。多个拦截器构成了请求/响应处理器的*双向*链表。

Interceptors can perform a variety of  _implicit_ tasks, from authentication to logging, in a routine, standard way, for every HTTP request/response.

拦截器可以用一种常规的、标准的方式对每一次 HTTP 的请求/响应任务执行从认证到记日志等很多种*隐式*任务。

Without interception, developers would have to implement these tasks _explicitly_
for each `HttpClient` method call.

如果没有拦截机制，那么开发人员将不得不对每次 `HttpClient` 调用*显式*实现这些任务。

### Write an interceptor

### 编写拦截器

To implement an interceptor, declare a class that implements the `intercept()` method of the `HttpInterceptor` interface.

要实现拦截器，就要实现一个实现了 `HttpInterceptor` 接口中的 `intercept()` 方法的类。

 Here is a do-nothing _noop_ interceptor that simply passes the request through without touching it:

 这里是一个什么也不做的*空白*拦截器，它只会不做任何修改的传递这个请求。

<code-example
  path="http/src/app/http-interceptors/noop-interceptor.ts"
  header="app/http-interceptors/noop-interceptor.ts">
</code-example>

The `intercept` method transforms a request into an `Observable` that eventually returns the HTTP response.
In this sense, each interceptor is fully capable of handling the request entirely by itself.

`intercept` 方法会把请求转换成一个最终返回 HTTP 响应体的 `Observable`。
在这个场景中，每个拦截器都完全能自己处理这个请求。

Most interceptors inspect the request on the way in and forward the (perhaps altered) request to the `handle()` method of the `next` object which implements the [`HttpHandler`](api/common/http/HttpHandler) interface.

大多数拦截器拦截都会在传入时检查请求，然后把（可能被修改过的）请求转发给 `next` 对象的 `handle()` 方法，而 `next` 对象实现了 [`HttpHandler`](api/common/http/HttpHandler) 接口。

```javascript

export abstract class HttpHandler {
  abstract handle(req: HttpRequest<any>): Observable<HttpEvent<any>>;
}

```

Like `intercept()`, the `handle()` method transforms an HTTP request into an `Observable` of [`HttpEvents`](#interceptor-events) which ultimately include the server's response. The `intercept()` method could inspect that observable and alter it before returning it to the caller.

像 `intercept()` 一样，`handle()` 方法也会把 HTTP 请求转换成 [`HttpEvents`](#interceptor-events) 组成的 `Observable`，它最终包含的是来自服务器的响应。
`intercept()` 函数可以检查这个可观察对象，并在把它返回给调用者之前修改它。

This _no-op_ interceptor simply calls `next.handle()` with the original request and returns the observable without doing a thing.

这个*无操作的*拦截器，会直接使用原始的请求调用 `next.handle()`，并返回它返回的可观察对象，而不做任何后续处理。

### The _next_ object

### `next` 对象

The `next` object represents the next interceptor in the chain of interceptors.
The final `next` in the chain is the `HttpClient` backend handler that sends the request to the server and receives the server's response.

`next` 对象表示拦截器链表中的下一个拦截器。
这个链表中的最后一个 `next` 对象就是 `HttpClient` 的后端处理器（backend handler），它会把请求发给服务器，并接收服务器的响应。

Most interceptors call `next.handle()` so that the request flows through to the next interceptor and, eventually, the backend handler.
An interceptor _could_ skip calling `next.handle()`, short-circuit the chain, and [return its own `Observable`](#caching) with an artificial server response.

大多数的拦截器都会调用 `next.handle()`，以便这个请求流能走到下一个拦截器，并最终传给后端处理器。
拦截器也*可以*不调用 `next.handle()`，使这个链路短路，并返回一个带有人工构造出来的服务器响应的 [自己的 `Observable`](#caching)。

This is a common middleware pattern found in frameworks such as Express.js.

这是一种常见的中间件模式，在像 Express.js 这样的框架中也会找到它。

### Provide the interceptor

### 提供这个拦截器

The `NoopInterceptor` is a service managed by Angular's [dependency injection (DI)](guide/dependency-injection) system.
Like other services, you must provide the interceptor class before the app can use it.

这个 `NoopInterceptor` 就是一个由 Angular [依赖注入 (DI)](guide/dependency-injection)系统管理的服务。
像其它服务一样，你也必须先提供这个拦截器类，应用才能使用它。

Because interceptors are (optional) dependencies of the `HttpClient` service,
you must provide them in the same injector (or a parent of the injector) that provides `HttpClient`.
Interceptors provided _after_ DI creates the `HttpClient` are ignored.

由于拦截器是 `HttpClient` 服务的（可选）依赖，所以你必须在提供 `HttpClient` 的同一个（或其各级父注入器）注入器中提供这些拦截器。
那些在 DI 创建完 `HttpClient` *之后*再提供的拦截器将会被忽略。

This app provides `HttpClient` in the app's root injector, as a side-effect of importing the `HttpClientModule` in `AppModule`.
You should provide interceptors in `AppModule` as well.

由于在 `AppModule` 中导入了 `HttpClientModule`，导致本应用在其根注入器中提供了 `HttpClient`。所以你也同样要在 `AppModule` 中提供这些拦截器。

After importing the `HTTP_INTERCEPTORS` injection token from `@angular/common/http`,
write the `NoopInterceptor` provider like this:

在从 `@angular/common/http` 中导入了 `HTTP_INTERCEPTORS` 注入令牌之后，编写如下的 `NoopInterceptor` 提供者注册语句：

<code-example
  path="http/src/app/http-interceptors/index.ts"
  region="noop-provider">
</code-example>

Note the `multi: true` option.
This required setting tells Angular that `HTTP_INTERCEPTORS` is a token for a _multiprovider_
that injects an array of values, rather than a single value.

注意 `multi: true` 选项。
这个必须的选项会告诉 Angular `HTTP_INTERCEPTORS` 是一个*多重提供者*的令牌，表示它会注入一个多值的数组，而不是单一的值。

You _could_ add this provider directly to the providers array of the `AppModule`.
However, it's rather verbose and there's a good chance that
you'll create more interceptors and provide them in the same way.
You must also pay [close attention to the order](#interceptor-order)
in which you provide these interceptors.

你*也可以*直接把这个提供者添加到 `AppModule` 中的提供者数组中，不过那样会非常啰嗦。况且，你将来还会用这种方式创建更多的拦截器并提供它们。
你还要[特别注意提供这些拦截器的顺序](#interceptor-order)。

Consider creating a "barrel" file that gathers all the interceptor providers into an `httpInterceptorProviders` array, starting with this first one, the `NoopInterceptor`.

认真考虑创建一个封装桶（barrel）文件，用于把所有拦截器都收集起来，一起提供给 `httpInterceptorProviders` 数组，可以先从这个 `NoopInterceptor` 开始。

<code-example
  path="http/src/app/http-interceptors/index.ts"
  region="interceptor-providers"
  header="app/http-interceptors/index.ts">
</code-example>

Then import and add it to the `AppModule` _providers array_ like this:

然后导入它，并把它加到 `AppModule` 的 *`providers` 数组*中，就像这样：

<code-example
  path="http/src/app/app.module.ts"
  region="interceptor-providers"
  header="app/app.module.ts (interceptor providers)">
</code-example>

As you create new interceptors, add them to the `httpInterceptorProviders` array and
you won't have to revisit the `AppModule`.

当你再创建新的拦截器时，就同样把它们添加到 `httpInterceptorProviders` 数组中，而不用再修改 `AppModule`。

<div class="alert is-helpful">

There are many more interceptors in the complete sample code.

在完整版的范例代码中还有更多的拦截器。

</div>

### Interceptor order

### 拦截器的顺序

Angular applies interceptors in the order that you provide them.
If you provide interceptors _A_, then _B_, then _C_,  requests will flow in _A->B->C_ and
responses will flow out _C->B->A_.

Angular 会按照你提供它们的顺序应用这些拦截器。
如果你提供拦截器的顺序是先 *A*，再 *B*，再 *C*，那么请求阶段的执行顺序就是 *A->B->C*，而响应阶段的执行顺序则是
 *C->B->A*。

You cannot change the order or remove interceptors later.
If you need to enable and disable an interceptor dynamically, you'll have to build that capability into the interceptor itself.

以后你就再也不能修改这些顺序或移除某些拦截器了。
如果你需要动态启用或禁用某个拦截器，那就要在那个拦截器中自行实现这个功能。

{@a interceptor-events}

### Handling interceptor events

### 处理拦截器事件

Most `HttpClient` methods return observables of `HttpResponse<any>`.
The `HttpResponse` class itself is actually an event, whose type is `HttpEventType.Response`.
A single HTTP request can, however, generate multiple events of other types, including upload and download progress events.
The methods `HttpInterceptor.intercept()` and `HttpHandler.handle()` return observables of `HttpEvent<any>`.

大多数 `HttpClient` 方法都会返回 `HttpResponse<any>` 型的可观察对象。`HttpResponse` 类本身就是一个事件，它的类型是 `HttpEventType.Response`。但是，单个 HTTP 请求可以生成其它类型的多个事件，包括报告上传和下载进度的事件。`HttpInterceptor.intercept()` 和 `HttpHandler.handle()` 会返回 `HttpEvent<any>` 型的可观察对象。

Many interceptors are only concerned with the outgoing request and return the event stream from `next.handle()` without modifying it.
Some interceptors, however, need to examine and modify the response from `next.handle()`; these operations can see all of these events in the stream.

很多拦截器只关心发出的请求，而对 `next.handle()` 返回的事件流不会做任何修改。
但是，有些拦截器需要检查并修改 `next.handle()` 的响应。上述做法就可以在流中看到所有这些事件。

{@a immutability}

Although interceptors are capable of modifying requests and responses,
the `HttpRequest` and `HttpResponse` instance properties are `readonly`,
rendering them largely immutable.

虽然拦截器有能力改变请求和响应，但 `HttpRequest` 和 `HttpResponse` 实例的属性却是只读（`readonly`）的，
因此让它们基本上是不可变的。

They are immutable for a good reason: an app might retry a request several times before it succeeds, which means that the interceptor chain can re-process the same request multiple times.
If an interceptor could modify the original request object, the re-tried operation would start from the modified request rather than the original. Immutability ensures that interceptors see the same request for each try.

有充足的理由把它们做成不可变对象：应用可能会重试发送很多次请求之后才能成功，这就意味着这个拦截器链表可能会多次重复处理同一个请求。
如果拦截器可以修改原始的请求对象，那么重试阶段的操作就会从修改过的请求开始，而不是原始请求。
而这种不可变性，可以确保这些拦截器在每次重试时看到的都是同样的原始请求。

<div class="alert is-helpful">

   Your interceptor should return every event without modification unless it has a compelling reason to do otherwise.

   你的拦截器应该在没有任何修改的情况下返回每一个事件，除非它有令人信服的理由去做。

</div>

TypeScript prevents you from setting `HttpRequest` read-only properties.

TypeScript 会阻止你设置 `HttpRequest` 的只读属性。

```javascript
  // Typescript disallows the following assignment because req.url is readonly
  req.url = req.url.replace('http://', 'https://');
```

If you must alter a request, clone it first and modify the clone before passing it to `next.handle()`.
You can clone and modify the request in a single step, as shown in the following example.

如果你必须修改一个请求，先把它克隆一份，修改这个克隆体后再把它传给 `next.handle()`。你可以在一步中克隆并修改此请求，例子如下。

<code-example
  path="http/src/app/http-interceptors/ensure-https-interceptor.ts"
  region="excerpt"
  header="app/http-interceptors/ensure-https-interceptor.ts (excerpt)">
</code-example>

The `clone()` method's hash argument allows you to mutate specific properties of the request while copying the others.

这个 `clone()` 方法的哈希型参数允许你在复制出克隆体的同时改变该请求的某些特定属性。

#### Modifying a request body

#### 修改请求体

The `readonly` assignment guard can't prevent deep updates and, in particular,
it can't prevent you from modifying a property of a request body object.

`readonly` 这种赋值保护，无法防范深修改（修改子对象的属性），也不能防范你修改请求体对象中的属性。

```javascript

  req.body.name = req.body.name.trim(); // bad idea!

```

If you must modify the request body, follow these steps.

如果必须修改请求体，请执行以下步骤。

1. Copy the body and make your change in the copy.

   复制请求体并在副本中进行修改。

1. Clone the request object, using its `clone()` method.

   使用 `clone()` 方法克隆这个请求对象。

1. Replace the clone's body with the modified copy.

   用修改过的副本替换被克隆的请求体。

<code-example
  path="http/src/app/http-interceptors/trim-name-interceptor.ts"
  region="excerpt"
  header="app/http-interceptors/trim-name-interceptor.ts (excerpt)">
</code-example>

#### Clearing the request body in a clone

#### 克隆时清除请求体

Sometimes you need to clear the request body rather than replace it.
To do this, set the cloned request body to `null`.

有时，你需要清除请求体而不是替换它。为此，请将克隆后的请求体设置为 `null`。

<div class="alert is-helpful">

**Tip**: If you set the cloned request body to `undefined`, Angular assumes you intend to leave the body as is.

**提示**：如果你把克隆后的请求体设为 `undefined`，那么 Angular 会认为你想让请求体保持原样。

</div>

```javascript
  newReq = req.clone({ ... }); // body not mentioned => preserve original body
  newReq = req.clone({ body: undefined }); // preserve original body
  newReq = req.clone({ body: null }); // clear the body
```

### Setting default headers

### 设置默认请求头

Apps often use an interceptor to set default headers on outgoing requests.

应用通常会使用拦截器来设置外发请求的默认请求头。

The sample app has an `AuthService` that produces an authorization token.
Here is its `AuthInterceptor` that injects that service to get the token and
adds an authorization header with that token to every outgoing request:

该范例应用具有一个 `AuthService`，它会生成一个认证令牌。
在这里，`AuthInterceptor` 会注入该服务以获取令牌，并对每一个外发的请求添加一个带有该令牌的认证头：

<code-example
  path="http/src/app/http-interceptors/auth-interceptor.ts"
  header="app/http-interceptors/auth-interceptor.ts">
</code-example>

The practice of cloning a request to set new headers is so common that
there's a `setHeaders` shortcut for it:

这种在克隆请求的同时设置新请求头的操作太常见了，因此它还有一个快捷方式 `setHeaders`：

<code-example
  path="http/src/app/http-interceptors/auth-interceptor.ts"
  region="set-header-shortcut">
</code-example>

An interceptor that alters headers can be used for a number of different operations, including:

这种可以修改头的拦截器可以用于很多不同的操作，比如：

* Authentication/authorization

   认证 / 授权

* Caching behavior; for example, `If-Modified-Since`

   控制缓存行为。比如 `If-Modified-Since`

* XSRF protection

   XSRF 防护

### Using interceptors for logging

### 用拦截器记日志

Because interceptors can process the request and response *together*, they can perform tasks such as timing and logging an entire HTTP operation.

因为拦截器可以*同时*处理请求和响应，所以它们也可以对整个 HTTP 操作执行计时和记录日志等任务。

Consider the following `LoggingInterceptor`, which captures the time of the request,
the time of the response, and logs the outcome with the elapsed time
with the injected `MessageService`.

考虑下面这个 `LoggingInterceptor`，它捕获请求的发起时间、响应的接收时间，并使用注入的 `MessageService` 来发送总共花费的时间。

<code-example
  path="http/src/app/http-interceptors/logging-interceptor.ts"
  region="excerpt"
  header="app/http-interceptors/logging-interceptor.ts)">
</code-example>

The RxJS `tap` operator captures whether the request succeeded or failed.
The RxJS `finalize` operator is called when the response observable either errors or completes (which it must),
and reports the outcome to the `MessageService`.

RxJS 的 `tap` 操作符会捕获请求成功了还是失败了。
RxJS 的 `finalize` 操作符无论在响应成功还是失败时都会调用（这是必须的），然后把结果汇报给 `MessageService`。

Neither `tap` nor `finalize` touch the values of the observable stream returned to the caller.

在这个可观察对象的流中，无论是 `tap` 还是 `finalize` 接触过的值，都会照常发送给调用者。

{@a caching}

### Using interceptors for caching

### 用拦截器实现缓存

Interceptors can handle requests by themselves, without forwarding to `next.handle()`.

拦截器还可以自行处理这些请求，而不用转发给 `next.handle()`。

For example, you might decide to cache certain requests and responses to improve performance.
You can delegate caching to an interceptor without disturbing your existing data services.

比如，你可能会想缓存某些请求和响应，以便提升性能。
你可以把这种缓存操作委托给某个拦截器，而不破坏你现有的各个数据服务。

The `CachingInterceptor` in the following example demonstrates this approach.

下例中的 `CachingInterceptor` 演示了这种方法。

<code-example
  path="http/src/app/http-interceptors/caching-interceptor.ts"
  region="v1"
  header="app/http-interceptors/caching-interceptor.ts)">
</code-example>

<<<<<<< HEAD
* The `isCachable()` function determines if the request is cachable.
  In this sample, only GET requests to the npm package search api are cachable.

  `isCachable()` 函数用于决定该请求是否允许缓存。
  在这个例子中，只有发到 npm 包搜索 API 的 GET 请求才是可以缓存的。

* If the request is not cachable, the interceptor simply forwards the request
  to the next handler in the chain.

  如果该请求是不可缓存的，该拦截器只会把该请求转发给链表中的下一个处理器。

* If a cachable request is found in the cache, the interceptor returns an `of()` *observable* with
  the cached response, by-passing the `next` handler (and all other interceptors downstream).

  如果可缓存的请求在缓存中找到了，该拦截器就会通过 `of()` 函数返回一个已缓存的响应体的*可观察对象*，然后绕过 `next` 处理器（以及所有其它下游拦截器）。

* If a cachable request is not in cache, the code calls `sendRequest()`.
  This function creates a [request clone](#immutability) without headers, because the npm API forbids them.
  The function then forwards the clone of the request to `next.handle()` which ultimately calls the server and returns the server's response.

  如果可缓存的请求不在缓存中，代码会调用 `sendRequest()`。这个函数会创建一个没有请求头的[请求克隆体](#immutability)，这是因为 npm API 禁止它们。然后，该函数把请求的克隆体转发给 `next.handle()`，它会最终调用服务器并返回来自服务器的响应对象。
=======
* The `isCacheable()` function determines if the request is cacheable.
In this sample, only GET requests to the npm package search api are cacheable.

* If the request is not cacheable, the interceptor simply forwards the request
to the next handler in the chain.

* If a cacheable request is found in the cache, the interceptor returns an `of()` _observable_ with
the cached response, by-passing the `next` handler (and all other interceptors downstream).

* If a cacheable request is not in cache, the code calls `sendRequest()`.
This function creates a [request clone](#immutability) without headers, because the npm API forbids them.
The function then forwards the clone of the request to `next.handle()` which ultimately calls the server and returns the server's response.
>>>>>>> eee2fd22

{@a send-request}
<code-example
  path="http/src/app/http-interceptors/caching-interceptor.ts"
  region="send-request">
</code-example>

{@a send-request}

Note how `sendRequest()` intercepts the response on its way back to the application.
This method pipes the response through the `tap()` operator, whose callback adds the response to the cache.

注意 `sendRequest()` 是如何在返回应用程序的过程中拦截响应的。该方法通过 `tap()` 操作符来管理响应对象，该操作符的回调函数会把该响应对象添加到缓存中。

The original response continues untouched back up through the chain of interceptors
to the application caller.

然后，原始的响应会通过这些拦截器链，原封不动的回到服务器的调用者那里。

Data services, such as `PackageSearchService`, are unaware that
some of their `HttpClient` requests actually return cached responses.

数据服务，比如 `PackageSearchService`，并不知道它们收到的某些 `HttpClient` 请求实际上是从缓存的请求中返回来的。

{@a cache-refresh}

### Using interceptors to request multiple values

### 用拦截器来请求多个值

The `HttpClient.get()` method normally returns an observable that emits a single value, either the data or an error.
An interceptor can change this to an observable that emits [multiple values](guide/observables).

`HttpClient.get()` 方法通常会返回一个可观察对象，它会发出一个值（数据或错误）。拦截器可以把它改成一个可以发出[多个值](guide/observables)的可观察对象。

The following revised version of the `CachingInterceptor` optionally returns an observable that
immediately emits the cached response, sends the request on to the npm web API,
and emits again later with the updated search results.

修改后的 `CachingInterceptor` 版本可以返回一个立即发出所缓存响应的可观察对象，然后把请求发送到 NPM 的 Web API，然后把修改过的搜索结果重新发出一次。

<code-example
  path="http/src/app/http-interceptors/caching-interceptor.ts"
  region="intercept-refresh">
</code-example>

<div class="alert is-helpful">

The *cache-then-refresh* option is triggered by the presence of a custom `x-refresh` header.

*cache-then-refresh* 选项是由一个自定义的 `x-refresh` 请求头触发的。

A checkbox on the `PackageSearchComponent` toggles a `withRefresh` flag,
which is one of the arguments to `PackageSearchService.search()`.
That `search()` method creates the custom `x-refresh` header
and adds it to the request before calling `HttpClient.get()`.

`PackageSearchComponent` 中的一个检查框会切换 `withRefresh` 标识，
它是 `PackageSearchService.search()` 的参数之一。
`search()` 方法创建了自定义的 `x-refresh` 头，并在调用 `HttpClient.get()` 前把它添加到请求里。

</div>

The revised `CachingInterceptor` sets up a server request
whether there's a cached value or not,
using the same `sendRequest()` method described [above](#send-request).
The `results$` observable makes the request when subscribed.

修改后的 `CachingInterceptor` 会发起一个服务器请求，而不管有没有缓存的值。
就像 [前面](#send-request) 的 `sendRequest()` 方法一样进行订阅。
在订阅 `results$` 可观察对象时，就会发起这个请求。

* If there's no cached value, the interceptor returns `results$`.

  如果没有缓存值，拦截器直接返回 `results$`。

* If there is a cached value, the code _pipes_ the cached response onto
  `results$`, producing a recomposed observable that emits twice,
  the cached response first (and immediately), followed later
  by the response from the server.
  Subscribers see a sequence of two responses.

  如果有缓存的值，这些代码就会把缓存的响应加入到 `result$` 的*管道*中，使用重组后的可观察对象进行处理，并发出两次。
  先立即发出一次缓存的响应体，然后发出来自服务器的响应。
  订阅者将会看到一个包含这两个响应的序列。

{@a report-progress}

## Tracking and showing request progress

## 跟踪和显示请求进度

Sometimes applications transfer large amounts of data and those transfers can take a long time.
File uploads are a typical example.
You can give the users a better experience by providing feedback on the progress of such transfers.

应用程序有时会传输大量数据，而这些传输可能要花很长时间。文件上传就是典型的例子。你可以通过提供有关此类传输的进度反馈，为用户提供更好的体验。

To make a request with progress events enabled, you can create an instance of `HttpRequest`
with the `reportProgress` option set true to enable tracking of progress events.

要想发出一个带有进度事件的请求，你可以创建一个 `HttpRequest` 实例，并把 `reportProgress` 选项设置为 true 来启用对进度事件的跟踪。

<code-example
  path="http/src/app/uploader/uploader.service.ts"
  region="upload-request"
  header="app/uploader/uploader.service.ts (upload request)">
</code-example>

<div class="alert is-important">

**Tip**: Every progress event triggers change detection, so only turn them on if you need to report progress in the UI.

**提示**：每个进度事件都会触发变更检测，所以只有当需要在 UI 上报告进度时，你才应该开启它们。

When using [`HttpClient.request()`](api/common/http/HttpClient#request) with an HTTP method, configure the method with
[`observe: 'events'`](api/common/http/HttpClient#request) to see all events, including the progress of transfers.

当 [`HttpClient.request()`](api/common/http/HttpClient#request) 和 HTTP 方法一起使用时，可以用 [`observe: 'events'`](api/common/http/HttpClient#request) 来查看所有事件，包括传输的进度。

</div>

Next, pass this request object to the `HttpClient.request()` method, which
returns an `Observable` of `HttpEvents` (the same events processed by [interceptors](#interceptor-events)).

接下来，把这个请求对象传递给 `HttpClient.request()` 方法，该方法返回一个 `HttpEvents` 的 `Observable`（与 [拦截器](#interceptor-events) 部分处理过的事件相同）。

<code-example
  path="http/src/app/uploader/uploader.service.ts"
  region="upload-body"
  header="app/uploader/uploader.service.ts (upload body)">
</code-example>

The `getEventMessage` method interprets each type of `HttpEvent` in the event stream.

`getEventMessage` 方法解释了事件流中每种类型的 `HttpEvent`。

<code-example
  path="http/src/app/uploader/uploader.service.ts"
  region="getEventMessage"
  header="app/uploader/uploader.service.ts (getEventMessage)">
</code-example>

<div class="alert is-helpful">

The sample app for this guide doesn't have a server that accepts uploaded files.
The `UploadInterceptor` in `app/http-interceptors/upload-interceptor.ts`
intercepts and short-circuits upload requests
by returning an observable of simulated events.

本指南中的示例应用中没有用来接受上传文件的服务器。`app/http-interceptors/upload-interceptor.ts` 的 `UploadInterceptor` 通过返回一个模拟这些事件的可观察对象来拦截和短路上传请求。

</div>

## Optimizing server interaction with debouncing

## 通过防抖来优化与服务器的交互

If you need to make an HTTP request in response to user input, it's not efficient to send a request for every keystroke.
It's better to wait until the user stops typing and then send a request.
This technique is known as debouncing.

如果你需要发一个 HTTP 请求来响应用户的输入，那么每次击键就发送一个请求的效率显然不高。最好等用户停止输入后再发送请求。这种技术叫做防抖。

Consider the following template, which lets a user enter a search term to find an npm package by name.
When the user enters a name in a search-box, the `PackageSearchComponent` sends
a search request for a package with that name to the npm web API.

考虑下面这个模板，它让用户输入一个搜索词来按名字查找 npm 包。
当用户在搜索框中输入名字时，`PackageSearchComponent` 就会把这个根据名字搜索包的请求发给 npm web API。

<code-example
  path="http/src/app/package-search/package-search.component.html"
  region="search"
  header="app/package-search/package-search.component.html (search)">
</code-example>

Here, the `keyup` event binding sends every keystroke to the component's `search()` method.
The following snippet implements debouncing for this input using RxJS operators.

这里，`keyup` 事件绑定会把每次击键都发送给组件的 `search()` 方法。下面的代码片段使用 RxJS 的操作符为这个输入实现了防抖。

<code-example
  path="http/src/app/package-search/package-search.component.ts"
  region="debounce"
  header="app/package-search/package-search.component.ts (excerpt)">
</code-example>

The `searchText$` is the sequence of search-box values coming from the user.
It's defined as an RxJS `Subject`, which means it is a multicasting `Observable`
that can also emit values for itself by calling `next(value)`,
as happens in the `search()` method.

`searchText$` 是来自用户的搜索框值的序列。它被定义为 RxJS `Subject` 类型，这意味着它是一个多播 `Observable`，它还可以通过调用 `next(value)` 来自行发出值，就像在 `search()` 方法中一样。

Rather than forward every `searchText` value directly to the injected `PackageSearchService`,
the code in `ngOnInit()` pipes search values through three operators, so that a search value reaches the service only if it's a new value and the user has stopped typing.

除了把每个 `searchText` 的值都直接转发给 `PackageSearchService` 之外，`ngOnInit()` 中的代码还通过下列三个操作符对这些搜索值进行*管道*处理，以便只有当它是一个新值并且用户已经停止输入时，要搜索的值才会抵达该服务。

* `debounceTime(500)` - Wait for the user to stop typing (1/2 second in this case).

  `debounceTime(500)` - 等待用户停止输入（本例中为 1/2 秒）。

* `distinctUntilChanged()` - Wait until the search text changes.

  `distinctUntilChanged()` - 等待搜索文本发生变化。

* `switchMap()` - Send the search request to the service.

  `switchMap()` - 将搜索请求发送到服务。

The code sets `packages$` to this re-composed `Observable` of search results.
The template subscribes to `packages$` with the [AsyncPipe](api/common/AsyncPipe)
and displays search results as they arrive.

这些代码把 `packages$` 设置成了使用搜索结果组合出的 `Observable` 对象。
模板中使用 [AsyncPipe](api/common/AsyncPipe) 订阅了 `packages$`，一旦搜索结果的值发回来了，就显示这些搜索结果。

<div class="alert is-helpful">

See [Using interceptors to request multiple values](#cache-refresh) for more about the `withRefresh` option.

有关 `withRefresh` 选项的更多信息，请参阅[使用拦截器来请求多个值](#cache-refresh)。

</div>

### Using the *switchMap()* operator

### 使用 `switchMap()` 操作符

The `switchMap()` operator takes a function argument that returns an `Observable`.
In the example, `PackageSearchService.search` returns an `Observable`, as other data service methods do.
If a previous search request is still in-flight (as when the network connection is poor),
the operator cancels that request and sends a new one.

`switchMap()` 操作符接受一个返回 `Observable` 的函数型参数。在这个例子中，`PackageSearchService.search` 像其它数据服务方法那样返回一个 `Observable`。如果先前的搜索请求仍在*进行中* （如网络连接不良），它将取消该请求并发送新的请求。

Note that `switchMap()` returns service responses in their original request order, even if the
server returns them out of order.

请注意，`switchMap()` 会按照原始的请求顺序返回这些服务的响应，而不用关心服务器实际上是以乱序返回的它们。

<div class="alert is-helpful">

If you think you'll reuse this debouncing logic,
consider moving it to a utility function or into the `PackageSearchService` itself.

如果你觉得将来会复用这些防抖逻辑，
可以把它移到单独的工具函数中，或者移到 `PackageSearchService` 中。

</div>

## Security: XSRF protection

## 安全：XSRF 防护

[Cross-Site Request Forgery (XSRF or CSRF)](https://en.wikipedia.org/wiki/Cross-site_request_forgery) is an attack technique by which the attacker can trick an authenticated user into unknowingly executing actions on your website.
`HttpClient` supports a [common mechanism](https://en.wikipedia.org/wiki/Cross-site_request_forgery#Cookie-to-Header_Token) used to prevent XSRF attacks.
When performing HTTP requests, an interceptor reads a token from a cookie, by default `XSRF-TOKEN`, and sets it as an HTTP header, `X-XSRF-TOKEN`.
Since only code that runs on your domain could read the cookie, the backend can be certain that the HTTP request came from your client application and not an attacker.

[跨站请求伪造 (XSRF 或 CSRF)](https://en.wikipedia.org/wiki/Cross-site_request_forgery)是一个攻击技术，它能让攻击者假冒一个已认证的用户在你的网站上执行未知的操作。`HttpClient` 支持一种[通用的机制](https://en.wikipedia.org/wiki/Cross-site_request_forgery#Cookie-to-Header_Token)来防范 XSRF 攻击。当执行 HTTP 请求时，一个拦截器会从 cookie 中读取 XSRF 令牌（默认名字为 `XSRF-TOKEN`），并且把它设置为一个 HTTP 头 `X-XSRF-TOKEN`，由于只有运行在你自己的域名下的代码才能读取这个 cookie，因此后端可以确认这个 HTTP 请求真的来自你的客户端应用，而不是攻击者。

By default, an interceptor sends this header on all mutating requests (such as POST)
to relative URLs, but not on GET/HEAD requests or on requests with an absolute URL.

默认情况下，拦截器会在所有的修改型请求中（比如 POST 等）把这个请求头发送给使用相对 URL 的请求。但不会在 GET/HEAD 请求中发送，也不会发送给使用绝对 URL 的请求。

To take advantage of this, your server needs to set a token in a JavaScript readable session cookie called `XSRF-TOKEN` on either the page load or the first GET request.
On subsequent requests the server can verify that the cookie matches the `X-XSRF-TOKEN` HTTP header, and therefore be sure that only code running on your domain could have sent the request.
The token must be unique for each user and must be verifiable by the server; this prevents the client from making up its own tokens.
Set the token to a digest of your site's authentication cookie with a salt for added security.

要获得这种优点，你的服务器需要在页面加载或首个 GET 请求中把一个名叫 `XSRF-TOKEN` 的令牌写入可被 JavaScript 读到的会话 cookie 中。
而在后续的请求中，服务器可以验证这个 cookie 是否与 HTTP 头 `X-XSRF-TOKEN` 的值一致，以确保只有运行在你自己域名下的代码才能发起这个请求。这个令牌必须对每个用户都是唯一的，并且必须能被服务器验证，因此不能由客户端自己生成令牌。把这个令牌设置为你的站点认证信息并且加了盐（salt）的摘要，以提升安全性。

In order to prevent collisions in environments where multiple Angular apps share the same domain or subdomain, give each application a unique cookie name.

为了防止多个 Angular 应用共享同一个域名或子域时出现冲突，要给每个应用分配一个唯一的 cookie 名称。

<div class="alert is-important">

*`HttpClient` supports only the client half of the XSRF protection scheme.*
Your backend service must be configured to set the cookie for your page, and to verify that
the header is present on all eligible requests.
Failing to do so renders Angular's default protection ineffective.

*`HttpClient` 支持的只是 XSRF 防护方案的客户端这一半。* 你的后端服务必须配置为给页面设置 cookie，并且要验证请求头，以确保全都是合法的请求。如果不这么做，就会导致 Angular 的默认防护措施失效。

</div>

### Configuring custom cookie/header names

### 配置自定义 cookie/header 名称

If your backend service uses different names for the XSRF token cookie or header,
use `HttpClientXsrfModule.withOptions()` to override the defaults.

如果你的后端服务中对 XSRF 令牌的 cookie 或 头使用了不一样的名字，就要使用 `HttpClientXsrfModule.withConfig()` 来覆盖掉默认值。

<code-example
  path="http/src/app/app.module.ts"
  region="xsrf">
</code-example>

{@a testing-requests}
## Testing HTTP requests

## 测试 HTTP 请求

As for any external dependency, you must mock the HTTP backend so your tests can simulate interaction with a remote server.
The `@angular/common/http/testing` library makes it straightforward to set up such mocking.

如同所有的外部依赖一样，你必须把 HTTP 后端也 Mock 掉，以便你的测试可以模拟这种与后端的互动。
`@angular/common/http/testing` 库能让这种 Mock 工作变得直截了当。

Angular's HTTP testing library is designed for a pattern of testing in which the app executes code and makes requests first.
The test then expects that certain requests have or have not been made,
performs assertions against those requests,
and finally provides responses by "flushing" each expected request.

Angular 的 HTTP 测试库是专为其中的测试模式而设计的。在这种模式下，会首先在应用中执行代码并发起请求。
然后，这个测试会期待发起或未发起过某个请求，并针对这些请求进行断言，
最终对每个所预期的请求进行刷新（flush）来对这些请求提供响应。

At the end, tests can verify that the app has made no unexpected requests.

最终，测试可能会验证这个应用不曾发起过非预期的请求。

<div class="alert is-helpful">

You can run <live-example stackblitz="specs">these sample tests</live-example>
in a live coding environment.

你可以到在线编程环境中运行<live-example stackblitz="specs">这些范例测试</live-example>。

The tests described in this guide are in `src/testing/http-client.spec.ts`.
There are also tests of an application data service that call `HttpClient` in
`src/app/heroes/heroes.service.spec.ts`.

本章所讲的这些测试位于 `src/testing/http-client.spec.ts` 中。
在 `src/app/heroes/heroes.service.spec.ts` 中还有一些测试，用于测试那些调用了 `HttpClient` 的数据服务。

</div>

### Setup for testing

### 搭建测试环境

To begin testing calls to `HttpClient`,
import the `HttpClientTestingModule` and the mocking controller, `HttpTestingController`,
along with the other symbols your tests require.

要开始测试那些通过 `HttpClient` 发起的请求，就要导入 `HttpClientTestingModule` 模块，并把它加到你的 `TestBed` 设置里去，代码如下：

<code-example
  path="http/src/testing/http-client.spec.ts"
  region="imports"
  header="app/testing/http-client.spec.ts (imports)">
</code-example>

Then add the `HttpClientTestingModule` to the `TestBed` and continue with
the setup of the _service-under-test_.

然后把 `HTTPClientTestingModule` 添加到 `TestBed` 中，并继续设置*被测服务*。

<code-example
  path="http/src/testing/http-client.spec.ts"
  region="setup"
  header="app/testing/http-client.spec.ts(setup)">
</code-example>

Now requests made in the course of your tests hit the testing backend instead of the normal backend.

现在，在测试中发起的这些请求会发给这些测试用的后端（testing backend），而不是标准的后端。

This setup also calls `TestBed.inject()` to inject the `HttpClient` service and the mocking controller
so they can be referenced during the tests.

这种设置还会调用 `TestBed.inject()`，来获取注入的 `HttpClient` 服务和模拟对象的控制器 `HttpTestingController`，以便在测试期间引用它们。

### Expecting and answering requests

### 期待并回复请求

Now you can write a test that expects a GET Request to occur and provides a mock response.

现在，你就可以编写测试，等待 GET 请求并给出模拟响应。

<code-example
  path="http/src/testing/http-client.spec.ts"
  region="get-test"
  header="app/testing/http-client.spec.ts(httpClient.get)">
</code-example>

The last step, verifying that no requests remain outstanding, is common enough for you to move it into an `afterEach()` step:

最后一步，验证没有发起过预期之外的请求，足够通用，因此你可以把它移到 `afterEach()` 中：

<code-example
  path="http/src/testing/http-client.spec.ts"
  region="afterEach">
</code-example>

#### Custom request expectations

#### 自定义对请求的预期

If matching by URL isn't sufficient, it's possible to implement your own matching function.
For example, you could look for an outgoing request that has an authorization header:

如果仅根据 URL 匹配还不够，你还可以自行实现匹配函数。
比如，你可以验证外发的请求是否带有某个认证头：

<code-example
  path="http/src/testing/http-client.spec.ts"
  region="predicate">
</code-example>

As with the previous `expectOne()`,
the test fails if 0 or 2+ requests satisfy this predicate.

像前面的 `expectOne()` 测试一样，如果零或两个以上的请求满足了这个断言，它就会抛出异常。

#### Handling more than one request

#### 处理一个以上的请求

If you need to respond to duplicate requests in your test, use the `match()` API instead of `expectOne()`.
It takes the same arguments but returns an array of matching requests.
Once returned, these requests are removed from future matching and
you are responsible for flushing and verifying them.

如果你需要在测试中对重复的请求进行响应，可以使用 `match()` API 来代替 `expectOne()`，它的参数不变，但会返回一个与这些请求相匹配的数组。一旦返回，这些请求就会从将来要匹配的列表中移除，你要自己验证和刷新（flush）它。

<code-example
  path="http/src/testing/http-client.spec.ts"
  region="multi-request">
</code-example>

### Testing for errors

### 测试对错误的预期

You should test the app's defenses against HTTP requests that fail.

你还要测试应用对于 HTTP 请求失败时的防护。

Call `request.flush()` with an error message, as seen in the following example.

调用 `request.flush()` 并传入一个错误信息，如下所示：

<code-example
  path="http/src/testing/http-client.spec.ts"
  region="404">
</code-example>

Alternatively, you can call `request.error()` with an `ErrorEvent`.

另外，你还可以使用 `ErrorEvent` 来调用 `request.error()`.

<code-example
  path="http/src/testing/http-client.spec.ts"
  region="network-error">
</code-example><|MERGE_RESOLUTION|>--- conflicted
+++ resolved
@@ -1,12 +1,8 @@
 # Communicating with backend services using HTTP
 
-<<<<<<< HEAD
 # 使用 HTTP 与后端服务进行通信
 
-Most front-end applications need to communicate with a server over the HTTP protocol, in order to download or upload data and accesss other back-end services.
-=======
 Most front-end applications need to communicate with a server over the HTTP protocol, in order to download or upload data and access other back-end services.
->>>>>>> eee2fd22
 Angular provides a simplified client HTTP API for Angular applications, the `HttpClient` service class in `@angular/common/http`.
 
 大多数前端应用都要通过 HTTP 协议与服务器通讯，才能下载或上传数据并访问其它后端服务。Angular 给应用提供了一个简化的 HTTP 客户端 API，也就是 `@angular/common/http` 中的 `HttpClient` 服务类。
@@ -15,19 +11,19 @@
 
 HTTP 客户端服务提供了以下主要功能。
 
-- The ability to request [typed response objects](#typed-response).
+* The ability to request [typed response objects](#typed-response).
 
   请求[类型化响应对象](#typed-response)的能力。
 
-- Streamlined [error handling](#error-handling).
+* Streamlined [error handling](#error-handling).
 
   简化的[错误处理](#error-handling)。
 
-- [Testability](#testing-requests) features.
+* [Testability](#testing-requests) features.
 
   各种特性的[可测试性](#testing-requests)。
 
-- Request and response [interception](#intercepting-requests-and-responses).
+* Request and response [interception](#intercepting-requests-and-responses).
 
   请求和响应的[拦截机制](#intercepting-requests-and-responses)。
 
@@ -39,19 +35,19 @@
 
 在使用 `HTTPClientModule` 之前，你应该对下列内容有基本的了解：
 
-- TypeScript programming
+* TypeScript programming
 
   TypeScript 编程
 
-- Usage of the HTTP protocol
+* Usage of the HTTP protocol
 
   HTTP 协议的用法
 
-- Angular app-design fundamentals, as described in [Angular Concepts](guide/architecture)
+* Angular app-design fundamentals, as described in [Angular Concepts](guide/architecture)
 
   Angular 的应用设计基础，就像[Angular 基本概念](guide/architecture)中描述的那样
 
-- Observable techniques and operators. See the [Observables](guide/observables) guide.
+* Observable techniques and operators. See the [Observables](guide/observables) guide.
 
   Observable 相关技术和操作符。参见[可观察对象](guide/observables)部分。
 
@@ -98,13 +94,13 @@
 
 The sample app does not require a data server.
 It relies on the
-[Angular *in-memory-web-api*](https://github.com/angular/in-memory-web-api/blob/master/README.md),
-which replaces the *HttpClient* module's `HttpBackend`.
+[Angular _in-memory-web-api_](https://github.com/angular/in-memory-web-api/blob/master/README.md),
+which replaces the _HttpClient_ module's `HttpBackend`.
 The replacement service simulates the behavior of a REST-like backend.
 
 该示例应用不需要数据服务器。它依赖于[Angular *in-memory-web-api*](https://github.com/angular/in-memory-web-api/blob/master/README.md)，它替代了 *HttpClient* 模块中的 `HttpBackend`。这个替代服务会模拟 REST 式的后端的行为。
 
-Look at the `AppModule` *imports* to see how it is configured.
+Look at the `AppModule` _imports_ to see how it is configured.
 
 看一下 `AppModule` 的这些*导入*，看看它的配置方式。
 
@@ -139,11 +135,11 @@
 
 这些重要的选项包括 *observe* 和 *responseType* 属性。
 
-- The *observe* option specifies how much of the response to return.
+* The *observe* option specifies how much of the response to return.
 
   *observe* 选项用于指定要返回的响应内容。
 
-- The *responseType* option specifies the format in which to return data.
+* The *responseType* option specifies the format in which to return data.
 
   *responseType* 选项指定返回数据的格式。
 
@@ -321,7 +317,7 @@
 ```
 
 In the second case, TypeScript infers the type of `options` to be `{responseType: string}`.
-The type is too wide to pass to `HttpClient.get` which is expecting the type of `responseType` to be one of the *specific* strings.
+The type is too wide to pass to `HttpClient.get` which is expecting the type of `responseType` to be one of the _specific_ strings.
 `HttpClient` is typed explicitly this way so that the compiler can report the correct return type based on the options you provided.
 
 在第二种情况下，TypeScript 会把 `options` 的类型推断为 `{responseType: string}`。该类型的 `HttpClient.get` 太宽泛，无法传递给 `HttpClient.get`，它希望 `responseType` 的类型是*特定的*字符串之一。而 `HttpClient` 就是以这种方式显式输入的，因此编译器可以根据你提供的选项报告正确的返回类型。
@@ -483,11 +479,11 @@
 
 可能会出现两种类型的错误。
 
-- The server backend might reject the request, returning an HTTP response with a status code such as 404 or 500. These are error *responses*.
+* The server backend might reject the request, returning an HTTP response with a status code such as 404 or 500. These are error *responses*.
 
   服务器端可能会拒绝该请求，并返回状态码为 404 或 500 的 HTTP *响应*。这些是错误*响应*。
 
-- Something could go wrong on the client-side such as a network error that prevents the request from completing successfully or an exception thrown in an RxJS operator. These errors produce JavaScript `ErrorEvent` objects.
+* Something could go wrong on the client-side such as a network error that prevents the request from completing successfully or an exception thrown in an RxJS operator. These errors produce JavaScript `ErrorEvent` objects.
 
   客户端也可能出现问题，例如网络错误会让请求无法成功完成，或者 RxJS 操作符也会抛出异常。这些错误会产生 JavaScript 的 `ErrorEvent` 对象。
 
@@ -579,11 +575,11 @@
 
 `HttpClient.post()` 方法像 `get()` 一样也有类型参数，可以用它来指出你期望服务器返回特定类型的数据。该方法需要一个资源 URL 和两个额外的参数：
 
-- *body* - The data to POST in the body of the request.
+* *body* - The data to POST in the body of the request.
 
   *body* - 要在请求体中 POST 过去的数据。
 
-- *options* - An object containing method options which, in this case, [specify required headers](#adding-headers).
+* *options* - An object containing method options which, in this case, [specify required headers](#adding-headers).
 
   *options* - 一个包含方法选项的对象，在这里，它用来[指定必要的请求头](#adding-headers)。
 
@@ -673,7 +669,7 @@
 observable with additional operations such as  `tap` and `catchError` before anything actually happens.
 
 `HttpClient` 的所有方法返回的可观察对象都设计为*冷的*。
-HTTP 请求的执行都是*延期执行的*，让你可以用 `tap` 和 `catchError` 这样的操作符来在实际执行HTTP请求之前，先对这个可观察对象进行扩展。
+HTTP 请求的执行都是*延期执行的*，让你可以用 `tap` 和 `catchError` 这样的操作符来在实际执行 HTTP 请求之前，先对这个可观察对象进行扩展。
 
 Calling `subscribe(...)` triggers execution of the observable and causes
 `HttpClient` to compose and send the HTTP request to the server.
@@ -1084,11 +1080,11 @@
 
    复制请求体并在副本中进行修改。
 
-1. Clone the request object, using its `clone()` method.
+2. Clone the request object, using its `clone()` method.
 
    使用 `clone()` 方法克隆这个请求对象。
 
-1. Replace the clone's body with the modified copy.
+3. Replace the clone's body with the modified copy.
 
    用修改过的副本替换被克隆的请求体。
 
@@ -1224,42 +1220,27 @@
   header="app/http-interceptors/caching-interceptor.ts)">
 </code-example>
 
-<<<<<<< HEAD
-* The `isCachable()` function determines if the request is cachable.
-  In this sample, only GET requests to the npm package search api are cachable.
-
-  `isCachable()` 函数用于决定该请求是否允许缓存。
+* The `isCacheable()` function determines if the request is cacheable.
+  In this sample, only GET requests to the npm package search api are cacheable.
+
+  `isCacheable()` 函数用于决定该请求是否允许缓存。
   在这个例子中，只有发到 npm 包搜索 API 的 GET 请求才是可以缓存的。
 
-* If the request is not cachable, the interceptor simply forwards the request
+* If the request is not cacheable, the interceptor simply forwards the request
   to the next handler in the chain.
 
   如果该请求是不可缓存的，该拦截器只会把该请求转发给链表中的下一个处理器。
 
-* If a cachable request is found in the cache, the interceptor returns an `of()` *observable* with
+* If a cacheable request is found in the cache, the interceptor returns an `of()` *observable* with
   the cached response, by-passing the `next` handler (and all other interceptors downstream).
 
   如果可缓存的请求在缓存中找到了，该拦截器就会通过 `of()` 函数返回一个已缓存的响应体的*可观察对象*，然后绕过 `next` 处理器（以及所有其它下游拦截器）。
 
-* If a cachable request is not in cache, the code calls `sendRequest()`.
+* If a cacheable request is not in cache, the code calls `sendRequest()`.
   This function creates a [request clone](#immutability) without headers, because the npm API forbids them.
   The function then forwards the clone of the request to `next.handle()` which ultimately calls the server and returns the server's response.
 
   如果可缓存的请求不在缓存中，代码会调用 `sendRequest()`。这个函数会创建一个没有请求头的[请求克隆体](#immutability)，这是因为 npm API 禁止它们。然后，该函数把请求的克隆体转发给 `next.handle()`，它会最终调用服务器并返回来自服务器的响应对象。
-=======
-* The `isCacheable()` function determines if the request is cacheable.
-In this sample, only GET requests to the npm package search api are cacheable.
-
-* If the request is not cacheable, the interceptor simply forwards the request
-to the next handler in the chain.
-
-* If a cacheable request is found in the cache, the interceptor returns an `of()` _observable_ with
-the cached response, by-passing the `next` handler (and all other interceptors downstream).
-
-* If a cacheable request is not in cache, the code calls `sendRequest()`.
-This function creates a [request clone](#immutability) without headers, because the npm API forbids them.
-The function then forwards the clone of the request to `next.handle()` which ultimately calls the server and returns the server's response.
->>>>>>> eee2fd22
 
 {@a send-request}
 <code-example

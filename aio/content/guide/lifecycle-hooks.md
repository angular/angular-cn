--- conflicted
+++ resolved
@@ -1,16 +1,10 @@
 # Lifecycle Hooks
 
-<<<<<<< HEAD
 # 生命周期钩子
 
-<img src="generated/images/guide/lifecycle-hooks/hooks-in-sequence.png" alt="Us" class="left">
-
-A component has a lifecycle managed by Angular .
+A component has a lifecycle managed by Angular.
 
 每个组件都有一个被Angular管理的生命周期。
-=======
-A component has a lifecycle managed by Angular.
->>>>>>> 8d34364f
 
 Angular creates it, renders it, creates and renders its children,
 checks it when its data-bound properties change, and destroys it before removing it from the DOM.
@@ -20,13 +14,9 @@
 Angular offers **lifecycle hooks**
 that provide visibility into these key life moments and the ability to act when they occur.
 
-<<<<<<< HEAD
 Angular提供了**生命周期钩子**，把这些关键生命时刻暴露出来，赋予我们在它们发生时采取行动的能力。
 
-A directive has the same set of lifecycle hooks, minus the hooks that are specific to component content and views.
-=======
 A directive has the same set of lifecycle hooks.
->>>>>>> 8d34364f
 
 除了那些组件内容和视图相关的钩子外,指令有相同生命周期钩子。
 
@@ -158,15 +148,8 @@
 
       Called _once_ after the first `ngDoCheck()`.
 
-<<<<<<< HEAD
       第一次`ngDoCheck()`之后调用，只调用一次。
 
-      _A component-only hook_.
-
-      **只适用于组件**。
-
-=======
->>>>>>> 8d34364f
     </td>
   </tr>
   <tr style='vertical-align:top'>
@@ -181,15 +164,8 @@
 
       Called after the `ngAfterContentInit()` and every subsequent `ngDoCheck()`.
 
-<<<<<<< HEAD
       `ngAfterContentInit()`和每次`ngDoCheck()`之后调用
 
-      _A component-only hook_.
-
-      **只适合组件**。
-
-=======
->>>>>>> 8d34364f
     </td>
   </tr>
   <tr style='vertical-align:top'>
@@ -204,15 +180,8 @@
 
       Called _once_ after the first `ngAfterContentChecked()`.
 
-<<<<<<< HEAD
       第一次`ngAfterContentChecked()`之后调用，只调用一次。
 
-      _A component-only hook_.
-
-      **只适合组件**。
-
-=======
->>>>>>> 8d34364f
     </td>
   </tr>
   <tr style='vertical-align:top'>
@@ -227,15 +196,8 @@
 
       Called after the `ngAfterViewInit` and every subsequent `ngAfterContentChecked()`.
 
-<<<<<<< HEAD
       `ngAfterViewInit()`和每次`ngAfterContentChecked()`之后调用。
 
-      _A component-only hook_.
-
-      **只适合组件**。
-
-=======
->>>>>>> 8d34364f
     </td>
   </tr>
   <tr style='vertical-align:top'>

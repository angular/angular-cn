--- conflicted
+++ resolved
@@ -113,12 +113,8 @@
 要想使用 `http-server` 服务器，进入包含这些 web 文件的目录，并启动开发服务器：
 
 ```sh
-<<<<<<< HEAD
-
-cd dist
-=======
+
 cd dist/*project-name*
->>>>>>> 601064e4
 http-server -p 8080
 
 ```

--- conflicted
+++ resolved
@@ -45,22 +45,17 @@
    当用户做出更改时，该组件会引发 `input` 事件。
 
 1. The binding executes the statement within a context that includes the DOM event object, `$event`.
-<<<<<<< HEAD
 
    这个绑定会在一个上下文中执行该语句，此上下文中包含 DOM 事件对象 `$event`。
 
-1. Angular retrieves the changed text by following the path `$event.target.value` and updates the `name` property.
-=======
 1. Angular retrieves the changed text by calling `getValue($event.target)` and updates the `name` property.
->>>>>>> a371646a
 
-  Angular 会根据 `$event.target.value` 来获取更改后的文本，并用它更新 `name` 属性。
+  Angular 会通过调用 `getValue($event.target)` 来获取更改后的文本，并用它更新 `name` 属性。
 
 If the event belongs to a directive or component, `$event` has the shape that the directive or component produces.
 
-<<<<<<< HEAD
 如果该事件属于某个指令或组件，那么 `$event` 就具有指令或组件中生成的形态。
-=======
+
 <div class="alert is-helpful">
 
 The type of `$event.target` is only `EventTarget` in the template.
@@ -68,5 +63,4 @@
 
 <code-example path="event-binding/src/app/app.component.ts" region="getValue"></code-example>
 
-</div>
->>>>>>> a371646a
+</div>
--- conflicted
+++ resolved
@@ -1,24 +1,13 @@
 # Internationalization (i18n)
 
-<<<<<<< HEAD
-# 国际化（i18n）
-
-Angular's _internationalization_ (_i18n_) tools help make your app available in multiple languages.
-
-Angular的*国际化*（*i18n*）工具可以帮助我们使用多个语言发布应用。
-
-Try this <live-example name="i18n" title="i18n Example in Spanish">live example</live-example>
-of a JIT-compiled app, translated into Spanish.
-=======
 Application internationalization is a many-faceted area of development, focused on making
 applications available and user-friendly to a worldwide audience. This page describes Angular's
 internationalization (i18n) tools, which can help you make your app available in multiple languages.
 
 See the <live-example downloadOnly name="i18n">i18n Example</live-example> for a simple example of
 an AOT-compiled app, translated into French.
->>>>>>> b5934fc5
-
-**试试** 这个翻译为西班牙语版JiT编译应用的<live-example name="i18n">在线例子</live-example>。
+
+可以把这个翻译为法语版的 AOT 应用<live-example name="i18n">i18n 例子</live-example>作为一个简单的例子。
 
 
 {@a angular-i18n}
@@ -30,23 +19,6 @@
 * Handling plural forms of words.
 * Handling alternative text.
 
-<<<<<<< HEAD
-## Angular和_i18n_模板翻译
-
-Application internationalization is a challenging, many-faceted effort that
-takes dedication and enduring commitment.
-Angular's _i18n_ internationalization facilities can help.
-
-应用程序国际化很具有挑战性，多方面的努力，需要持久的奉献和决心。
-Angular的_i18n_国际化工具可以帮助你。
-
-This page describes the _i18n_ tools available to assist translation of component template text
-into multiple languages.
-
-本章描述了一些_i18n_工具，它们可以帮你把组件模板文本翻译成多种语言。
-
-<div class="l-sub-section">
-=======
 This document focuses on [**Angular CLI**](https://cli.angular.io/) projects, in which the Angular
 CLI generates most of the boilerplate necessary to write your app in multiple languages.
 
@@ -63,7 +35,6 @@
 language identifier, and the `CA` refers to the locale extension Canada.
 
 <div class="alert is-critical">
->>>>>>> b5934fc5
 
 Angular follows the Unicode LDML convention that uses stable identifiers (Unicode locale identifiers)
 based on the norm [BCP47](http://www.rfc-editor.org/rfc/bcp/bcp47.txt). It is very important that
@@ -77,34 +48,6 @@
 
 By default, Angular uses the locale `en-US`, which is English as spoken in the United States of America.
 
-<<<<<<< HEAD
-_i18n_模板翻译流程有四个阶段：  
-
-1. Mark static text messages in your component templates for translation.
-
-   在组件模板中标记需要翻译的静态文本信息。
-
-1. An angular _i18n_ tool extracts the marked messages into an industry standard translation source file.
-
-   Angular的_i18n_工具将标记的信息提取到一个行业标准的翻译源文件。
-
-1. A translator edits that file, translating the extracted text messages into the target language,
-and returns the file to you.
-
-   翻译人员编辑该文件，翻译提取出来的文本信息到目标语言，并将该文件还给你。
-
-1. The Angular compiler imports the completed translation files,
-replaces the original messages with translated text, and generates a new version of the application
-in the target language.
-
-   Angular编译器导入完成翻译的文件，使用翻译的文本替换原始信息，并生成新的目标语言版本的应用程序。
-
-You need to build and deploy a separate version of the application for each supported language.
-
-你可以为每种支持的语言构建和部署单独的应用程序版本。
-
-{@a i18n-attribute}
-=======
 To set your app's locale to another value, use the CLI parameter `--locale` with the value
 of the locale id that you want to use:
 
@@ -141,7 +84,6 @@
 | Chinese Traditional           | zh-tw, zh-Hant-TW | zh-Hant       |
 | Chinese Traditional Hong Kong | zh-hk             | zh-Hant-HK    |
 
->>>>>>> b5934fc5
 
 ## i18n pipes
 
@@ -180,39 +122,18 @@
 
 </div> 
 
-<<<<<<< HEAD
-## 使用_i18n_属性标记文本
-
-The Angular `i18n` attribute is a marker for translatable content.
-Place it on every element tag whose fixed text should be translated.
-
-Angular的`i18n`属性是可翻译内容的标记。
-将它放到每个固定文本需要翻译的元素标签中。
-
-=======
 
 ## Template translations
->>>>>>> b5934fc5
 
 <div class="l-sub-section">
 
   This document refers to a unit of translatable text as "text," a "message", or a 
   "text message." 
 
-`i18n`不是Angular指令。
-它是一个自定义**属性**，Angular工具和编译器认识它。
-它将在完成翻译**之后**，被编译器移除。
-
 </div>
 
 The i18n template translation process has four phases:
 
-<<<<<<< HEAD
-在例子中，`<h1>`标签显示了一句简单的英文问候语，它将被翻译为西班牙语：
-
-
-<code-example path="i18n/src/app/app.component.1.html" region="greeting" title="src/app/app.component.html" linenums="false">
-=======
 1. Mark static text messages in your component templates for translation.
 
 2. An Angular i18n tool extracts the marked text into an industry standard translation source file.
@@ -235,19 +156,14 @@
 In the example below, an `<h1>` tag displays a simple English language greeting, "Hello i18n!"
 
 <code-example path="i18n/doc-files/app.component.html" region="greeting" title="src/app/app.component.html" linenums="false">
->>>>>>> b5934fc5
 </code-example>
 
 To mark the greeting for translation, add the `i18n` attribute to the `<h1>` tag.
 
-<<<<<<< HEAD
 
 添加`i18n`属性到该标签上，把它标记为需要翻译的文本。
 
-<code-example path="i18n/src/app/app.component.1.html" region="i18n-attribute" title="src/app/app.component.html" linenums="false">
-=======
 <code-example path="i18n/doc-files/app.component.html" region="i18n-attribute" title="src/app/app.component.html" linenums="false">
->>>>>>> b5934fc5
 </code-example>
 
 
@@ -264,119 +180,70 @@
 
 To translate a text message accurately, the translator may need additional information or context. 
 
-<<<<<<< HEAD
-### 用描述和意图来帮助翻译人员
-
-In order to translate it accurately, the translator may
-need a description of the message.
-Assign a description to the i18n attribute:
-
-
-翻译人员可能需要待翻译文本的描述才能翻译准确。
-为i18n属性添加描述：
-
-<code-example path="i18n/src/app/app.component.1.html" region="i18n-attribute-desc" title="src/app/app.component.html" linenums="false">
-=======
 You can add a description of the text message as the value of the `i18n` attribute, as shown in the
 example below:
 
 <code-example path="i18n/doc-files/app.component.html" region="i18n-attribute-desc" title="src/app/app.component.html" linenums="false">
->>>>>>> b5934fc5
 </code-example>
 
 The translator may also need to know the meaning or intent of the text message within this particular 
 app context.
 
-<<<<<<< HEAD
 为了给出正确的翻译，翻译者需要知道你这段文本在特定情境下的 *真实意图*。
 
-You add context by beginning the string with the _meaning_ and
-separating it from the _description_ with the `|` character (`<meaning>|<description>`):
-
-在描述的前面，我们为指定的字符串添加一些上下文含义，用`|`将其与描述文字隔开(`<意图>|<描述>`)。
-
-<code-example path="i18n/src/app/app.component.1.html" region="i18n-attribute-meaning" title="src/app/app.component.html" linenums="false">
-=======
 You add context by beginning the `i18n` attribute value with the _meaning_ and
 separating it from the _description_ with the `|` character: `<meaning>|<description>`
 
+在描述的前面，我们为指定的字符串添加一些上下文含义，用`|`将其与描述文字隔开(`<意图>|<描述>`)。
+
 <code-example path="i18n/doc-files/app.component.html" region="i18n-attribute-meaning" title="src/app/app.component.html" linenums="false">
->>>>>>> b5934fc5
 </code-example>
 
 All occurrences of a text message that have the same meaning will have the same translation.
 A text message that is associated with different meanings can have different translations.
 
-<<<<<<< HEAD
-如果所有地方出现的文本具有**相同**含义时，它们应该有**相同**的翻译，
-但是如果在某些地方它具有**不同含义**，那么它应该有不同的翻译。
-Angular的提取工具在翻译源文件中保留**含义**和**描述**，以支持符合特定上下文的翻译。
-
-=======
 The Angular extraction tool preserves both the meaning and the description in the translation
 source file to facilitate contextually-specific translations, but only the combination of meaning
 and text message are used to generate the specific id of a translation. If you have two
 similar text messages with different meanings, they are extracted separately. If you have two similar
 text messages with different descriptions (not different meanings), then they are extracted only once. 
->>>>>>> b5934fc5
+
+如果所有地方出现的文本具有**相同**含义时，它们应该有**相同**的翻译，
+但是如果在某些地方它具有**不同含义**，那么它应该有不同的翻译。
+Angular的提取工具在翻译源文件中保留**含义**和**描述**，以支持符合特定上下文的翻译。
 
 
 {@a custom-id}
 ### Set a custom id for persistence and maintenance
 
-<<<<<<< HEAD
 ### 设置一个自定义的`id`来提升可搜索性和可维护性
 
-The angular _i18n_ extractor tool generates a file with a _translation unit_ entry for each `i18n` attribute in a template. By default, it assigns each translation unit a unique _id_ such as this one:
-
-Angular 的 `i18n` 提取工具会为模板中每个带有`i18n`属性的元素生成一个*翻译单元（translation unit）*条目，并保存到一个文件中。默认情况下，它为每个翻译单元指定一个唯一的`id`，就像这样：
-
-<code-example path="i18n/src/locale/messages.es.xlf.html" region="generated-id" linenums="false">
-=======
 The angular i18n extractor tool generates a file with a translation unit entry for each `i18n`
 attribute in a template. By default, it assigns each translation unit a unique id such as this one:
 
+Angular 的 `i18n` 提取工具会为模板中每个带有`i18n`属性的元素生成一个*翻译单元（translation unit）*条目，并保存到一个文件中。默认情况下，它为每个翻译单元指定一个唯一的`id`，就像这样：
+
 <code-example path="i18n/doc-files/messages.fr.xlf.html" region="generated-id" linenums="false">
->>>>>>> b5934fc5
 </code-example>
 
 When you change the translatable text, the extractor tool generates a new id for that translation unit.
 You must then update the translation file with the new id.
 
-<<<<<<< HEAD
-这个`id`对于人类来说太晦涩，难于阅读和记忆。
-
-Worse, when you change the translatable text, perhaps to fix a typo,
-the extractor tool generates a new _id_ for that translation.
-You will lose the translation unless you update it with the new _id_.
-That [complicates maintenance](#maintenance).
-
-更糟的是，当我们修改这段可翻译的文字时（比如修改一个拼写错误），提取工具会生成一个新的`id`。
-我们就会丢失这段翻译成果，除非把它修改为新的`id`。那样维护起来就太复杂了。
-
-Consider specifying your own, meaningful _id_ in the `i18n` attribute, **prefixed with `@@`**.
-
-要想自己为`i18n`属性指定一个有意义的`id`，可以给它**添加`@@`前缀**。
-
-<code-example path='i18n/src/app/app.component.1.html' region='i18n-attribute-solo-id' title='app/app.component.html' linenums="false">
-=======
+当我们修改这段可翻译的文字时，提取工具会为那个翻译单元生成一个新的`id`。
+我们就要使用这个新的 id 来修改这个翻译文件。
+
 Alternatively, you can specify a custom id in the `i18n` attribute by using the prefix `@@`.
 The example below defines the custom id `introductionHeader`: 
 
 <code-example path='i18n/doc-files/app.component.html' region='i18n-attribute-solo-id' title='app/app.component.html' linenums="false">
->>>>>>> b5934fc5
 </code-example>
 
 When you specify a custom id, the extractor tool and compiler generate a translation unit with that
 custom id.
 
-<<<<<<< HEAD
 现在，提取工具和编译器就会用*你的自定义id`生成一个翻译单元，而不会再改变它。
 
-<code-example path="i18n/src/locale/messages.es.xlf.html" region="custom-id" linenums="false">
-=======
 <code-example path="i18n/doc-files/messages.fr.xlf.html" region="custom-id" linenums="false">
->>>>>>> b5934fc5
 </code-example>
 
 The custom id is persistent. The extractor tool does not change it when the translatable text changes.
@@ -388,58 +255,33 @@
 `i18n` attribute. In the example below, the `i18n` attribute value includes a description, followed
 by the custom `id`:
 
-<<<<<<< HEAD
-下面这个例子中的`i18n`属性中有一个*定义*，然后跟着自定义`id`：
-
-<code-example path='i18n/src/app/app.component.1.html' region='i18n-attribute-id' title='app/app.component.html' linenums="false">
-=======
 <code-example path='i18n/doc-files/app.component.html' region='i18n-attribute-id' title='app/app.component.html' linenums="false">
->>>>>>> b5934fc5
 </code-example>
 
 You also can add a meaning, as shown in this example:
 
-<<<<<<< HEAD
 下面这个例子带有*含义*和*描述*，最后是`id`：
 
-<code-example path='i18n/src/app/app.component.1.html' region='i18n-attribute-meaning-and-id' title='app/app.component.html' linenums="false">
-=======
 <code-example path='i18n/doc-files/app.component.html' region='i18n-attribute-meaning-and-id' title='app/app.component.html' linenums="false">
->>>>>>> b5934fc5
 </code-example>
 
 #### Define unique custom ids
 
-<<<<<<< HEAD
-  Be sure to define _unique_ custom ids. If you use the same id for 2 _different_ blocks of text, only the first one will be extracted,
-  and its translation used in both blocks of text.
-  
-  为了确保定义出*唯一*的自定义id。如果我们对两个*不同的*文本块使用了同一个id，那么就只有一个会被提取出来，然后其翻译结果会被用于全部文本块。
-
-  For example:
-  
-  比如：
-=======
 Be sure to define custom ids that are unique. If you use the same id for two different text messages,
 only the first one is extracted, and its translation is used in place of both original text messages.
+  
+为了确保定义出*唯一*的自定义id。如果我们对两个*不同的*文本块使用了同一个id，那么就只有一个会被提取出来，然后其翻译结果会被用于全部文本块。
 
 In the example below the custom id `myId` is used for two different messages:
->>>>>>> b5934fc5
-
+  
   ```html
     <h3 i18n="@@myId">Hello</h3>
     <!-- ... -->
     <p i18n="@@myId">Good bye</p>
   ```
 
-<<<<<<< HEAD
-  with the translation:
+Consider this translation to French:
   
-  带有翻译结果的：
-=======
-Consider this translation to French:
->>>>>>> b5934fc5
-
   ```xml
     <trans-unit id="myId" datatype="html">
       <source>Hello</source>
@@ -447,14 +289,8 @@
     </trans-unit>
   ```
 
-<<<<<<< HEAD
-  Both `<p>` elements will contain the text `Hola`.
-  
-  两个`<p>`元素都会包含文本`Hola`。
-=======
 Because the custom id is the same, both of the elements in the resulting translation contain
 the same text, `Bonjour`:
->>>>>>> b5934fc5
 
   ```html
     <h3>Bonjour</h3>
@@ -467,15 +303,10 @@
 {@a no-element}
 ### Translate text without creating an element
 
-<<<<<<< HEAD
 ### 翻译文本，而不必创建元素
 
-If there is a stretch of text that you'd like to translate, you could wrap it in a `<span>` tag.
-But if you don't want to create a new DOM element merely to facilitate translation,
-=======
 If there is a section of text that you would like to translate, you can wrap it in a `<span>` tag.
 However, if you don't want to create a new DOM element merely to facilitate translation,
->>>>>>> b5934fc5
 you can wrap the text in an `<ng-container>` element.
 The `<ng-container>` is transformed into an html comment:
 
@@ -488,52 +319,34 @@
 {@a translate-attributes}
 ## Add i18n translation attributes
 
-<<<<<<< HEAD
-## Add _i18n_ translation attributes
-
 ## 添加 *i18n* 翻译属性
 
-You've added an image to your template. You care about accessibility too so you add a `title` attribute:
-
-我们已经把一个图片添加到了模板中。我们也关心可访问性，故此也添加了一个`title`属性：
-
-<code-example path="i18n/src/app/app.component.1.html" region="i18n-title" title="src/app/app.component.html" linenums="false">
-=======
 You also can translate attributes.
 For example, assume that your template has an image with a `title` attribute:
 
+我们还可以翻译属性。
+比如，假设我们的模板具有一个带`title`属性的图片：
+
 <code-example path="i18n/doc-files/app.component.html" region="i18n-title" title="src/app/app.component.html" linenums="false">
->>>>>>> b5934fc5
 </code-example>
 
 This `title` attribute needs to be translated.
 
-<<<<<<< HEAD
 这个 `title` 属性也需要翻译。
-Angular i18n 支持更多形如`i18n-x`的属性，其中的`x`就是要翻译的属性名。
-
-To translate the `title` on the `img` tag from the previous example, write:
-=======
+
 To mark an attribute for translation, add an attribute in the form of `i18n-x`,
 where `x` is the name of the attribute to translate. The following example shows how to mark the
 `title` attribute for translation by adding the `i18n-title` attribute on the `img` tag:
->>>>>>> b5934fc5
-
-为了翻译前面例子中`img`标签上的`title`属性，就要这样写：
 
 <code-example path="i18n/src/app/app.component.html" region="i18n-title-translate" title="src/app/app.component.html" linenums="false">
 </code-example>
 
 This technique works for any attribute of any element.
 
-<<<<<<< HEAD
-我们也同样可以使用`i18n-x="<meaning>|<description>"`语法来指定一个含义和描述。
-
-{@a cardinality}
-=======
 You also can assign a meaning, description, and id with the `i18n-x="<meaning>|<description>@@<id>"`
 syntax.
->>>>>>> b5934fc5
+
+我们也同样可以使用`i18n-x="<meaning>|<description>@@<id>"`语法来指定一个含义和描述。
 
 {@a plural-ICU}
 ## Translate singular and plural
@@ -542,54 +355,34 @@
 
 Different languages have different pluralization rules.
 
-<<<<<<< HEAD
 不同的语言有不同的单复数规则。
 
-Suppose your application says something about a collection of wolves.
-In English, depending upon the number of wolves, you could display "no wolves", "one wolf", "two wolves", or "a wolf pack".
-Other languages might express the _cardinality_ differently.
-
-假设应用中需要谈论一些狼。
-在英语中，根据狼的数量，可能要显示为"no wolves"、"one wolf"、"two wolves"或"a wolf pack"。
-而在其它语言中则可能会有不同的**基数**规则。
-
-Here's how you could mark up the component template to display the phrase appropriate to the number of wolves:
-=======
 Suppose that you want to say that something was "updated x minutes ago".
 In English, depending upon the number of minutes, you could display "just now", "one minute ago",
 or "x minutes ago" (with x being the actual number).
 Other languages might express the cardinality differently.
 
+假设应用中需要谈论一些狼。
+在英语中，根据狼的数量，可能要显示为"no wolves"、"one wolf"、"two wolves"或"a wolf pack"。
+而在其它语言中则可能会有不同的**基数**规则。
+
 The example below shows how to use a `plural` ICU expression to display one of those three options
 based on when the update occurred:
->>>>>>> b5934fc5
-
-下面我们示范要如何书写组件模板来显示适当的短语来表示狼的数量：
 
 <code-example path="i18n/src/app/app.component.html" region="i18n-plural" title="src/app/app.component.html" linenums="false">
 </code-example>
 
-<<<<<<< HEAD
-* The first parameter is the key. It is bound to the component property (`wolves`) that determines the number of wolves.
-
-    第一个参数是key。它绑定到了组件中表示狼的数量的`wolves`属性。
-
+* The first parameter is the key. It is bound to the component property (`minutes`), which determines the number of minutes.
+
+  第一个参数是key。它绑定到了组件中表示狼的数量的`wolves`属性。
+  
 * The second parameter identifies this as a `plural` translation type.
 
-    第二个参数表示这是一个`plural`（复数）翻译类型。
-
-* The third parameter defines a pluralization pattern consisting of pluralization
-categories and their matching values.
-
-    第三个参数定义了一组复数表示模式，这个模式由复数类别和它们所匹配的值组成。
-
-Pluralization categories include:
-=======
-* The first parameter is the key. It is bound to the component property (`minutes`), which determines
-the number of minutes.
-* The second parameter identifies this as a `plural` translation type.
+  第二个参数表示这是一个`plural`（复数）翻译类型。
+
 * The third parameter defines a pluralization pattern consisting of pluralization categories and their matching values.
-
+  
+  第三个参数定义了一组复数表示模式，这个模式由复数类别和它们所匹配的值组成。
 
 <div class="l-sub-section">
 
@@ -601,9 +394,8 @@
 </div>
 
 Pluralization categories include (depending on the language):
->>>>>>> b5934fc5
-
-复数类别包括：
+
+复数类别包括（取决于语言）：
 
 * =0 (or any other number)
 
@@ -631,72 +423,27 @@
 
 * other
 
-<<<<<<< HEAD
-    other（其它）
-
-Put the default _English_ translation in braces (`{}`) next to the pluralization category.
+After the pluralization category, put the default English text in braces (`{}`).
 
 把默认的*英语*翻译结果放在复数类别之后的括号（`{}`）中。
-
-* When you're talking about one wolf, you could write `=1 {one wolf}`.
-
-    如果要说一只狼，就写`=1 {one wolf}`。
-
-* For zero wolves, you could write `=0 {no wolves}`.
-
-    如果要说零只狼，就写`=0 {no wolves}`。
-
-* For two wolves, you could write `=2 {two wolves}`.
-
-    如果要说两只狼，就写`=2 {two wolves}`。
-
-You could keep this up for three, four, and every other number of wolves.
-Or you could specify the **`other`** category as a catch-all for any unmatched cardinality
-and write something like: `other {a wolf pack}`.
-=======
-After the pluralization category, put the default English text in braces (`{}`).
 
 In the example above, the three options are specified according to that pluralization pattern. For
 talking about about zero minutes, you use `=0 {just now}`. For one minute, you use `=1 {one minute}`.
 Any unmatched cardinality uses `other {{{minutes}} minutes ago}`. You could choose to add patterns
 for two, three, or any other number if the pluralization rules were different. For the example of
 "minute", only these three patterns are necessary in English.
->>>>>>> b5934fc5
-
-三只、四只或其它数量的狼也都以此类推。
-或者，我们也可以指定**`other`**类来捕获所有未匹配上的数量，写法为：`other {a wolf pack}`。
 
 <div class="l-sub-section">
 
   You can use interpolations and html markup inside of your translations.
-
-这个写法符合<a href="http://userguide.icu-project.org/formatparse/messages" title="ICU Message Format">ICU消息格式</a>，它源自<a href="http://cldr.unicode.org/" title="CLDR">通用区域设置数据库(CLDR)</a>，其中指定了<a href="http://cldr.unicode.org/index/cldr-spec/plural-rules" title="Pluralization Rules">复数规则</a>。
 
 </div>
 
 {@a select-ICU}
 ## Select among alternative text messages
 
-<<<<<<< HEAD
 ## 在候选文本中选择
 
-The application displays different text depending upon whether the hero is male or female.
-These text alternatives require translation too.
-
-该应用还要根据英雄是男是女而显示出不同的文本，这些候选文本也同样需要翻译。
-
-You can handle this with a `select` translation.
-A `select` also follows the
-<a href="http://userguide.icu-project.org/formatparse/messages" title="ICU Message Format">ICU message syntax</a>.
-You choose among alternative translation based on a string value instead of a number.
-
-我们可以使用`select`翻译器来处理它。
-`select`也同样遵循<a href="http://userguide.icu-project.org/formatparse/messages" title="ICU Message Format"> ICU 消息语法</a>。我们在候选文本之间选择，但根据的是一个字符串值而不再是数字。
-
-The following format message in the component template binds to the component's `gender`
-property, which outputs either an "m" or an "f".
-The message maps those values to the appropriate translation:
-=======
 If your template needs to display different text messages depending on the value of a variable, you
 need to translate all of those alternative text messages.
 
@@ -707,9 +454,8 @@
 The following format message in the component template binds to the component's `gender` property,
 which outputs one of the following string values: "m", "f" or "o".
 The message maps those values to the appropriate translations:
->>>>>>> b5934fc5
-
-组件模板中的下列消息格式绑定到了组件的`gender`属性，这个属性的取值是"m"或"f"。
+
+组件模板中的下列消息格式绑定到了组件的`gender`属性，这个属性的取值是 "m" 或 "f" 或 "o"。
 这个消息会把那些值映射到适当的翻译文本：
 
 <code-example path="i18n/src/app/app.component.html" region="i18n-select" title="src/app/app.component.html" linenums="false">
@@ -718,13 +464,9 @@
 {@a nesting-ICUS}
 ## Nesting plural and select ICU expressions
 
-<<<<<<< HEAD
 ## 把"复数"与"选择"表达式嵌套在一起
 
-You can also nest different ICU expressions together. For example:
-=======
 You can also nest different ICU expressions together, as shown in this example:
->>>>>>> b5934fc5
 
 我们也可以把不同的 ICU 表达式嵌套在一起，比如：
 
@@ -734,44 +476,26 @@
 {@a ng-xi18n}
 ## Create a translation source file with _ng xi18n_
 
-Use the `ng xi18n` command provided by the CLI to extract the text messages marked with `i18n` into
-a translation source file.
-
-<<<<<<< HEAD
 ## 使用_ng-xi18n_工具创建翻译源文件
 
-Use the **_ng-xi18n_ extraction tool** to extract the `i18n`-marked texts 
-into a translation source file in an industry standard format.
-
-使用`ng-xi18n`提取工具来将`i18n`标记的文本提取到一个符合行业标准格式的翻译源文件。
-
-This is an Angular CLI tool in the `@angular/compiler-cli` npm package.
-If you haven't already installed the CLI and its `platform-server` peer dependency, do so now:
-=======
+Use the `ng xi18n` command provided by the CLI to extract the text messages marked with`i18n`into
+ a translation source file .
+ 
+ 使用`ng-xi18n`提取工具来将带`i18n`标记的文本提取到一个翻译源文件中。
+
+
 Open a terminal window at the root of the app project and enter the `ng xi18n` command:
->>>>>>> b5934fc5
-
-它是在`@angular/compiler-cli` npm包中的一个Angular CLI工具。
-如果你还没有安装这个CLI和它的 `platform-server`，安装它们：
+
+在应用的项目根目录打开一个终端窗口，并输入`ng-xi18n`命令：
+
 
 <code-example language="sh" class="code-shell">
   ng xi18n
 </code-example>
 
-<<<<<<< HEAD
-Open a terminal window at the root of the application project and enter the `ng-xi18n` command:
-
-在应用的项目根目录打开一个终端窗口，并输入`ng-xi18n`命令：
-
-
-<code-example language="sh" class="code-shell">
-  ./node_modules/.bin/ng-xi18n
-</code-example>
-=======
 By default, the tool generates a translation file named `messages.xlf` in the
 <a href="https://en.wikipedia.org/wiki/XLIFF">XML Localization Interchange File Format
 (XLIFF, version 1.2)</a>.
->>>>>>> b5934fc5
 
 <div class="l-sub-section">
 
@@ -781,27 +505,11 @@
 
 </div>
 
-<<<<<<< HEAD
-By default, the tool generates a translation file named **`messages.xlf`** in the
-<a href="https://en.wikipedia.org/wiki/XLIFF" >XML Localization Interchange File Format (XLIFF, version 1.2)</a>.
-
-工具默认生成一个名为**`messages.xlf`**的翻译文件，格式为<a href="https://en.wikipedia.org/wiki/XLIFF" target="_blank">XML本土化互换文件格式(XLIFF, version 1.2)</a>。
-
-=======
->>>>>>> b5934fc5
 {@a other-formats}
 ### Other translation formats
 
-<<<<<<< HEAD
 ### 其它翻译格式
 
-Angular i18n tooling supports XLIFF 1.2 and XLIFF 2 as well as the
-<a href="http://cldr.unicode.org/development/development-process/design-proposals/xmb" >XML Message Bundle (XMB)</a>.
-
-除了<a href="http://cldr.unicode.org/development/development-process/design-proposals/xmb" >XML消息捆(XMB)</a>格式外，Angular的i18n工具也同样支持 XLIFF 1.2和XLIFF 2 格式。
-
-You can specify your choice of format _explicitly_ with the `--i18nFormat` flag as illustrated in these example commands
-=======
 Angular i18n tooling supports three translation formats:
 * XLIFF 1.2 (default)
 * XLIFF 2
@@ -810,7 +518,6 @@
 
 You can specify the translation format explicitly with the `--i18nFormat` flag as illustrated in
 these example commands:
->>>>>>> b5934fc5
 
 我们可以使用`--i18nFormat`来明确指定想用的格式，范例如下：
 
@@ -822,13 +529,7 @@
 
 The sample in this guide uses the default XLIFF 1.2 format.
 
-<<<<<<< HEAD
-本章的范例默认使用 _XLIFF 1.2_ 格式。
-
-{@a ng-xi18n-options}
-=======
 <div class="l-sub-section">
->>>>>>> b5934fc5
 
   XLIFF files have the extension .xlf. The XMB format generates .xmb source files but uses
   .xtb (XML Translation Bundle: XTB) translation files.
@@ -838,17 +539,10 @@
 {@a ng-xi18n-options}
 ### Other options
 
-<<<<<<< HEAD
 ### 其它选项
 
-You may have to specify additional options.
-For example, if the `tsconfig.json` TypeScript configuration
-file is located somewhere other than in the root folder,
-you must identify the path to it with the `-p` option:
-=======
 You can specify the output path used by the CLI to extract your translation source file with
 the parameter `--outputPath`:
->>>>>>> b5934fc5
 
 我们还可能需要指定其它选项。
 比如，如果TypeScript的配置文件`tsconfig.json`位于其它地方而不是根目录，我们就要通过`-p`选项来明确指出它的路径。
@@ -864,28 +558,11 @@
 
 <code-example language="sh" class="code-shell">
 
-<<<<<<< HEAD
-### 添加`npm`便利脚本
-
-Consider adding a convenience shortcut to the `scripts` section of the `package.json`
-to make the command easier to remember and run:
-
-考虑在`package.json`的`scripts`区中添加一个便利脚本，来让命令更容易记忆和运行：
-
-<code-example format='.' language='sh'>
-  "scripts": {
-    "i18n": "ng-xi18n",
-    ...
-  }
-=======
   ng xi18n --outFile source.xlf
 
->>>>>>> b5934fc5
 </code-example>
 
 You can specify the base locale of your app with the parameter `--locale`:
-
-现在，我们就可以使用这些命令的变体形式了，比如：
 
 <code-example language="sh" class="code-shell">
 
@@ -896,58 +573,35 @@
 The extraction tool uses the locale to add the app locale information into your translation source
 file. This information is not used by Angular, but external translation tools may need it.
 
-<<<<<<< HEAD
-注意选项前面的`--`标识。它告诉`npm`要把这个参数后面的每一个标识都透传给`ng-xi18n`。
-
-{@a translate}
-=======
->>>>>>> b5934fc5
 
 {@a translate}
 ## Translate text messages
 
-<<<<<<< HEAD
 ## 翻译文本信息
 
-The `ng-xi18n` command generates a translation source file 
-in the project root folder named `messages.xlf`.
-The next step is to translate the English language template
-text into the specific language translation
-files. The guide sample creates a Spanish translation file.
-
-`ng-xi18n`命令在项目根目录生成一个名为`messages.xlf`的翻译源文件。
-下一步是将英文模板文本翻译到目标语言的翻译文件。
-本烹饪书创建了一个西班牙语翻译文件。
-
-{@a localization-folder}
-=======
-The `ng xi18n` command generates a translation source file named `messages.xlf` in the project `src`
-folder. 
-
-The next step is to translate this source file into the specific language
-translation files. The example in this guide creates a French translation file.
->>>>>>> b5934fc5
+The `ng xi18n` command generates a translation source file
+named `messages.xlf`in the project `src` folder .
+
+`ng xi18n`命令在项目根目录生成一个名为`messages.xlf`的翻译源文件。
+
+The next step is to translate this source file into the specific language 
+translation files. The example in this guide  creates a French translation file.
+
+下一步是将英文模板文本翻译到指定语言的翻译文件。
+这个例子中创建了一个法语翻译文件。
 
 {@a localization-folder}
 ### Create a localization folder
 
-<<<<<<< HEAD
 ### 新建一个本土化目录
 
-You will probably translate into more than one other language so it's a good idea
-for the project structure to reflect your entire internationalization effort.
-
-你很有可能翻译到更多其他语言，所以为全部国际化工作做适当的调整项目目录结构是理所当然的。
-
-One approach is to dedicate a folder to localization and store related assets ,
-such as internationalization files, there.
-=======
 Most apps are translated into more than one other language. For this reason, it is standard practice
 for the project structure to reflect the entire internationalization effort.
 
-One approach is to dedicate a folder to localization and store related assets, such as
+大多数应用都要被翻译成多种其它语言，因此，为全部国际化工作做适当的调整项目目录结构是一种标准实践。
+
+One approach is to dedicate a folder to localization and store related assets , such as
 internationalization files, there.
->>>>>>> b5934fc5
 
 其中一种方法是为本土化和相关资源（比如国际化文件）创建一个专门的目录。
 
@@ -965,24 +619,12 @@
 This guide follows that approach. It has a `locale` folder under `src/`.
 Assets within that folder have a filename extension that matches their associated locale.
 
-<<<<<<< HEAD
-本指南遵循了那个建议。在`src/`目录下，有一个专门的`locale`目录，该目录中的文件都带有一个代号作为扩展名，它们来自这个<a href="https://msdn.microsoft.com/en-us/library/ee825488(v=cs.20).aspx">众所周知的代号表</a>。
-
-Make a copy of the `messages.xlf` file, put it in the `locale` folder and
-rename it `messages.es.xlf`for the Spanish language translation.
-Do the same for each target language.
-
-复制一下`messages.xlf`文件，把它放进`locale`目录，并改名为`messages.es.xlf`以用于西班牙语的翻译。对其它目标语言也同样要这么做。
-
-{@a translate-text-nodes}
-=======
 ### Create the translation files
 
 For each translation source file, there must be at least one language translation file for the
 resulting translation.
 
 For this example:
->>>>>>> b5934fc5
 
 1. Make a copy of the `messages.xlf` file.
 2. Put the copy in the `locale` folder.
@@ -992,43 +634,17 @@
 
 {@a translate-text-nodes}
 ### Translate text nodes
-<<<<<<< HEAD
 
 ### 翻译文本节点
 
-In the real world, you send the `messages.es.xlf` file to a Spanish translator who fills in the translations
-using one of the
-<a href="https://en.wikipedia.org/wiki/XLIFF#Editors">many XLIFF file editors</a>.
+In a large translation project, you wouldsend the `messages.fr.xlf` file to a French translator who would enter the translations
+using an XLIFF file editor.
 
 在现实世界中，`messages.es.xlf`文件会被发给西班牙语翻译，他们使用<a href="https://en.wikipedia.org/wiki/XLIFF#Editors" target="_blank">这些XLIFF文件编辑器</a>中的一种来翻译它。
 
-This sample file is easy to translate without a special editor or knowledge of Spanish.
-Open `messages.es.xlf` and find the first `<trans-unit>` section:
-
-
-我们不需要任何编辑器或者西班牙语知识就可以轻易的翻译本例子文件。
-打开`messages.es.xlf`并找到`<trans-unit>`节点：
-
-<code-example path="i18n/src/locale/messages.es.xlf.html" region="translated-hello" title="src/locale/messages.es.xlf (&lt;trans-unit&gt;)" linenums="false">
-</code-example>
-
-This XML element represents the translation of the `<h1>` greeting tag you marked with the `i18n` attribute. 
-
-这个XML元素代表了你使用`i18n`属性标记的`<h1>`问候语标签的翻译。
-
-<div class="l-sub-section">
-Note that the translation unit `id=introductionHeader` is derived from the [_custom_ `id`](#custom-id "Set a custom id") that you set earlier, but **without the `@@` prefix** required in the source HTML.
-
-
-注意，翻译单元`id=introductionHeader`派生自[*自定义*`id`](#custom-id "设置自定义id")，它设置起来更简单，但是在HTML源码中**不需要`@@`前缀**。
-
-</div>
-=======
-
-In a large translation project, you would send the `messages.fr.xlf` file to a French translator who
-would enter the translations using an XLIFF file editor.
-
 This sample file is easy to translate without a special editor or knowledge of French.
+
+我们不需要任何编辑器或者法语知识就可以轻易的翻译本例子文件。
 
 1. Open `messages.fr.xlf` and find the first `<trans-unit>` section:
 
@@ -1042,21 +658,13 @@
   [custom `id`](#custom-id "Set a custom id") that you set earlier, but
   without the `@@` prefix required in the source HTML.
 
->>>>>>> b5934fc5
 
 2. Duplicate the `<source/>` tag, rename it `target`, and then replace its content with the French
   greeting. If you were working with a more complex translation, you could use the the information
   and context provided by the source, description, and meaning elements to guide your selection of
   the appropriate French translation.
 
-<<<<<<< HEAD
-翻译中利用_source_、_description_和_meaning_元素的信息，替换`<target/>`标签为西班牙语问候语：
-
-
-<code-example path="i18n/src/locale/messages.es.xlf.html" region="translated-hello" title="src/locale/messages.es.xlf (&lt;trans-unit&gt;, after translation)" linenums="false">
-=======
 > <code-example path="i18n/doc-files/messages.fr.xlf.html" region="translated-hello" title="src/locale/messages.fr.xlf (&lt;trans-unit&gt;, after translation)" linenums="false">
->>>>>>> b5934fc5
 </code-example>
 
 3. Translate the other text nodes the same way:
@@ -1066,81 +674,31 @@
 
 <div class="alert is-important">
 
-<<<<<<< HEAD
-**The tool generated the `id`s for _these_ translation units. Don't touch them.**
-Each `id` depends upon the content of the message and its assigned meaning.
-Change either factor and the `id` changes as well.
-
-注意`id`是工具生成的。不要修改它。
-它的值取决于两个因素：信息的内容和其指定的含义。
-改变任何一个因素，`id`就会改变。
-
-See the **[translation file maintenance discussion](#maintenance)**.
-
-参见**[关于如何维护翻译结果文件的讨论](#maintenance)**。
-
-This is why you should **[specify custom ids](#custom-id "Set a custom id")** and avoid tool generated ids.
-=======
   **The Angular i18n tools generated the ids for these translation units. Don't change them.**
   Each `id` depends upon the content of the template text and its assigned meaning.
   If you change either the text or the meaning, then the `id` changes.
   For more information, see the **[translation file maintenance discussion](#custom-id)**.
->>>>>>> b5934fc5
-
-这就是为什么我们应该**[指定自定义 id](#custom-id "Set a custom id")**，避免让工具自动生成id。
 
 </div>
 
 {@a translate-plural-select}
 ## Translate plural and select expressions
 
-<<<<<<< HEAD
-## Translate _plural_ and _select_
-
-## 翻译*复数（plural）*和*选择（select）*
-
-Translating _plural_ and _select_ messages is a little tricky.
-
-翻译*复数*和*选择*类的消息有点棘手。
-
-The `<source>` tag is empty for `plural` and `select` translation
-units, which makes them hard to correlate with the original template.
-The `XLIFF` format doesn't yet support the ICU rules.
-However, the `XMB` format does support the ICU rules.
-
-对于复数（`plural`）和选择（`select`）类型的翻译单元来说，<source>`标签是空的，这让它们很难和原始模板关联起来。
-`XLIFF` 不支持这种 ICU 规则，但`XMB`格式却支持。
-
-You'll just have to look for them in relation to other translation units that you recognize from elsewhere in the source template.
-In this example, you know the translation unit for the `select` must be just below the translation unit for the logo.
-=======
 _Plural_ and _select_ ICU expressions are extracted separately, so they require special attention
 when preparing for translation.
 
 Look for these expressions in relation to other translation units that you recognize from
 elsewhere in the source template. In this example, you know the translation unit for the `select`
 must be just below the translation unit for the logo.
->>>>>>> b5934fc5
-
-我们要根据从原始模板中其它地方识别出来的翻译单元来找到建立它和原始模板之间的关联。
-比如在这个例子中，我们知道`select`一定会出现在logo的翻译单元的紧下方。
 
 {@a translate-plural}
 ### Translate _plural_
 
-<<<<<<< HEAD
-### 翻译*复数*
-
 To translate a `plural`, translate its ICU format match values:
 
 要翻译一个复数，就要翻译它的ICU格式中匹配的值：
 
-<code-example path="i18n/src/locale/messages.es.xlf.html" region="translated-plural" title="src/locale/messages.es.xlf (&lt;trans-unit&gt;)" linenums="false">
-=======
-To translate a `plural`, translate its ICU format match values:
-
 <code-example path="i18n/doc-files/messages.fr.xlf.html" region="translated-plural" title="src/locale/messages.fr.xlf (&lt;trans-unit&gt;)" linenums="false">
->>>>>>> b5934fc5
 </code-example>
 
 You can add or remove plural cases, with each language having its own cardinality.  (See 
@@ -1149,15 +707,9 @@
 {@a translate-select}
 ### Translate _select_
 
-<<<<<<< HEAD
 ### 翻译*选择*（select）
 
-The `select` behaves a little differently. Here again is the ICU format message in the component template:
-=======
 Below is the content of our example `select` ICU expression in the component template:
->>>>>>> b5934fc5
-
-`select`的行为略有不同。我们仍然来看组件模板中的ICU格式的消息：
 
 <code-example path="i18n/src/app/app.component.html" region="i18n-select" title="src/app/app.component.html" linenums="false">
 </code-example>
@@ -1165,94 +717,60 @@
 The extraction tool broke that into two translation units because ICU expressions are extracted
 separately.
 
-<<<<<<< HEAD
-提取工具会把它拆成*两个*翻译单元。
-
-The first unit contains the text that was _outside_ the `select`.
-=======
+提取工具会把它拆成*两个*翻译单元，因为 ICU 表达式是分别提取的。
+
 The first unit contains the text that was outside of the `select`.
->>>>>>> b5934fc5
 In place of the `select` is a placeholder, `<x id="ICU">`, that represents the `select` message.
 Translate the text and move around the placeholder if necessary, but don't remove it. If you remove
 the placeholder, the ICU expression will not be present in your translated app.
 
-<<<<<<< HEAD
 第一个单元包含`select`之外的文本。
 这里的`select`是一个占位符`<x id="ICU">`，用来表示`select`中的消息。
 翻译这段文本，并把占位符放在那里。
 
-<code-example path="i18n/src/locale/messages.es.xlf.html" region="translate-select-1" title="src/locale/messages.es.xlf (&lt;trans-unit&gt;)" linenums="false">
-=======
 <code-example path="i18n/doc-files/messages.fr.xlf.html" region="translate-select-1" title="src/locale/messages.fr.xlf (&lt;trans-unit&gt;)" linenums="false">
->>>>>>> b5934fc5
 </code-example>
 
 The second translation unit, immediately below the first one, contains the `select` message.
 Translate that as well.
 
-<<<<<<< HEAD
 第一个翻译单元的紧下方就是第二个翻译单元，包含`select`中的消息。翻译它。
 
-<code-example path="i18n/src/locale/messages.es.xlf.html" region="translate-select-2" title="src/locale/messages.es.xlf (&lt;trans-unit&gt;)" linenums="false">
-=======
 <code-example path="i18n/doc-files/messages.fr.xlf.html" region="translate-select-2" title="src/locale/messages.fr.xlf (&lt;trans-unit&gt;)" linenums="false">
->>>>>>> b5934fc5
 </code-example>
 
 Here they are together, after translation:
 
-<<<<<<< HEAD
 在翻译之后，它们会放在一起：
 
-<code-example path="i18n/src/locale/messages.es.xlf.html" region="translated-select" title="src/locale/messages.es.xlf (&lt;trans-unit&gt;)" linenums="false">
-=======
 <code-example path="i18n/doc-files/messages.fr.xlf.html" region="translated-select" title="src/locale/messages.fr.xlf (&lt;trans-unit&gt;)" linenums="false">
->>>>>>> b5934fc5
 </code-example>
 
 {@a translate-nested}
 ### Translate a nested expression
 
-<<<<<<< HEAD
 ### 翻译嵌套的表达式
 
-A nested expression is not different from the previous ones. As in the previous example, we have _two_ translation units.
-
-嵌套的表达式和前一节没有什么不同。就像上一个例子中那样，我们有*两个*翻译单元。
-
-The first one contains the text outside the nested expression:
-
-第一个包含嵌套表达式外部的文本：
-
-<code-example path="i18n/src/locale/messages.es.xlf.html" region="translate-nested-1" title="src/locale/messages.es.xlf (&lt;trans-unit&gt;)" linenums="false">
-=======
 A nested expression is similar to the previous examples. As in the previous example, there are 
 two translation units. The first one contains the text outside of the nested expression:
 
+嵌套的表达式和前一节没有什么不同。就像上一个例子中那样，我们有*两个*翻译单元。
+
 <code-example path="i18n/doc-files/messages.fr.xlf.html" region="translate-nested-1" title="src/locale/messages.fr.xlf (&lt;trans-unit&gt;)" linenums="false">
->>>>>>> b5934fc5
 </code-example>
 
 The second unit contains the complete nested expression:
 
-<<<<<<< HEAD
 第二个包含完整的嵌套表达式：
 
-<code-example path="i18n/src/locale/messages.es.xlf.html" region="translate-nested-2" title="src/locale/messages.es.xlf (&lt;trans-unit&gt;)" linenums="false">
-=======
 <code-example path="i18n/doc-files/messages.fr.xlf.html" region="translate-nested-2" title="src/locale/messages.fr.xlf (&lt;trans-unit&gt;)" linenums="false">
->>>>>>> b5934fc5
 </code-example>
 
 And both together:
 
-<<<<<<< HEAD
 放在一起时：
 
-<code-example path="i18n/src/locale/messages.es.xlf.html" region="translate-nested" title="src/locale/messages.es.xlf (&lt;trans-unit&gt;)" linenums="false">
-=======
 <code-example path="i18n/doc-files/messages.fr.xlf.html" region="translate-nested" title="src/locale/messages.fr.xlf (&lt;trans-unit&gt;)" linenums="false">
->>>>>>> b5934fc5
 </code-example>
 
 The entire template translation is complete. The next section describes how to load that translation
@@ -1261,24 +779,11 @@
 {@a app-pre-translation}
 ### The app and its translation file
 
-<<<<<<< HEAD
-The entire template translation is complete. It's
-time to incorporate that translation into the application.
-
-整个模板的翻译就完成了。现在就该把翻译结果放回到应用程序中了。
-
-<a id='app-pre-translation'></a>
-
-### The app before translation
-
-### 翻译前的应用程序
-
-When the previous steps finish, the sample app _and_ its translation file are as follows:
-=======
+### 应用及其翻译文件
+
 The sample app and its translation file are now as follows:
->>>>>>> b5934fc5
-
-如下所示，是完成前面的步骤后的例子应用**和**它的翻译文件：
+
+下面是例子应用及其翻译文件：
 
 
 <code-tabs>
@@ -1297,90 +802,19 @@
 {@a merge}
 ## Merge the completed translation file into the app
 
-<<<<<<< HEAD
 ## 合并已经翻译的文件
 
-To merge the translated text into component templates,
-compile the application with the completed translation file.
-The process is the same whether the file is in `.xlf` format or 
-in another format  that Angular understands, such as `.xtb`.
-
-要合并已经翻译的文件到组件模板，使用翻译过的文件编译应用。
-不管文件是`.xlf`格式还是其他Angular接受的格式（`.xlif`和`.xtb`），流程是一样的。
-
-You provide the Angular compiler with three new pieces of information:
-=======
 To merge the translated text into component templates, compile the app with the completed
 translation file. Provide the Angular compiler with three translation-specific pieces of information:
->>>>>>> b5934fc5
-
-你要为Angular编译器提供下列三种新信息：
 
   * The translation file.
   
     翻译文件
     
   * The translation file format.
-<<<<<<< HEAD
   
     翻译文件的格式
-    
-  * The   <a href="https://en.wikipedia.org/wiki/XLIFF">_Locale ID_</a>
-  (`es` or `en-US` for instance).
-  
-    目标<a href="https://en.wikipedia.org/wiki/XLIFF" target="_blank">_语言环境ID_</a>
-        (例如`es`或`en-US`)
-
-_How_ you provide this information depends upon whether you compile with
-the JIT (_Just-in-Time_) compiler or the AOT (_Ahead-of-Time_) compiler. 
-
-你如何提供这些信息取决于你使用的是JiT（即时）编译器还是AoT（预先）编译器。
-
-  * With [JIT](guide/i18n#jit), you provide the information at bootstrap time.
-
-    使用[JiT](guide/i18n#jit)时，在引导时提供
-
-  * With [AOT](guide/i18n#aot), you pass the information as `ngc` options.
-
-    使用[AoT](guide/i18n#aot)时，在`ngc`命令的选项里提供
-
-
-{@a jit}
-
-### Merge with the JIT compiler
-
-### 用JiT编译器合并
-
-The JIT compiler compiles the application in the browser as the application loads.
-Translation with the JIT compiler is a dynamic process of:
-
-JiT（即时）编译器在应用程序加载时，在浏览器中编译应用。
-在使用JiT编译器的环境中翻译是一个动态的流程，包括：
-
-1. Determining the language version for the current user。
-
-    决定当前用户的语言，
-
-2. Importing the appropriate language translation file as a string constant.
-
-    导入合适的语言翻译文件到一个字符串常量，
-
-3. Creating corresponding translation providers to guide the JiT compiler.
-
-    新建对应的翻译提供商来指导JiT编译器，
-
-4. Bootstrapping the application with those providers.
-
-    使用这些提供商来启动应用。
-
-Open `index.html` and revise the launch script as follows:
-
-打开`index.html`并这样修改加载脚本：
-
-
-<code-example path="i18n/src/index.html" region="i18n" title="index.html (launch script)" linenums="false">
-</code-example>
-=======
+
   * The locale (`fr` or `en-US` for instance).
 
 The compilation process is the same whether the translation file is in `.xlf` format or in another
@@ -1395,72 +829,51 @@
 
 {@a merge-aot}
 ### Merge with the AOT compiler
->>>>>>> b5934fc5
 
 The AOT (_Ahead-of-Time_) compiler is part of a build process that produces a small, fast,
 ready-to-run application package.
 
-<<<<<<< HEAD
-在本例中，用户的语言在`index.html`中被硬编码到一个全局的`document.locale`变量中。
-
-
-{@a text-plugin}
-
-### SystemJS text plugin
-
-### SystemJS文本插件
-
-<div class="alert is-important">
-  This plugin only applies to an application using SystemJS. If you are using the Angular CLI, please refer to their
-  [docs](https://github.com/angular/angular-cli/wiki/xi18n).
-
-</div>
-=======
 When you internationalize with the AOT compiler, you must pre-build a separate application
 package for each language and serve the appropriate package based on either server-side language
 detection or url parameters.
 
 You also need to instruct the AOT compiler to use your translation file. To do so, you use three
-options with the `ng serve` or `ng build` commands:
->>>>>>> b5934fc5
+options withthe `ng serve` or `ng build` commands:
+
 
 * `--i18nFile`: the path to the translation file.
 * `--i18nFormat`: the format of the translation file.
 * `--locale`: the locale id.
 
-<<<<<<< HEAD
-注意SystemJS将`text`映射为`systemjs-text-plug.js`。
-在这个文本插件的帮助下，SystemJS可以读取任何原始文件并将其内容作为字符串返回。
-你需要使用它来导入语言翻译文件。
-
-SystemJS doesn't ship with a raw text plugin but it's easy to add.
-Create the following `systemjs-text-plugin.js` in the `src/` folder:
-
-SystemJS没有自带原始文本插件，但是我们很容易添加它。
-在`src/`目录新建下面的`systemjs-text-plugin.js`文件：
-
-
-<code-example path="i18n/src/systemjs-text-plugin.js" title="src/systemjs-text-plugin.js" linenums="false">
-=======
 The example below shows how to serve the French language file created in previous sections of this
 guide:
 
 <code-example language="sh" class="code-shell">
   ng serve --aot --i18nFile=src/locale/messages.fr.xlf --i18nFormat=xlf --locale=fr
->>>>>>> b5934fc5
 </code-example>
 
 {@a merge-jit}
 ### Merge with the JIT compiler
 
+### 用JiT编译器合并
+
 The JIT compiler compiles the app in the browser as the app loads.
 Translation with the JIT compiler is a dynamic process of:
 
+JiT（即时）编译器在应用程序加载时，在浏览器中编译应用。
+在使用JiT编译器的环境中翻译是一个动态的流程，包括：
+
 1. Importing the appropriate language translation file as a string constant.
+
+  把合适的语言翻译文件导入成一个字符串常量
+  
 2. Creating corresponding translation providers for the JIT compiler.
+
+  为JiT编译器创建相应的翻译提供商。
+  
 3. Bootstrapping the app with those providers.
 
-### 新建翻译提供商
+  使用这些提供商来启动应用。
 
 Three providers tell the JIT compiler how to translate the template texts for a particular language
 while compiling the app:
@@ -1477,174 +890,14 @@
     
 * `LOCALE_ID` is the locale of the target language.
 
-<<<<<<< HEAD
   `LOCALE_ID`是目标语言的语言环境。
 
-The `getTranslationProviders()` function in the following `src/app/i18n-providers.ts`
-creates those providers based on the user's _locale_
-and the corresponding translation file:
-
-在下面的`src/app/i18n-providers.ts`文件的`getTranslationProviders()`函数中，根据用户的**语言环境**和对应的翻译文件构建这些提供商：
-
-
-<code-example path="i18n/src/app/i18n-providers.ts" region="without-missing-translation" title="src/app/i18n-providers.ts">
-</code-example>
-
-1. It gets the locale from the global `document.locale` variable that was set in `index.html`.
-
-    它从在`index.html`中设置的全局`document.locale`变量中获取语言环境。
-
-1. If there is no locale or the language is U.S. English (`en-US`), there is no need to translate.
-  The function returns an empty `noProviders` array as a `Promise`.
-  It must return a `Promise` because this function could read a translation file asynchronously from the server.
-
-    如果没有语言环境或者语言是美国英语（`en-US`），则就无需翻译。该函数以`Promise`的形式返回一个空的`noProviders`数组。它必须要返回`Promise`，因为这个函数可能异步从服务器读取翻译文件。
-
-1. It creates a transaction filename from the locale according to the name and location convention
-[described earlier](guide/i18n#localization-folder).
-
-    根据[上面描述](guide/i18n#localization-folder)的名字和本土化的约定，它根据语言环境创建一个合约文件名。
-
-1. The `getTranslationsWithSystemJs()` method reads the translation and returns the contents as a string.
-Notice that it appends `!text` to the filename, telling SystemJS to use the [text plugin](guide/i18n#text-plugin).
-
-    `getTranslationsWithSystemJs()`方法读取翻译并以字符串的形式返回其内容。
-注意它在文件名上附加`!text`，告诉SystemJS使用[文本插件](guide/i18n#text-plugin)。
-
-1. The callback composes a providers array with the three translation providers.
-
-  回调函数使用这三种翻译提供商创建一个提供商数组。
-
-1. Finally, `getTranslationProviders()` returns the entire effort as a promise.
-
-  最后，`getTranslationProviders()`返回以承诺的形式返回全部流程的结果。
-
-
-<div class="alert is-important">
-// TDOO: Translate
-  The `LOCALE_ID` has to be a valid locale id as explained in [here](http://userguide.icu-project.org/locale).
-
-</div>
-
-{@a bootstrap-the-app}
-
-### Bootstrap with translation providers
-
-### 使用翻译提供商引导应用
-
-The Angular `bootstrapModule()` method has a second _options_ parameter
-that can influence the behavior of the compiler.
-
-Angular的`bootstrapModule()`方法接受**可选的**第二参数，它可以影响编译器的行为。
-
-You'll create an _options_ object with the translation providers from `getTranslationProviders()`
-and pass it to `bootstrapModule`.
-Open the `src/main.ts` and modify the bootstrap code as follows:
-
-从`getTranslationProviders()`返回的翻译提供商创建_options_对象，并将其传给`bootstrapModule`。
-打开`src/main.ts`并这样修改引导代码：
-
-
-<code-example path="i18n/src/main.ts" title="src/main.ts" linenums="false">
-</code-example>
-
-Notice that it waits for the `getTranslationProviders()` promise to resolve before
-bootstrapping the app.
-
-注意，它等待`getTranslationProviders()`承诺的解析完成后，才引导应用。
-
-The app is now _internationalized_ for English and Spanish and there is a clear path for adding
-more languages.
-
-现在，应用已经被国际化为英语版和西班牙语版，而且我们有了清晰的添加更多语言的方法。
-
-
-{@a aot}
-
-### _Internationalization_ with the AOT compiler
-
-### 使用AoT编译器时的国际化
-
-The JIT compiler translates the application into the target language
-while compiling dynamically in the browser.
-That's flexible but may not be fast enough for your users.
-
-JiT编译器在浏览器中动态编译应用时，将其翻译到目标语言。
-这样很灵活，但是对用户来讲，可能速度太慢。 
-
-The AOT (_Ahead-of-Time_) compiler is part of a build process that
-produces a small, fast, ready-to-run application package.
-When you internationalize with the AOT compiler, you pre-build
-a separate application package for each
-language. Then in the host web page, in this case `index.html`,
-you determine which language the user needs
-and serve the appropriate application package.
-
-AoT（预先）编译器是一种构建流程，出产尺寸小、速度快和可执行的应用程序包。
-在使用Aot编译器的环境中国际化，你为每种语言预先构建一个单独的应用程序包。然后，在宿主网络页面（`index.html`）中，你再决定用户需要哪种语言，并选择合适的应用程序包。
-
-This guide doesn't cover how to build multiple application packages and
-serve them according to the user's language preference.
-It does explain the few steps necessary to tell the AOT compiler to apply a translations file.
-
-本烹饪书不介绍如何构建多种应用程序包和如何根据用户的语言设置推送它们。
-它介绍了一些必要的步骤，来告诉AoT采用翻译文件。
-
-Internationalization with the AOT compiler requires
-some setup specifically for AOT compilation.
-Start with the application project as shown
-[just before merging the translation file](guide/i18n#app-pre-translation)
-and refer to the [AOT guide](guide/aot-compiler) to make it _AOT-ready_.
-
-使用AoT编译器时的国际化，需要一些针对AoT的设置。
-以[合并翻译文件之前](guide/i18n#app-pre-translation)的应用项目开始，并参见[AoT烹饪书](guide/aot-compiler)，把它变成与AoT兼容的项目。
-
-Next, issue an `ngc` compile command for each supported language, including English.
-The result is a separate version of the application for each language.
-
-接下来，为每种支持的语言（包括英语）运行一次`ngc`编译命令。
-结果是每种语言都有自己单独的应用版本。
-
-Tell AOT how to translate by adding three options to the `ngc` command:
-
-通过添加下面三种选项到`ngc`命令来告诉AoT编译器如何翻译：
-
-  * `--i18nFile`: the path to the translation file.
-
-    `--i18nFile`: 翻译文件的路径
-
-  * `--locale`: the name of the locale.
-
-    `--locale`: 语言环境的名字
-
-  * `--i18nFormat`: the format of the localization file.
-
-    `--i18nFormat`: 翻译文件的格式
-
-For this sample, the Spanish language command would be:
-
-本西班牙语例子的命令为：
-
-
-<code-example language="sh" class="code-shell">
-  ./node_modules/.bin/ngc --i18nFile=./locale/messages.es.xlf --locale=es --i18nFormat=xlf
-</code-example>
-
-<div class="l-sub-section">
-
-Windows users may have to quote the command:
-
-Windows用户可能需要双引号这个命令：
-
-<code-example language="sh" class="code-shell">
-  "./node_modules/.bin/ngc" --i18nFile=./locale/messages.es.xlf --locale=es --i18nFormat=xlf
-</code-example>
-
-</div>
-=======
 The Angular `bootstrapModule` method has a second `compilerOptions` parameter that can influence the
 behavior of the compiler. You can use it to provide the translation providers:
 
+在下面的`src/app/i18n-providers.ts`文件的`getTranslationProviders()`函数中，根据用户的**语言环境**和对应的翻译文件构建这些提供商：
+
+
 <code-example path="i18n/doc-files/main.2.ts" title="src/main.ts">
 </code-example>
 
@@ -1653,7 +906,6 @@
 <code-example path="i18n/doc-files/app.module.ts" title="src/app/app.module.ts" linenums="false">
 </code-example>
 
->>>>>>> b5934fc5
 
 {@a missing-translation}
 ### Report missing translations
@@ -1661,43 +913,6 @@
 `Missing translation for message "foo"`. You can configure the level of warning that is generated by
 the Angular compiler:
 
-<<<<<<< HEAD
-### 汇报缺失的翻译
-
-If you forgot to provide a translation, the build will succeed with a warning that you might easily overlook.
-You can configure the Angular compiler for different "missing translation" behaviors:
-
-如果你忘了提供翻译，构建工具会给出警告，以便你更容易发现它们。
-我们可以把 Angular 编译器配置为发现"缺少翻译"时采取不同的行动：
-
-* Error
-
-    报错
-    
-* Warning (default)
-
-    警告（默认值）
-
-* Ignore
-
-    忽略
-
-To change the behavior in JIT, you can use the following configuration:
-
-要在 JIT 编译器中改变这种行为，我们可以使用下列配置：
-
-<code-example language="typescript">
-  { provide: CompilerConfig, useValue: new CompilerConfig({ missingTranslation: MissingTranslationStrategy.Error }) }
-</code-example>
-
-A good place to use it is the translation providers:
-
-使用它的一个好地方是在 "翻译服务提供商（provider）" 中：
-
-<code-example path="i18n/src/app/i18n-providers.ts" region="missing-translation" title="src/app/i18n-providers.ts"></code-example>
-
-To change the behavior in AOT, add the `--missingTranslation` flag to the compilation command:
-=======
 * Error: throw an error. If you are using AOT compilation, the build will fail. If you are using JIT
 compilation, the app will fail to load.
 * Warning (default): show a 'Missing translation' warning in the console or shell.
@@ -1705,60 +920,14 @@
 
 If you use the AOT compiler, specify the warning level by using the CLI parameter
 `--missingTranslation`. The example below shows how to set the warning level to error:
->>>>>>> b5934fc5
-
-要在 AOT 编译器中改变这种行为，可以在编译命令行中添加 `--missingTranslation` 标志：
 
 <code-example language="sh" class="code-shell">
   ng serve --aot --missingTranslation=error
 </code-example>
 
-<<<<<<< HEAD
-{@a maintenance}
-
-## File maintenance and _id_ changes
-
-## 文件维护与`id`的改变
-
-As the application evolves, you will change the _i18n_ markup
-and re-run the `ng-xi18n` extraction tool many times.
-The _new_ markup that you add is not a problem.
-But the `id` _can be a serious problem!_
-
-随着应用的成长，我们会修改 `i18n` 的页面脚本，并且多次重新运行 `ng-xi18n` 提取工具。
-你*新增的*脚本毫无问题，但是原有脚本的 `id` *可能会面临一系列问题！*
-
-If the `id` is generated by the tool, _most_ changes to _existing_ markup
-cause the tool to generate a _new_ `id` for the affected translation unit.
-
-如果`id`是由工具生成的，*大部分*对*现有*脚本的改动会导致工具重新生成*新的* `id` ，从而影响到翻译单元。
-
-After an `id` changes, the translation files are no longer in sync.
-Because of that, you get some warning messages during re-compilation.
-The warning messages identify that some translations are missing, but they don't tell you which
-old `ids` are no longer valid.
-
-在一个`id`变化之后，翻译结果文件将不再同步。
-因此，我们会在重新编译的时候收到一些警告信息。
-这些警告信息标识出了哪些翻译结果被丢了，但却不会告诉我们哪些原有的`id`失效了。
-
-If you use a [custom id](#custom-id "Set a custom id"),
-the tooling preserves the custom `id` as you make changes to the corresponding translation unit. **Use custom _ids_ unless you have a very good reason to do otherwise.**
-
-如果我们使用[自定义 id](#custom-id "Set a custom id")，当你修改相应的翻译单元时，工具就会保留这些自定义`id`。**除非有特别好的理由，否则应该总是使用自定义`id`**。
-
-Whether you use generated or custom `ids`, **always commit all translation message files to source control**,
-especially the English source `messages.xlf`.
-The difference between the old and the new `messages.xlf` file
-will help you find and update `ids` and other changes across your translation files.
-
-无论我们是所有自动生成的id还是自定义id，**都总是要把所有的翻译结果文件提交到源码控制系统中**，特别是英语的源文件`messages.xlf`。
-比较新旧`messages.xlf`文件之间的不同，可以帮助你在多个翻译结果文件之间发现`id`的变化，以及其它更改。
-=======
 If you use the JIT compiler, specify the warning level in the compiler config at bootstrap by adding
 the 'MissingTranslationStrategy' property. The example below shows how to set the warning level to
 error:
 
 <code-example path="i18n/doc-files/main.3.ts" title="src/main.ts">
-</code-example>
->>>>>>> b5934fc5
+</code-example>
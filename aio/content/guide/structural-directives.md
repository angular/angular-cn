# Structural Directives

# 结构型指令

<style>
  h4 {font-size: 17px !important; text-transform: none !important;}
  .syntax { font-family: Consolas, 'Lucida Sans', Courier, sans-serif; color: black; font-size: 85%; }

</style>

This guide looks at how Angular manipulates the DOM with **structural directives** and
how you can write your own structural directives to do the same thing.

本章将看看 Angular 如何用*结构型指令*操纵 DOM 树，以及你该如何写自己的结构型指令来完成同样的任务。

Try the <live-example></live-example>.

试试<live-example></live-example>。

{@a definition}

## What are structural directives?

## 什么是结构型指令？

Structural directives are responsible for HTML layout.
They shape or reshape the DOM's _structure_, typically by adding, removing, or manipulating
elements.

结构型指令的职责是 HTML 布局。
它们塑造或重塑 DOM 的结构，比如添加、移除或维护这些元素。

As with other directives, you apply a structural directive to a _host element_.
The directive then does whatever it's supposed to do with that host element and its descendants.

像其它指令一样，你可以把结构型指令应用到一个*宿主元素*上。
然后它就可以对宿主元素及其子元素做点什么。

Structural directives are easy to recognize.
An asterisk (*) precedes the directive attribute name as in this example.

结构型指令非常容易识别。
在这个例子中，星号（*）被放在指令的属性名之前。

<code-example path="structural-directives/src/app/app.component.html" linenums="false" header="src/app/app.component.html (ngif)" region="ngif">

</code-example>

No brackets. No parentheses. Just `*ngIf` set to a string.

没有方括号，没有圆括号，只是把 `*ngIf` 设置为一个字符串。

You'll learn in this guide that the [asterisk (*) is a convenience notation](guide/structural-directives#asterisk)
and the string is a [_microsyntax_](guide/structural-directives#microsyntax) rather than the usual
[template expression](guide/template-syntax#template-expressions).
Angular desugars this notation into a marked-up `<ng-template>` that surrounds the
host element and its descendents.
Each structural directive does something different with that template.

在这个例子中，你将学到[星号(*)这个简写方法](guide/structural-directives#asterisk)，而这个字符串是一个[*微语法*](guide/structural-directives#microsyntax)，而不是通常的[模板表达式](guide/template-syntax#template-expressions)。
Angular 会解开这个语法糖，变成一个 `<ng-template>` 标记，包裹着宿主元素及其子元素。
每个结构型指令都可以用这个模板做点不同的事情。

Three of the common, built-in structural directives&mdash;[NgIf](guide/template-syntax#ngIf),
[NgFor](guide/template-syntax#ngFor), and [NgSwitch...](guide/template-syntax#ngSwitch)&mdash;are
described in the [_Template Syntax_](guide/template-syntax) guide and seen in samples throughout the Angular documentation.
Here's an example of them in a template:

三个常用的内置结构型指令 —— [NgIf](guide/template-syntax#ngIf)、[NgFor](guide/template-syntax#ngFor)和[NgSwitch...](guide/template-syntax#ngSwitch)。
你在[*模板语法*](guide/template-syntax)一章中学过它，并且在 Angular 文档的例子中到处都在用它。下面是模板中的例子：

<code-example path="structural-directives/src/app/app.component.html" linenums="false" header="src/app/app.component.html (built-in)" region="built-in">

</code-example>

This guide won't repeat how to _use_ them. But it does explain _how they work_
and how to [write your own](guide/structural-directives#unless) structural directive.

本章不会重复讲如何*使用*它们，而是解释它们的*工作原理*以及如何[写自己的结构型指令](guide/structural-directives#unless)。

<div class="callout is-helpful">

<header>Directive spelling</header>

<header>指令的拼写形式</header>

Throughout this guide, you'll see a directive spelled in both _UpperCamelCase_ and _lowerCamelCase_.
Already you've seen `NgIf` and `ngIf`.
There's a reason. `NgIf` refers to the directive _class_;
`ngIf` refers to the directive's _attribute name_.

在本章中，你将看到指令同时具有两种拼写形式*大驼峰 `UpperCamelCase` 和小驼峰 `lowerCamelCase`，比如你已经看过的 `NgIf` 和 `ngIf`。
这里的原因在于，`NgIf` 引用的是指令的*类名*，而 `ngIf` 引用的是指令的*属性名*。

A directive _class_ is spelled in _UpperCamelCase_ (`NgIf`).
A directive's _attribute name_ is spelled in _lowerCamelCase_ (`ngIf`).
The guide refers to the directive _class_ when talking about its properties and what the directive does.
The guide refers to the _attribute name_ when describing how
you apply the directive to an element in the HTML template.

指令的*类名*拼写成*大驼峰形式*（`NgIf`），而它的*属性名*则拼写成*小驼峰形式*（`ngIf`）。
本章会在谈论指令的属性和工作原理时引用指令的*类名*，在描述如何在 HTML 模板中把该指令应用到元素时，引用指令的*属性名*。

</div>

<div class="alert is-helpful">

There are two other kinds of Angular directives, described extensively elsewhere:
(1)&nbsp;components and (2)&nbsp;attribute directives.

还有另外两种 Angular 指令，在本开发指南的其它地方有讲解：(1) 组件 (2) 属性型指令。

A *component* manages a region of HTML in the manner of a native HTML element.
Technically it's a directive with a template.

*组件*可以在原生 HTML 元素中管理一小片区域的 HTML。从技术角度说，它就是一个带模板的指令。

An [*attribute* directive](guide/attribute-directives) changes the appearance or behavior
of an element, component, or another directive.
For example, the built-in [`NgStyle`](guide/template-syntax#ngStyle) directive
changes several element styles at the same time.

[*属性型*指令](guide/attribute-directives)会改变某个元素、组件或其它指令的外观或行为。
比如，内置的[`NgStyle`](guide/template-syntax#ngStyle)指令可以同时修改元素的多个样式。

You can apply many _attribute_ directives to one host element.
You can [only apply one](guide/structural-directives#one-per-element) _structural_ directive to a host element.

你可以在一个宿主元素上应用多个*属性型*指令，但[只能应用一个](guide/structural-directives#one-per-element)*结构型*指令。

</div>

{@a ngIf}

## NgIf case study

## NgIf 案例分析

`NgIf` is the simplest structural directive and the easiest to understand.
It takes a boolean expression and makes an entire chunk of the DOM appear or disappear.

`NgIf` 是一个很好的结构型指令案例：它接受一个布尔值，并据此让一整块 DOM 树出现或消失。

<code-example path="structural-directives/src/app/app.component.html" linenums="false" header="src/app/app.component.html (ngif-true)" region="ngif-true">

</code-example>

The `ngIf` directive doesn't hide elements with CSS. It adds and removes them physically from the DOM.
Confirm that fact using browser developer tools to inspect the DOM.

`ngIf` 指令并不是使用 CSS 来隐藏元素的。它会把这些元素从 DOM 中物理删除。
使用浏览器的开发者工具就可以确认这一点。

<figure>
  <img src='generated/images/guide/structural-directives/element-not-in-dom.png' alt="ngIf=false element not in DOM">
</figure>

The top paragraph is in the DOM. The bottom, disused paragraph is not;
in its place is a comment about "bindings" (more about that [later](guide/structural-directives#asterisk)).

可以看到第一段文字出现在了 DOM 中，而第二段则没有，在第二段的位置上是一个关于“绑定”的注释（[稍后](guide/structural-directives#asterisk)有更多讲解）。

When the condition is false, `NgIf` removes its host element from the DOM,
detaches it from DOM events (the attachments that it made),
detaches the component from Angular change detection, and destroys it.
The component and DOM nodes can be garbage-collected and free up memory.

当条件为假时，`NgIf` 会从 DOM 中移除它的宿主元素，取消它监听过的那些 DOM 事件，从 Angular 变更检测中移除该组件，并销毁它。
这些组件和 DOM 节点可以被当做垃圾收集起来，并且释放它们占用的内存。

### Why *remove* rather than *hide*?

### 为什么*移除*而不是*隐藏*？

A directive could hide the unwanted paragraph instead by setting its `display` style to `none`.

指令也可以通过把它的 `display` 风格设置为 `none` 而隐藏不需要的段落。

<code-example path="structural-directives/src/app/app.component.html" linenums="false" header="src/app/app.component.html (display-none)" region="display-none">

</code-example>

While invisible, the element remains in the DOM.

当不可见时，这个元素仍然留在 DOM 中。

<figure>
  <img src='generated/images/guide/structural-directives/element-display-in-dom.png' alt="hidden element still in DOM">
</figure>

The difference between hiding and removing doesn't matter for a simple paragraph.
It does matter when the host element is attached to a resource intensive component.
Such a component's behavior continues even when hidden.
The component stays attached to its DOM element. It keeps listening to events.
Angular keeps checking for changes that could affect data bindings.
Whatever the component was doing, it keeps doing.

对于简单的段落，隐藏和移除之间的差异影响不大，但对于资源占用较多的组件是不一样的。
当隐藏掉一个元素时，组件的行为还在继续 —— 它仍然附加在它所属的 DOM 元素上，
它也仍在监听事件。Angular 会继续检查哪些能影响数据绑定的变更。
组件原本要做的那些事情仍在继续。

Although invisible, the component&mdash;and all of its descendant components&mdash;tie up resources.
The performance and memory burden can be substantial, responsiveness can degrade, and the user sees nothing.

虽然不可见，组件及其各级子组件仍然占用着资源，而这些资源如果分配给别人可能会更有用。
在性能和内存方面的负担相当可观，响应度会降低，而用户却可能无法从中受益。

On the positive side, showing the element again is quick.
The component's previous state is preserved and ready to display.
The component doesn't re-initialize&mdash;an operation that could be expensive.
So hiding and showing is sometimes the right thing to do.

当然，从积极的一面看，重新显示这个元素会非常快。
  组件以前的状态被保留着，并随时可以显示。
  组件不用重新初始化 —— 该操作可能会比较昂贵。
  这时候隐藏和显示就成了正确的选择。

But in the absence of a compelling reason to keep them around,
your preference should be to remove DOM elements that the user can't see
and recover the unused resources with a structural directive like `NgIf` .

但是，除非有非常强烈的理由来保留它们，否则你会更倾向于移除用户看不见的那些 DOM 元素，并且使用 `NgIf` 这样的结构型指令来收回用不到的资源。

**These same considerations apply to every structural directive, whether built-in or custom.**
Before applying a structural directive, you might want to pause for a moment
to consider the consequences of adding and removing elements and of creating and destroying components.

**同样的考量也适用于每一个结构型指令，无论是内置的还是自定义的。**
  你应该提醒自己慎重考虑添加元素、移除元素以及创建和销毁组件的后果。

{@a asterisk}

## The asterisk (*) prefix

## 星号（*）前缀

Surely you noticed the asterisk (*) prefix to the directive name
and wondered why it is necessary and what it does.

你可能注意到了指令名的星号（*）前缀，并且困惑于为什么需要它以及它是做什么的。

Here is `*ngIf` displaying the hero's name if `hero` exists.

这里的 `*ngIf` 会在 `hero` 存在时显示英雄的名字。

<code-example path="structural-directives/src/app/app.component.html" linenums="false" header="src/app/app.component.html (asterisk)" region="asterisk">

</code-example>

The asterisk is "syntactic sugar" for something a bit more complicated.
Internally, Angular translates the `*ngIf` _attribute_ into a `<ng-template>` _element_, wrapped around the host element, like this.

星号是一个用来简化更复杂语法的“语法糖”。
从内部实现来说，Angular 把 `*ngIf` *属性* 翻译成一个 `<ng-template>` *元素* 并用它来包裹宿主元素，代码如下：

<code-example path="structural-directives/src/app/app.component.html" linenums="false" header="src/app/app.component.html (ngif-template)" region="ngif-template">

</code-example>

* The `*ngIf` directive moved to the `<ng-template>` element where it became a property binding,`[ngIf]`.

   `*ngIf` 指令被移到了 `<ng-template>` 元素上。在那里它变成了一个属性绑定 `[ngIf]`。

* The rest of the `<div>`, including its class attribute, moved inside the `<ng-template>` element.

   `<div>` 上的其余部分，包括它的 `class` 属性在内，移到了内部的 `<ng-template>` 元素上。

The first form is not actually rendered, only the finished product ends up in the DOM.

第一种形态永远不会真的渲染出来。
只有最终产出的结果才会出现在 DOM 中。

<figure>
  <img src='generated/images/guide/structural-directives/hero-div-in-dom.png' alt="hero div in DOM">
</figure>

Angular consumed the `<ng-template>` content during its actual rendering and
replaced the `<ng-template>` with a diagnostic comment.

Angular 会在真正渲染的时候填充 `<ng-template>` 的内容，并且把 `<ng-template>` 替换为一个供诊断用的注释。

The [`NgFor`](guide/structural-directives#ngFor) and [`NgSwitch...`](guide/structural-directives#ngSwitch) directives follow the same pattern.

[`NgFor`](guide/structural-directives#ngFor)和[`NgSwitch...`](guide/structural-directives#ngSwitch)指令也都遵循同样的模式。

{@a ngFor}

## Inside _*ngFor_

## `*ngFor` 内幕

Angular transforms the `*ngFor` in similar fashion from asterisk (*) syntax to `<ng-template>` _element_.

<<<<<<< HEAD
Angular 会把 `*ngFor` 用同样的方式把星号`（*）`语法的 `template`*属性*转换成 `<ng-template>`*元素*。
=======
Angular 会把 `*ngFor` 用同样的方式把星号（`*`）语法的 `template`*属性*转换成 `<ng-template>`*元素*。
>>>>>>> 2aa451c8

Here's a full-featured application of `NgFor`, written both ways:

这里有一个 `NgFor` 的全特性应用，同时用了这两种写法：

<code-example path="structural-directives/src/app/app.component.html" linenums="false" header="src/app/app.component.html (inside-ngfor)" region="inside-ngfor">

</code-example>

This is manifestly more complicated than `ngIf` and rightly so.
The `NgFor` directive has more features, both required and optional, than the `NgIf` shown in this guide.
At minimum `NgFor` needs a looping variable (`let hero`) and a list (`heroes`).

它明显比 `ngIf` 复杂得多，确实如此。
`NgFor` 指令比本章展示过的 `NgIf` 具有更多的必选特性和可选特性。
至少 `NgFor` 会需要一个循环变量（`let hero`）和一个列表（`heroes`）。

You enable these features in the string assigned to `ngFor`, which you write in Angular's [microsyntax](guide/structural-directives#microsyntax).

你可以通过把一个字符串赋值给 `ngFor` 来启用这些特性，这个字符串使用 Angular 的[微语法](guide/structural-directives#microsyntax)。

<div class="alert is-helpful">

Everything _outside_ the `ngFor` string stays with the host element
(the `<div>`) as it moves inside the `<ng-template>`.
In this example, the `[ngClass]="odd"` stays on the `<div>`.

`ngFor` 字符串*之外*的每一样东西都会留在宿主元素（`<div>`）上，也就是说它移到了 `<ng-template>` 内部。
在这个例子中，`[ngClass]="odd"` 留在了 `<div>` 上。

</div>

{@a microsyntax}

### Microsyntax

### 微语法

The Angular microsyntax lets you configure a directive in a compact, friendly string.
The microsyntax parser translates that string into attributes on the `<ng-template>`:

Angular 微语法能让你通过简短的、友好的字符串来配置一个指令。
微语法解析器把这个字符串翻译成 `<ng-template>` 上的属性：

* The `let` keyword declares a [_template input variable_](guide/structural-directives#template-input-variable)
that you reference within the template. The input variables in this example are `hero`, `i`, and `odd`.
The parser translates `let hero`, `let i`, and `let odd` into variables named,
`let-hero`, `let-i`, and `let-odd`.

   `let` 关键字声明一个[模板输入变量](guide/structural-directives#template-input-variable)，你会在模板中引用它。本例子中，这个输入变量就是 `hero`、`i` 和 `odd`。
  解析器会把 `let hero`、`let i` 和 `let odd` 翻译成命名变量 `let-hero`、`let-i` 和 `let-odd`。

* The microsyntax parser takes `of` and `trackBy`, title-cases them (`of` -> `Of`, `trackBy` -> `TrackBy`),
and prefixes them with the directive's attribute name (`ngFor`), yielding the names `ngForOf` and `ngForTrackBy`.
Those are the names of two `NgFor` _input properties_ .
That's how the directive learns that the list is `heroes` and the track-by function is `trackById`.

   微语法解析器接收 `of` 和 `trackby`，把它们首字母大写（`of` -> `Of`, `trackBy` -> `TrackBy`），
  并且给它们加上指令的属性名（`ngFor`）前缀，最终生成的名字是 `ngForOf` 和 `ngForTrackBy`。
  还有两个 `NgFor` 的*输入属性*，指令据此了解到列表是 `heroes`，而 track-by 函数是 `trackById`。

* As the `NgFor` directive loops through the list, it sets and resets properties of its own _context_ object.
These properties include `index` and `odd` and a special property named `$implicit`.

   `NgFor` 指令在列表上循环，每个循环中都会设置和重置它自己的*上下文*对象上的属性。
  这些属性包括 `index` 和 `odd` 以及一个特殊的属性名 `$implicit`（隐式变量）。

* The `let-i` and `let-odd` variables were defined as `let i=index` and `let odd=odd`.
Angular sets them to the current value of the context's `index` and `odd` properties.

   `let-i` 和 `let-odd` 变量是通过 `let i=index` 和 `let odd=odd` 来定义的。
  Angular 把它们设置为*上下文*对象中的 `index` 和 `odd` 属性的当前值。

* The context property for `let-hero` wasn't specified.
Its intended source is implicit.
Angular sets `let-hero` to the value of the context's `$implicit` property
which `NgFor` has initialized with the hero for the current iteration.

   这里并没有指定 `let-hero` 的上下文属性。它的来源是隐式的。
  Angular 将 `let-hero` 设置为此上下文中 `$implicit` 属性的值，
  它是由 `NgFor` 用当前迭代中的英雄初始化的。

* The [API guide](api/common/NgForOf "API: NgFor")
describes additional `NgFor` directive properties and context properties.

   [API 参考手册](api/common/NgForOf "API: NgFor")中描述了 `NgFor` 指令的其它属性和上下文属性。

* `NgFor` is implemented by the `NgForOf` directive. Read more about additional `NgForOf` directive properties and context properties [NgForOf API reference](api/common/NgForOf).

   `NgFor` 是由 `NgForOf` 指令来实现的。请参阅 [NgForOf API 参考手册](api/common/NgForOf)来了解 `NgForOf` 指令的更多属性及其上下文属性。

These microsyntax mechanisms are available to you when you write your own structural directives.
Studying the
[source code for `NgIf`](https://github.com/angular/angular/blob/master/packages/common/src/directives/ng_if.ts "Source: NgIf")
and [`NgForOf`](https://github.com/angular/angular/blob/master/packages/common/src/directives/ng_for_of.ts "Source: NgForOf")
is a great way to learn more.

这些微语法机制在你写自己的结构型指令时也同样有效，参考 [`NgIf` 的源码](https://github.com/angular/angular/blob/master/packages/common/src/directives/ng_if.ts "Source: NgIf")
和 [`NgFor` 的源码](https://github.com/angular/angular/blob/master/packages/common/src/directives/ng_for_of.ts "Source: NgFor") 可以学到更多。

{@a template-input-variable}

{@a template-input-variables}

### Template input variable

### 模板输入变量

A _template input variable_ is a variable whose value you can reference _within_ a single instance of the template.
There are several such variables in this example: `hero`, `i`, and `odd`.
All are preceded by the keyword `let`.

*模板输入变量*是这样一种变量，你可以*在单个实例的模板中*引用它的值。
这个例子中有好几个模板输入变量：`hero`、`i` 和 `odd`。
它们都是用 `let` 作为前导关键字。

A _template input variable_ is **_not_** the same as a
[template _reference_ variable](guide/template-syntax#ref-vars),
neither _semantically_ nor _syntactically_.

*模板输入变量*和[模板引用变量](guide/template-syntax#ref-vars)是**不同的**，无论是在*语义*上还是*语法*上。

You declare a template _input_ variable using the `let` keyword (`let hero`).
The variable's scope is limited to a _single instance_ of the repeated template.
You can use the same variable name again in the definition of other structural directives.

你使用 `let` 关键字（如 `let hero`）在模板中声明一个模板*输入*变量。
这个变量的范围被限制在所重复模板的*单一实例*上。
事实上，你可以在其它结构型指令中使用同样的变量名。

You declare a template _reference_ variable by prefixing the variable name with `#` (`#var`).
A _reference_ variable refers to its attached element, component or directive.
It can be accessed _anywhere_ in the _entire template_.

而声明模板*引用*变量使用的是给变量名加 `#` 前缀的方式（`#var`）。
一个*引用*变量引用的是它所附着到的元素、组件或指令。它可以在*整个模板*的*任意位置*访问。

Template _input_ and _reference_ variable names have their own namespaces. The `hero` in `let hero` is never the same
variable as the `hero` declared as `#hero`.

模板*输入*变量和*引用*变量具有各自独立的命名空间。`let hero` 中的 `hero` 和 `#hero` 中的 `hero` 并不是同一个变量。

{@a one-per-element}

### One structural directive per host element

### 每个宿主元素上只能有一个结构型指令

Someday you'll want to repeat a block of HTML but only when a particular condition is true.
You'll _try_ to put both an `*ngFor` and an `*ngIf` on the same host element.
Angular won't let you. You may apply only one _structural_ directive to an element.

有时你会希望只有当特定的条件为真时才重复渲染一个 HTML 块。
你可能试过把 `*ngFor` 和 `*ngIf` 放在同一个宿主元素上，但 Angular 不允许。这是因为你在一个元素上只能放一个*结构型*指令。

The reason is simplicity. Structural directives can do complex things with the host element and its descendents.
When two directives lay claim to the same host element, which one takes precedence?
Which should go first, the `NgIf` or the `NgFor`? Can the `NgIf` cancel the effect of the `NgFor`?
If so (and it seems like it should be so), how should Angular generalize the ability to cancel for other structural directives?

原因很简单。结构型指令可能会对宿主元素及其子元素做很复杂的事。当两个指令放在同一个元素上时，谁先谁后？`NgIf` 优先还是 `NgFor` 优先？`NgIf` 可以取消 `NgFor` 的效果吗？
如果要这样做，Angular 应该如何把这种能力泛化，以取消其它结构型指令的效果呢？

There are no easy answers to these questions. Prohibiting multiple structural directives makes them moot.
There's an easy solution for this use case: put the `*ngIf` on a container element that wraps the `*ngFor` element.
One or both elements can be an [`ng-container`](guide/structural-directives#ngcontainer) so you don't have to introduce extra levels of HTML.

对这些问题，没有办法简单回答。而禁止多个结构型指令则可以简单地解决这个问题。
这种情况下有一个简单的解决方案：把 `*ngIf` 放在一个"容器"元素上，再包装进 `*ngFor` 元素。
这个元素可以使用[`ng-container`](guide/structural-directives#ngcontainer)，以免引入一个新的 HTML 层级。

{@a ngSwitch}

## Inside _NgSwitch_ directives

## `NgSwitch` 内幕

The Angular _NgSwitch_ is actually a set of cooperating directives: `NgSwitch`, `NgSwitchCase`, and `NgSwitchDefault`.

Angular 的 `NgSwitch` 实际上是一组相互合作的指令：`NgSwitch`、`NgSwitchCase` 和 `NgSwitchDefault`。

Here's an example.

例子如下：

<code-example path="structural-directives/src/app/app.component.html" linenums="false" header="src/app/app.component.html (ngswitch)" region="ngswitch">

</code-example>

The switch value assigned to `NgSwitch` (`hero.emotion`) determines which
(if any) of the switch cases are displayed.

一个值(`hero.emotion`)被被赋值给了 `NgSwitch`，以决定要显示哪一个分支。

`NgSwitch` itself is not a structural directive.
It's an _attribute_ directive that controls the behavior of the other two switch directives.
That's why you write `[ngSwitch]`, never `*ngSwitch`.

`NgSwitch` 本身不是结构型指令，而是一个*属性型*指令，它控制其它两个 switch 指令的行为。
这也就是为什么你要写成 `[ngSwitch]` 而不是 `*ngSwitch` 的原因。

`NgSwitchCase` and `NgSwitchDefault` _are_ structural directives.
You attach them to elements using the asterisk (*) prefix notation.
An `NgSwitchCase` displays its host element when its value matches the switch value.
The `NgSwitchDefault` displays its host element when no sibling `NgSwitchCase` matches the switch value.

`NgSwitchCase` 和 `NgSwitchDefault` *都是*结构型指令。
因此你要使用星号（`*`）前缀来把它们附着到元素上。
`NgSwitchCase` 会在它的值匹配上选项值的时候显示它的宿主元素。
`NgSwitchDefault` 则会当没有兄弟 `NgSwitchCase` 匹配上时显示它的宿主元素。

<div class="alert is-helpful">

The element to which you apply a directive is its _host_ element.
The `<happy-hero>` is the host element for the happy `*ngSwitchCase`.
The `<unknown-hero>` is the host element for the `*ngSwitchDefault`.

指令所在的元素就是它的**宿主**元素。
`<happy-hero>` 是 `*ngSwitchCase` 的宿主元素。
`<unknown-hero>` 是 `*ngSwitchDefault` 的宿主元素。

</div>

As with other structural directives, the `NgSwitchCase` and `NgSwitchDefault`
can be desugared into the `<ng-template>` element form.

像其它的结构型指令一样，`NgSwitchCase` 和 `NgSwitchDefault` 也可以解开语法糖，变成 `<ng-template>` 的形式。

<code-example path="structural-directives/src/app/app.component.html" linenums="false" header="src/app/app.component.html (ngswitch-template)" region="ngswitch-template">

</code-example>

{@a prefer-asterisk}

## Prefer the asterisk (*) syntax.

## 优先使用星号（`*`）语法

The asterisk (*) syntax is more clear than the desugared form.
Use [&lt;ng-container&gt;](guide/structural-directives#ng-container) when there's no single element
to host the directive.

星号（`*`）语法比不带语法糖的形式更加清晰。
如果找不到单一的元素来应用该指令，可以使用[&lt;ng-container&gt;](guide/structural-directives#ng-container)作为该指令的容器。

While there's rarely a good reason to apply a structural directive in template _attribute_ or _element_ form,
it's still important to know that Angular creates a `<ng-template>` and to understand how it works.
You'll refer to the `<ng-template>` when you [write your own structural directive](guide/structural-directives#unless).

虽然很少有理由在模板中使用结构型指令的*属性*形式和*元素*形式，但这些幕后知识仍然是很重要的，即：Angular 会创建 `<ng-template>`，还要了解它的工作原理。
当需要[写自己的结构型指令](guide/structural-directives#unless)时，你就要使用 `<ng-template>`。

{@a template}

## The *&lt;ng-template&gt;*

## *&lt;ng-template&gt;*指令

The &lt;ng-template&gt; is an Angular element for rendering HTML.
It is never displayed directly.
In fact, before rendering the view, Angular _replaces_ the `<ng-template>` and its contents with a comment.

&lt;ng-template&gt;是一个 Angular 元素，用来渲染 HTML。
它永远不会直接显示出来。
事实上，在渲染视图之前，Angular 会把 `<ng-template>` 及其内容*替换为*一个注释。

If there is no structural directive and you merely wrap some elements in a `<ng-template>`,
those elements disappear.
That's the fate of the middle "Hip!" in the phrase "Hip! Hip! Hooray!".

如果没有使用结构型指令，而仅仅把一些别的元素包装进 `<ng-template>` 中，那些元素就是不可见的。
在下面的这个短语"Hip! Hip! Hooray!"中，中间的这个 "Hip!"（欢呼声） 就是如此。

<code-example path="structural-directives/src/app/app.component.html" linenums="false" header="src/app/app.component.html (template-tag)" region="template-tag">

</code-example>

Angular erases the middle "Hip!", leaving the cheer a bit less enthusiastic.

Angular 抹掉了中间的那个 "Hip!" ，让欢呼声显得不再那么热烈了。

<figure>
  <img src='generated/images/guide/structural-directives/template-rendering.png' alt="template tag rendering">
</figure>

A structural directive puts a `<ng-template>` to work
as you'll see when you [write your own structural directive](guide/structural-directives#unless).

结构型指令会让 `<ng-template>` 正常工作，在你[写自己的结构型指令](guide/structural-directives#unless)时就会看到这一点。

{@a ngcontainer}

{@a ng-container}

## Group sibling elements with &lt;ng-container&gt;

## 使用&lt;ng-container&gt;把一些兄弟元素归为一组

There's often a _root_ element that can and should host the structural directive.
The list element (`<li>`) is a typical host element of an `NgFor` repeater.

通常都需要一个*根*元素作为结构型指令的宿主。
列表元素（`<li>`）就是一个典型的供 `NgFor` 使用的宿主元素。

<code-example path="structural-directives/src/app/app.component.html" linenums="false" header="src/app/app.component.html (ngfor-li)" region="ngfor-li">

</code-example>

When there isn't a host element, you can usually wrap the content in a native HTML container element,
such as a `<div>`, and attach the directive to that wrapper.

当没有这样一个单一的宿主元素时，你就可以把这些内容包裹在一个原生的 HTML 容器元素中，比如 `<div>`，并且把结构型指令附加到这个"包裹"上。

<code-example path="structural-directives/src/app/app.component.html" linenums="false" header="src/app/app.component.html (ngif)" region="ngif">

</code-example>

Introducing another container element&mdash;typically a `<span>` or `<div>`&mdash;to
group the elements under a single _root_ is usually harmless.
_Usually_ ... but not _always_.

但引入另一个容器元素（通常是 `<span>` 或 `<div>`）来把一些元素归到一个单一的*根元素*下，通常也会带来问题。注意，是"通常"而不是"总会"。

The grouping element may break the template appearance because CSS styles
neither expect nor accommodate the new layout.
For example, suppose you have the following paragraph layout.

这种用于分组的元素可能会破坏模板的外观表现，因为 CSS 的样式既不曾期待也不会接受这种新的元素布局。
比如，假设你有下列分段布局。

<code-example path="structural-directives/src/app/app.component.html" linenums="false" header="src/app/app.component.html (ngif-span)" region="ngif-span">

</code-example>

You also have a CSS style rule that happens to apply to a `<span>` within a `<p>`aragraph.

而你的 CSS 样式规则是应用于 `<p>` 元素下的 `<span>` 的。

<code-example path="structural-directives/src/app/app.component.css" linenums="false" header="src/app/app.component.css (p-span)" region="p-span">

</code-example>

The constructed paragraph renders strangely.

这样渲染出来的段落就会非常奇怪。

<figure>
  <img src='generated/images/guide/structural-directives/bad-paragraph.png' alt="spanned paragraph with bad style">
</figure>

The `p span` style, intended for use elsewhere, was inadvertently applied here.

本来为其它地方准备的 `p span` 样式，被意外的应用到了这里。

Another problem: some HTML elements require all immediate children to be of a specific type.
For example, the `<select>` element requires `<option>` children.
You can't wrap the _options_ in a conditional `<div>` or a `<span>`.

另一个问题是：有些 HTML 元素需要所有的直属下级都具有特定的类型。
比如，`<select>` 元素要求直属下级必须为 `<option>`，那就没办法把这些选项包装进 `<div>` 或 `<span>` 中。

When you try this,

如果这样做：

<code-example path="structural-directives/src/app/app.component.html" linenums="false" header="src/app/app.component.html (select-span)" region="select-span">

</code-example>

the drop down is empty.

下拉列表就是空的。

<figure>
  <img src='generated/images/guide/structural-directives/bad-select.png' alt="spanned options don't work">
</figure>

The browser won't display an `<option>` within a `<span>`.

浏览器不会显示 `<span>` 中的 `<option>`。

### &lt;ng-container&gt; to the rescue

### &lt;ng-container&gt; 的救赎

The Angular `<ng-container>` is a grouping element that doesn't interfere with styles or layout
because Angular _doesn't put it in the DOM_.

Angular 的 `<ng-container>` 是一个分组元素，但它不会污染样式或元素布局，因为 Angular *压根不会把它放进 DOM* 中。

Here's the conditional paragraph again, this time using `<ng-container>`.

下面是重新实现的条件化段落，这次使用 `<ng-container>`。

<code-example path="structural-directives/src/app/app.component.html" linenums="false" header="src/app/app.component.html (ngif-ngcontainer)" region="ngif-ngcontainer">

</code-example>

It renders properly.

这次就渲染对了。

<figure>
  <img src='generated/images/guide/structural-directives/good-paragraph.png' alt="ngcontainer paragraph with proper style">
</figure>

Now conditionally exclude a _select_ `<option>` with `<ng-container>`.

现在用 `<ng-container>` 来根据条件排除选择框中的某个 `<option>`。

<code-example path="structural-directives/src/app/app.component.html" linenums="false" header="src/app/app.component.html (select-ngcontainer)" region="select-ngcontainer">

</code-example>

The drop down works properly.

下拉框也工作正常。

<figure>
  <img src='generated/images/guide/structural-directives/select-ngcontainer-anim.gif' alt="ngcontainer options work properly">
</figure>

<div class="alert is-helpful">

**Note:** Remember that ngModel directive is defined as a part of Angular FormsModule and you need to include FormsModule in the imports: [...] section of the Angular module metadata, in which you want to use it.

**注意：** 记住，ngModel 指令是在 Angular 的 FormsModule 中定义的，你要在想使用它的模块的 `imports: [...]` 元数据中导入 FormsModule。

</div>


The `<ng-container>` is a syntax element recognized by the Angular parser.
It's not a directive, component, class, or interface.
It's more like the curly braces in a JavaScript `if`-block:

`<ng-container>` 是一个由 Angular 解析器负责识别处理的语法元素。
它不是一个指令、组件、类或接口，更像是 JavaScript 中 `if` 块中的花括号。

<code-example language="javascript">
  if (someCondition) {
    statement1;
    statement2;
    statement3;
  }

</code-example>

Without those braces, JavaScript would only execute the first statement
when you intend to conditionally execute all of them as a single block.
The `<ng-container>` satisfies a similar need in Angular templates.

没有这些花括号，JavaScript 只会执行第一句，而你原本的意图是把其中的所有语句都视为一体来根据条件执行。
而 `<ng-container>` 满足了 Angular 模板中类似的需求。

{@a unless}

## Write a structural directive

## 写一个结构型指令

In this section, you write an `UnlessDirective` structural directive
that does the opposite of `NgIf`.
`NgIf` displays the template content when the condition is `true`.
`UnlessDirective` displays the content when the condition is ***false***.

在本节中，你会写一个名叫 `UnlessDirective` 的结构型指令，它是 `NgIf` 的反义词。
`NgIf` 在条件为 `true` 的时候显示模板内容，而 `UnlessDirective` 则会在条件为 `false` 时显示模板内容。

<code-example path="structural-directives/src/app/app.component.html" linenums="false" header="src/app/app.component.html (appUnless-1)" region="appUnless-1">

</code-example>

Creating a directive is similar to creating a component.

创建指令很像创建组件。

* Import the `Directive` decorator (instead of the `Component` decorator).

   导入 `Directive` 装饰器（而不再是 `Component`）。

* Import the `Input`, `TemplateRef`, and `ViewContainerRef` symbols; you'll need them for _any_ structural directive.

   导入符号 `Input`、`TemplateRef` 和 `ViewContainerRef`，你在*任何*结构型指令中都会需要它们。

* Apply the decorator to the directive class.

   给指令类添加装饰器。

* Set the CSS *attribute selector* that identifies the directive when applied to an element in a template.

   设置 CSS *属性选择器* ，以便在模板中标识出这个指令该应用于哪个元素。

Here's how you might begin:

这里是起点：

<code-example path="structural-directives/src/app/unless.directive.ts" linenums="false" header="src/app/unless.directive.ts (skeleton)" region="skeleton">

</code-example>

The directive's _selector_ is typically the directive's **attribute name** in square brackets, `[appUnless]`.
The brackets define a CSS
<a href="https://developer.mozilla.org/en-US/docs/Web/CSS/Attribute_selectors" title="MDN: Attribute selectors">attribute selector</a>.

指令的*选择器*通常是把指令的属性名括在方括号中，如 `[appUnless]`。
这个方括号定义出了一个 CSS <a href="https://developer.mozilla.org/en-US/docs/Web/CSS/Attribute_selectors" title="MDN: Attribute selectors">属性选择器</a>。

The directive _attribute name_ should be spelled in _lowerCamelCase_ and begin with a prefix.
Don't use `ng`. That prefix belongs to Angular.
Pick something short that fits you or your company.
In this example, the prefix is `app`.

该指令的*属性名*应该拼写成*小驼峰*形式，并且带有一个前缀。
但是，这个前缀不能用 `ng`，因为它只属于 Angular 本身。
请选择一些简短的，适合你自己或公司的前缀。
在这个例子中，前缀是 `app`。

The directive _class_ name ends in `Directive` per the [style guide](guide/styleguide#02-03 "Angular Style Guide").
Angular's own directives do not.

指令的*类名*用 `Directive` 结尾，参见[风格指南](guide/styleguide#02-03 "Angular 风格指南")。
但 Angular 自己的指令例外。

### _TemplateRef_ and _ViewContainerRef_

### _TemplateRef_ 和 _ViewContainerRef_

A simple structural directive like this one creates an
[_embedded view_](api/core/EmbeddedViewRef "API: EmbeddedViewRef")
from the Angular-generated `<ng-template>` and inserts that view in a
[_view container_](api/core/ViewContainerRef "API: ViewContainerRef")
adjacent to the directive's original `<p>` host element.

像这个例子一样的简单结构型指令会从 Angular 生成的 `<ng-template>` 元素中创建一个[*内嵌的视图*](api/core/EmbeddedViewRef "API: EmbeddedViewRef")，并把这个视图插入到一个[*视图容器*](api/core/ViewContainerRef "API: ViewContainerRef")中，紧挨着本指令原来的宿主元素 `<p>`（译注：注意不是子节点，而是兄弟节点）。

You'll acquire the `<ng-template>` contents with a
[`TemplateRef`](api/core/TemplateRef "API: TemplateRef")
and access the _view container_ through a
[`ViewContainerRef`](api/core/ViewContainerRef "API: ViewContainerRef").

你可以使用[`TemplateRef`](api/core/TemplateRef "API: TemplateRef")取得 `<ng-template>` 的内容，并通过[`ViewContainerRef`](api/core/ViewContainerRef "API: ViewContainerRef")来访问这个*视图容器*。

You inject both in the directive constructor as private variables of the class.

你可以把它们都注入到指令的构造函数中，作为该类的私有属性。

<code-example path="structural-directives/src/app/unless.directive.ts" linenums="false" header="src/app/unless.directive.ts (ctor)" region="ctor">

</code-example>

### The _appUnless_ property

### *appUnless* 属性

The directive consumer expects to bind a true/false condition to `[appUnless]`.
That means the directive needs an `appUnless` property, decorated with `@Input`

该指令的使用者会把一个 true/false 条件绑定到 `[appUnless]` 属性上。
也就是说，该指令需要一个带有 `@Input` 的 `appUnless` 属性。

<div class="alert is-helpful">

Read about `@Input` in the [_Template Syntax_](guide/template-syntax#inputs-outputs) guide.

要了解关于 `@Input` 的更多知识，参见[*模板语法*](guide/template-syntax#inputs-outputs)一章。

</div>

<code-example path="structural-directives/src/app/unless.directive.ts" linenums="false" header="src/app/unless.directive.ts (set)" region="set">

</code-example>

Angular sets the `appUnless` property whenever the value of the condition changes.
Because the `appUnless` property does work, it needs a setter.

一旦该值的条件发生了变化，Angular 就会去设置 `appUnless` 属性。因为不能用 `appUnless` 属性，所以你要为它定义一个设置器（setter）。

* If the condition is falsy and the view hasn't been created previously,
tell the _view container_ to create the _embedded view_ from the template.

   如果条件为假，并且以前尚未创建过该视图，就告诉*视图容器（ViewContainer）*根据模板创建一个*内嵌视图*。

* If the condition is truthy and the view is currently displayed,
clear the container which also destroys the view.

   如果条件为真，并且视图已经显示出来了，就会清除该容器，并销毁该视图。

Nobody reads the `appUnless` property so it doesn't need a getter.

没有人会读取 `appUnless` 属性，因此它不需要定义 getter。

The completed directive code looks like this:

完整的指令代码如下：

<code-example path="structural-directives/src/app/unless.directive.ts" linenums="false" header="src/app/unless.directive.ts (excerpt)" region="no-docs">

</code-example>

Add this directive to the `declarations` array of the AppModule.

把这个指令添加到 AppModule 的 `declarations` 数组中。

Then create some HTML to try it.

然后创建一些 HTML 来试用一下。

<code-example path="structural-directives/src/app/app.component.html" linenums="false" header="src/app/app.component.html (appUnless)" region="appUnless">

</code-example>

When the `condition` is falsy, the top (A) paragraph appears and the bottom (B) paragraph disappears.
When the `condition` is truthy, the top (A) paragraph is removed and the bottom (B) paragraph appears.

当 `condition` 为 `false` 时，顶部的段落就会显示出来，而底部的段落消失了。
当 `condition` 为 `true` 时，顶部的段落被移除了，而底部的段落显示了出来。

<figure>
  <img src='generated/images/guide/structural-directives/unless-anim.gif' alt="UnlessDirective in action">
</figure>

{@a summary}

## Summary

## 小结

You can both try and download the source code for this guide in the <live-example></live-example>.

你可以去<live-example></live-example>中下载本章的源码。

Here is the source from the `src/app/` folder.

本章相关的代码如下：

<code-tabs>

  <code-pane header="app.component.ts" path="structural-directives/src/app/app.component.ts">

  </code-pane>

  <code-pane header="app.component.html" path="structural-directives/src/app/app.component.html">

  </code-pane>

  <code-pane header="app.component.css" path="structural-directives/src/app/app.component.css">

  </code-pane>

  <code-pane header="app.module.ts" path="structural-directives/src/app/app.module.ts">

  </code-pane>

  <code-pane header="hero.ts" path="structural-directives/src/app/hero.ts">

  </code-pane>

  <code-pane header="hero-switch.components.ts" path="structural-directives/src/app/hero-switch.components.ts">

  </code-pane>

  <code-pane header="unless.directive.ts" path="structural-directives/src/app/unless.directive.ts">

  </code-pane>

</code-tabs>

You learned

你学到了

* that structural directives manipulate HTML layout.

   结构型指令可以操纵 HTML 的元素布局。

* to use [`<ng-container>`](guide/structural-directives#ngcontainer) as a grouping element when there is no suitable host element.

   当没有合适的宿主元素时，可以使用[`<ng-container>`](guide/structural-directives#ngcontainer)对元素进行分组。

* that the Angular desugars [asterisk (*) syntax](guide/structural-directives#asterisk) into a `<ng-template>`.

   Angular 会把[星号（*）语法](guide/structural-directives#asterisk)解开成 `<ng-template>`。

* how that works for the `NgIf`, `NgFor` and `NgSwitch` built-in directives.

   内置指令 `NgIf`、`NgFor` 和 `NgSwitch` 的工作原理。

* about the [_microsyntax_](guide/structural-directives#microsyntax) that expands into a [`<ng-template>`](guide/structural-directives#template).

   [*微语法*](guide/structural-directives#microsyntax)如何展开成[`<ng-template>`](guide/structural-directives#template)。

* to write a [custom structural directive](guide/structural-directives#unless), `UnlessDirective`.

   写了一个[自定义结构型指令](guide/structural-directives#unless) —— `UnlessDirective`。<|MERGE_RESOLUTION|>--- conflicted
+++ resolved
@@ -292,11 +292,7 @@
 
 Angular transforms the `*ngFor` in similar fashion from asterisk (*) syntax to `<ng-template>` _element_.
 
-<<<<<<< HEAD
-Angular 会把 `*ngFor` 用同样的方式把星号`（*）`语法的 `template`*属性*转换成 `<ng-template>`*元素*。
-=======
 Angular 会把 `*ngFor` 用同样的方式把星号（`*`）语法的 `template`*属性*转换成 `<ng-template>`*元素*。
->>>>>>> 2aa451c8
 
 Here's a full-featured application of `NgFor`, written both ways:
 

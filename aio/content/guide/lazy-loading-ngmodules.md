--- conflicted
+++ resolved
@@ -25,16 +25,12 @@
 This section introduces the basic procedure for configuring a lazy-loaded route.
 For a step-by-step example, see the [step-by-step setup](#step-by-step) section on this page.
 
-<<<<<<< HEAD
 本节会介绍配置惰性加载路由的基本过程。
 想要一个分步的范例，参阅本页的[分步设置](#step-by-step)部分。
 
-To lazy load Angular modules, use `loadchildren` (instead of `component`) in your `AppRoutingModule` `routes` configuration as follows.
-=======
 To lazy load Angular modules, use `loadChildren` (instead of `component`) in your `AppRoutingModule` `routes` configuration as follows.
->>>>>>> a371646a
-
-要惰性加载 Angular 模块，请在 `AppRoutingModule` `routes` 中使用 `loadchildren` 代替 `component` 进行配置，代码如下。
+
+要惰性加载 Angular 模块，请在 `AppRoutingModule` `routes` 中使用 `loadChildren` 代替 `component` 进行配置，代码如下。
 
 <code-example header="AppRoutingModule (excerpt)">
 
@@ -154,12 +150,9 @@
 Notice that the lazy-loading syntax uses `loadChildren` followed by a function that uses the browser's built-in `import('...')` syntax for dynamic imports.
 The import path is the relative path to the module.
 
-<<<<<<< HEAD
 注意，惰性加载语法使用 `loadChildren`，其后是一个使用浏览器内置的 `import('...')` 语法进行动态导入的函数。
 其导入路径是到当前模块的相对路径。
 
-#### Add another feature module
-=======
 <div class="callout is-helpful">
 <header>String-based lazy loading</header>
 
@@ -170,7 +163,6 @@
 </div>
 
 ### Add another feature module
->>>>>>> a371646a
 
 #### 添加另一个特性模块
 
@@ -216,9 +208,9 @@
 
 </code-example>
 
-Then go to `localhost:4200` where you should see  `customer-app`  and three buttons.
-
-然后，跳转到 `localhost:4200`，这时你应该看到  `customer-app`  和三个按钮。
+Then go to `localhost:4200` where you should see  "customer-app"  and three buttons.
+
+然后，跳转到 `localhost:4200`，这时你应该看到 "customer-app" 和三个按钮。
 
 <div class="lightbox">
 
@@ -477,16 +469,13 @@
 
 For more information with a working example, see the [routing tutorial section on preloading](guide/router-tutorial-toh#preloading-background-loading-of-feature-areas).
 
-<<<<<<< HEAD
 关于工作范例的更多信息，请参阅[路由教程的预加载部分](guide/router-tutorial-toh#preloading-background-loading-of-feature-areas) 。
 
-=======
 ## Troubleshooting lazy-loading modules
 
 A common error when lazy-loading modules is importing common modules in multiple places within an application.  You can test for this condition by first generating the module using the Angular CLI and including the `--route route-name` parameter, where `route-name` is the name of your module. Next, generate the module without the `--route` parameter. If the Angular CLI generates an error when you use the `--route` parameter, but runs correctly without it, you may have imported the same module in multiple places.
 
 Remember, many common Angular modules should be imported at the base of your application.
->>>>>>> a371646a
 
 For more information on Angular Modules, see [NgModules](guide/ngmodules).
 

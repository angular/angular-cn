--- conflicted
+++ resolved
@@ -167,13 +167,9 @@
 
 To add a new `devDependency`, use either one of the following commands:
 
-<<<<<<< HEAD
 要想添加新的 `devDependency`，请使用下列命令之一：
 
-<code-example language="sh" class="code-shell">
-=======
 <code-example language="sh">
->>>>>>> 53aa7945
   npm install --save-dev &lt;package-name&gt;
 </code-example>
 

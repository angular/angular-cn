# TypeScript Configuration

# TypeScript 配置

TypeScript is a primary language for Angular application development.
It is a superset of JavaScript with design-time support for type safety and tooling.

TypeScript 是 Angular 应用开发中使用的主语言。
它是 JavaScript 的“方言”之一，为类型安全和工具化而做了设计期支持。

Browsers can't execute TypeScript directly. Typescript must be "transpiled" into JavaScript using the *tsc* compiler,
which requires some configuration.

浏览器不能直接执行 TypeScript。它得先用 *tsc* 编译器转译(transpile)成 JavaScript，而且编译器需要进行一些配置。

This page covers some aspects of TypeScript configuration and the TypeScript environment
that are important to Angular developers, including details about the following files:

本页面会涵盖 TypeScript 配置与环境的某些方面，这些对 Angular 开发者是很重要的。具体来说包括下列文件：

* [tsconfig.json](guide/typescript-configuration#tsconfig)&mdash;TypeScript compiler configuration.

   [tsconfig.json](guide/typescript-configuration#tsconfig) - TypeScript 编译器配置。

* [typings](guide/typescript-configuration#typings)&mdash;TypesScript declaration files.

   [typings](guide/typescript-configuration#typings) - TypesScript 类型声明文件。

{@a tsconfig}

## *tsconfig.json*

## *tsconfig.json* 文件

Typically, you add a TypeScript configuration file called `tsconfig.json` to your project to
guide the compiler as it generates JavaScript files.

你通常会往项目中加入一个 TypeScript 配置文件(`tsconfig.json`)，来指导编译器如何生成 JavaScript 文件。

<div class="alert is-helpful">

For details about `tsconfig.json`, see the official
[TypeScript wiki](http://www.typescriptlang.org/docs/handbook/tsconfig-json.html).

要了解关于 `tsconfig.json` 的详情，请参阅官方提供的
[TypeScript wiki](http://www.typescriptlang.org/docs/handbook/tsconfig-json.html)。

</div>

The [Setup](guide/setup) guide uses the following `tsconfig.json`:

<<<<<<< HEAD
在[搭建本地开发环境](guide/setup)中创建过如下的 `tsconfig.json`：

<code-example path="quickstart/src/tsconfig.1.json" header="tsconfig.json" linenums="false"></code-example>
=======
<code-example lang="json" header="tsconfig.json" linenums="false">
  {
    "compilerOptions": {
      "target": "es5",
      "module": "commonjs",
      "moduleResolution": "node",
      "sourceMap": true,
      "emitDecoratorMetadata": true,
      "experimentalDecorators": true,
      "lib": [ "es2015", "dom" ],
      "noImplicitAny": true,
      "suppressImplicitAnyIndexErrors": true
    }
  }
</code-example>
>>>>>>> 6fcf2863

This file contains options and flags that are essential for Angular applications.

该文件中的选项和标志是写 Angular 应用程序的基础。

{@a noImplicitAny}

### *noImplicitAny* and *suppressImplicitAnyIndexErrors*

### *noImplicitAny* 与 *suppressImplicitAnyIndexErrors*

TypeScript developers disagree about whether the `noImplicitAny` flag should be `true` or `false`.
There is no correct answer and you can change the flag later.
But your choice now can make a difference in larger projects, so it merits discussion.

TypeScript 开发者们在 `noImplicitAny` 标志应该是 `true` 还是 `false` 上存在分歧。
这没有标准答案，你以后还可以修改这个标志。
但是你的选择会在大项目中产生显著差异，所以它值得讨论一番。

When the `noImplicitAny` flag is `false` (the default), and if
the compiler cannot infer the variable type based on how it's used,
the compiler silently defaults the type to `any`. That's what is meant by *implicit `any`*.

当 `noImplicitAny` 标志是 `false`(默认值)时，
如果编译器无法根据变量的用途推断出变量的类型，它就会悄悄的把变量类型默认为 `any`。这就是*隐式 `any`*的含义。

The documentation setup sets the `noImplicitAny` flag to `true`.
When the `noImplicitAny` flag is `true` and the TypeScript compiler cannot infer
the type, it still generates the JavaScript files, but it also **reports an error**.
Many seasoned developers prefer this stricter setting because type checking catches more
unintentional errors at compile time.

本文档在环境搭建时将 `noImplicitAny` 标志设置为 `true`。
当 `noImplicitAny` 标志是 `true` 并且 TypeScript 编译器无法推断出类型时，它仍然会生成 JavaScript 文件。
但是它也会**报告一个错误**。
很多饱经沧桑的程序员更喜欢这种严格的设置，因为类型检查能在编译期间捕获更多意外错误。

You can set a variable's type to `any` even when the `noImplicitAny` flag is `true`.

即使 `noImplicitAny` 标志被设置成了 `true`，你也可以把变量的类型设置为 `any`。

When the `noImplicitAny` flag is `true`, you may get *implicit index errors* as well.
Most developers feel that *this particular error* is more annoying than helpful.
You can suppress them with the following additional flag:

如果把 `noImplicitAny` 标志设置为了 `true`，你可能会得到*隐式索引错*。
大多数程序员可能觉得*这种错误*是个烦恼而不是助力。
你可以使用另一个标志来禁止它们。

<code-example format=".">
  "suppressImplicitAnyIndexErrors":true

</code-example>

The documentation setup sets this flag to `true` as well.

本文档在环境搭建时将 `noImplicitAny` 标志设置为 `true`。

{@a typings}

## TypeScript Typings

## TypeScript 类型定义(typings)

Many JavaScript libraries, such as jQuery, the Jasmine testing library, and Angular,
extend the JavaScript environment with features and syntax
that the TypeScript compiler doesn't recognize natively.
When the compiler doesn't recognize something, it throws an error.

很多 JavaScript 库，比如 jQuery、Jasmine 测试库和 Angular，会通过新的特性和语法来扩展 JavaScript 环境。
而 TypeScript 编译器并不能原生的识别它们。
当编译器不能识别时，它就会抛出一个错误。

Use [TypeScript type definition files](https://www.typescriptlang.org/docs/handbook/writing-declaration-files.html)&mdash;`d.ts files`&mdash;to tell the compiler about the libraries you load.

可以使用[TypeScript 类型定义文件](https://www.typescriptlang.org/docs/handbook/writing-declaration-files.html)
—— `.d.ts` 文件 —— 来告诉编译器你要加载的库的类型定义。

TypeScript-aware editors leverage these same definition files to display type information about library features.

TypeScript 敏感的编辑器借助这些定义文件来显示这些库中各个特性的类型定义。

Many libraries include definition files in their npm packages where both the TypeScript compiler and editors
can find them. Angular is one such library.
The `node_modules/@angular/core/` folder of any Angular application contains several `d.ts` files that describe parts of Angular.

很多库在自己的 npm 包中都包含了它们的类型定义文件，TypeScript 编译器和编辑器都能找到它们。Angular 库也是这样的。
任何 Angular 应用程序的 `node_modules/@angular/core/` 目录下，都包含几个 `d.ts` 文件，它们描述了 Angular 的各个部分。

**You need do nothing to get *typings* files for library packages that include `d.ts` files.
Angular packages include them already.**

**你不需要为那些包含了 `d.ts` 文件的库获取*类型定义*文件 —— Angular 的所有包都是如此。**

### lib.d.ts

### lib.d.ts 文件

TypeScript includes a special declaration file called `lib.d.ts`. This file contains the ambient declarations for various common JavaScript constructs present in JavaScript runtimes and the DOM.

TypeScript 带有一个特殊的声明文件，名为 `lib.d.ts`。该文件包含了 JavaScript 运行库和 DOM 的各种常用 JavaScript 环境声明。

Based on the `--target`, TypeScript adds _additional_ ambient declarations
like `Promise` if the target is `es6`.

基于 `--target`，TypeScript 添加*额外*的环境声明，例如如果目标为 `es6` 时将添加 `Promise`。

Since the QuickStart is targeting `es5`, you can override the
list of declaration files to be included:

因为《快速上手》的目标为 `es5`，所以你可以重写声明文件列表来包含：

<code-example format=".">
  "lib": ["es2015", "dom"]

</code-example>

Thanks to that, you have all the `es6` typings even when targeting `es5`.

得益于这项设置，即使编译目标设置为 `es5`，你也能获得所有的 `es6` 类型信息。

### Installable typings files

### 安装类型定义文件

Many libraries&mdash;jQuery, Jasmine, and Lodash among them&mdash;do *not* include `d.ts` files in their npm packages.
Fortunately, either their authors or community contributors have created separate `d.ts` files for these libraries and
published them in well-known locations.

遗憾的是，很多库 —— jQuery、Jasmine 和 Lodash 等库 —— 都*没有*在它们自己的 npm 包中包含 `d.ts` 文件。
  幸运的是，它们的作者或社区中的贡献者已经为这些库创建了独立的 `d.ts` 文件，并且把它们发布到了一个众所周知的位置。

You can install these typings via `npm` using the
[`@types/*` scoped package](http://www.typescriptlang.org/docs/handbook/declaration-files/consumption.html)
and Typescript, starting at 2.0, automatically recognizes them.

你还可以通过 `npm` 来使用[`@types/*` 范围化包](http://www.typescriptlang.org/docs/handbook/declaration-files/consumption.html)来安装这些类型信息，
而 TypeScript 自从 2.0 开始，可以自动识别它们。

For instance, to install typings for `jasmine` you could do `npm install @types/jasmine --save-dev`.

比如，要安装 `jasmine` 的类型信息，你可以执行 `npm install @types/jasmine --save-dev`。

QuickStart identifies two *typings*, or `d.ts`, files:

在“快速上手”中曾指定过两个*类型定义*文件（`d.ts`）：

* [jasmine](http://jasmine.github.io/) typings for the Jasmine test framework.

   [jasmine](http://jasmine.github.io/)是 Jasmine 测试框架的类型定义

* [node](https://www.npmjs.com/package/@types/node) for code that references objects in the *Node.js®* environment;

   [node](https://www.npmjs.com/package/@types/node)是为了在 *Node.js®* 环境中引用对象的代码提供的类型定义。

QuickStart doesn't require these typings but many of the samples do.

“快速上手”本身不需要这些类型定义，但是文档中的很多例子都需要。

{@a target}

### *target*

### *编译目标（target）*

By default, the target is `es5`, you can configure the target to `es6` if you only want to deploy the application to
es6 compatible browser. But if you configure the target to `es6` in some old browser such as `IE`, `Syntax Error` will be thrown.

默认情况下，编译目标是 `es5`，如果你只想发布到兼容 es6 的浏览器中，也可以把它配置为 `es6`。
不过，如果配置为 `es6`，那么一些老的浏览器（如 `IE` ）中就会抛出 `Syntax Error` 错误。<|MERGE_RESOLUTION|>--- conflicted
+++ resolved
@@ -49,11 +49,8 @@
 
 The [Setup](guide/setup) guide uses the following `tsconfig.json`:
 
-<<<<<<< HEAD
 在[搭建本地开发环境](guide/setup)中创建过如下的 `tsconfig.json`：
 
-<code-example path="quickstart/src/tsconfig.1.json" header="tsconfig.json" linenums="false"></code-example>
-=======
 <code-example lang="json" header="tsconfig.json" linenums="false">
   {
     "compilerOptions": {
@@ -69,7 +66,6 @@
     }
   }
 </code-example>
->>>>>>> 6fcf2863
 
 This file contains options and flags that are essential for Angular applications.
 

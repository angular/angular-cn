<<<<<<< HEAD
@title
TypeScript 配置

@intro
Angular 开发者的 TypeScript 配置

@description

=======
# TypeScript Configuration
>>>>>>> d71ae278

TypeScript is a primary language for Angular application development.
It is a superset of JavaScript with design-time support for type safety and tooling.

TypeScript是Angular应用开发中使用的主语言。
它是JavaScript的“方言”之一，为类型安全和工具化而做了设计期支持。

Browsers can't execute TypeScript directly. Typescript must be "transpiled" into JavaScript using the *tsc* compiler
which requires some configuration.

浏览器不能直接执行TypeScript。它得先用*tsc*编译器转译(transpile)成JavaScript，而且编译器需要进行一些配置。

This page covers some aspects of TypeScript configuration and the TypeScript environment
that are important to Angular developers, including details about the following files:

本页面会覆盖TypeScript配置与环境的某些方面，这些对Angular开发者是很重要的。具体来说包括下列文件：

* [tsconfig.json](guide/typescript-configuration#tsconfig) &mdash; TypeScript compiler configuration.

  [tsconfig.json](guide/typescript-configuration#tsconfig) - TypeScript编译器配置。
  
* [typings](guide/typescript-configuration#typings) &mdash; TypesScript declaration files.

  [typings](guide/typescript-configuration#typings) - TypesScript类型声明文件。


{@a tsconfig}



## *tsconfig.json*

Typically, you add a TypeScript configuration file called `tsconfig.json` to your project to
guide the compiler as it generates JavaScript files.

我们通常会往项目中加入一个TypeScript配置文件(`tsconfig.json`)，来指导编译器如何生成JavaScript文件。


<div class="l-sub-section">



For details about `tsconfig.json`, see the official
[TypeScript wiki](http://www.typescriptlang.org/docs/handbook/tsconfig-json.html).

要了解关于`tsconfig.json`的详情，请参阅官方提供的
[TypeScript wiki](http://www.typescriptlang.org/docs/handbook/tsconfig-json.html)。


</div>



The [Setup](guide/setup) guide uses the following `tsconfig.json`:

<<<<<<< HEAD
我们在[搭建本地开发环境](guide/setup)中创建过如下的`tsconfig.json`：

=======
<code-example path="quickstart/src/tsconfig.1.json" title="tsconfig.json" linenums="false"></code-example>
>>>>>>> d71ae278

This file contains options and flags that are essential for Angular applications.

该文件中的选项和标志是写Angular应用程序的基础。


{@a noImplicitAny}


### *noImplicitAny* and *suppressImplicitAnyIndexErrors*

### *noImplicitAny*与*suppressImplicitAnyIndexErrors*

TypeScript developers disagree about whether the `noImplicitAny` flag should be `true` or `false`.
There is no correct answer and you can change the flag later.
But your choice now can make a difference in larger projects, so it merits discussion.

TypeScript开发者们在`noImplicitAny`标志应该是`true`还是`false`上存在分歧。
这没有标准答案，我们以后还可以修改这个标志。
但是我们的选择会在大项目中产生显著差异，所以它值得讨论一番。

When the `noImplicitAny` flag is `false` (the default), and if
the compiler cannot infer the variable type based on how it's used,
the compiler silently defaults the type to `any`. That's what is meant by *implicit `any`*.

当`noImplicitAny`标志是`false`(默认值)时，
如果编译器无法根据变量的用途推断出变量的类型，它就会悄悄的把变量类型默认为`any`。这就是*隐式`any`*的含义。

The documentation setup sets the `noImplicitAny` flag to `true`.

本文档在环境搭建时将`noImplicitAny`标志设置为`true`。

When the `noImplicitAny` flag is `true` and the TypeScript compiler cannot infer
the type, it still generates the JavaScript files, but it also **reports an error**.
Many seasoned developers prefer this stricter setting because type checking catches more
unintentional errors at compile time.

当`noImplicitAny`标志是`true`并且TypeScript编译器无法推断出类型时，它仍然会生成JavaScript文件。
但是它也会**报告一个错误**。
很多饱经沧桑的程序员更喜欢这种严格的设置，因为类型检查能在编译期间捕获更多意外错误。

You can set a variable's type to `any` even when the `noImplicitAny` flag is `true`.

即使`noImplicitAny`标志被设置成了`true`，你也可以把变量的类型设置为`any`。

When the `noImplicitAny` flag is `true`, you may get *implicit index errors* as well.
Most developers feel that *this particular error* is more annoying than helpful.
You can suppress them with the following additional flag:

如果我们把`noImplicitAny`标志设置为了`true`，我们可能会得到*隐式索引错*。
大多数程序员可能觉得*这种错误*是个烦恼而不是助力。
我们可以使用另一个标志来禁止它们。


<code-example format=".">
  "suppressImplicitAnyIndexErrors":true

</code-example>



The documentation setup sets this flag to `true` as well.

本文档在环境搭建时将`noImplicitAny`标志设置为`true`。


{@a typings}



## TypeScript Typings

## TypeScript类型定义(typings)

Many JavaScript libraries, such as jQuery, the Jasmine testing library, and Angular,
extend the JavaScript environment with features and syntax
that the TypeScript compiler doesn't recognize natively.
When the compiler doesn't recognize something, it throws an error. 

很多JavaScript库，比如jQuery、Jasmine测试库和Angular，会通过新的特性和语法来扩展JavaScript环境。
而TypeScript编译器并不能原生的识别它们。
当编译器不能识别时，它就会抛出一个错误。

Use [TypeScript type definition files](https://www.typescriptlang.org/docs/handbook/writing-declaration-files.html)&mdash;`d.ts files`&mdash;to tell the compiler about the libraries you load.

我们可以使用[TypeScript类型定义文件](https://www.typescriptlang.org/docs/handbook/writing-declaration-files.html)
—— `.d.ts`文件 —— 来告诉编译器要加载的库的类型定义。

TypeScript-aware editors leverage these same definition files to display type information about library features.

TypeScript敏感的编辑器借助这些定义文件来显示这些库中各个特性的类型定义。

Many libraries include definition files in their npm packages where both the TypeScript compiler and editors
can find them. Angular is one such library.
The `node_modules/@angular/core/` folder of any Angular application contains several `d.ts` files that describe parts of Angular.

很多库在自己的npm包中都包含了它们的类型定义文件，TypeScript编译器和编辑器都能找到它们。Angular库也是这样的。
任何Angular应用程序的`node_modules/@angular/core/`目录下，都包含几个`d.ts`文件，它们描述了Angular的各个部分。

**You need do nothing to get *typings* files for library packages that include `d.ts` files. Angular packages include them already.**

**我们不需要为那些包含了`d.ts`文件的库获取*类型定义*文件 —— Angular的所有包都是如此。**

### lib.d.ts

TypeScript includes a special declaration file called `lib.d.ts`. This file contains the ambient declarations for various common JavaScript constructs present in JavaScript runtimes and the DOM.

TypeScript带有一个特殊的声明文件，名为`lib.d.ts`。该文件包含了JavaScript运行库和DOM的各种常用JavaScript环境声明。

Based on the `--target`, TypeScript adds _additional_ ambient declarations
like `Promise` if the target is `es6`.

基于`--target`，TypeScript添加*额外*的环境声明，例如如果目标为`es6`时将添加`Promise`。

Since the QuickStart is targeting `es5`, you can override the
list of declaration files to be included:

因为《快速起步》的目标为`es5`，所以我们可以重写声明文件列表来包含：


<code-example format=".">
  "lib": ["es2015", "dom"]

</code-example>



Thanks to that, you have all the `es6` typings even when targeting `es5`.

得益于这项设置，即使编译目标设置为`es5`，我们也能获得所有的`es6`类型信息。

### Installable typings files

### 安装类型定义文件

Many libraries&mdash;jQuery, Jasmine, and Lodash among them&mdash;do *not* include `d.ts` files in their npm packages.
Fortunately, either their authors or community contributors have created separate `d.ts` files for these libraries and
published them in well-known locations.

遗憾的是，很多库 —— jQuery、Jasmine和Lodash等库 —— 都*没有*在它们自己的npm包中包含`d.ts`文件。
  幸运的是，它们的作者或社区中的贡献者已经为这些库创建了独立的`d.ts`文件，并且把它们发布到了一个众所周知的位置。

You can install these typings via `npm` using the
[`@types/*` scoped package](http://www.typescriptlang.org/docs/handbook/declaration-files/consumption.html)
and Typescript, starting at 2.0, automatically recognizes them.

我们还可以通过`npm`来使用[`@types/*`范围化包](http://www.typescriptlang.org/docs/handbook/declaration-files/consumption.html)来安装这些类型信息，
而TypeScript自从2.0开始，可以自动识别它们。

For instance, to install typings for `jasmine` you could do `npm install @types/jasmine --save-dev`.

比如，要安装`jasmine`的类型信息，我们可以执行`npm install @types/jasmine --save-dev`。


QuickStart identifies two *typings*, or `d.ts`, files:

我们在“快速起步”中指定过两个*类型定义*文件（`d.ts`）：

* [jasmine](http://jasmine.github.io/) typings for the Jasmine test framework.

  [jasmine](http://jasmine.github.io/)是Jasmine测试框架的类型定义
  
* [node](https://www.npmjs.com/package/@types/node) for code that references objects in the *nodejs* environment; 
you can view an example in the [webpack](guide/webpack) page.

  [node](https://www.npmjs.com/package/@types/node)是为了在*nodejs*环境中引用对象的代码提供的类型定义。在[webpack](guide/webpack)页面可以看到例子。
  
QuickStart doesn't require these typings but many of the samples do.

“快速起步”本身不需要这些类型定义，但是文档中的很多例子都需要。<|MERGE_RESOLUTION|>--- conflicted
+++ resolved
@@ -1,15 +1,6 @@
-<<<<<<< HEAD
-@title
-TypeScript 配置
-
-@intro
-Angular 开发者的 TypeScript 配置
-
-@description
-
-=======
 # TypeScript Configuration
->>>>>>> d71ae278
+
+# TypeScript 配置
 
 TypeScript is a primary language for Angular application development.
 It is a superset of JavaScript with design-time support for type safety and tooling.
@@ -65,12 +56,10 @@
 
 The [Setup](guide/setup) guide uses the following `tsconfig.json`:
 
-<<<<<<< HEAD
 我们在[搭建本地开发环境](guide/setup)中创建过如下的`tsconfig.json`：
 
-=======
+
 <code-example path="quickstart/src/tsconfig.1.json" title="tsconfig.json" linenums="false"></code-example>
->>>>>>> d71ae278
 
 This file contains options and flags that are essential for Angular applications.
 

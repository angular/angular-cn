# Angular elements overview

# Angular 元素（Elements）概览

_Angular elements_ are Angular components packaged as _custom elements_ (also called Web Components), a web standard for defining new HTML elements in a framework-agnostic way.

*Angular 元素*就是打包成*自定义元素*的 Angular 组件。所谓自定义元素就是一套与具体框架无关的用于定义新 HTML 元素的 Web 标准。

<div class="alert is-helpful">

  For the sample app that this page describes, see the <live-example></live-example>.

  这里所说的范例应用，请参阅<live-example></live-example>。

</div>

[Custom elements](https://developer.mozilla.org/en-US/docs/Web/Web_Components/Using_custom_elements) are a Web Platform feature currently supported by Chrome, Edge (Chromium-based), Firefox, Opera, and Safari, and available in other browsers through polyfills (see [Browser Support](#browser-support)).
A custom element extends HTML by allowing you to define a tag whose content is created and controlled by JavaScript code.
The browser maintains a `CustomElementRegistry` of defined custom elements, which maps an instantiable JavaScript class to an HTML tag.

[自定义元素](https://developer.mozilla.org/en-US/docs/Web/Web_Components/Using_custom_elements)这项特性目前受到了 Chrome、Edge（基于 Chromium 的版本）、Opera 和 Safari 的支持，在其它浏览器中也能通过腻子脚本（参阅[浏览器支持](#browser-support)）加以支持。
自定义元素扩展了 HTML，它允许你定义一个由 JavaScript 代码创建和控制的标签。
浏览器会维护一个自定义元素的注册表 `CustomElementRegistry`，它把一个可实例化的 JavaScript 类映射到 HTML 标签上。

The `@angular/elements` package exports a `createCustomElement()` API that provides a bridge from Angular's component interface and change detection functionality to the built-in DOM API.

`@angular/elements` 包导出了一个 `createCustomElement()` API，它在 Angular 组件接口与变更检测功能和内置 DOM API 之间建立了一个桥梁。

Transforming a component to a custom element makes all of the required Angular infrastructure available to the browser.
Creating a custom element is simple and straightforward, and automatically connects your component-defined view with change detection and data binding, mapping Angular functionality to the corresponding native HTML equivalents.

把组件转换成自定义元素可以让所有所需的 Angular 基础设施都在浏览器中可用。
创建自定义元素的方式简单直观，它会自动把你组件定义的视图连同变更检测与数据绑定等 Angular 的功能映射为相应的原生 HTML 等价物。

<div class="alert is-helpful">

    We are working on custom elements that can be used by web apps built on other frameworks.
    A minimal, self-contained version of the Angular framework will be injected as a service to support the component's change-detection and data-binding functionality.
    For more about the direction of development, check out this [video presentation](https://www.youtube.com/watch?v=Z1gLFPLVJjY&t=4s).

    我们正在持续开发自定义元素功能，让它们可以用在由其它框架所构建的 Web 应用中。
    Angular 框架的一个小型的、自包含的版本将会作为服务注入进去，以提供组件的变更检测和数据绑定功能。
    要了解这个开发方向的更多内容，参阅[这个视频演讲](https://www.youtube.com/watch?v=Z1gLFPLVJjY&t=4s)。

</div>

## Using custom elements

## 使用自定义元素

Custom elements bootstrap themselves - they start automatically when they are added to the DOM, and are automatically destroyed when removed from the DOM. Once a custom element is added to the DOM for any page, it looks and behaves like any other HTML element, and does not require any special knowledge of Angular terms or usage conventions.

自定义元素会自举 —— 它们在添加到 DOM 中时就会自行启动自己，并在从 DOM 中移除时自行销毁自己。一旦自定义元素添加到了任何页面的 DOM 中，它的外观和行为就和其它的 HTML 元素一样了，不需要对 Angular 的术语或使用约定有任何特殊的了解。

- <b>Easy dynamic content in an Angular app</b>

   <b>Angular 应用中的简易动态内容</b>

  Transforming a component to a custom element provides an easy path to creating dynamic HTML content in your Angular app. HTML content that you add directly to the DOM in an Angular app is normally displayed without Angular processing, unless you define a _dynamic component_, adding your own code to connect the HTML tag to your app data, and participate in change detection. With a custom element, all of that wiring is taken care of automatically.

  把组件转换成自定义元素为你在 Angular 应用中创建动态 HTML 内容提供了一种简单的方式。
  在 Angular 应用中，你直接添加到 DOM 中的 HTML 内容是不会经过 Angular 处理的，除非你使用*动态组件*来借助自己的代码把 HTML 标签与你的应用数据关联起来并参与变更检测。而使用自定义组件，所有这些装配工作都是自动的。

- <b>Content-rich applications</b>

   <b>富内容应用</b>

  If you have a content-rich app, such as the Angular app that presents this documentation, custom elements let you give your content providers sophisticated Angular functionality without requiring knowledge of Angular. For example, an Angular guide like this one is added directly to the DOM by the Angular navigation tools, but can include special elements like `<code-snippet>` that perform complex operations. All you need to tell your content provider is the syntax of your custom element. They don't need to know anything about Angular, or anything about your component's data structures or implementation.

   如果你有一个富内容应用（比如正在展示本文档的这个），自定义元素能让你的内容提供者使用复杂的 Angular 功能，而不要求他了解 Angular 的知识。比如，像本文档这样的 Angular 指南是使用 Angular 导航工具直接添加到 DOM 中的，但是其中可以包含特殊的元素，比如 `<code-snippet>`，它可以执行复杂的操作。
   你所要告诉你的内容提供者的一切，就是这个自定义元素的语法。他们不需要了解关于 Angular 的任何知识，也不需要了解你的组件的数据结构或实现。

### How it works

### 工作原理

Use the `createCustomElement()` function to convert a component into a class that can be registered with the browser as a custom element.
After you register your configured class with the browser's custom-element registry, you can use the new element just like a built-in HTML element in content that you add directly into the DOM:

使用 `createCustomElement()` 函数来把组件转换成一个可注册成浏览器中自定义元素的类。
注册完这个配置好的类之后，你就可以在内容中像内置 HTML 元素一样使用这个新元素了，比如直接把它加到 DOM 中：

```

<my-popup message="Use Angular!"></my-popup>

```

When your custom element is placed on a page, the browser creates an instance of the registered class and adds it to the DOM. The content is provided by the component's template, which uses Angular template syntax, and is rendered using the component and DOM data. Input properties in the component correspond to input attributes for the element.

当你的自定义元素放进页面中时，浏览器会创建一个已注册类的实例。其内容是由组件模板提供的，它使用 Angular 模板语法，并且使用组件和 DOM 数据进行渲染。组件的输入属性（Property）对应于该元素的输入属性（Attribute）。

<div class="lightbox">
  <img src="generated/images/guide/elements/customElement1.png" alt="Custom element in browser" class="left">
</div>

## Transforming components to custom elements

## 把组件转换成自定义元素

Angular provides the `createCustomElement()` function for converting an Angular component,
together with its dependencies, to a custom element. The function collects the component's
observable properties, along with the Angular functionality the browser needs to
create and destroy instances, and to detect and respond to changes.

Angular 提供了 `createCustomElement()` 函数，以支持把 Angular 组件及其依赖转换成自定义元素。该函数会收集该组件的 `Observable` 型属性，提供浏览器创建和销毁实例时所需的 Angular 功能，还会对变更进行检测并做出响应。

The conversion process implements the `NgElementConstructor` interface, and creates a
constructor class that is configured to produce a self-bootstrapping instance of your component.

<<<<<<< HEAD
这个转换过程实现了 `NgElementConstructor` 接口，并创建了一个构造器类，用于生成该组件的一个自举型实例。

Use a JavaScript function, `customElements.define()`,  to register the configured constructor
and its associated custom-element tag with the browser's `CustomElementRegistry`.
=======
Use the built-in [`customElements.define()`](https://developer.mozilla.org/en-US/docs/Web/API/CustomElementRegistry/define) function to register the configured constructor and its associated custom-element tag with the browser's [`CustomElementRegistry`](https://developer.mozilla.org/en-US/docs/Web/API/CustomElementRegistry).
>>>>>>> a371646a
When the browser encounters the tag for the registered element, it uses the constructor to create a custom-element instance.

然后用 JavaScript 的 `customElements.define()` 函数把这个配置好的构造器和相关的自定义元素标签注册到浏览器的 `CustomElementRegistry` 中。
当浏览器遇到这个已注册元素的标签时，就会使用该构造器来创建一个自定义元素的实例。

<div class="lightbox">
  <img src="generated/images/guide/elements/createElement.png" alt="Transform a component to a custom element" class="left">
</div>

<div class="alert is-important">

  Avoid using the [`@Component`](api/core/Component) [selector](api/core/Directive#selector) as the custom-element tag name.
  This can lead to unexpected behavior, due to Angular creating two component instances for a single DOM element:
  One regular Angular component and a second one using the custom element.

</div>


### Mapping

### 映射

A custom element _hosts_ an Angular component, providing a bridge between the data and logic defined in the component and standard DOM APIs. Component properties and logic maps directly into HTML attributes and the browser's event system.

*寄宿*着 Angular 组件的自定义元素在组件中定义的"数据及逻辑"和标准的 DOM API 之间建立了一座桥梁。组件的属性和逻辑会直接映射到 HTML 属性和浏览器的事件系统中。

- The creation API parses the component looking for input properties, and defines corresponding attributes for the custom element. It transforms the property names to make them compatible with custom elements, which do not recognize case distinctions. The resulting attribute names use dash-separated lowercase. For example, for a component with `@Input('myInputProp') inputProp`, the corresponding custom element defines an attribute `my-input-prop`.

   用于创建的 API 会解析该组件，以查找输入属性（Property），并在这个自定义元素上定义相应的属性（Attribute）。
   它把属性名转换成与自定义元素兼容的形式（自定义元素不区分大小写），生成的属性名会使用中线分隔的小写形式。
   比如，对于带有 `@Input('myInputProp') inputProp` 的组件，其对应的自定义元素会带有一个 `my-input-prop` 属性。

- Component outputs are dispatched as HTML [Custom Events](https://developer.mozilla.org/en-US/docs/Web/API/CustomEvent), with the name of the custom event matching the output name. For example, for a component with `@Output() valueChanged = new EventEmitter()`, the corresponding custom element will dispatch events with the name "valueChanged", and the emitted data will be stored on the event’s `detail` property. If you provide an alias, that value is used; for example, `@Output('myClick') clicks = new EventEmitter<string>();` results in dispatch events with the name "myClick".

   组件的输出属性会用 HTML [自定义事件](https://developer.mozilla.org/en-US/docs/Web/API/CustomEvent)的形式进行分发，自定义事件的名字就是这个输出属性的名字。
   比如，对于带有 `@Output() valueChanged = new EventEmitter()` 属性的组件，其相应的自定义元素将会分发名叫 "valueChanged" 的事件，事件中所携带的数据存储在该事件对象的 `detail` 属性中。
   如果你提供了别名，就改用这个别名。比如，`@Output('myClick') clicks = new EventEmitter<string>();` 会导致分发名为 "myClick" 事件。

For more information, see Web Component documentation for [Creating custom events](https://developer.mozilla.org/en-US/docs/Web/Guide/Events/Creating_and_triggering_events#Creating_custom_events).

要了解更多，请参阅 Web Components 的文档：[Creating custom events](https://developer.mozilla.org/en-US/docs/Web/Guide/Events/Creating_and_triggering_events#Creating_custom_events)。

{@a browser-support}

## Browser support for custom elements

## 自定义元素的浏览器支持

The recently-developed [custom elements](https://developer.mozilla.org/en-US/docs/Web/Web_Components/Using_custom_elements) Web Platform feature is currently supported natively in a number of browsers.

最近开发的 Web 平台特性：[自定义元素](https://developer.mozilla.org/en-US/docs/Web/Web_Components/Using_custom_elements)目前在一些浏览器中实现了原生支持，而其它浏览器或者尚未决定，或者已经制订了计划。

<table>
<tr>

  <th>

      Browser

      浏览器

  </th>

  <th>

      Custom Element Support

      自定义元素支持

  </th>

</tr>
<tr>

  <td>

      Chrome

  </td>

  <td>

      Supported natively.

      原生支持。

  </td>

</tr>
<tr>

  <td>

      Edge (Chromium-based)

      Edge (基于 Chromium 的)

  </td>

  <td>

      Supported natively.

      原生支持。

  </td>
</tr>
<tr>

  <td>

      Firefox

  </td>

  <td>

      Supported natively.

      原生支持。

  </td>
</tr>
<tr>
  <td>Opera</td>
  <td>

  Supported natively.

  原生支持。

  </td>
</tr>
<tr>
  <td>Safari</td>
  <td>

  Supported natively.

  原生支持。

  </td>
</tr>
</table>

In browsers that support Custom Elements natively, the specification requires developers use ES2015 classes to define Custom Elements - developers can opt-in to this by setting the `target: "es2015"` property in their project's [TypeScript configuration file](/guide/typescript-configuration). As Custom Element and ES2015 support may not be available in all browsers, developers can instead choose to use a polyfill to support older browsers and ES5 code.

<<<<<<< HEAD
对于原生支持了自定义元素的浏览器，该规范要求开发人员使用 ES2016 的类来定义自定义元素 —— 开发人员可以在项目的 [TypeScript 配置文件](/guide/typescript-configuration)中设置 `target: "es2015"` 属性来满足这一要求。并不是所有浏览器都支持自定义元素和 ES2015，开发人员也可以选择使用腻子脚本来让它支持老式浏览器和 ES5 的代码。

Use the [Angular CLI](cli) to automatically set up your project with the correct polyfill: 
=======
Use the [Angular CLI](cli) to automatically set up your project with the correct polyfill:
>>>>>>> a371646a

使用 [Angular CLI](https://cli.angular.io/) 可以自动为你的项目添加正确的腻子脚本：

<code-example language="sh">

ng add @angular/elements --project=*your_project_name*

</code-example>

- For more information about polyfills, see [polyfill documentation](https://www.webcomponents.org/polyfills).

   要了解关于腻子脚本的更多信息，参阅[腻子脚本的相关文档](https://www.webcomponents.org/polyfills)。

- For more information about Angular browser support, see [Browser Support](guide/browser-support).

   要了解 Angular 浏览器支持的更多信息，参阅[浏览器支持](guide/browser-support)。

## Example: A Popup Service

<<<<<<< HEAD
## 范例：弹窗服务

Previously, when you wanted to add a component to an app at runtime, you had to define a _dynamic component_. The app module would have to list your dynamic component under `entryComponents`, so that the app wouldn't expect it to be present at startup, and then you would have to load it, attach it to an element in the DOM, and wire up all of the dependencies, change detection, and event handling, as described in [Dynamic Component Loader](guide/dynamic-component-loader).
=======
Previously, when you wanted to add a component to an app at runtime, you had to define a _dynamic component_, and then you would have to load it, attach it to an element in the DOM, and wire up all of the dependencies, change detection, and event handling, as described in [Dynamic Component Loader](guide/dynamic-component-loader).
>>>>>>> a371646a

以前，如果你要在运行期间把一个组件添加到应用中，就不得不定义*动态组件*。你还要把动态组件添加到模块的 `entryComponents` 列表中，以便应用在启动时能找到它，然后还要加载它、把它附加到 DOM 中的元素上，并且装配所有的依赖、变更检测和事件处理，详见[动态组件加载器](guide/dynamic-component-loader)。

Using an Angular custom element makes the process much simpler and more transparent, by providing all of the infrastructure and framework automatically&mdash;all you have to do is define the kind of event handling you want. (You do still have to exclude the component from compilation, if you are not going to use it in your app.)

用 Angular 自定义组件会让这个过程更简单、更透明。它会自动提供所有基础设施和框架，而你要做的就是定义所需的各种事件处理逻辑。（如果你不准备在应用中直接用它，还要把该组件在编译时排除出去。）

The Popup Service example app (shown below) defines a component that you can either load dynamically or convert to a custom element.

这个弹窗服务的范例应用（见后面）定义了一个组件，你可以动态加载它也可以把它转换成自定义组件。

- `popup.component.ts`  defines a simple pop-up element that displays an input message, with some animation and styling. 

   `popup.component.ts` 定义了一个简单的弹窗元素，用于显示一条输入消息，附带一些动画和样式。
- `popup.service.ts` creates an injectable service that provides two different ways to invoke the PopupComponent; as a dynamic component, or as a custom element. Notice how much more setup is required for the dynamic-loading method.

   `popup.service.ts` 创建了一个可注入的服务，它提供了两种方式来执行 PopupComponent：作为动态组件或作为自定义元素。注意动态组件的方式需要更多的代码来做搭建工作。

- `app.module.ts` adds the PopupComponent in the module's `entryComponents` list, to exclude it from compilation and avoid startup warnings or errors.

   `app.module.ts` 把 PopupComponent 添加到模块的 `entryComponents` 列表中，而从编译过程中排除它，以消除启动时的警告和错误。

- `app.component.ts` defines the app's root component, which uses the PopupService to add the pop-up to the DOM at run time. When the app runs, the root component's constructor converts PopupComponent to a custom element.

   `app.component.ts` 定义了该应用的根组件，它借助 PopupService 在运行时把这个弹窗添加到 DOM 中。在应用运行期间，根组件的构造函数会把 PopupComponent 转换成自定义元素。

For comparison, the demo shows both methods. One button adds the popup using the dynamic-loading method, and the other uses the custom element. You can see that the result is the same; only the preparation is different.

为了对比，这个范例中同时演示了这两种方式。一个按钮使用动态加载的方式添加弹窗，另一个按钮使用自定义元素的方式。可以看到，两者的结果是一样的，其差别只是准备过程不同。

<code-tabs>

  <code-pane header="popup.component.ts" path="elements/src/app/popup.component.ts">

  </code-pane>

  <code-pane header="popup.service.ts" path="elements/src/app/popup.service.ts">

  </code-pane>

  <code-pane header="app.module.ts" path="elements/src/app/app.module.ts">

  </code-pane>

  <code-pane header="app.component.ts" path="elements/src/app/app.component.ts">

  </code-pane>
</code-tabs>

## Typings for custom elements

## 为自定义元素添加类型支持

Generic DOM APIs, such as `document.createElement()` or `document.querySelector()`, return an element type that is appropriate for the specified arguments. For example, calling `document.createElement('a')` will return an `HTMLAnchorElement`, which TypeScript knows has an `href` property. Similarly, `document.createElement('div')` will return an `HTMLDivElement`, which TypeScript knows has no `href` property.

一般的 DOM API，比如 `document.createElement()` 或 `document.querySelector()`，会返回一个与指定的参数相匹配的元素类型。比如，调用 `document.createElement('a')` 会返回 `HTMLAnchorElement`，这样 TypeScript 就会知道它有一个 `href` 属性，而 `document.createElement('div')` 会返回 `HTMLDivElement`，这样 TypeScript 就会知道它没有 `href` 属性。

When called with unknown elements, such as a custom element name (`popup-element` in our example), the methods will return a generic type, such as `HTMLElement`, since TypeScript can't infer the correct type of the returned element.

当调用未知元素（比如自定义的元素名 `popup-element`）时，该方法会返回泛化类型，比如 `HTMLELement`，这时候 TypeScript 就无法推断出所返回元素的正确类型。

Custom elements created with Angular extend `NgElement` (which in turn extends `HTMLElement`). Additionally, these custom elements will have a property for each input of the corresponding component. For example, our `popup-element` will have a `message` property of type `string`.

用 Angular 创建的自定义元素会扩展 `NgElement` 类型（而它扩展了 `HTMLElement`）。除此之外，这些自定义元素还拥有相应组件的每个输入属性。比如，`popup-element` 元素具有一个 `string` 型的 `message` 属性。

There are a few options if you want to get correct types for your custom elements. Let's assume you create a `my-dialog` custom element based on the following component:

如果你要让你的自定义元素获得正确的类型，还可使用一些选项。假设你要创建一个基于下列组件的自定义元素 `my-dialog`：

```ts
@Component(...)
class MyDialog {
  @Input() content: string;
}
```

The most straightforward way to get accurate typings is to cast the return value of the relevant DOM methods to the correct type. For that, you can use the `NgElement` and `WithProperties` types (both exported from `@angular/elements`):

获得精确类型的最简单方式是把相关 DOM 方法的返回值转换成正确的类型。要做到这一点，你可以使用 `NgElement` 和 `WithProperties` 类型（都导出自 `@angular/elements`）：

```ts
const aDialog = document.createElement('my-dialog') as NgElement & WithProperties<{content: string}>;
aDialog.content = 'Hello, world!';
aDialog.content = 123;  // <-- ERROR: TypeScript knows this should be a string.
aDialog.body = 'News';  // <-- ERROR: TypeScript knows there is no `body` property on `aDialog`.
```

This is a good way to quickly get TypeScript features, such as type checking and autocomplete support, for your custom element. But it can get cumbersome if you need it in several places, because you have to cast the return type on every occurrence.

这是一种让你的自定义元素快速获得 TypeScript 特性（比如类型检查和自动完成支持）的好办法，不过如果你要在多个地方使用它，可能会有点啰嗦，因为不得不在每个地方对返回类型做转换。

An alternative way, that only requires defining each custom element's type once, is augmenting the `HTMLElementTagNameMap`, which TypeScript uses to infer the type of a returned element based on its tag name (for DOM methods such as `document.createElement()`, `document.querySelector()`, etc.):

另一种方式可以对每个自定义元素的类型只声明一次。你可以扩展 `HTMLElementTagNameMap`，TypeScript 会在 DOM 方法（如 `document.createElement()`、`document.querySelector()` 等）中用它来根据标签名推断返回元素的类型。

```ts
declare global {
  interface HTMLElementTagNameMap {
    'my-dialog': NgElement & WithProperties<{content: string}>;
    'my-other-element': NgElement & WithProperties<{foo: 'bar'}>;
    ...
  }
}
```

Now, TypeScript can infer the correct type the same way it does for built-in elements:

现在，TypeScript 就可以像内置元素一样推断出它的正确类型了：

```ts
document.createElement('div')               //--> HTMLDivElement (built-in element)
document.querySelector('foo')               //--> Element        (unknown element)
document.createElement('my-dialog')         //--> NgElement & WithProperties<{content: string}> (custom element)
document.querySelector('my-other-element')  //--> NgElement & WithProperties<{foo: 'bar'}>      (custom element)
```<|MERGE_RESOLUTION|>--- conflicted
+++ resolved
@@ -108,17 +108,12 @@
 The conversion process implements the `NgElementConstructor` interface, and creates a
 constructor class that is configured to produce a self-bootstrapping instance of your component.
 
-<<<<<<< HEAD
 这个转换过程实现了 `NgElementConstructor` 接口，并创建了一个构造器类，用于生成该组件的一个自举型实例。
 
-Use a JavaScript function, `customElements.define()`,  to register the configured constructor
-and its associated custom-element tag with the browser's `CustomElementRegistry`.
-=======
 Use the built-in [`customElements.define()`](https://developer.mozilla.org/en-US/docs/Web/API/CustomElementRegistry/define) function to register the configured constructor and its associated custom-element tag with the browser's [`CustomElementRegistry`](https://developer.mozilla.org/en-US/docs/Web/API/CustomElementRegistry).
->>>>>>> a371646a
 When the browser encounters the tag for the registered element, it uses the constructor to create a custom-element instance.
 
-然后用 JavaScript 的 `customElements.define()` 函数把这个配置好的构造器和相关的自定义元素标签注册到浏览器的 `CustomElementRegistry` 中。
+使用内置的 [`customElements.define()`](https://developer.mozilla.org/en-US/docs/Web/API/CustomElementRegistry/define) 函数把这个配置好的构造器和相关的自定义元素标签注册到浏览器的 [`CustomElementRegistry`](https://developer.mozilla.org/en-US/docs/Web/API/CustomElementRegistry) 中。
 当浏览器遇到这个已注册元素的标签时，就会使用该构造器来创建一个自定义元素的实例。
 
 <div class="lightbox">
@@ -170,106 +165,60 @@
 
 <table>
 <tr>
-
-  <th>
-
-      Browser
-
-      浏览器
-
-  </th>
-
-  <th>
-
-      Custom Element Support
-
-      自定义元素支持
-
-  </th>
-
-</tr>
-<tr>
-
-  <td>
-
-      Chrome
-
-  </td>
-
-  <td>
-
-      Supported natively.
-
-      原生支持。
-
-  </td>
-
-</tr>
-<tr>
-
-  <td>
-
-      Edge (Chromium-based)
-
-      Edge (基于 Chromium 的)
-
-  </td>
-
-  <td>
-
-      Supported natively.
-
-      原生支持。
-
-  </td>
-</tr>
-<tr>
-
-  <td>
-
-      Firefox
-
-  </td>
-
-  <td>
-
-      Supported natively.
-
-      原生支持。
-
-  </td>
+  <th>Browser</th>
+  <th>Custom Element Support</th>
+</tr>
+<tr>
+  <th>浏览器</th>
+  <th>自定义元素支持</th>
+</tr>
+<tr>
+  <td>Chrome</td>
+  <td>Supported natively.</td>
+</tr>
+<tr>
+  <td>Chrome</td>
+  <td>原生支持。</td>
+</tr>
+<tr>
+  <td>Edge (Chromium-based)</td>
+  <td>Supported natively.</td>
+</tr>
+<tr>
+  <td>Edge (基于 Chromium 的版本)</td>
+  <td>原生支持。</td>
+</tr>
+<tr>
+  <td>Firefox</td>
+  <td>Supported natively.</td>
+</tr>
+<tr>
+  <td>Firefox</td>
+  <td>原生支持。</td>
 </tr>
 <tr>
   <td>Opera</td>
-  <td>
-
-  Supported natively.
-
-  原生支持。
-
-  </td>
+  <td>Supported natively.</td>
+</tr>
+<tr>
+  <td>Opera</td>
+  <td>原生支持。</td>
 </tr>
 <tr>
   <td>Safari</td>
-  <td>
-
-  Supported natively.
-
-  原生支持。
-
-  </td>
+  <td>Supported natively.</td>
+</tr>
+<tr>
+  <td>Safari</td>
+  <td>原生支持。</td>
 </tr>
 </table>
 
 In browsers that support Custom Elements natively, the specification requires developers use ES2015 classes to define Custom Elements - developers can opt-in to this by setting the `target: "es2015"` property in their project's [TypeScript configuration file](/guide/typescript-configuration). As Custom Element and ES2015 support may not be available in all browsers, developers can instead choose to use a polyfill to support older browsers and ES5 code.
 
-<<<<<<< HEAD
 对于原生支持了自定义元素的浏览器，该规范要求开发人员使用 ES2016 的类来定义自定义元素 —— 开发人员可以在项目的 [TypeScript 配置文件](/guide/typescript-configuration)中设置 `target: "es2015"` 属性来满足这一要求。并不是所有浏览器都支持自定义元素和 ES2015，开发人员也可以选择使用腻子脚本来让它支持老式浏览器和 ES5 的代码。
 
-Use the [Angular CLI](cli) to automatically set up your project with the correct polyfill: 
-=======
 Use the [Angular CLI](cli) to automatically set up your project with the correct polyfill:
->>>>>>> a371646a
 
 使用 [Angular CLI](https://cli.angular.io/) 可以自动为你的项目添加正确的腻子脚本：
 
@@ -289,15 +238,11 @@
 
 ## Example: A Popup Service
 
-<<<<<<< HEAD
 ## 范例：弹窗服务
 
-Previously, when you wanted to add a component to an app at runtime, you had to define a _dynamic component_. The app module would have to list your dynamic component under `entryComponents`, so that the app wouldn't expect it to be present at startup, and then you would have to load it, attach it to an element in the DOM, and wire up all of the dependencies, change detection, and event handling, as described in [Dynamic Component Loader](guide/dynamic-component-loader).
-=======
 Previously, when you wanted to add a component to an app at runtime, you had to define a _dynamic component_, and then you would have to load it, attach it to an element in the DOM, and wire up all of the dependencies, change detection, and event handling, as described in [Dynamic Component Loader](guide/dynamic-component-loader).
->>>>>>> a371646a
-
-以前，如果你要在运行期间把一个组件添加到应用中，就不得不定义*动态组件*。你还要把动态组件添加到模块的 `entryComponents` 列表中，以便应用在启动时能找到它，然后还要加载它、把它附加到 DOM 中的元素上，并且装配所有的依赖、变更检测和事件处理，详见[动态组件加载器](guide/dynamic-component-loader)。
+
+以前，如果你要在运行期间把一个组件添加到应用中，就得定义成*动态组件*，然后还要加载它、把它附加到 DOM 中的元素上，并且装配所有的依赖、变更检测和事件处理，详见[动态组件加载器](guide/dynamic-component-loader)。
 
 Using an Angular custom element makes the process much simpler and more transparent, by providing all of the infrastructure and framework automatically&mdash;all you have to do is define the kind of event handling you want. (You do still have to exclude the component from compilation, if you are not going to use it in your app.)
 
@@ -307,7 +252,7 @@
 
 这个弹窗服务的范例应用（见后面）定义了一个组件，你可以动态加载它也可以把它转换成自定义组件。
 
-- `popup.component.ts`  defines a simple pop-up element that displays an input message, with some animation and styling. 
+- `popup.component.ts` defines a simple pop-up element that displays an input message, with some animation and styling. 
 
    `popup.component.ts` 定义了一个简单的弹窗元素，用于显示一条输入消息，附带一些动画和样式。
 - `popup.service.ts` creates an injectable service that provides two different ways to invoke the PopupComponent; as a dynamic component, or as a custom element. Notice how much more setup is required for the dynamic-loading method.
@@ -374,7 +319,7 @@
 
 The most straightforward way to get accurate typings is to cast the return value of the relevant DOM methods to the correct type. For that, you can use the `NgElement` and `WithProperties` types (both exported from `@angular/elements`):
 
-获得精确类型的最简单方式是把相关 DOM 方法的返回值转换成正确的类型。要做到这一点，你可以使用 `NgElement` 和 `WithProperties` 类型（都导出自 `@angular/elements`）：
+要获得精确类型，最直白的方式是把相关 DOM 方法的返回值转换成正确的类型。要做到这一点，你可以使用 `NgElement` 和 `WithProperties` 类型（都导出自 `@angular/elements`）：
 
 ```ts
 const aDialog = document.createElement('my-dialog') as NgElement & WithProperties<{content: string}>;

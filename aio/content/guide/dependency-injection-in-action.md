--- conflicted
+++ resolved
@@ -38,14 +38,9 @@
 Service classes can act as their own providers which is why defining them in the `@Injectable` decorator
 is all the registration you need.
 
-<<<<<<< HEAD
 这些服务类可以充当自己的提供商，因此你只要把它们定义在 `@Injectable` 装饰器中就算注册成功了。
-=======
+
 <div class="alert is-helpful">
-
->>>>>>> 601064e4
-
-<div class="l-sub-section">
 
 A *provider* is something that can create or deliver a service.
 Angular creates a service instance from a class provider by using `new`.
@@ -224,14 +219,9 @@
 You could also provide the `HeroService` to a *different* component elsewhere in the application.
 That would result in a *different* instance of the service, living in a *different* injector.
 
-<<<<<<< HEAD
 也可以在应用程序别处的*不同的*组件里提供 `HeroService`。这样就会导致在*不同*注入器中存在该服务的*不同*实例。
-=======
+
 <div class="alert is-helpful">
-
->>>>>>> 601064e4
-
-<div class="l-sub-section">
 
 Examples of such scoped `HeroService` singletons appear throughout the accompanying sample code,
 including the `HeroBiosComponent`, `HeroOfTheMonthComponent`, and `HeroesBaseComponent`.
@@ -554,17 +544,12 @@
 If it doesn't, it may be able to make one with the help of a ***provider***.
 A *provider* is a recipe for delivering a service associated with a *token*.
 
-<<<<<<< HEAD
 注入器从哪得到的依赖？
 它可能在自己内部容器里已经有该依赖了。
 如果它没有，也能在***提供商***的帮助下新建一个。
 *提供商*就是一个用于交付服务的配方，它被关联到一个令牌。
-=======
+
 <div class="alert is-helpful">
-
->>>>>>> 601064e4
-
-<div class="l-sub-section">
 
 If the injector doesn't have a provider for the requested *token*, it delegates the request
 to its parent injector, where the process repeats until there are no more injectors.
@@ -738,14 +723,9 @@
 The `LoggerService` is already registered at the `AppComponent` level.
 When _this component_ requests the `LoggerService`, it receives the `DateLoggerService` instead.
 
-<<<<<<< HEAD
 第二个提供商使用 `DateLoggerService` 来满足 `LoggerService`。该 `LoggerService` 在 `AppComponent` 级别已经被注册。当*这个组件*要求 `LoggerService` 的时候，它得到的却是 `DateLoggerService` 服务。
-=======
+
 <div class="alert is-helpful">
-
->>>>>>> 601064e4
-
-<div class="l-sub-section">
 
 This component and its tree of child components receive the `DateLoggerService` instance.
 Components outside the tree continue to receive the original `LoggerService` instance.
@@ -1071,13 +1051,7 @@
 
 </code-example>
 
-<<<<<<< HEAD
-<div class="l-sub-section">
-=======
-
-
 <div class="alert is-helpful">
->>>>>>> 601064e4
 
 ***Keep constructors simple.*** They should do little more than initialize variables.
 This rule makes the component safe to construct under test without fear that it will do something dramatic like talk to the server.
@@ -1435,13 +1409,7 @@
 
 </code-example>
 
-<<<<<<< HEAD
-<div class="l-sub-section">
-=======
-
-
 <div class="alert is-helpful">
->>>>>>> 601064e4
 
 The `AlexComponent` *should* implement `Parent` as a matter of proper style.
 It doesn't in this example *only* to demonstrate that the code will compile and run without the interface

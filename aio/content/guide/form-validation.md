<<<<<<< HEAD
@title
表单验证

@intro
验证用户在表单中的输入
=======
# Form Validation

>>>>>>> d71ae278



Improve overall data quality by validating user input for accuracy and completeness.

<<<<<<< HEAD
我们可以通过验证用户输入的准确性和完整性，来增强整体数据质量。

This cookbook shows how to validate user input in the UI and display useful validation messages
using first the template-driven forms and then the reactive forms approach.
=======
This page shows how to validate user input in the UI and display useful validation messages
using first the Template Driven Forms and then the Reactive Forms approach.
>>>>>>> d71ae278

在本烹饪书中，我们展示在界面中如何验证用户输入，并显示有用的验证信息，先使用模板驱动表单方式，再使用响应式表单方式。


<div class="l-sub-section">

Read more about these choices in the [Forms](guide/forms)
and the [Reactive Forms](guide/reactive-forms) guides.

<<<<<<< HEAD
参见[表单](guide/forms)和[响应式表单](guide/reactive-forms)了解关于这些选择的更多知识。


</div>



{@a toc}


## Contents

## 目录

  * [Simple template-driven forms](guide/form-validation#template1)

    [简单的模板驱动表单](guide/form-validation#template1)

  * [Template-driven forms with validation messages in code](guide/form-validation#template2)

    [代码中带验证信息的模板驱动表单](guide/form-validation#template2)

    * [Component Class](guide/form-validation#component-class)

      [组件类](guide/form-validation#component-class)

    * [The benefits of messages in code](guide/form-validation#improvement)

      [在代码中写消息的优点](guide/form-validation#improvement)

    * [`FormModule` and template-driven forms](guide/form-validation#formmodule)

      [`FormModule`和模板驱动表单](guide/form-validation#formmodule)

  * [Reactive forms with validation in code](guide/form-validation#reactive)

    [代码中带验证消息的响应式表单](guide/form-validation#reactive)

    * [Switch to the `ReactiveFormsModule`](guide/form-validation#reactive-forms-module)

      [切换成`ReactiveFormsModule`](guide/form-validation#reactive-forms-module)

    * [Component template](guide/form-validation#reactive-component-template)

      [组件模板](guide/form-validation#reactive-component-template)

    * [Component class](guide/form-validation#reactive-component-class)

      [组件类](guide/form-validation#reactive-component-class)

      * [`FormBuilder` declaration](guide/form-validation#formbuilder)

        [`FormBuilder`声明](guide/form-validation#formbuilder)

      * [Committing hero value changes](guide/form-validation#committing-changes)

        [提交对英雄值的更改](guide/form-validation#committing-changes)

  * [Custom validation](guide/form-validation#custom-validation)

    [自定义验证器](guide/form-validation#custom-validation)

    * [Custom validation directive](guide/form-validation#custom-validation-directive)

      [自定义验证指令](guide/form-validation#custom-validation-directive)

  * [Testing considerations](guide/form-validation#testing)

    [测试方面的考虑](guide/form-validation#testing)


=======
</div>


>>>>>>> d71ae278
{@a live-example}


**Try the live example to see and download the full cookbook source code.**

<<<<<<< HEAD
**查看在线例子，并下载整个烹饪书的源代码**

=======
<live-example name="form-validation" embedded=true img="guide/form-validation/plunker.png">
>>>>>>> d71ae278

<live-example name="cb-form-validation" embedded=true img="cookbooks/form-validation/plunker.png">
  在线例子
</live-example>

## Simple Template Driven Forms

<<<<<<< HEAD


{@a template1}


## Simple template-driven forms

## 简单的模板驱动表单

In the template-driven approach, you arrange
=======
In the Template Driven approach, you arrange
>>>>>>> d71ae278
[form elements](https://developer.mozilla.org/en-US/docs/Web/Guide/HTML/Forms_in_HTML) in the component's template.

在模板驱动表单方法中，你在组件的模板中组织[表单元素](https://developer.mozilla.org/en-US/docs/Web/Guide/HTML/Forms_in_HTML)。

You add Angular form directives (mostly directives beginning `ng...`) to help
Angular construct a corresponding internal control model that implements form functionality.
In Template Driven forms, the control model is _implicit_ in the template.

你可以添加Angular表单指令（通常为以`ng`开头的指令）来帮助Angular构建对应的内部控制模型，以实现表单功能。
控制模型在模板中是**隐式**的。

To validate user input, you add [HTML validation attributes](https://developer.mozilla.org/en-US/docs/Web/Guide/HTML/HTML5/Constraint_validation)
to the elements. Angular interprets those as well, adding validator functions to the control model.

要验证用户输入，你添加[HTML验证属性](https://developer.mozilla.org/en-US/docs/Web/Guide/HTML/HTML5/Constraint_validation)到元素中。
Angular拦截这些元素，添加验证器函数到控制模型中。

Angular exposes information about the state of the controls including
whether the user has "touched" the control or made changes and if the control values are valid.

Angular暴露关于控制状态的信息，包括用户是否已经“触摸“了控制器，或者用户已经作了更新和控制器的值是否还有效。

In this first template validation example,
notice the HTML that reads the control state and updates the display appropriately.
Here's an excerpt from the template HTML for a single input control bound to the hero name:

<<<<<<< HEAD
在第一个模板验证例子中，我们添加了更多HTML，来读取控制器状态并适当更新显示。
下面是模板HTML中提取的，一个绑定到英雄名字的输入框控制器：

<code-example path="cb-form-validation/src/app/template/hero-form-template1.component.html" region="name-with-error-msg" title="template/hero-form-template1.component.html (Hero name)" linenums="false">
=======
<code-example path="form-validation/src/app/template/hero-form-template1.component.html" region="name-with-error-msg" title="template/hero-form-template1.component.html (Hero name)" linenums="false">
>>>>>>> d71ae278

</code-example>



Note the following:

请注意以下几点：

* The `<input>` element carries the HTML validation attributes: `required`, `minlength`, and `maxlength`.

  `<input>`元素带有一些HTML验证属性：`required`、`minlength` 和 `maxlength`。

* The `name` attribute of the input is set to `"name"` so Angular can track this input element and associate it
with an Angular form control called `name` in its internal control model.

  我们把输入框的`name`属性设置为`"name"`，这样Angular可以跟踪这个输入元素，并将其内部控制器模型的一个名为`name`的Angular表单控制关联起来。
   

* The `[(ngModel)]` directive allows two-way data binding between the input box to the `hero.name` property.

  我们使用`[(ngModel)]`指令，将输入框双向数据绑定到`hero.name`属性。

* The template variable (`#name`) has the value `"ngModel"` (always `ngModel`).
This gives you a reference to the Angular `NgModel` directive
associated with this control that you can use _in the template_
to check for control states such as `valid` and `dirty`.

<<<<<<< HEAD
  我们将模板变量(`#name`)赋值为`"ngModel"` (总是 `ngModel`)。
    它为我们提供了与这个控制器关联的Angular `NgModel`指令的引用，我们在模板中使用它，以检查控制器状态，比如`valid`和`dirty`。

* The `*ngIf` on the `<div>` element reveals a set of nested message `divs` but only if there are "name" errors and
=======
* The `*ngIf` on the `<div>` element reveals a set of nested message `divs`
but only if there are `name` errors and
>>>>>>> d71ae278
the control is either `dirty` or `touched`.

  `<div>`元素的`*ngIf`揭露了一套嵌套消息`divs`，但是只在有“name”错误和控制器为`dirty`或者`touched`。

* Each nested `<div>` can present a custom message for one of the possible validation errors.
There are messages for `required`, `minlength`, and `maxlength`.

  每个嵌套的`<div>`为其中一个可能出现的验证错误显示一条自定义消息。我们已经为`required`、`minlength`、和 `maxlength`准备了消息。

The full template repeats this kind of layout for each data entry control on the form.

整个模板为表单上的每种数据输入控制器重复这种布局。


{@a why-check}


<div class="l-sub-section">



#### Why check _dirty_ and _touched_?

#### 为何检查**dirty**和**touched**？

The app shouldn't show errors for a new hero before the user has had a chance to edit the value.
The checks for `dirty` and `touched` prevent premature display of errors.

当用户创建一个新英雄时，在还没有机会输入之前，我们不应该显示任何错误。
检查`dirty`和`touched`防止了这种过早的错误显示。

Learn about `dirty` and `touched` in the [Forms](guide/forms) guide.

参见[表单](guide/forms)章，学习关于`dirty`和`touched`的知识。

</div>



The component class manages the hero model used in the data binding
as well as other code to support the view.

组件类管理用于数据绑定的英雄模型，它还有其他支持视图的代码。


<code-example path="form-validation/src/app/template/hero-form-template1.component.ts" region="class" title="template/hero-form-template1.component.ts (class)">

</code-example>



Use this Template Driven validation technique when working with static forms with simple, standard validation rules.

<<<<<<< HEAD
在处理简单的、拥有标准验证规则的静态表单时，使用这种模板驱动验证方法。

Here are the complete files for the first version of `HeroFormTemplateCompononent` in the template-driven approach:
=======
Here are the complete files for the first version of `HeroFormTemplateCompononent` in the Template Driven approach:
>>>>>>> d71ae278

下面是第一个版本的使用模板驱动方法的`HeroFormTemplateComponent`：


<code-tabs>

  <code-pane title="template/hero-form-template1.component.html" path="form-validation/src/app/template/hero-form-template1.component.html">

  </code-pane>

  <code-pane title="template/hero-form-template1.component.ts" path="form-validation/src/app/template/hero-form-template1.component.ts">

  </code-pane>

</code-tabs>





## Template Driven Forms with validation messages in code

## 验证消息在代码中的模板驱动表单

While the layout is straightforward,
there are obvious shortcomings with the way it's handling validation messages:

虽然布局很直观，但是我们处理验证消息的方法有明显的缺陷：

* It takes a lot of HTML to represent all possible error conditions.
This gets out of hand when there are many controls and many validation rules.

  它使用了很多HTML来表现所有可能出现的错误情况。
  如果有太多控制器和太多验证规则，我们就失去了控制。
  
* There's a lot of  JavaScript logic in theHTML.

  我们不喜欢在HTML里面插入这么多JavaScript。

* The messages are static strings, hard-coded into the template.
It's easier to maintain _dynamic_ messages in the component class.

  这些消息是静态的字符串，被硬编码到模板中。把这些动态消息放在代码中会更易于维护。

In this example, you can move the logic and the messages into the component with a few changes to
the template and component.

<<<<<<< HEAD
只需要对模板和组件做出一些修改，我们可以将逻辑和消息移到组件中。

Here's the hero name again, excerpted from the revised template (Template 2), next to the original version:

下面也是关于英雄名字的控制器，从修改后的模板（“Template 2”）中抽取出来，与原来的版本相比：

=======
Here's the hero name again, excerpted from the revised template
(template 2), next to the original version:
>>>>>>> d71ae278

<code-tabs>

  <code-pane title="hero-form-template2.component.html (name #2)" path="form-validation/src/app/template/hero-form-template2.component.html" region="name-with-error-msg">

  </code-pane>

  <code-pane title="hero-form-template1.component.html (name #1)" path="form-validation/src/app/template/hero-form-template1.component.html" region="name-with-error-msg">

  </code-pane>

</code-tabs>



The `<input>` element HTML is almost the same. There are noteworthy differences:

`<input>`元素的HTML几乎一样。但是下列有值得注意的区别：

* The hard-code error message `<divs>` are gone.

  硬编码的错误消息`<div>`消失了。

* There's a new attribute, `forbiddenName`, that is actually a custom validation directive.
It invalidates the control if the user enters "bob" in the name `<input>`([try it](guide/form-validation#live-example)).
See the [custom validation](guide/form-validation#custom-validation) section later in this page for more information
on custom validation directives.

  添加了一个新属性`forbiddenName`，它实际上是一个自定义验证指令。
    如果用户名`<input>`中的任何地方输入“bob”，该指令变将控制器标记为无效（[试试](guide/form-validation#live-example)）。
    我们将在本烹饪书稍后的地方介绍[自定义验证指令](guide/form-validation#custom-validation)。

* The `#name` template variable is gone because the app no longer refers to the Angular control for this element.

<<<<<<< HEAD
  模板变量`#name`消失了，因为我们不再需要为这个元素引用Angular控制器。

* Binding to the new `formErrors.name` property is sufficent to display all name validation error messages.

  绑定到新的`formErrors.name`属性，就可以处理所有名字验证错误信息了。

=======
* Binding to the new `formErrors.name` property is sufficient to display all name validation error messages.
>>>>>>> d71ae278

{@a component-class}

### Component class

### 组件类

The original component code for Template 1 stayed the same; however,
Template 2 requires some changes in the component. This section covers the code
necessary in Template 2's component class to acquire the Angular
form control and compose error messages.

原组件代码的模板一没变化，只是模板二发生了变化。本节包括模板二的组件类，以获取Angular表单控制器和撰写错误信息。

The first step is to acquire the form control that Angular created from the template by querying for it.

第一步是获取Angular通过查询模板而生成的表单控制器。

Look back at the top of the component template at the
`#heroForm` template variable in the `<form>` element:

<<<<<<< HEAD
回头看组件模板顶部，我们在`<form>`元素中设置`#heroForm`模板变量：


<code-example path="cb-form-validation/src/app/template/hero-form-template1.component.html" region="form-tag" title="template/hero-form-template1.component.html (form tag)" linenums="false">
=======
<code-example path="form-validation/src/app/template/hero-form-template1.component.html" region="form-tag" title="template/hero-form-template1.component.html (form tag)" linenums="false">
>>>>>>> d71ae278

</code-example>



The `heroForm` variable is a reference to the control model that Angular derived from the template.
Tell Angular to inject that model into the component class's `currentForm` property using a `@ViewChild` query:

<<<<<<< HEAD
`heroFrom`变量是Angular从模板衍生出来的控制模型的引用。
我们利用`@ViewChild`来告诉Angular注入这个模型到组件类的`currentForm`属性：


<code-example path="cb-form-validation/src/app/template/hero-form-template2.component.ts" region="view-child" title="template/hero-form-template2.component.ts (heroForm)" linenums="false">
=======
<code-example path="form-validation/src/app/template/hero-form-template2.component.ts" region="view-child" title="template/hero-form-template2.component.ts (heroForm)" linenums="false">
>>>>>>> d71ae278

</code-example>



Some observations:

一些细节：

* Angular `@ViewChild` queries for a template variable when you pass it
the name of that variable as a string (`'heroForm'` in this case).

  Angular的`@ViewChild`使用传入的模板变量的字符串名字（这里是`'heroForm'`），来查询对应的模板变量。

* The `heroForm` object changes several times during the life of the component, most notably when you add a new hero.
Periodically inspecting it reveals these changes.

<<<<<<< HEAD
  `heroForm`对象在组件的生命周期内变化了好几次，最值得注意的是当我们添加一个新英雄时的变化。我们必须定期重新检测它。

* Angular calls the `ngAfterViewChecked` [lifecycle hook method](guide/lifecycle-hooks#afterview)
=======
* Angular calls the `ngAfterViewChecked()` [lifecycle hook method](guide/lifecycle-hooks#afterview)
>>>>>>> d71ae278
when anything changes in the view.
That's the right time to see if there's a new `heroForm` object.

  当视图有任何变化时，Angular调用`ngAfterViewChecked`[生命周期钩子方法](guide/lifecycle-hooks#afterview)。这是查看是否有新`heroForm`对象的最佳时机。
  
* When there _is_ a new `heroForm` model, `formChanged()` subscribes to its `valueChanges` _Observable_ property.
The `onValueChanged` handler looks for validation errors after every  keystroke.  

  当出现新`heroForm`模型时，我们订阅它的`valueChanged`**可观察**属性。  
  `onValueChanged`处理器在每次用户键入后查找验证错误。


<code-example path="form-validation/src/app/template/hero-form-template2.component.ts" region="handler" title="template/hero-form-template2.component.ts (handler)" linenums="false">

</code-example>



The `onValueChanged` handler interprets user data entry.
The `data` object passed into the handler contains the current element values.
The handler ignores them. Instead, it iterates over the fields of the component's `formErrors` object.

`onValueChanged`处理器拦截用户数据输入。
包含当前元素值得`data`对象被传入处理器。
处理器忽略它们。相反，它迭代组件的`formErrors`对象。

The `formErrors` is a dictionary of the hero fields that have validation rules and their current error messages.
Only two hero properties have validation rules, `name` and `power`.
The messages are empty strings when the hero data are valid.

`formErrors`是一个词典，包含了拥有验证规则和当前错误消息的英雄控件。
  只有两个英雄属性有验证规则，`name`和`power`。
  当英雄数据有效时，这些消息的值为空字符串。

For each field, the `onValueChanged` handler does the following:

对于每个字段，这个`onValueChanged`处理器会做这些：

  * Clears the prior error message, if any.
  
    清除以前的错误信息（如果有的话）
    
  * Acquires the field's corresponding Angular form control.
  
    获取控件对应的Angular表单控制器
    
  * If such a control exists _and_ it's been changed ("dirty")
  _and_ it's invalid, the handler composes a consolidated error message for all of the control's errors.
  
    如果这样的控制器存在，并且它被更新过（“dirty”），**并且**它无效，处理器就会为所有控制器的错误合成一条错误消息。

Next, the component needs some error messages&mdash;a set for each validated property with
one message per validation rule:

<<<<<<< HEAD
很显然，我们需要一些错误消息，每个验证的属性都需要一套，每个验证规则需要一条消息：


<code-example path="cb-form-validation/src/app/template/hero-form-template2.component.ts" region="messages" title="template/hero-form-template2.component.ts (messages)" linenums="false">
=======
<code-example path="form-validation/src/app/template/hero-form-template2.component.ts" region="messages" title="template/hero-form-template2.component.ts (messages)" linenums="false">
>>>>>>> d71ae278

</code-example>



Now every time the user makes a change, the `onValueChanged` handler checks for validation errors and produces messages accordingly.

现在，每次用户作出变化时，`onValueChanged`处理器检查验证错误并按情况发出错误消息。


{@a improvement}


### The benefits of messages in code

### 在代码中写消息的优点

Clearly the template got substantially smaller while the component code got substantially larger.
It's not easy to see the benefit when there are just three fields and only two of them have validation rules.

很显然，模板变得小多了，组件代码变得大多了。当只有三个控件并且其中只有两个有验证规则时，我们很难看出好处。

Consider what happens as the number of validated
fields and rules increases.
In general, HTML is harder to read and maintain than code.
The initial template was already large and threatening to get rapidly worse
with the addition of more validation message `<div>` elements.

假设增加需要验证的控件和规则后会怎么样。
通常，HTML比代码更难阅读和维护。
初始的模板已经很大了，如果我们添加更多验证消息`<div>`，它会迅速变得更大。

After moving the validation messaging to the component,
the template grows more slowly and proportionally.
Each field has approximately the same number of lines no matter its number of validation rules.
The component also grows proportionally, at the rate of one line per validated field
and one line per validation message.

<<<<<<< HEAD
将验证消息移到组件后，模板的增长变得更加缓慢，幅度也小一些。
不管有多少个验证规则，每个控件的行数是差不多的。
组件也按比例增长，每增加一个控件增加一行，每个验证消息一行。

Both trends are manageable.

两条线容易维护。

=======
>>>>>>> d71ae278
Now that the messages are in code, you have more flexibility and can compose messages more efficiently.
You can refactor the messages out of the component, perhaps to a service class that retrieves them from the server.
In short, there are more opportunities to improve message handling now that text and logic have moved from template to code.

现在消息在代码中，我们有更多的灵活度。我们更加智能的撰写消息。
我们可以将消息重构出组件，比如到一个服务类，从服务端获取消息。
简而言之，有很多机会增强消息处理，因为文本和逻辑都已经从模板移到代码中。


{@a formmodule}


### _FormModule_ and Template Driven forms

### _FormModule_ 和模板驱动表单

Angular has two different forms modules&mdash;`FormsModule` and
`ReactiveFormsModule`&mdash;that correspond with the
two approaches to form development. Both modules come
from the same `@angular/forms` library package.

<<<<<<< HEAD
Angular有两种不同的表单模块 - `FormsModule`和`ReactiveFormsModule` - 它们与表单开发的两种方法对应。
  两种模块都从同一个`@angular/forms`库。

You've been reviewing the "Template-driven" approach which requires the `FormsModule`.
=======
You've been reviewing the Template Driven approach which requires the `FormsModule`.
>>>>>>> d71ae278
Here's how you imported it in the `HeroFormTemplateModule`.

我们一直在探讨**模板驱动**方法，它需要`FormsModule`。下面是如何在`HeroFormTemplateModule`中导入它：


<code-example path="form-validation/src/app/template/hero-form-template.module.ts" title="template/hero-form-template.module.ts" linenums="false">

</code-example>



<div class="l-sub-section">



This guide hasn't talked about the `SharedModule` or its `SubmittedComponent` which appears at the bottom of every
form template in this cookbook.  

我们还没有讲`SharedModule`或者它的`SubmittedComponent`，它们出现在本烹饪书的每一个表单模板中。

They're not germane to the validation story. Look at the [live example](guide/form-validation#live-example) if you're interested.

它们与表单验证没有紧密的关系。如果你感兴趣，参见[在线例子](guide/form-validation#live-example)。


</div>




{@a reactive}


## Reactive Forms with validation in code

<<<<<<< HEAD
## 在代码中验证响应式表单

In the template-driven approach, you markup the template with form elements, validation attributes,
=======
In the Template Driven approach, you mark up the template with form elements, validation attributes,
>>>>>>> d71ae278
and `ng...` directives from the Angular `FormsModule`.
At runtime, Angular interprets the template and derives its _form control model_.

在模板驱动方法中，你在模板中标出表单元素、验证属性和Angular`FormsModule`中的`ng...`指令。
在运行时间，Angular解释模板并从**表单控制器模型**衍生它。

**Reactive Forms** takes a different approach. 
You create the form control model in code. You write the template with form elements
and `form...` directives from the Angular `ReactiveFormsModule`.
At runtime, Angular binds the template elements to your control model based on your instructions.

<<<<<<< HEAD
**响应式表单**采用不同的方法。
你在代码中创建表单控制器模型，并用表单元素和来自Angular `ReactiveFormsModule`中的`form...`指令来编写模板。
在运行时间，Angular根据你的指示绑定模板元素到你的控制器模型。

This approach requires a bit more effort. *You have to write the control model and manage it*.

这个方法需要做一些额外的工作。*你必须编写并管理控制器模型**。

=======
>>>>>>> d71ae278
This allows you to do the following:

这可以让你：

* Add, change, and remove validation functions on the fly.

  随时添加、修改和删除验证函数
  
* Manipulate the control model dynamically from within the component.
<<<<<<< HEAD

  在组件内动态操纵控制器模型
  
* [Test](guide/form-validation#testing) validation and control logic with isolated unit tests.

  使用孤立单元测试来[测试](guide/form-validation#testing)验证和控制器逻辑

The following cookbook sample re-writes the hero form in _reactive forms_ style.
=======
* [Test](guide/form-validation#testing-considerations) validation and control logic with isolated unit tests.

The following sample re-writes the hero form in Reactive Forms style.
>>>>>>> d71ae278

第三个烹饪书例子用**响应式表单**风格重新编写英雄表格。


{@a reactive-forms-module}


### Switch to the _ReactiveFormsModule_
<<<<<<< HEAD

### 切换到_ReactiveFormsModule_

The reactive forms classes and directives come from the Angular `ReactiveFormsModule`, not the `FormsModule`.
The application module for the reactive forms feature in this sample looks like this:

响应式表单类和指令来自于Angular的`ReactiveFormsModule`，不是`FormsModule`。
本例中，应用模块的“响应式表单”特性是这样的：


<code-example path="cb-form-validation/src/app/reactive/hero-form-reactive.module.ts" title="src/app/reactive/hero-form-reactive.module.ts" linenums="false">
=======
The Reactive Forms classes and directives come from the Angular `ReactiveFormsModule`, not the `FormsModule`.
The application module for the Reactive Forms feature in this sample looks like this:

<code-example path="form-validation/src/app/reactive/hero-form-reactive.module.ts" title="src/app/reactive/hero-form-reactive.module.ts" linenums="false">
>>>>>>> d71ae278

</code-example>



The Reactive Forms feature module and component are in the `src/app/reactive` folder.
Focus on the `HeroFormReactiveComponent` there, starting with its template.

“响应式表单”特性模块和组件在`app/reactive`目录。
让我们关注那里的`HeroFormReactiveComponent`，先看它的模板。


{@a reactive-component-template}


### Component template

### 组件模板

Begin by changing the `<form>` tag so that it binds the Angular `formGroup` directive in the template
to the `heroForm` property in the component class.
The `heroForm` is the control model that the component class builds and maintains.

我们先修改`<form>`标签，让Angular的`formGroup`指令绑定到组件类的`heroForm`属性。
`heroForm`是组件类创建和维护的控制器模型。


<code-example path="form-validation/src/app/reactive/hero-form-reactive.component.html" region="form-tag" title="form-validation/src/app/reactive/hero-form-reactive.component.html" linenums="false">

</code-example>



Next, modify the template HTML elements to match the Reactive Forms style.
Here is the "name" portion of the template again, revised for Reactive Forms and compared with the Template Driven version:

接下来，我们修改模板HTML元素，来匹配**响应式表单**样式。
下面又是“name”部分的模板，响应式表单修改版本和模板驱动版本的比较：


<code-tabs>

  <code-pane title="hero-form-reactive.component.html (name #3)" path="form-validation/src/app/reactive/hero-form-reactive.component.html" region="name-with-error-msg">

  </code-pane>

  <code-pane title="hero-form-template1.component.html (name #2)" path="form-validation/src/app/template/hero-form-template2.component.html" region="name-with-error-msg">

  </code-pane>

</code-tabs>



Key changes are:

关键变化：

* The validation attributes are gone (except `required`) because
validating happens in code.

  验证属性没有了（除了`required`），因为我们将在代码中验证。

* `required` remains, not for validation purposes (that's in the code),
but rather for css styling and accessibility.

  保留`required`，不是为了验证的目的（验证在代码中），而是为了CSS样式和可访问性。


<div class="l-sub-section">

Currently, Reactive Forms doesn't add the `required` or `aria-required`
HTML validation attribute to the DOM element
when the control has the `required` validator function.

未来版本的响应式表单将会在控制器有`required`验证器函数时，添加`required` HTML验证属性到DOM元素（也可能添加`aria-required`属性）。 

Until then, apply the `required` attribute _and_ add the `Validator.required` function
to the control model, as you'll see below.

<<<<<<< HEAD
在此之前，添加`required`属性**以及**添加`Validator.required`函数到控制器模型，像我们下面这样做：


=======
>>>>>>> d71ae278
</div>



* The `formControlName` replaces the `name` attribute; it serves the same
purpose of correlating the input with the Angular form control.

  `formControlName`替换了`name`属性；它起到了关联输入框和Angular表单控制器的同样作用。

* The two-way `[(ngModel)]` binding is gone. 
The reactive approach does not use data binding to move data into and out of the form controls.
That's all in code.

  双向`[(ngModel)]`绑定消失了。
响应式表单方法不使用数据绑定从表单控制器移入和移出数据。我们在代码中做这些。


<<<<<<< HEAD
<div class="l-sub-section">



The retreat from data binding is a principle of the reactive paradigm rather than a technical limitation.

不适用表单数据绑定是响应式模式的原则，而非技术限制。


</div>


=======
>>>>>>> d71ae278

{@a reactive-component-class}


### Component class

### 组件类

The component class is now responsible for defining and managing the form control model. 

组件类现在负责定义和管理表单控制器模型。

Angular no longer derives the control model from the template so you can no longer query for it.
You can create the Angular form control model explicitly with the help of the `FormBuilder`class.

Angular不再从模板衍生控制器模型，所以我们不能再查询它。
我们利用`FormBuilder`来显式创建Angular表单控制器模型。

Here's the section of code devoted to that process, paired with the Template Driven code it replaces:

下面是负责该进程的代码部分，与被它取代的模板驱动代码相比：

<code-tabs>

  <code-pane title="reactive/hero-form-reactive.component.ts (FormBuilder)" path="form-validation/src/app/reactive/hero-form-reactive.component.ts" region="form-builder">

  </code-pane>

  <code-pane title="template/hero-form-template2.component.ts (ViewChild)" path="form-validation/src/app/template/hero-form-template2.component.ts" region="view-child">

  </code-pane>

</code-tabs>



* Inject `FormBuilder` in a constructor.

  我们注入`FormBuilder`到构造函数中。

* Call a `buildForm` method in the `ngOnInit` [lifecycle hook method](guide/lifecycle-hooks#hooks-overview)
because that's when you'll have the hero data. Call it again in the `addHero` method.

  我们在`ngOnInit`[生命周期钩子方法](guide/lifecycle-hooks#hooks-overview)中调用`buildForm`方法，
    因为这正是我们拥有英雄数据的时刻。我们将在`addHero`方法中再次调用它。


<div class="l-sub-section">



A real app would retrieve the hero asynchronously from a data service, a task best performed in the `ngOnInit` hook.

真实的应用很可能从数据服务异步获取英雄，这个任务最好在`ngOnInit`生命周期钩子中进行。

</div>



* The `buildForm` method uses the `FormBuilder`, `fb`, to declare the form control model.
Then it attaches the same `onValueChanged` handler (there's a one line difference)
to the form's `valueChanges` event and calls it immediately
to set error messages for the new control model.

<<<<<<< HEAD
  `buildForm`方法使用`FormBuilder`（`fb`）来声明表单控制器模型。
然后它将相同的`onValueChanged`（有一行代码不一样）处理器附加到表单的`valueChanged`事件，
并立刻为新的控制器模型设置错误消息。

=======
## Built-in validators
>>>>>>> d71ae278

Angular forms include a number of built-in validator functions, which are functions
that help you check common user input in forms. In addition to the built-in
validators covered here of `minlength`, `maxlength`,
and `required`, there are others such as `email` and `pattern`
for Reactive Forms.
For a full list of built-in validators,
see the [Validators](api/forms/Validators) API reference.


#### _FormBuilder_ declaration

#### _FormBuilder_声明

The `FormBuilder` declaration object specifies the three controls of the sample's hero form.

`FormBuilder`声明对象指定了本例英雄表单的三个控制器。 

Each control spec is a control name with an array value.
The first array element is the current value of the corresponding hero field.
The optional second value is a validator function or an array of validator functions.

每个控制器的设置都是控制器名字和数组值。
第一个数组元素是英雄控件对应的当前值。
第二个值（可选）是验证器函数或者验证器函数数组。

Most of the validator functions are stock validators provided by Angular as static methods of the `Validators` class.
Angular has stock validators that correspond to the standard HTML validation attributes.

<<<<<<< HEAD
大多数验证器函数是Angular以`Validators`类的静态方法的形式提供的原装验证器。
Angular有一些原装验证器，与标准HTML验证属性一一对应。

The `forbiddenNames` validator on the `"name"` control is a custom validator,
discussed in a separate [section below](guide/form-validation#custom-validation).

`"name"`控制器上的`forbiddenNames`验证器是自定义验证器，在下面单独的[小结](guide/form-validation#custom-validation)有所讨论。


=======
The `forbiddenName` validator on the `"name"` control is a custom validator,
discussed in a separate [section below](guide/form-validation#custom-validation).

>>>>>>> d71ae278
<div class="l-sub-section">

Learn more about `FormBuilder` in the [Introduction to FormBuilder](guide/reactive-forms#formbuilder) section of Reactive Forms guide.

<<<<<<< HEAD
到[响应式表单]的[FormBuilder介绍](guide/reactive-forms#formbuilder)部分，学习更多关于`FormBuilder`的知识。


=======
>>>>>>> d71ae278
</div>

#### Committing hero value changes

#### 提交英雄值的更新

In two-way data binding, the user's changes flow automatically from the controls back to the data model properties.
A Reactive Forms component should not use data binding to
automatically update data model properties.
The developer decides _when and how_ to update the data model from control values.

在双向数据绑定时，用户的修改自动从控制器流向数据模型属性。
响应式表单不适用数据绑定来更新数据模型属性。
开发者决定**何时**与**如何**从控制器的值更新数据模型。

This sample updates the model twice:

本例更新模型两次：

1. When the user submits the form.

   当用户提交标单时

1. When the user adds a new hero.

   当用户添加新英雄时

The `onSubmit()` method simply replaces the `hero` object with the combined values of the form:

<<<<<<< HEAD
`onSubmit()`方法直接使用表单的值得合集来替换`hero`对象：

<code-example path="cb-form-validation/src/app/reactive/hero-form-reactive.component.ts" region="on-submit" title="cb-form-validation/src/app/reactive/hero-form-reactive.component.ts" linenums="false">

</code-example>



<div class="l-sub-section">



This example is lucky in that the `heroForm.value` properties _just happen_ to
correspond _exactly_ to the hero data object properties.

本例非常“幸运”，因为`heroForm.value`属性**正好**与英雄数据对象属性对应。


</div>



The `addHero()` method discards pending changes and creates a brand new `hero` model object.

`addHero()`方法放弃未处理的变化，并创建一个崭新的`hero`模型对象。


<code-example path="cb-form-validation/src/app/reactive/hero-form-reactive.component.ts" region="add-hero" title="cb-form-validation/src/app/reactive/hero-form-reactive.component.ts" linenums="false">

=======
<code-example path="form-validation/src/app/reactive/hero-form-reactive.component.ts" region="on-submit" title="form-validation/src/app/reactive/hero-form-reactive.component.ts" linenums="false">
</code-example>


The `addHero()` method discards pending changes and creates a brand new `hero` model object.

<code-example path="form-validation/src/app/reactive/hero-form-reactive.component.ts" region="add-hero" title="form-validation/src/app/reactive/hero-form-reactive.component.ts" linenums="false">
>>>>>>> d71ae278
</code-example>



Then it calls `buildForm()` again which replaces the previous `heroForm` control model with a new one.
The `<form>` tag's `[formGroup]` binding refreshes the page with the new control model.

<<<<<<< HEAD
然后它再次调用`buildForm`，用一个新对象替换了之前的`heroForm`控制器模型。
`<form>`标签的`[formGroup]`绑定使用这个新的控制器模型更新页面。

Here's the complete reactive component file, compared to the two template-driven component files.
=======
Here's the complete reactive component file, compared to the two Template Driven component files.
>>>>>>> d71ae278

下面是完整的响应式表单的组件文件，与两个模板驱动组件文件对比：

<code-tabs>

  <code-pane title="reactive/hero-form-reactive.component.ts (#3)" path="form-validation/src/app/reactive/hero-form-reactive.component.ts">

  </code-pane>

  <code-pane title="template/hero-form-template2.component.ts (#2)" path="form-validation/src/app/template/hero-form-template2.component.ts">

  </code-pane>

  <code-pane title="template/hero-form-template1.component.ts (#1)" path="form-validation/src/app/template/hero-form-template1.component.ts">

  </code-pane>

</code-tabs>



<div class="l-sub-section">

Run the [live example](guide/form-validation#live-example) to see how the reactive form behaves,
<<<<<<< HEAD
and to compare all of the files in this cookbook sample.

运行[在线例子](guide/form-validation#live-example)，查看响应式表单是的行为，并与本章中的例子文件作比较。

=======
and to compare all of the files in this sample.
>>>>>>> d71ae278

</div>

## Custom validation
<<<<<<< HEAD

## 自定义验证

This cookbook sample has a custom `forbiddenNamevalidator()` function that's applied to both the
template-driven and the reactive form controls. It's in the `src/app/shared` folder
and declared in the `SharedModule`.

本烹饪书例子有一个自定义`forbiddenNameValidator`函数，在模板驱动和响应式表单中都有使用。
它在`app/shared`目录，在`SharedModule`中被声明。

Here's the `forbiddenNamevalidator()` function:

下面是`forbiddenNameValidator`函数：


<code-example path="cb-form-validation/src/app/shared/forbidden-name.directive.ts" region="custom-validator" title="shared/forbidden-name.directive.ts (forbiddenNameValidator)" linenums="false">
=======
This cookbook sample has a custom `forbiddenNameValidator()` function that's applied to both the
Template Driven and the reactive form controls. It's in the `src/app/shared` folder
and declared in the `SharedModule`.

Here's the `forbiddenNameValidator()` function:
>>>>>>> d71ae278

<code-example path="form-validation/src/app/shared/forbidden-name.directive.ts" region="custom-validator" title="shared/forbidden-name.directive.ts (forbiddenNameValidator)" linenums="false">
</code-example>



The function is actually a factory that takes a regular expression to detect a _specific_ forbidden name
and returns a validator function.

该函数其实是一个工厂函数，接受一个正则表达式，用来检测**指定**的禁止的名字，并返回验证器函数。

In this sample, the forbidden name is "bob";
the validator rejects any hero name containing "bob".
Elsewhere it could reject "alice" or any name that the configuring regular expression matches.

在本例中，禁止的名字是“bob”；
验证器拒绝任何带有“bob”的英雄名字。
在其他地方，只要配置的正则表达式可以匹配上，它可能拒绝“alice”或者任何其他名字。

The `forbiddenNameValidator` factory returns the configured validator function.
That function takes an Angular control object and returns _either_
null if the control value is valid _or_ a validation error object.
The validation error object typically has a property whose name is the validation key, `'forbiddenName'`,
and whose value is an arbitrary dictionary of values that you could insert into an error message (`{name}`).

`forbiddenNameValidator`工厂函数返回配置好的验证器函数。
该函数接受一个Angular控制器对象，并在控制器值有效时返回null，或无效时返回验证错误对象。
验证错误对象通常有一个名为验证秘钥（`forbiddenName`）的属性。其值为一个任意词典，我们可以用来插入错误信息（`{name}`）。



### Custom validation directive
<<<<<<< HEAD

#### 自定义验证指令

In the reactive forms component, the `'name'` control's validator function list
has a `forbiddenNameValidator` at the bottom.

在响应式表单组件中，我们在`'name'`控制器的验证函数列表的底部添加了一个配置了的`forbiddenNameValidator`。


<code-example path="cb-form-validation/src/app/reactive/hero-form-reactive.component.ts" region="name-validators" title="reactive/hero-form-reactive.component.ts (name validators)" linenums="false">

=======
In the Reactive Forms component, the `'name'` control's validator function list
has a `forbiddenNameValidator` at the bottom.

<code-example path="form-validation/src/app/reactive/hero-form-reactive.component.ts" region="name-validators" title="reactive/hero-form-reactive.component.ts (name validators)" linenums="false">
>>>>>>> d71ae278
</code-example>



In the Template Driven example, the `<input>` has the selector (`forbiddenName`)
of a custom _attribute directive_, which rejects "bob".

<<<<<<< HEAD
在模板驱动组件的模板中，我们在name的输入框元素中添加了自定义**属性指令**的选择器（`forbiddenName`），并配置它来拒绝“bob”。


<code-example path="cb-form-validation/src/app/template/hero-form-template2.component.html" region="name-input" title="template/hero-form-template2.component.html (name input)" linenums="false">

=======
<code-example path="form-validation/src/app/template/hero-form-template2.component.html" region="name-input" title="template/hero-form-template2.component.html (name input)" linenums="false">
>>>>>>> d71ae278
</code-example>



The corresponding `ForbiddenValidatorDirective` is a wrapper around the `forbiddenNameValidator`.

对应的`ForbiddenValidatorDirective`包装了`forbiddenNamevalidator`。

Angular `forms` recognizes the directive's role in the validation process because the directive registers itself
with the `NG_VALIDATORS` provider, a provider with an extensible collection of validation directives.

<<<<<<< HEAD
Angular表单接受指令在验证流程中的作用，因为指令注册自己到`NG_VALIDATORS`提供商中，该提供商拥有可扩展的验证指令集。


<code-example path="cb-form-validation/src/app/shared/forbidden-name.directive.ts" region="directive-providers" title="shared/forbidden-name.directive.ts (providers)" linenums="false">

=======
<code-example path="form-validation/src/app/shared/forbidden-name.directive.ts" region="directive-providers" title="shared/forbidden-name.directive.ts (providers)" linenums="false">
>>>>>>> d71ae278
</code-example>



Here is the rest of the directive to help you get an idea of how it all comes together:

<<<<<<< HEAD
指令的其它部分是为了帮你理解它们是如何合作的：


<code-example path="cb-form-validation/src/app/shared/forbidden-name.directive.ts" region="directive" title="shared/forbidden-name.directive.ts (directive)">

=======
<code-example path="form-validation/src/app/shared/forbidden-name.directive.ts" region="directive" title="shared/forbidden-name.directive.ts (directive)">
>>>>>>> d71ae278
</code-example>





<div class="l-sub-section">

If you are familiar with Angular validations, you may have noticed
that the custom validation directive is instantiated with `useExisting`
rather than `useClass`. The registered validator must be _this instance_ of
the `ForbiddenValidatorDirective`&mdash;the instance in the form with
its `forbiddenName` property bound to “bob". If you were to replace
`useExisting` with `useClass`, then you’d be registering a new class instance, one that
doesn’t have a `forbiddenName`.

To see this in action, run the example and then type “bob” in the name of Hero Form 2.
Notice that you get a validation error. Now change from `useExisting` to `useClass` and try again.
This time, when you type “bob”, there's no "bob" error message.

</div>


<div class="l-sub-section">

For more information on attaching behavior to elements,
see [Attribute Directives](guide/attribute-directives).

<<<<<<< HEAD
参见[属性型指令](guide/attribute-directives)章节。


=======
>>>>>>> d71ae278
</div>



## Testing Considerations

<<<<<<< HEAD
## 测试时的注意事项

You can write _isolated unit tests_ of validation and control logic in _Reactive Forms_.
=======
You can write _isolated unit tests_ of validation and control logic in Reactive Forms.
>>>>>>> d71ae278

我们可以为**响应式表单**的验证器和控制器逻辑编写**孤立单元测试**。

_Isolated unit tests_ probe the component class directly, independent of its
interactions with its template, the DOM, other dependencies, or Angular itself.

**孤立单元测试**直接检测组件类，与组件和它的模板的交互、DOM、其他以来和Angular本省都无关。

Such tests have minimal setup, are quick to write, and easy to maintain.
They do not require the `Angular TestBed` or asynchronous testing practices.

<<<<<<< HEAD
这样的测试具有简单设置#，快速编写和容易维护的特征。它们不需要`Angular TestBed`或异步测试工序。

That's not possible with _template-driven_ forms.
The template-driven approach relies on Angular to produce the control model and
=======
That's not possible with Template Driven forms.
The Template Driven approach relies on Angular to produce the control model and
>>>>>>> d71ae278
to derive validation rules from the HTML validation attributes.
You must use the `Angular TestBed` to create component test instances,
write asynchronous tests, and interact with the DOM.

这对**模板驱动**表单来说是不可能的。
模板驱动方法依靠Angular来生成控制器模型并从HTML验证属性中衍生验证规则。
你必须使用`Angular TestBed`来创建组件测试实例，编写异步测试并与DOM交互。

While not difficult, this takes more time, work and
skill&mdash;factors that tend to diminish test code
coverage and quality.

虽然这种测试并不困难，但是它需要更多时间、工作和能力 - 这些因素往往会降低测试代码覆盖率和测试质量。<|MERGE_RESOLUTION|>--- conflicted
+++ resolved
@@ -1,27 +1,16 @@
-<<<<<<< HEAD
-@title
-表单验证
-
-@intro
-验证用户在表单中的输入
-=======
 # Form Validation
 
->>>>>>> d71ae278
+# 表单验证
+
 
 
 
 Improve overall data quality by validating user input for accuracy and completeness.
 
-<<<<<<< HEAD
 我们可以通过验证用户输入的准确性和完整性，来增强整体数据质量。
 
-This cookbook shows how to validate user input in the UI and display useful validation messages
-using first the template-driven forms and then the reactive forms approach.
-=======
 This page shows how to validate user input in the UI and display useful validation messages
 using first the Template Driven Forms and then the Reactive Forms approach.
->>>>>>> d71ae278
 
 在本烹饪书中，我们展示在界面中如何验证用户输入，并显示有用的验证信息，先使用模板驱动表单方式，再使用响应式表单方式。
 
@@ -31,115 +20,29 @@
 Read more about these choices in the [Forms](guide/forms)
 and the [Reactive Forms](guide/reactive-forms) guides.
 
-<<<<<<< HEAD
 参见[表单](guide/forms)和[响应式表单](guide/reactive-forms)了解关于这些选择的更多知识。
 
 
 </div>
 
 
-
-{@a toc}
-
-
-## Contents
-
-## 目录
-
-  * [Simple template-driven forms](guide/form-validation#template1)
-
-    [简单的模板驱动表单](guide/form-validation#template1)
-
-  * [Template-driven forms with validation messages in code](guide/form-validation#template2)
-
-    [代码中带验证信息的模板驱动表单](guide/form-validation#template2)
-
-    * [Component Class](guide/form-validation#component-class)
-
-      [组件类](guide/form-validation#component-class)
-
-    * [The benefits of messages in code](guide/form-validation#improvement)
-
-      [在代码中写消息的优点](guide/form-validation#improvement)
-
-    * [`FormModule` and template-driven forms](guide/form-validation#formmodule)
-
-      [`FormModule`和模板驱动表单](guide/form-validation#formmodule)
-
-  * [Reactive forms with validation in code](guide/form-validation#reactive)
-
-    [代码中带验证消息的响应式表单](guide/form-validation#reactive)
-
-    * [Switch to the `ReactiveFormsModule`](guide/form-validation#reactive-forms-module)
-
-      [切换成`ReactiveFormsModule`](guide/form-validation#reactive-forms-module)
-
-    * [Component template](guide/form-validation#reactive-component-template)
-
-      [组件模板](guide/form-validation#reactive-component-template)
-
-    * [Component class](guide/form-validation#reactive-component-class)
-
-      [组件类](guide/form-validation#reactive-component-class)
-
-      * [`FormBuilder` declaration](guide/form-validation#formbuilder)
-
-        [`FormBuilder`声明](guide/form-validation#formbuilder)
-
-      * [Committing hero value changes](guide/form-validation#committing-changes)
-
-        [提交对英雄值的更改](guide/form-validation#committing-changes)
-
-  * [Custom validation](guide/form-validation#custom-validation)
-
-    [自定义验证器](guide/form-validation#custom-validation)
-
-    * [Custom validation directive](guide/form-validation#custom-validation-directive)
-
-      [自定义验证指令](guide/form-validation#custom-validation-directive)
-
-  * [Testing considerations](guide/form-validation#testing)
-
-    [测试方面的考虑](guide/form-validation#testing)
-
-
-=======
-</div>
-
-
->>>>>>> d71ae278
 {@a live-example}
 
 
 **Try the live example to see and download the full cookbook source code.**
 
-<<<<<<< HEAD
 **查看在线例子，并下载整个烹饪书的源代码**
 
-=======
+
 <live-example name="form-validation" embedded=true img="guide/form-validation/plunker.png">
->>>>>>> d71ae278
-
-<live-example name="cb-form-validation" embedded=true img="cookbooks/form-validation/plunker.png">
   在线例子
 </live-example>
 
 ## Simple Template Driven Forms
 
-<<<<<<< HEAD
-
-
-{@a template1}
-
-
-## Simple template-driven forms
-
 ## 简单的模板驱动表单
 
-In the template-driven approach, you arrange
-=======
 In the Template Driven approach, you arrange
->>>>>>> d71ae278
 [form elements](https://developer.mozilla.org/en-US/docs/Web/Guide/HTML/Forms_in_HTML) in the component's template.
 
 在模板驱动表单方法中，你在组件的模板中组织[表单元素](https://developer.mozilla.org/en-US/docs/Web/Guide/HTML/Forms_in_HTML)。
@@ -166,14 +69,10 @@
 notice the HTML that reads the control state and updates the display appropriately.
 Here's an excerpt from the template HTML for a single input control bound to the hero name:
 
-<<<<<<< HEAD
 在第一个模板验证例子中，我们添加了更多HTML，来读取控制器状态并适当更新显示。
 下面是模板HTML中提取的，一个绑定到英雄名字的输入框控制器：
 
-<code-example path="cb-form-validation/src/app/template/hero-form-template1.component.html" region="name-with-error-msg" title="template/hero-form-template1.component.html (Hero name)" linenums="false">
-=======
 <code-example path="form-validation/src/app/template/hero-form-template1.component.html" region="name-with-error-msg" title="template/hero-form-template1.component.html (Hero name)" linenums="false">
->>>>>>> d71ae278
 
 </code-example>
 
@@ -202,15 +101,11 @@
 associated with this control that you can use _in the template_
 to check for control states such as `valid` and `dirty`.
 
-<<<<<<< HEAD
   我们将模板变量(`#name`)赋值为`"ngModel"` (总是 `ngModel`)。
     它为我们提供了与这个控制器关联的Angular `NgModel`指令的引用，我们在模板中使用它，以检查控制器状态，比如`valid`和`dirty`。
 
-* The `*ngIf` on the `<div>` element reveals a set of nested message `divs` but only if there are "name" errors and
-=======
 * The `*ngIf` on the `<div>` element reveals a set of nested message `divs`
 but only if there are `name` errors and
->>>>>>> d71ae278
 the control is either `dirty` or `touched`.
 
   `<div>`元素的`*ngIf`揭露了一套嵌套消息`divs`，但是只在有“name”错误和控制器为`dirty`或者`touched`。
@@ -264,13 +159,9 @@
 
 Use this Template Driven validation technique when working with static forms with simple, standard validation rules.
 
-<<<<<<< HEAD
 在处理简单的、拥有标准验证规则的静态表单时，使用这种模板驱动验证方法。
 
-Here are the complete files for the first version of `HeroFormTemplateCompononent` in the template-driven approach:
-=======
 Here are the complete files for the first version of `HeroFormTemplateCompononent` in the Template Driven approach:
->>>>>>> d71ae278
 
 下面是第一个版本的使用模板驱动方法的`HeroFormTemplateComponent`：
 
@@ -318,17 +209,11 @@
 In this example, you can move the logic and the messages into the component with a few changes to
 the template and component.
 
-<<<<<<< HEAD
 只需要对模板和组件做出一些修改，我们可以将逻辑和消息移到组件中。
 
-Here's the hero name again, excerpted from the revised template (Template 2), next to the original version:
+Here's the hero name again, excerpted from the revised template (template 2), next to the original version:
 
 下面也是关于英雄名字的控制器，从修改后的模板（“Template 2”）中抽取出来，与原来的版本相比：
-
-=======
-Here's the hero name again, excerpted from the revised template
-(template 2), next to the original version:
->>>>>>> d71ae278
 
 <code-tabs>
 
@@ -363,16 +248,8 @@
 
 * The `#name` template variable is gone because the app no longer refers to the Angular control for this element.
 
-<<<<<<< HEAD
-  模板变量`#name`消失了，因为我们不再需要为这个元素引用Angular控制器。
-
-* Binding to the new `formErrors.name` property is sufficent to display all name validation error messages.
-
-  绑定到新的`formErrors.name`属性，就可以处理所有名字验证错误信息了。
-
-=======
-* Binding to the new `formErrors.name` property is sufficient to display all name validation error messages.
->>>>>>> d71ae278
+模板变量`#name`消失了，因为我们不再需要为这个元素引用Angular控制器。* Binding to the new `formErrors.name` property is sufficient to display all name validation error messages.
+绑定到新的`formErrors.name`属性，就可以处理所有名字验证错误信息了。
 
 {@a component-class}
 
@@ -394,14 +271,10 @@
 Look back at the top of the component template at the
 `#heroForm` template variable in the `<form>` element:
 
-<<<<<<< HEAD
 回头看组件模板顶部，我们在`<form>`元素中设置`#heroForm`模板变量：
 
 
-<code-example path="cb-form-validation/src/app/template/hero-form-template1.component.html" region="form-tag" title="template/hero-form-template1.component.html (form tag)" linenums="false">
-=======
 <code-example path="form-validation/src/app/template/hero-form-template1.component.html" region="form-tag" title="template/hero-form-template1.component.html (form tag)" linenums="false">
->>>>>>> d71ae278
 
 </code-example>
 
@@ -410,15 +283,11 @@
 The `heroForm` variable is a reference to the control model that Angular derived from the template.
 Tell Angular to inject that model into the component class's `currentForm` property using a `@ViewChild` query:
 
-<<<<<<< HEAD
 `heroFrom`变量是Angular从模板衍生出来的控制模型的引用。
 我们利用`@ViewChild`来告诉Angular注入这个模型到组件类的`currentForm`属性：
 
 
-<code-example path="cb-form-validation/src/app/template/hero-form-template2.component.ts" region="view-child" title="template/hero-form-template2.component.ts (heroForm)" linenums="false">
-=======
 <code-example path="form-validation/src/app/template/hero-form-template2.component.ts" region="view-child" title="template/hero-form-template2.component.ts (heroForm)" linenums="false">
->>>>>>> d71ae278
 
 </code-example>
 
@@ -436,13 +305,9 @@
 * The `heroForm` object changes several times during the life of the component, most notably when you add a new hero.
 Periodically inspecting it reveals these changes.
 
-<<<<<<< HEAD
   `heroForm`对象在组件的生命周期内变化了好几次，最值得注意的是当我们添加一个新英雄时的变化。我们必须定期重新检测它。
 
-* Angular calls the `ngAfterViewChecked` [lifecycle hook method](guide/lifecycle-hooks#afterview)
-=======
 * Angular calls the `ngAfterViewChecked()` [lifecycle hook method](guide/lifecycle-hooks#afterview)
->>>>>>> d71ae278
 when anything changes in the view.
 That's the right time to see if there's a new `heroForm` object.
 
@@ -497,14 +362,10 @@
 Next, the component needs some error messages&mdash;a set for each validated property with
 one message per validation rule:
 
-<<<<<<< HEAD
 很显然，我们需要一些错误消息，每个验证的属性都需要一套，每个验证规则需要一条消息：
 
 
-<code-example path="cb-form-validation/src/app/template/hero-form-template2.component.ts" region="messages" title="template/hero-form-template2.component.ts (messages)" linenums="false">
-=======
 <code-example path="form-validation/src/app/template/hero-form-template2.component.ts" region="messages" title="template/hero-form-template2.component.ts (messages)" linenums="false">
->>>>>>> d71ae278
 
 </code-example>
 
@@ -543,17 +404,10 @@
 The component also grows proportionally, at the rate of one line per validated field
 and one line per validation message.
 
-<<<<<<< HEAD
 将验证消息移到组件后，模板的增长变得更加缓慢，幅度也小一些。
 不管有多少个验证规则，每个控件的行数是差不多的。
 组件也按比例增长，每增加一个控件增加一行，每个验证消息一行。
 
-Both trends are manageable.
-
-两条线容易维护。
-
-=======
->>>>>>> d71ae278
 Now that the messages are in code, you have more flexibility and can compose messages more efficiently.
 You can refactor the messages out of the component, perhaps to a service class that retrieves them from the server.
 In short, there are more opportunities to improve message handling now that text and logic have moved from template to code.
@@ -575,14 +429,10 @@
 two approaches to form development. Both modules come
 from the same `@angular/forms` library package.
 
-<<<<<<< HEAD
 Angular有两种不同的表单模块 - `FormsModule`和`ReactiveFormsModule` - 它们与表单开发的两种方法对应。
   两种模块都从同一个`@angular/forms`库。
 
-You've been reviewing the "Template-driven" approach which requires the `FormsModule`.
-=======
 You've been reviewing the Template Driven approach which requires the `FormsModule`.
->>>>>>> d71ae278
 Here's how you imported it in the `HeroFormTemplateModule`.
 
 我们一直在探讨**模板驱动**方法，它需要`FormsModule`。下面是如何在`HeroFormTemplateModule`中导入它：
@@ -618,13 +468,9 @@
 
 ## Reactive Forms with validation in code
 
-<<<<<<< HEAD
 ## 在代码中验证响应式表单
 
-In the template-driven approach, you markup the template with form elements, validation attributes,
-=======
 In the Template Driven approach, you mark up the template with form elements, validation attributes,
->>>>>>> d71ae278
 and `ng...` directives from the Angular `FormsModule`.
 At runtime, Angular interprets the template and derives its _form control model_.
 
@@ -636,7 +482,6 @@
 and `form...` directives from the Angular `ReactiveFormsModule`.
 At runtime, Angular binds the template elements to your control model based on your instructions.
 
-<<<<<<< HEAD
 **响应式表单**采用不同的方法。
 你在代码中创建表单控制器模型，并用表单元素和来自Angular `ReactiveFormsModule`中的`form...`指令来编写模板。
 在运行时间，Angular根据你的指示绑定模板元素到你的控制器模型。
@@ -645,8 +490,6 @@
 
 这个方法需要做一些额外的工作。*你必须编写并管理控制器模型**。
 
-=======
->>>>>>> d71ae278
 This allows you to do the following:
 
 这可以让你：
@@ -656,20 +499,14 @@
   随时添加、修改和删除验证函数
   
 * Manipulate the control model dynamically from within the component.
-<<<<<<< HEAD
 
   在组件内动态操纵控制器模型
   
-* [Test](guide/form-validation#testing) validation and control logic with isolated unit tests.
+* [Test](guide/form-validation#testing-considerations) validation and control logic with isolated unit tests.
 
   使用孤立单元测试来[测试](guide/form-validation#testing)验证和控制器逻辑
 
-The following cookbook sample re-writes the hero form in _reactive forms_ style.
-=======
-* [Test](guide/form-validation#testing-considerations) validation and control logic with isolated unit tests.
-
 The following sample re-writes the hero form in Reactive Forms style.
->>>>>>> d71ae278
 
 第三个烹饪书例子用**响应式表单**风格重新编写英雄表格。
 
@@ -678,24 +515,17 @@
 
 
 ### Switch to the _ReactiveFormsModule_
-<<<<<<< HEAD
 
 ### 切换到_ReactiveFormsModule_
 
-The reactive forms classes and directives come from the Angular `ReactiveFormsModule`, not the `FormsModule`.
-The application module for the reactive forms feature in this sample looks like this:
+The Reactive Forms classes and directives come from the Angular `ReactiveFormsModule`, not the `FormsModule`.
+The application module for the Reactive Forms feature in this sample looks like this:
 
 响应式表单类和指令来自于Angular的`ReactiveFormsModule`，不是`FormsModule`。
 本例中，应用模块的“响应式表单”特性是这样的：
 
 
-<code-example path="cb-form-validation/src/app/reactive/hero-form-reactive.module.ts" title="src/app/reactive/hero-form-reactive.module.ts" linenums="false">
-=======
-The Reactive Forms classes and directives come from the Angular `ReactiveFormsModule`, not the `FormsModule`.
-The application module for the Reactive Forms feature in this sample looks like this:
-
 <code-example path="form-validation/src/app/reactive/hero-form-reactive.module.ts" title="src/app/reactive/hero-form-reactive.module.ts" linenums="false">
->>>>>>> d71ae278
 
 </code-example>
 
@@ -776,12 +606,9 @@
 Until then, apply the `required` attribute _and_ add the `Validator.required` function
 to the control model, as you'll see below.
 
-<<<<<<< HEAD
 在此之前，添加`required`属性**以及**添加`Validator.required`函数到控制器模型，像我们下面这样做：
 
 
-=======
->>>>>>> d71ae278
 </div>
 
 
@@ -799,21 +626,6 @@
 响应式表单方法不使用数据绑定从表单控制器移入和移出数据。我们在代码中做这些。
 
 
-<<<<<<< HEAD
-<div class="l-sub-section">
-
-
-
-The retreat from data binding is a principle of the reactive paradigm rather than a technical limitation.
-
-不适用表单数据绑定是响应式模式的原则，而非技术限制。
-
-
-</div>
-
-
-=======
->>>>>>> d71ae278
 
 {@a reactive-component-class}
 
@@ -878,14 +690,13 @@
 to the form's `valueChanges` event and calls it immediately
 to set error messages for the new control model.
 
-<<<<<<< HEAD
   `buildForm`方法使用`FormBuilder`（`fb`）来声明表单控制器模型。
 然后它将相同的`onValueChanged`（有一行代码不一样）处理器附加到表单的`valueChanged`事件，
 并立刻为新的控制器模型设置错误消息。
 
-=======
 ## Built-in validators
->>>>>>> d71ae278
+
+## 内置验证器
 
 Angular forms include a number of built-in validator functions, which are functions
 that help you check common user input in forms. In addition to the built-in
@@ -915,31 +726,22 @@
 Most of the validator functions are stock validators provided by Angular as static methods of the `Validators` class.
 Angular has stock validators that correspond to the standard HTML validation attributes.
 
-<<<<<<< HEAD
 大多数验证器函数是Angular以`Validators`类的静态方法的形式提供的原装验证器。
 Angular有一些原装验证器，与标准HTML验证属性一一对应。
 
-The `forbiddenNames` validator on the `"name"` control is a custom validator,
-discussed in a separate [section below](guide/form-validation#custom-validation).
-
-`"name"`控制器上的`forbiddenNames`验证器是自定义验证器，在下面单独的[小结](guide/form-validation#custom-validation)有所讨论。
-
-
-=======
 The `forbiddenName` validator on the `"name"` control is a custom validator,
 discussed in a separate [section below](guide/form-validation#custom-validation).
 
->>>>>>> d71ae278
+`"name"`控制器上的`forbiddenNames`验证器是自定义验证器，在下面单独的[小结](guide/form-validation#custom-validation)有所讨论。
+
+
 <div class="l-sub-section">
 
 Learn more about `FormBuilder` in the [Introduction to FormBuilder](guide/reactive-forms#formbuilder) section of Reactive Forms guide.
 
-<<<<<<< HEAD
 到[响应式表单]的[FormBuilder介绍](guide/reactive-forms#formbuilder)部分，学习更多关于`FormBuilder`的知识。
 
 
-=======
->>>>>>> d71ae278
 </div>
 
 #### Committing hero value changes
@@ -969,27 +771,10 @@
 
 The `onSubmit()` method simply replaces the `hero` object with the combined values of the form:
 
-<<<<<<< HEAD
 `onSubmit()`方法直接使用表单的值得合集来替换`hero`对象：
 
-<code-example path="cb-form-validation/src/app/reactive/hero-form-reactive.component.ts" region="on-submit" title="cb-form-validation/src/app/reactive/hero-form-reactive.component.ts" linenums="false">
-
-</code-example>
-
-
-
-<div class="l-sub-section">
-
-
-
-This example is lucky in that the `heroForm.value` properties _just happen_ to
-correspond _exactly_ to the hero data object properties.
-
-本例非常“幸运”，因为`heroForm.value`属性**正好**与英雄数据对象属性对应。
-
-
-</div>
-
+<code-example path="form-validation/src/app/reactive/hero-form-reactive.component.ts" region="on-submit" title="form-validation/src/app/reactive/hero-form-reactive.component.ts" linenums="false">
+</code-example>
 
 
 The `addHero()` method discards pending changes and creates a brand new `hero` model object.
@@ -997,17 +782,7 @@
 `addHero()`方法放弃未处理的变化，并创建一个崭新的`hero`模型对象。
 
 
-<code-example path="cb-form-validation/src/app/reactive/hero-form-reactive.component.ts" region="add-hero" title="cb-form-validation/src/app/reactive/hero-form-reactive.component.ts" linenums="false">
-
-=======
-<code-example path="form-validation/src/app/reactive/hero-form-reactive.component.ts" region="on-submit" title="form-validation/src/app/reactive/hero-form-reactive.component.ts" linenums="false">
-</code-example>
-
-
-The `addHero()` method discards pending changes and creates a brand new `hero` model object.
-
 <code-example path="form-validation/src/app/reactive/hero-form-reactive.component.ts" region="add-hero" title="form-validation/src/app/reactive/hero-form-reactive.component.ts" linenums="false">
->>>>>>> d71ae278
 </code-example>
 
 
@@ -1015,14 +790,10 @@
 Then it calls `buildForm()` again which replaces the previous `heroForm` control model with a new one.
 The `<form>` tag's `[formGroup]` binding refreshes the page with the new control model.
 
-<<<<<<< HEAD
 然后它再次调用`buildForm`，用一个新对象替换了之前的`heroForm`控制器模型。
 `<form>`标签的`[formGroup]`绑定使用这个新的控制器模型更新页面。
 
-Here's the complete reactive component file, compared to the two template-driven component files.
-=======
 Here's the complete reactive component file, compared to the two Template Driven component files.
->>>>>>> d71ae278
 
 下面是完整的响应式表单的组件文件，与两个模板驱动组件文件对比：
 
@@ -1047,42 +818,26 @@
 <div class="l-sub-section">
 
 Run the [live example](guide/form-validation#live-example) to see how the reactive form behaves,
-<<<<<<< HEAD
-and to compare all of the files in this cookbook sample.
-
+and to compare all of the files in this  sample.
 运行[在线例子](guide/form-validation#live-example)，查看响应式表单是的行为，并与本章中的例子文件作比较。
 
-=======
-and to compare all of the files in this sample.
->>>>>>> d71ae278
-
 </div>
 
 ## Custom validation
-<<<<<<< HEAD
 
 ## 自定义验证
 
-This cookbook sample has a custom `forbiddenNamevalidator()` function that's applied to both the
-template-driven and the reactive form controls. It's in the `src/app/shared` folder
-and declared in the `SharedModule`.
-
-本烹饪书例子有一个自定义`forbiddenNameValidator`函数，在模板驱动和响应式表单中都有使用。
-它在`app/shared`目录，在`SharedModule`中被声明。
-
-Here's the `forbiddenNamevalidator()` function:
-
-下面是`forbiddenNameValidator`函数：
-
-
-<code-example path="cb-form-validation/src/app/shared/forbidden-name.directive.ts" region="custom-validator" title="shared/forbidden-name.directive.ts (forbiddenNameValidator)" linenums="false">
-=======
 This cookbook sample has a custom `forbiddenNameValidator()` function that's applied to both the
 Template Driven and the reactive form controls. It's in the `src/app/shared` folder
 and declared in the `SharedModule`.
 
+本烹饪书例子有一个自定义`forbiddenNameValidator`函数，在模板驱动和响应式表单中都有使用。
+它在`app/shared`目录，在`SharedModule`中被声明。
+
 Here's the `forbiddenNameValidator()` function:
->>>>>>> d71ae278
+
+下面是`forbiddenNameValidator`函数：
+
 
 <code-example path="form-validation/src/app/shared/forbidden-name.directive.ts" region="custom-validator" title="shared/forbidden-name.directive.ts (forbiddenNameValidator)" linenums="false">
 </code-example>
@@ -1115,24 +870,16 @@
 
 
 ### Custom validation directive
-<<<<<<< HEAD
 
 #### 自定义验证指令
 
-In the reactive forms component, the `'name'` control's validator function list
-has a `forbiddenNameValidator` at the bottom.
-
-在响应式表单组件中，我们在`'name'`控制器的验证函数列表的底部添加了一个配置了的`forbiddenNameValidator`。
-
-
-<code-example path="cb-form-validation/src/app/reactive/hero-form-reactive.component.ts" region="name-validators" title="reactive/hero-form-reactive.component.ts (name validators)" linenums="false">
-
-=======
 In the Reactive Forms component, the `'name'` control's validator function list
 has a `forbiddenNameValidator` at the bottom.
 
+在响应式表单组件中，我们在`'name'`控制器的验证函数列表的底部添加了一个配置了的`forbiddenNameValidator`。
+
+
 <code-example path="form-validation/src/app/reactive/hero-form-reactive.component.ts" region="name-validators" title="reactive/hero-form-reactive.component.ts (name validators)" linenums="false">
->>>>>>> d71ae278
 </code-example>
 
 
@@ -1140,15 +887,10 @@
 In the Template Driven example, the `<input>` has the selector (`forbiddenName`)
 of a custom _attribute directive_, which rejects "bob".
 
-<<<<<<< HEAD
 在模板驱动组件的模板中，我们在name的输入框元素中添加了自定义**属性指令**的选择器（`forbiddenName`），并配置它来拒绝“bob”。
 
 
-<code-example path="cb-form-validation/src/app/template/hero-form-template2.component.html" region="name-input" title="template/hero-form-template2.component.html (name input)" linenums="false">
-
-=======
 <code-example path="form-validation/src/app/template/hero-form-template2.component.html" region="name-input" title="template/hero-form-template2.component.html (name input)" linenums="false">
->>>>>>> d71ae278
 </code-example>
 
 
@@ -1160,30 +902,20 @@
 Angular `forms` recognizes the directive's role in the validation process because the directive registers itself
 with the `NG_VALIDATORS` provider, a provider with an extensible collection of validation directives.
 
-<<<<<<< HEAD
 Angular表单接受指令在验证流程中的作用，因为指令注册自己到`NG_VALIDATORS`提供商中，该提供商拥有可扩展的验证指令集。
 
 
-<code-example path="cb-form-validation/src/app/shared/forbidden-name.directive.ts" region="directive-providers" title="shared/forbidden-name.directive.ts (providers)" linenums="false">
-
-=======
 <code-example path="form-validation/src/app/shared/forbidden-name.directive.ts" region="directive-providers" title="shared/forbidden-name.directive.ts (providers)" linenums="false">
->>>>>>> d71ae278
 </code-example>
 
 
 
 Here is the rest of the directive to help you get an idea of how it all comes together:
 
-<<<<<<< HEAD
 指令的其它部分是为了帮你理解它们是如何合作的：
 
 
-<code-example path="cb-form-validation/src/app/shared/forbidden-name.directive.ts" region="directive" title="shared/forbidden-name.directive.ts (directive)">
-
-=======
 <code-example path="form-validation/src/app/shared/forbidden-name.directive.ts" region="directive" title="shared/forbidden-name.directive.ts (directive)">
->>>>>>> d71ae278
 </code-example>
 
 
@@ -1212,25 +944,18 @@
 For more information on attaching behavior to elements,
 see [Attribute Directives](guide/attribute-directives).
 
-<<<<<<< HEAD
 参见[属性型指令](guide/attribute-directives)章节。
 
 
-=======
->>>>>>> d71ae278
 </div>
 
 
 
 ## Testing Considerations
 
-<<<<<<< HEAD
 ## 测试时的注意事项
 
-You can write _isolated unit tests_ of validation and control logic in _Reactive Forms_.
-=======
 You can write _isolated unit tests_ of validation and control logic in Reactive Forms.
->>>>>>> d71ae278
 
 我们可以为**响应式表单**的验证器和控制器逻辑编写**孤立单元测试**。
 
@@ -1242,15 +967,10 @@
 Such tests have minimal setup, are quick to write, and easy to maintain.
 They do not require the `Angular TestBed` or asynchronous testing practices.
 
-<<<<<<< HEAD
 这样的测试具有简单设置#，快速编写和容易维护的特征。它们不需要`Angular TestBed`或异步测试工序。
 
-That's not possible with _template-driven_ forms.
-The template-driven approach relies on Angular to produce the control model and
-=======
 That's not possible with Template Driven forms.
 The Template Driven approach relies on Angular to produce the control model and
->>>>>>> d71ae278
 to derive validation rules from the HTML validation attributes.
 You must use the `Angular TestBed` to create component test instances,
 write asynchronous tests, and interact with the DOM.

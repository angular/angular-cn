--- conflicted
+++ resolved
@@ -1,47 +1,25 @@
 # Introduction to services and dependency injection
 
-<<<<<<< HEAD
-# 服务与依赖注入简介
-
-<img src="generated/images/guide/architecture/service.png" alt="Service" class="left">
-
-_Service_ is a broad category encompassing any value, function, or feature that an app needs. A service is typically a class with a narrow, well-defined purpose. It should do something specific and do it well.
-
-*服务*是一个广义的概念，它包括应用所需的任何值、函数或特性。狭义的服务是一个明确定义了用途的类。它应该做一些具体的事，并做好。
-
-<br class="clear">
-
-Angular distinguishes components from services in order to increase modularity and reusability.
-
-Angular 把组件和服务区分开，以提高模块性和复用性。
-
-* By separating a component's view-related functionality from other kinds of processing, you can make your component classes lean and efficient. Ideally, a component's job is to enable the user experience and nothing more.  It should present properties and methods for data binding, in order to mediate between the view (rendered by the template) and the application logic (which often includes some notion of a _model_).
-
-   通过把组件中和视图有关的功能与其他类型的处理分离开，你可以让组件类更加精简、高效。
-  理想情况下，组件的工作只管用户体验，而不用顾及其它。
-  它应该提供用于数据绑定的属性和方法，以便作为视图（由模板渲染）和应用逻辑（通常包含一些模型的概念）的中介者。
-
-* A component should not need to define things like how to fetch data from the server, validate user input, or log directly to the console. Instead, it can delegate such tasks to services. By defining that kind of processing task in an injectable service class, you make it available to any component. You can also make your app more adaptable by injecting different providers of the same kind of service, as appropriate in different circumstances.
-
-   组件不应该定义任何诸如从服务器获取数据、验证用户输入或直接往控制台中写日志等工作。
-  而要把这些任务委托给各种服务。通过把各种处理任务定义到可注入的服务类中，你可以让它被任何组件使用。
-  通过在不同的环境中注入同一种服务的不同提供商，你还可以让你的应用更具适应性。
-
-Angular doesn't *enforce* these principles. Angular does help you *follow* these principles by making it easy to factor your
-application logic into services and make those services available to components through *dependency injection*.
-=======
 *Service* is a broad category encompassing any value, function, or feature that an app needs.
 A service is typically a class with a narrow, well-defined purpose. 
 It should do something specific and do it well.
+
+*服务*是一个广义的概念，它包括应用所需的任何值、函数或特性。狭义的服务是一个明确定义了用途的类。它应该做一些具体的事，并做好。
 
 Angular distinguishes components from services to increase modularity and reusability.
 By separating a component's view-related functionality from other kinds of processing,
 you can make your component classes lean and efficient.
 
+Angular 把组件和服务区分开，以提高模块性和复用性。
+   通过把组件中和视图有关的功能与其他类型的处理分离开，你可以让组件类更加精简、高效。
+
 Ideally, a component's job is to enable the user experience and nothing more.
 A component should present properties and methods for data binding,
 in order to mediate between the view (rendered by the template)
 and the application logic (which often includes some notion of a *model*).
+
+理想情况下，组件的工作只管用户体验，而不用顾及其它。
+它应该提供用于数据绑定的属性和方法，以便作为视图（由模板渲染）和应用逻辑（通常包含一些模型的概念）的中介者。
 
 A component can delegate certain tasks to services, such as fetching data from the server,
 validating user input, or logging directly to the console. 
@@ -50,40 +28,30 @@
 You can also make your app more adaptable by injecting different providers of the same kind of service,
 as appropriate in different circumstances.
 
+组件应该把诸如从服务器获取数据、验证用户输入或直接往控制台中写日志等工作委托给各种服务。通过把各种处理任务定义到可注入的服务类中，你可以让它被任何组件使用。
+通过在不同的环境中注入同一种服务的不同提供商，你还可以让你的应用更具适应性。
+
 Angular doesn't *enforce* these principles. Angular does help you *follow* these principles
 by making it easy to factor your application logic into services and make those services
 available to components through *dependency injection*.
->>>>>>> 331989ce
 
-Angular 不会*强制*遵循这些原则。它只会通过*依赖注入*让你能更容易地将应用逻辑分解为服务，并让这些服务可用于各个组件中。
+Angular 不会*强制*你遵循这些原则。它只会通过*依赖注入*让你能更容易地将应用逻辑分解为服务，并让这些服务可用于各个组件中。
 
 ## Service examples
 
-<<<<<<< HEAD
 ## 服务范例
 
-Here's an example of a service class that logs to the browser console:
+Here's an example of a service class that logs to the browser console.
 
 下面是一个服务类的范例，用于把日志记录到浏览器的控制台：
 
-<code-example path="architecture/src/app/logger.service.ts" linenums="false" title="src/app/logger.service.ts (class)" region="class"></code-example>
+<code-example path="architecture/src/app/logger.service.ts" linenums="false" header="src/app/logger.service.ts (class)" region="class"></code-example>
 
 Services can depend on other services. For example, here's a `HeroService` that depends on the `Logger` service, and also uses `BackendService` to get heroes. That service in turn might depend on the `HttpClient` service to fetch heroes asynchronously from a server.
 
 服务也可以依赖其它服务。比如，这里的 `HeroService` 就依赖于 `Logger` 服务，它还用 `BackendService` 来获取英雄数据。`BackendService` 还可能再转而依赖 `HttpClient` 服务来从服务器异步获取英雄列表。
 
-<code-example path="architecture/src/app/hero.service.ts" linenums="false" title="src/app/hero.service.ts (class)" region="class"></code-example>
-
-<hr/>
-=======
-Here's an example of a service class that logs to the browser console.
-
-<code-example path="architecture/src/app/logger.service.ts" linenums="false" header="src/app/logger.service.ts (class)" region="class"></code-example>
-
-Services can depend on other services. For example, here's a `HeroService` that depends on the `Logger` service, and also uses `BackendService` to get heroes. That service in turn might depend on the `HttpClient` service to fetch heroes asynchronously from a server.
-
 <code-example path="architecture/src/app/hero.service.ts" linenums="false" header="src/app/hero.service.ts (class)" region="class"></code-example>
->>>>>>> 331989ce
 
 ## Dependency injection (DI)
 
@@ -94,62 +62,49 @@
 DI is wired into the Angular framework and used everywhere to provide new components with the services or other things they need.
 Components consume services; that is, you can *inject* a service into a component, giving the component access to that service class. 
 
-<<<<<<< HEAD
 组件是服务的消费者，也就是说，你可以把一个服务*注入*到组件中，让组件类得以访问该服务类。
 
-To define a class as a service in Angular, use the `@Injectable` decorator to provide the metadata that allows Angular to inject it into a component as a *dependency*.  
+To define a class as a service in Angular, use the `@Injectable()` decorator to provide the metadata that allows Angular to inject it into a component as a *dependency*.  
+Similarly, use the `@Injectable()` decorator to indicate that a component or other class (such as another service, a pipe, or an NgModule) *has* a dependency. 
 
 在 Angular 中，要把一个类定义为服务，就要用 `@Injectable` 装饰器来提供元数据，以便让 Angular 可以把它作为*依赖*注入到组件中。
+同样，也要使用 `@Injectable` 装饰器来表明一个组件或其它类（比如另一个服务、管道或 NgModule）*拥有*一个依赖。
+依赖并不必然是服务，它也可能是函数或值等等。
 
-Similarly, use the `@Injectable` decorator to indicate that a component or other class (such as another service, a pipe, or an NgModule) _has_ a dependency. A dependency doesn't have to be a service&mdash;it could be a function, for example, or a value. 
+* The *injector* is the main mechanism. Angular creates an application-wide injector for you during the bootstrap process, and additional injectors as needed. You don't have to create injectors.
+
+  *注入器*是主要的机制。你不用自己创建 Angular 注入器。Angular 会在启动过程中为你创建全应用级注入器。
+
+* An injector creates dependencies, and maintains a *container* of dependency instances that it reuses if possible.
+
+  该注入器会创建依赖、维护一个*容器*来管理这些依赖，并尽可能复用它们。
 
 同样，也要使用 `@Injectable` 装饰器来表明一个组件或其它类（比如另一个服务、管道或 NgModule）*拥有*一个依赖。
 依赖并不必然是服务，它也可能是函数或值等等。
 
-*Dependency injection* (often called DI) is wired into the Angular framework and used everywhere to provide new components with the services or other things they need.
+* A *provider* is an object that tell an injector how to obtain or create a dependency.
 
-*依赖注入*（通常简称 DI）被引入到 Angular 框架中，并且到处使用它，来为新建的组件提供所需的服务或其它东西。
-
-* The *injector* is the main mechanism. You don't have to create an Angular injector. Angular creates an application-wide injector for you during the bootstrap process.
-
-   *注入器*是主要的机制。你不用自己创建 Angular 注入器。Angular 会在启动过程中为你创建全应用级注入器。
-
-* The injector maintains a *container* of dependency instances that it has already created, and reuses them if possible.
-
-   该注入器维护一个包含它已创建的依赖实例的*容器*，并尽可能复用它们。
-
-* A *provider* is a recipe for creating a dependency. For a service, this is typically the service class itself. For any dependency you need in your app, you must register a provider with the app's injector, so that the injector can use it to create new instances.
-
-   *提供商*是一个创建依赖的菜谱。对于服务来说，它通常就是这个服务类本身。你在应用中要用到的任何类都必须使用该应用的注入器注册一个提供商，以便注入器可以使用它来创建新实例。
-
-When Angular creates a new instance of a component class, it determines which services or other dependencies that component needs by looking at the types of its constructor parameters. For example, the constructor of `HeroListComponent` needs a `HeroService`:
-
-当 Angular 创建组件类的新实例时，它会通过查看该组件类的构造函数，来决定该组件依赖哪些服务或其它依赖项。
-比如 `HeroListComponent` 的构造函数中需要 `HeroService`：
-
-<code-example path="architecture/src/app/hero-list.component.ts" linenums="false" title="src/app/hero-list.component.ts (constructor)" region="ctor"></code-example>
-=======
-To define a class as a service in Angular, use the `@Injectable()` decorator to provide the metadata that allows Angular to inject it into a component as a *dependency*.  
-Similarly, use the `@Injectable()` decorator to indicate that a component or other class (such as another service, a pipe, or an NgModule) *has* a dependency. 
-
-* The *injector* is the main mechanism. Angular creates an application-wide injector for you during the bootstrap process, and additional injectors as needed. You don't have to create injectors.
-
-* An injector creates dependencies, and maintains a *container* of dependency instances that it reuses if possible.
-
-* A *provider* is an object that tell an injector how to obtain or create a dependency.
+  *提供商*是一个对象，用来告诉注入器应该如何获取或创建依赖。
 
 For any dependency that you need in your app, you must register a provider with the app's injector, 
 so that the injector can use the provider to create new instances. 
 For a service, the provider is typically the service class itself.
 
+你的应用中所需的任何依赖，都必须使用该应用的注入器来注册一个提供商，以便注入器可以使用这个提供商来创建新实例。
+对于服务，该提供商通常就是服务类本身。
+
 <div class="alert is-helpful">
 
 A dependency doesn't have to be a service&mdash;it could be a function, for example, or a value. 
 
+依赖不一定是服务 —— 它还可能是函数或值。
+
 </div>
 
 When Angular creates a new instance of a component class, it determines which services or other dependencies that component needs by looking at the constructor parameter types. For example, the constructor of `HeroListComponent` needs `HeroService`.
->>>>>>> 331989ce
+
+当 Angular 创建组件类的新实例时，它会通过查看该组件类的构造函数，来决定该组件依赖哪些服务或其它依赖项。
+比如 `HeroListComponent` 的构造函数中需要 `HeroService`：
 
 <code-example path="architecture/src/app/hero-list.component.ts" linenums="false" header="src/app/hero-list.component.ts (constructor)" region="ctor"></code-example>
 
@@ -159,13 +114,9 @@
 
 When all requested services have been resolved and returned, Angular can call the component's constructor with those services as arguments.
 
-<<<<<<< HEAD
 当所有请求的服务已解析并返回时，Angular 可以用这些服务实例为参数，调用该组件的构造函数。
 
-The process of `HeroService` injection looks something like this:
-=======
 The process of `HeroService` injection looks something like this.
->>>>>>> 331989ce
 
 `HeroService` 的注入过程如下所示：
 
@@ -175,16 +126,19 @@
 
 ### Providing services
 
-<<<<<<< HEAD
 ### 提供服务
 
-You must register at least one *provider* of any service you are going to use. A service can register providers itself, making it available everywhere, or you can register providers with specific modules or components. You register providers in the metadata of the service (in the `@Injectable` decorator), or in the `@NgModule` or `@Component` metadata 
+You must register at least one *provider* of any service you are going to use.
+The provider can be part of the service's own metadata, making that service available everywhere,
+or you can register providers with specific modules or components. 
+You register providers in the metadata of the service (in the `@Injectable()` decorator),
+or in the `@NgModule()` or `@Component()` metadata 
 
 对于要用到的任何服务，你必须至少注册一个*提供商*。服务可以注册自己的提供商，这样可以让自己到处可用。或者，你也可以为特定的模块或组件注册提供商。要注册提供商，就要在服务的 `@Injectable` 装饰器中提供它的元数据，或者在`@NgModule` 或 `@Component` 的元数据中。
 
-* By default, the Angular CLI command `ng generate service` registers a provider with the root injector for your service by including provider metadata in the `@Injectable` decorator. The tutorial uses this method to register the provider of  HeroService class definition:
+* By default, the Angular CLI command [`ng generate service`](cli/generate) registers a provider with the root injector for your service by including provider metadata in the `@Injectable()` decorator. The tutorial uses this method to register the provider of  HeroService class definition.
 
-   默认情况下，Angular CLI 的 `ng generate service` 命令会在 `@Injectable` 装饰器中提供元数据，把它注册到根注入器中。本教程就用这种方法注册了 HeroService 的提供商：
+  默认情况下，Angular CLI 的 `ng generate service` 命令会在 `@Injectable` 装饰器中提供元数据，把它注册到根注入器中。本教程就用这种方法注册了 HeroService 的提供商：
 
 ``` 
 @Injectable({
@@ -192,11 +146,14 @@
 })
 ``` 
 
- When you provide the service at the root level, Angular creates a single, shared instance of HeroService and injects into any class that asks for it. Registering the provider in the `@Injectable` metadata also allows Angular to optimize an app by removing the service if it turns out not to be used after all. 
+  When you provide the service at the root level, Angular creates a single, shared instance of `HeroService`
+   and injects it into any class that asks for it. 
+   Registering the provider in the `@Injectable()` metadata also allows Angular to optimize an app
+   by removing the service from the compiled app if it isn't used. 
  
- 当你在根一级提供服务时，Angular 会为 HeroService 创建一个单一的共享实例，并且把它注入到任何想要它的类中。这种在 `@Injectable` 元数据中注册提供商的方式还让 Angular 能够通过移除那些从未被用过的服务来优化大小。
+  当你在根一级提供服务时，Angular 会为 HeroService 创建一个单一的共享实例，并且把它注入到任何想要它的类中。这种在 `@Injectable` 元数据中注册提供商的方式还让 Angular 能够通过移除那些从未被用过的服务来优化大小。
 
-* When you register a provider with a [specific NgModule](guide/architecture-modules), the same instance of a service is available to all components in that NgModule. To register at this level, use the `providers` property of the `@NgModule` decorator:
+* When you register a provider with a [specific NgModule](guide/architecture-modules), the same instance of a service is available to all components in that NgModule. To register at this level, use the `providers` property of the `@NgModule()` decorator,
 
    当你使用[特定的 NgModule](guide/architecture-modules) 注册提供商时，该服务的同一个实例将会对该 NgModule 中的所有组件可用。要想在这一层注册，请用 `@NgModule` 装饰器中的 `providers` 属性：
 
@@ -211,55 +168,14 @@
 ``` 
 
 * When you register a provider at the component level, you get a new instance of the
-service with each new instance of that component. At the component level, register a service provider in the `providers` property of the `@Component` metadata:
+service with each new instance of that component. 
+At the component level, register a service provider in the `providers` property of the `@Component()` metadata.
 
    当你在组件级注册提供商时，你会为该组件的每一个新实例提供该服务的一个新实例。
   要在组件级注册，就要在 `@Component` 元数据的 `providers` 属性中注册服务提供商。
 
-<code-example path="architecture/src/app/hero-list.component.ts" linenums="false" title="src/app/hero-list.component.ts (component providers)" region="providers"></code-example>
-=======
-You must register at least one *provider* of any service you are going to use.
-The provider can be part of the service's own metadata, making that service available everywhere,
-or you can register providers with specific modules or components. 
-You register providers in the metadata of the service (in the `@Injectable()` decorator),
-or in the `@NgModule()` or `@Component()` metadata 
+<code-example path="architecture/src/app/hero-list.component.ts" linenums="false" header="src/app/hero-list.component.ts (component providers)" region="providers"></code-example>
 
-* By default, the Angular CLI command [`ng generate service`](cli/generate) registers a provider with the root injector for your service by including provider metadata in the `@Injectable()` decorator. The tutorial uses this method to register the provider of  HeroService class definition.
+For more detailed information, see the [Dependency Injection](guide/dependency-injection) section.
 
-   ``` 
-   @Injectable({
-    providedIn: 'root',
-   })
-   ``` 
-
-   When you provide the service at the root level, Angular creates a single, shared instance of `HeroService`
-   and injects it into any class that asks for it. 
-   Registering the provider in the `@Injectable()` metadata also allows Angular to optimize an app
-   by removing the service from the compiled app if it isn't used. 
-
-* When you register a provider with a [specific NgModule](guide/architecture-modules), the same instance of a service is available to all components in that NgModule. To register at this level, use the `providers` property of the `@NgModule()` decorator,
-
-   ``` 
-   @NgModule({
-     providers: [
-     BackendService,
-     Logger
-    ],
-    ...
-   })
-   ``` 
-
-* When you register a provider at the component level, you get a new instance of the
-service with each new instance of that component. 
-At the component level, register a service provider in the `providers` property of the `@Component()` metadata.
->>>>>>> 331989ce
-
-   <code-example path="architecture/src/app/hero-list.component.ts" linenums="false" header="src/app/hero-list.component.ts (component providers)" region="providers"></code-example>
-
-<<<<<<< HEAD
-要了解更多细节，请参见[依赖注入](guide/dependency-injection)一节。
-
-<hr/>
-=======
-For more detailed information, see the [Dependency Injection](guide/dependency-injection) section.
->>>>>>> 331989ce
+要了解更多细节，请参见[依赖注入](guide/dependency-injection)一节。
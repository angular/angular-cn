--- conflicted
+++ resolved
@@ -1,26 +1,12 @@
 # Deploying an application
 
-<<<<<<< HEAD
-# 部署
-=======
 Deploying your application is the process of compiling, or building, your code and hosting the JavaScript, CSS, and HTML on a web server.
->>>>>>> a371646a
 
 This section builds on the previous steps in the [Getting Started](start "Try it: A basic application") tutorial and shows you how to deploy your application.
 
-<<<<<<< HEAD
-要部署应用，你必须先编译它，然后在 Web 服务器上托管 JavaScript、CSS 和 HTML。构建后的 Angular 应用程序非常容易移植，它可以在任何环境中运行，也可以用任何技术提供服务，比如 Node，Java，.NET，PHP 等等。
-
-<div class="alert is-helpful">
-
-Whether you came here directly from [Part 1](start "Try it: A basic app"), or completed the entire online store application through the [In-app navigation](start/start-routing "Try it: In-app navigation"), [Manage data](start/start-data "Try it: Manage data"), and [Forms for user input](start/start-forms "Try it: Forms for user input") sections, you have an application that you can deploy by following the instructions in this section. 
-
-无论你是从[第一部分](start "入门：你的第一个应用")直接来到这里，还是经过[应用内导航](start/start-routing "入门：路由")、[管理数据](start/start-data "入门：管理数据")和[用表单接收用户输入](start/start-forms "入门：表单")部分，完成了整个在线商店应用之后来到这里，都可以按照本节中的说明进行部署。
-=======
 ## Prerequisites
 
 A best practice is to run your project locally before you deploy it. To run your project locally, you need the following installed on your computer:
->>>>>>> a371646a
 
 * [Node.js](https://nodejs.org/en/).
 * The [Angular CLI](https://cli.angular.io/).
@@ -30,49 +16,6 @@
     npm install -g @angular/cli
     ```
 
-<<<<<<< HEAD
-## 从 StackBlitz 开始部署
-
-StackBlitz projects are public by default, allowing you to share your Angular app via the project URL. Keep in mind that this is a great way to share ideas and prototypes, but it is not intended for production hosting.
-
-StackBlitz 项目默认是公开的，你可以通过项目的 URL 来共享你的应用。记住，虽然这是一种共享思路和原型的良好途径，但并不适合承载产品环境。
-
-1. In your StackBlitz project, make sure you have forked or saved your project.
-
-   在你的 StackBlitz 项目中，请先确保你已经分支或保存了项目。
-
-1. In the preview page, you should see a URL that looks like `https://<Project ID>.stackblitz.io`.
-
-   在预览窗格，你会看到一个形如 `https://<Project ID>.stackblitz.io` 的 URL。
-
-1. Share this URL with a friend or colleague.
-
-   把这个 URL 共享给朋友或同事。
-
-1. Users that visit your URL will see a development server start up, and then your application will load.
-
-   访问你的 URL 的用户会看到启动了一个开发服务器，然后就会加载你的应用。
-
-## Building locally
-
-## 本地构建
-
-To build your application locally or for production, download the source code from your StackBlitz project by clicking the `Download Project` icon in the left menu across from `Project` to download your files.
-
-要在本地构建应用或未生产环境构建应用，就要从 StackBlitz 项目中下载源代码。单击左侧菜单中的 `Download Project` 图标以下载文件。
-
-Once you have the source code downloaded and unzipped, install `Node.js` and serve your app with the Angular CLI.
-
-下载并解压源代码后，就可以使用 [Angular Console](https://angularconsole.com "Angular Console 的网站") 来启动开发服务器了，也可以先安装 `Node.js` 再使用 Angular CLI 来启动开发服务器。
-
-From the terminal, install the Angular CLI globally with:
-
-在终端上，全局安装 Angular CLI：
-
-```sh
-npm install -g @angular/cli
-```
-=======
     With the Angular CLI, you can use the command `ng` to create new workspaces, new projects, serve your application during development, or produce builds to share or distribute.
 
 ## Running your application locally
@@ -90,170 +33,36 @@
 1. In your newly CLI-generated application, replace the `/src` folder with the `/src` folder from your `StackBlitz` download.
 
 1. Use the following CLI command to run your application locally:
->>>>>>> a371646a
 
     ```sh
     ng serve
     ```
 
-<<<<<<< HEAD
-这会把命令 `ng` 安装到你的系统中，你可以用它的命令来创建新工作区或新项目、启动开发服务器、或构建那些可以共享或分发的版本。
-
-Create a new Angular CLI workspace using the [`ng new`](cli/new "CLI ng new command reference") command:
-
-[`ng new`](cli/new "在 CLI 中输入新的命令参考") 命令用来创建一个新的 Angular CLI 工作空间：
-
-```sh
-ng new my-project-name
-```
-=======
 1. To see your application in the  browser, go to http://localhost:4200/.
     If the default port 4200 is not available, you can specify another port with the port flag as in the following example:
 
      ```sh
     ng serve --port 4201
     ```
->>>>>>> a371646a
 
     While serving your application, you can edit your code and see the changes update automatically in the browser.
     To stop the `ng serve` command, press `Ctrl`+`c`.
 
-<<<<<<< HEAD
-在 CLI 生成的新应用中，将其 `/src` 目录替换成你从 `StackBlitz` 下载的同名目录，然后进行构建。
-
-```sh
-ng build --prod
-```
-=======
 {@a building}
 ## Building and hosting your application
->>>>>>> a371646a
 
  1. To build your application for production, use the `build` command. By default, this command uses the `production` build configuration.
 
-<<<<<<< HEAD
-这会产生你要部署的文件。
-
-<div class="alert is-helpful">
-=======
     ```sh
     ng build
     ```
->>>>>>> a371646a
 
     This command creates a `dist` folder in the application root directory with all the files that a hosting service needs for serving your application.
 
-<<<<<<< HEAD
-如果上述 `ng build` 命令抛出缺少软件包的错误，请将缺少的依赖项添加到本地项目的 `package.json` 文件中，以便和下载的 StackBlitz 项目的依赖项保持一致。
-
-</div>
-=======
     <div class="alert is-helpful">
->>>>>>> a371646a
 
     If the above `ng build` command throws an error about missing packages, append the missing dependencies in your local project's `package.json` file to match the one in the downloaded StackBlitz project.
 
-<<<<<<< HEAD
-#### 托管已构建的项目
-
-The files in the `dist/my-project-name` folder are static. This means you can host them on any web server capable of serving files (such as `Node.js`, Java, .NET), or any backend (such as Firebase, Google Cloud, or App Engine).
-
-`dist/my-project-name` 文件夹中的文件都是静态的，可以托管在任何能够提供文件服务的 Web 服务器上（比如 `Node.js`，Java，.NET），也可以是任何后端（比如 Firebase，Google Cloud，App Engine 等）。
-
-### Hosting an Angular app on Firebase
-
-### 在 Firebase 上托管一个 Angular 应用
-
-One of the easiest ways to get your site live is to host it using Firebase.
-
-要想让你的网站上线，最简单的办法之一就是使用 Firebase 托管它。
-
-1. Sign up for a firebase account on [Firebase](https://firebase.google.com/ "Firebase web site").
-
-   在 [Firebase](https://firebase.google.com/ "Firebase 网站") 上注册一个 firebase 账号。
-
-1. Create a new project, giving it any name you like.
-
-   创建一个新项目，给它任意名字。
-
-1. Add the `@angular/fire` schematics that will handle your deployment using `ng add @angular/fire`.
-
-   添加 `@angular/fire` 原理图，它将使用 `ng add @angular/fire` 来处理你的发布。
-
-1. Install [Firebase CLI](https://firebase.google.com/docs/cli) globally using `npm install -g firebase-tools`.
-
-   使用 `npm install -g firebase-tools` 来全局安装 [Firebase CLI](https://firebase.google.com/docs/cli)。
-
-1. Connect your CLI to your Firebase account and initialize the connection to your project using `firebase login` and `firebase init`.
-
-   把你的 CLI 和 Firebase 帐户联系起来，使用 `firebase login` 和 `firebase init` 来初始化这个联系。
-
-1. Follow the prompts to select the `Firebase` project you are creating for hosting.
-
-   遵照下列提示选择你为托管它而创建的 `Firebase` 项目。
-
-  - Select the `Hosting` option on the first prompt.
-  
-    在第一个提示中选择 `Hosting` 选项。
-  
-  - Select the project you previously created on Firebase.
-  
-    选择你以前在 Firebase 中创建的项目。
-  
-  - Select `dist/my-project-name` as the public directory.
-  
-    选择 `dist/my-project-name` 作为公开目录。
-  
-1. Deploy your application with `ng deploy`.
-
-   用 `ng deploy` 命令部署你的应用。
-
-1. Once deployed, visit https://your-firebase-project-name.firebaseapp.com to see it live!
-
-   部署之后，访问 <https://your-firebase-project-name.firebaseapp.com> 进行实时查看！
-
-### Hosting an Angular app anywhere else
-
-### 在其它地方托管 Angular 应用
-
-To host an Angular app on another web host, upload or send the files to the host.
-Because you are building a single page application, you'll also need to make sure you redirect any invalid URLs to your `index.html` file.
-Read more about development and distribution of your application in the [Building & Serving](guide/build "Building and Serving Angular Apps") and [Deployment](guide/deployment "Deployment guide") guides.
-
-要在其它网络主机上托管 Angular 应用，你需要上传文件或把它们发送到那台主机。由于你正在构建一个单页面应用，所以你还要确保把所有无效的 URL 都重定向到 `index.html` 文件。在[构建与服务](guide/build "构建和提供 Angular 应用服务")和[部署](guide/deployment "部署指南")指南”中可以找到关于开发和部署应用的更多信息。
-
-## Join the Angular community
-
-## 加入 Angular 社区
-
-You are now an Angular developer! [Share this moment](https://twitter.com/intent/tweet?url=https://angular.io/start&text=I%20just%20finished%20the%20Angular%20Getting%20Started%20Tutorial "Angular on Twitter"), tell us what you thought of this get-started exercise, or submit [suggestions for future editions](https://github.com/angular/angular/issues/new/choose "Angular GitHub repository new issue form").
-
-你现在是一位 Angular 的开发者了！[分享这一刻](https://twitter.com/intent/tweet?url=https://next.angular.io/getting-started&text=I%20just%20finished%20the%20Angular%20Getting%20Started%20Tutorial "Angular on Twitter")，告诉我们你对这份“快速上手”的看法，或者[为今后的版本](https://github.com/angular/angular/issues/new/choose "Angular GitHub 存储库中的新问题表单")提交[建议](https://github.com/angular/angular/issues/new/choose "Angular GitHub 存储库中的新问题表单")。
-
-Angular offers many more capabilities, and you now have a foundation that empowers you to build an application and explore those other capabilities:
-
-Angular 还提供了更多功能，不过你现在已经有了基础，可以让你构建一个应用并探索其它的能力：
-
-* Angular provides advanced capabilities for mobile apps, animation, internationalization, server-side rendering, and more. 
-
-  Angular 为移动应用、动画、国际化、服务器端渲染等提供了先进的功能。
-
-* [Angular Material](https://material.angular.io/ "Angular Material web site") offers an extensive library of Material Design components. 
-
-  [Angular Material](https://material.angular.io/ "Angular Material 网站") 提供了丰富的 Material Design 组件库。
-
-* [Angular Protractor](https://protractor.angular.io/ "Angular Protractor web site") offers an end-to-end testing framework for Angular apps. 
-
-  [Angular Protractor](https://protractor.angular.io/ "Angular Protractor 网站") 为 Angular 应用提供了一个端到端的测试框架。
-
-* Angular also has an extensive [network of 3rd-party tools and libraries](resources "Angular resources list"). 
-
-  Angular 还拥有广泛的[第三方工具和库](resources "Angular 资源列表")互助网。
-
-Keep current by following the [Angular blog](https://blog.angular.io/ "Angular blog").
-
-敬请关注 [Angular 官方博客](https://blog.angular.io/ "Angular 的博客")。
-=======
     </div>
 
 1. Copy the contents of the `dist/my-project-name` folder to your web server.
@@ -284,5 +93,4 @@
 
 To test your Angular applications, see [Angular Protractor](https://protractor.angular.io/ "Angular Protractor web site").
 
-The Angular community also has an extensive [network of third-party tools and libraries](resources "Angular resources list").
->>>>>>> a371646a
+The Angular community also has an extensive [network of third-party tools and libraries](resources "Angular resources list").
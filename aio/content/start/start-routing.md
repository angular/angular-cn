# Adding navigation

<<<<<<< HEAD
# 路由

At the end of [part 1](start "Get started with a basic Angular app"), the online store application has a basic product catalog.
The app doesn't have any variable states or navigation.
There is one URL, and that URL always displays the "My Store" page with a list of products and their descriptions.

在[第一部分](start "入门：你的第一个应用")结束时，这个在线商店应用会有一个基本的商品名录。该应用还没有任何可变的状态或导航。它只有一个 URL，该 URL 总是会显示“我的商店”页面，其中是商品列表及其描述。

This guide shows you how to use Angular [routing](guide/glossary#router "Router definition") to give the user in-app navigation. In a single-page app, instead of loading new pages, you show different components and data to the user based on where the user is in the application.

本指南会告诉你如何使用 Angular [路由](guide/glossary#router "Router definition")来让用户进行应用内导航。在单页面应用中，你不会重新加载新页面，而是根据用户所在的位置，向他显示不同的组件和数据。

The router lets you display full product details in separate [views](guide/glossary#view "View definition"), each with its own URL. Routing enables navigation from one view to the next (within the same page) as users perform tasks such as the following:

Angular [路由器](guide/glossary#router "Router definition")能让你在不同的[视图](guide/glossary#view "View definition")中显示产品的详情，每个产品都有自己的 URL。当用户执行应用任务时，路由器可以从一个视图导航到另一个视图（但在同一个页面）。比如：

* Entering a URL in the address bar to navigate to a corresponding view.

  在地址栏中输入一个 URL，导航到相应的页面。

* Clicking links on the page to navigate to a new view.

  点击页面上的链接，导航到新页面。

* Clicking the browser's back and forward buttons to navigate backward and forward through the browser history.

  点击浏览器的后退和前进按钮，在浏览器的历史中前后导航。

## Registering a route

## 注册路由

The app is already set up to use the Angular `Router` and to use routing to navigate to the product list component you modified earlier. This section shows you how to define a route to show individual product details.

该应用已经设置为使用 Angular `Router`，并通过路由导航到之前修改过的商品列表组件。本节会向你展示如何定义一个可以显示单个商品详情的路由。

1. Generate a new component for product details. Give the component the name `product-details`.

   为商品详情生成一个新组件。把组件命名为 `product-details`。

    Reminder: In the file list, right-click the `app` folder, choose `Angular Generator` and `Component`.
=======
This guide builds on the first step of the Getting Started tutorial, [Get started with a basic Angular app](start "Get started with a basic Angular app").

At this stage of development, the online store application has a basic product catalog.

In the following sections, you'll add the following features to the application:

* Type a URL in the address bar to navigate to a corresponding product page.
* Click links on the page to navigate within your single-page application.
* Click the browser's back and forward buttons to navigate the browser history intuitively.

{@a define-routes}

## Associate a URL path with a component

The application already uses the Angular `Router` to navigate to the `ProductListComponent`.
This section shows you how to define a route to show individual product details.

1. Generate a new component for product details.
    In the file list, right-click the `app` folder, choose `Angular Generator` and `Component`.
    Name the component `product-details`.
>>>>>>> a371646a

    提示：在文件列表框中，右键单击 `app` 文件夹，选择 `Angular Generator` 和 `Component`。

1. In `app.module.ts`, add a route for product details, with a `path` of `products/:productId` and `ProductDetailsComponent` for the `component`.

   在 `app.module.ts` 中，添加一个商品详情路由，该路由的 `path` 是 `products/:productId`，`component` 是 `ProductDetailsComponent`。

   <code-example header="src/app/app.module.ts" path="getting-started/src/app/app.module.ts" region="product-details-route">
   </code-example>

<<<<<<< HEAD
   A route associates one or more URL paths with a component.

   路由会将一个或多个 URL 路径与一个组件关联起来。

1. The directive configures the component template to define how the user navigates to the route or URL. When the user clicks a product name, the app  displays the details for that product.

   该指令配置组件的模板，以定义用户如何导航到路由或 URL。当用户点击商品名称时，应用就会显示那个商品的详情。

   1. Open `product-list.component.html`.

      打开 `product-list.component.html`。
=======
1. Open `product-list.component.html`.

1. Modify the product name anchor to include a `routerLink` with the `product.id` as a parameter.
>>>>>>> a371646a

   1. Update the `*ngFor` directive to assign each index in the `products` array to the `productId` variable when iterating over the list.

      修改 `*ngFor` 指令，在遍历列表的过程中把 `products` 数组中的每个索引赋值给 `productId` 变量。

   1. Modify the product name anchor to include a `routerLink`.

      修改商品名称的链接，使其包含 `routerLink`。

<<<<<<< HEAD
   <code-example header="src/app/product-list/product-list.component.html" path="getting-started/src/app/product-list/product-list.component.html" region="router-link">
   </code-example>

   The RouterLink directive gives the router control over the anchor element. In this case, the route, or URL, contains one fixed segment, `/products`, while the final segment is variable, inserting the id property of the current product. For example, the URL for a product with an `id` of 1 will be similar to `https://getting-started-myfork.stackblitz.io/products/1`.
   
    RouterLink 指令让路由器控制了一个链接元素。在这种情况下，路由或 URL 包含一个固定的区段（ `/products` ），但其最后一个区段是变量，要插入当前商品的 id 属性。例如，`id` 为 1 的商品的 URL 类似于 `https://getting-started-myfork.stackblitz.io/products/1`。

     1. Test the router by clicking a product name. The app displays the product details component, which currently always says "product-details works!"

        通过单击商品名称来测试路由器。该应用会显示商品详情组件，该组件目前始终显示 “product-details works！” 
=======
    The `RouterLink` directive helps you customize the anchor element.
    In this case, the route, or URL, contains one fixed segment, `/products`.
    The final segment is variable, inserting the `id` property of the current product.
    For example, the URL for a product with an `id` of 1 would be similar to `https://getting-started-myfork.stackblitz.io/products/1`.

 1. Verify that the router works as intended by clicking the product name.
    The application should display the `ProductDetailsComponent`, which currently says "product-details works!"
>>>>>>> a371646a

    Notice that the URL in the preview window changes.
    The final segment is `products/#`  where `#` is the number of the route you clicked.

    注意预览窗口中的 URL 变化了。它的最后一段是 `products/#`，这里的 `#` 代表你点击的那个路由的编号。

    <div class="lightbox">
      <img src="generated/images/guide/start/product-details-works.png" alt="Product details view with updated URL">
    </div>

<<<<<<< HEAD
## Using route information

## 使用路由信息

The product details component handles the display of each product. The Angular Router displays components based on the browser's URL and your defined routes. This section shows you how to use the Angular Router to combine the `products` data and route information to display the specific details for each product.

商品详情组件负责处理每个商品的显示。Angular 的路由器会根据浏览器的 URL 和你定义的这些路由来决定如何显示组件。本节会告诉你如何通过 Angular 的路由器来组合使用 `products` 数据和路由信息，以显示每个商品的详情。

1. Open `product-details.component.ts`

   打开 `product-details.component.ts` 文件

1. Arrange to use product data from an external file.

   改用外部文件中的商品数据。

   1. Import `ActivatedRoute` from the `@angular/router` package, and the `products` array from `../products`.

      从 `@angular/router` 包导入 `ActivatedRoute`，从 `../products` 文件导入 `products` 数组。

      <code-example header="src/app/product-details/product-details.component.ts" path="getting-started/src/app/product-details/product-details.component.1.ts" region="imports">
      </code-example>

   1. Define the `product` property and inject the `ActivatedRoute` into the constructor by adding it as an argument within the constructor's parentheses.

      定义 `product` 属性，并将 `ActivatedRoute` 作为参数添加到构造函数的括号中，以便把它注入到构造函数中。

      <code-example header="src/app/product-details/product-details.component.ts" path="getting-started/src/app/product-details/product-details.component.1.ts" region="props-methods">
      </code-example>

      The `ActivatedRoute` is specific to each routed component that the Angular Router loads. It contains information about the
      route, its parameters, and additional data associated with the route.

      `ActivatedRoute` 专门用于由 Angular 路由器加载的每个路由组件。它包含关于该路由，路由参数以及与该路由关联的其它数据的信息。

      By injecting the `ActivatedRoute`, you are configuring the component to use a *service*. The [Managing Data](start/start-data "Try it: Managing Data") page covers services in more detail.

      通过注入 `ActivatedRoute`，你把该组件配置成了使用服务的。《快速上手》教程中的这部分只是简略使用了该语法，在[管理数据](start/start-data "试一试: 管理数据")部分深入讲解了服务的更多细节。
=======
## View product details

The `ProductDetailsComponent` handles the display of each product.
The Angular Router displays components based on the browser's URL and [your defined routes](#define-routes).

In this section, you'll use the Angular Router to combine the `products` data and route information to display the specific details for each product.

1. In `product-details.component.ts`, import `ActivatedRoute` from `@angular/router`, and the `products` array from `../products`.

    <code-example header="src/app/product-details/product-details.component.ts" path="getting-started/src/app/product-details/product-details.component.1.ts" region="imports">
    </code-example>

1. Define the `product` property.

    <code-example header="src/app/product-details/product-details.component.ts" path="getting-started/src/app/product-details/product-details.component.1.ts" region="product-prop">
    </code-example>

1. Inject `ActivatedRoute` into the `constructor()` by adding `private route: ActivatedRoute` as an argument within the constructor's parentheses.

    <code-example header="src/app/product-details/product-details.component.ts" path="getting-started/src/app/product-details/product-details.component.1.ts" region="props-methods">
    </code-example>

    `ActivatedRoute` is specific to each component that the Angular Router loads.
    `ActivatedRoute` contains information about the route and the route's parameters.

    By injecting `ActivatedRoute`, you are configuring the component to use a service.
    The [Managing Data](start/start-data "Try it: Managing Data") step covers services in more detail.
>>>>>>> a371646a

1. In the `ngOnInit()` method, extract the `productId` from the route parameters and find the corresponding product in the `products` array.

   在 `ngOnInit()` 方法中订阅了路由参数，并且根据 `productId` 获取了该产品。

    <code-example path="getting-started/src/app/product-details/product-details.component.1.ts" header="src/app/product-details/product-details.component.ts" region="get-product">
    </code-example>

<<<<<<< HEAD
   The route parameters correspond to the path variables you define in the route. The URL that matches the route provides the `productId`. Angular uses the `productId` to display the details for each unique product.

   这个路由参数对应于你在路由中定义的路径变量。与该路由匹配的 URL 提供了 `productId`。Angular 使用这个 `productId` 来显示每个单独商品的详细信息。
=======
    The route parameters correspond to the path variables you define in the route.
    To access the route parameters, we use `route.snapshot`, which is the `ActivatedRouteSnapshot` that contains information about the active route at that particular moment in time.
    The URL that matches the route provides the `productId` .
    Angular uses the `productId` to display the details for each unique product.
>>>>>>> a371646a

1. Update the `ProductDetailsComponent` template to display product details with an `*ngIf`.
    If a product exists, the `<div>` renders with a name, price, and description.

   修改模板，在 `*ngIf` 中显示商品详情。

   <code-example header="src/app/product-details/product-details.component.html" path="getting-started/src/app/product-details/product-details.component.html" region="details">
   </code-example>

    The line, `<h4>{{ product.price | currency }}</h4>`, uses the `currency` pipe to transform `product.price` from a number to a currency string.
    A pipe is a way you can transform data in your HTML template.
    For more information about Angular pipes, see [Pipes](guide/pipes "Pipes").

<<<<<<< HEAD
    The line, `<h4>{{ product.price | currency }}</h4>`, uses the `currency` pipe to transform `product.price` from a number to a currency string. A pipe is a way you can transform data in your HTML template. For more information about Angular pipes, see [Pipes](guide/pipes "Pipes").

    这行 `<h4>{{ product.price | currency }}</h4>` 使用 `currency` 管道来把 `product.price` 从数字转换成货币字符串。管道给了你一种在 HTML 模板中转换数据的方式。欲知详情，参阅 [Pipes](guide/pipes "Pipes")。

    </div>

Now, when users click on a name in the product list, the router navigates them to the distinct URL for the product, swaps out the product list component for the product details component, and displays the product details.
=======
When users click on a name in the product list, the router navigates them to the distinct URL for the product, shows the `ProductDetailsComponent`, and displays the product details.
>>>>>>> a371646a

现在，当用户点击商品列表中的某个名字时，路由器就会导航到商品的不同网址，用商品详情组件代替商品列表组件，并显示商品详情。

  <div class="lightbox">
  <img src="generated/images/guide/start/product-details-routed.png" alt="Product details page with updated URL and full details displayed">
</div>

<<<<<<< HEAD
<div class="alert is-helpful">

For more information about the Angular Router, see [Routing & Navigation](guide/router "Routing & Navigation guide").

要了解关于 Angular 路由器的更多信息，请参阅[路由和导航](guide/router "路由与导航")。

</div>

## Next steps

## 下一步

Congratulations! You have integrated routing into your online store.

恭喜！你已经把路由集成到你的在线商店了。

* Products are linked from the product list view to individual products.

  从商品列表页面链接到了单个商品。

* Users can click on a product name from the list to see details in a new view, with a distinct URL/route.

  用户可以点击列表中的某个商品名称来在新视图中查看其详细信息，并带有显著的 URL/路由。

To continue exploring Angular, choose either of the following options:

要继续探索 Angular，请选择以下选项之一：

* [Continue to the "Managing Data" section](start/start-data "Try it: Managing Data") to add a shopping cart feature, use a service to manage the cart data and use HTTP to retrieve external data for shipping prices. 

  [继续浏览“管理数据”部分](start/start-data "入门：管理数据")，以添加购物车功能，使用服务来管理购物车数据，并通过 HTTP 检索配送价格的外部数据。

* [Skip ahead to the Deployment section](start/start-deployment "Try it: Deployment") to deploy your app to Firebase or move to local development. 

  [跳到部署部分](start/start-deployment "入门：部署")，把你的应用部署到 Firebase 或转成本地开发。
=======
For more information about the Angular Router, see [Routing & Navigation](guide/router "Routing & Navigation guide").

## What's next

You have configured your application so you can view product details, each with a distinct URL.

To continue exploring Angular:

* Continue to [Managing Data](start/start-data "Try it: Managing Data") to add a shopping cart feature, manage cart data, and retrieve external data for shipping prices.
* Skip ahead to [Deployment](start/start-deployment "Try it: Deployment") to deploy your application to Firebase or move to local development.
>>>>>>> a371646a
<|MERGE_RESOLUTION|>--- conflicted
+++ resolved
@@ -1,48 +1,5 @@
 # Adding navigation
 
-<<<<<<< HEAD
-# 路由
-
-At the end of [part 1](start "Get started with a basic Angular app"), the online store application has a basic product catalog.
-The app doesn't have any variable states or navigation.
-There is one URL, and that URL always displays the "My Store" page with a list of products and their descriptions.
-
-在[第一部分](start "入门：你的第一个应用")结束时，这个在线商店应用会有一个基本的商品名录。该应用还没有任何可变的状态或导航。它只有一个 URL，该 URL 总是会显示“我的商店”页面，其中是商品列表及其描述。
-
-This guide shows you how to use Angular [routing](guide/glossary#router "Router definition") to give the user in-app navigation. In a single-page app, instead of loading new pages, you show different components and data to the user based on where the user is in the application.
-
-本指南会告诉你如何使用 Angular [路由](guide/glossary#router "Router definition")来让用户进行应用内导航。在单页面应用中，你不会重新加载新页面，而是根据用户所在的位置，向他显示不同的组件和数据。
-
-The router lets you display full product details in separate [views](guide/glossary#view "View definition"), each with its own URL. Routing enables navigation from one view to the next (within the same page) as users perform tasks such as the following:
-
-Angular [路由器](guide/glossary#router "Router definition")能让你在不同的[视图](guide/glossary#view "View definition")中显示产品的详情，每个产品都有自己的 URL。当用户执行应用任务时，路由器可以从一个视图导航到另一个视图（但在同一个页面）。比如：
-
-* Entering a URL in the address bar to navigate to a corresponding view.
-
-  在地址栏中输入一个 URL，导航到相应的页面。
-
-* Clicking links on the page to navigate to a new view.
-
-  点击页面上的链接，导航到新页面。
-
-* Clicking the browser's back and forward buttons to navigate backward and forward through the browser history.
-
-  点击浏览器的后退和前进按钮，在浏览器的历史中前后导航。
-
-## Registering a route
-
-## 注册路由
-
-The app is already set up to use the Angular `Router` and to use routing to navigate to the product list component you modified earlier. This section shows you how to define a route to show individual product details.
-
-该应用已经设置为使用 Angular `Router`，并通过路由导航到之前修改过的商品列表组件。本节会向你展示如何定义一个可以显示单个商品详情的路由。
-
-1. Generate a new component for product details. Give the component the name `product-details`.
-
-   为商品详情生成一个新组件。把组件命名为 `product-details`。
-
-    Reminder: In the file list, right-click the `app` folder, choose `Angular Generator` and `Component`.
-=======
 This guide builds on the first step of the Getting Started tutorial, [Get started with a basic Angular app](start "Get started with a basic Angular app").
 
 At this stage of development, the online store application has a basic product catalog.
@@ -63,55 +20,19 @@
 1. Generate a new component for product details.
     In the file list, right-click the `app` folder, choose `Angular Generator` and `Component`.
     Name the component `product-details`.
->>>>>>> a371646a
-
-    提示：在文件列表框中，右键单击 `app` 文件夹，选择 `Angular Generator` 和 `Component`。
 
 1. In `app.module.ts`, add a route for product details, with a `path` of `products/:productId` and `ProductDetailsComponent` for the `component`.
 
-   在 `app.module.ts` 中，添加一个商品详情路由，该路由的 `path` 是 `products/:productId`，`component` 是 `ProductDetailsComponent`。
+    <code-example header="src/app/app.module.ts" path="getting-started/src/app/app.module.ts" region="product-details-route">
+    </code-example>
 
-   <code-example header="src/app/app.module.ts" path="getting-started/src/app/app.module.ts" region="product-details-route">
-   </code-example>
-
-<<<<<<< HEAD
-   A route associates one or more URL paths with a component.
-
-   路由会将一个或多个 URL 路径与一个组件关联起来。
-
-1. The directive configures the component template to define how the user navigates to the route or URL. When the user clicks a product name, the app  displays the details for that product.
-
-   该指令配置组件的模板，以定义用户如何导航到路由或 URL。当用户点击商品名称时，应用就会显示那个商品的详情。
-
-   1. Open `product-list.component.html`.
-
-      打开 `product-list.component.html`。
-=======
 1. Open `product-list.component.html`.
 
 1. Modify the product name anchor to include a `routerLink` with the `product.id` as a parameter.
->>>>>>> a371646a
 
-   1. Update the `*ngFor` directive to assign each index in the `products` array to the `productId` variable when iterating over the list.
+    <code-example header="src/app/product-list/product-list.component.html" path="getting-started/src/app/product-list/product-list.component.html" region="router-link">
+    </code-example>
 
-      修改 `*ngFor` 指令，在遍历列表的过程中把 `products` 数组中的每个索引赋值给 `productId` 变量。
-
-   1. Modify the product name anchor to include a `routerLink`.
-
-      修改商品名称的链接，使其包含 `routerLink`。
-
-<<<<<<< HEAD
-   <code-example header="src/app/product-list/product-list.component.html" path="getting-started/src/app/product-list/product-list.component.html" region="router-link">
-   </code-example>
-
-   The RouterLink directive gives the router control over the anchor element. In this case, the route, or URL, contains one fixed segment, `/products`, while the final segment is variable, inserting the id property of the current product. For example, the URL for a product with an `id` of 1 will be similar to `https://getting-started-myfork.stackblitz.io/products/1`.
-   
-    RouterLink 指令让路由器控制了一个链接元素。在这种情况下，路由或 URL 包含一个固定的区段（ `/products` ），但其最后一个区段是变量，要插入当前商品的 id 属性。例如，`id` 为 1 的商品的 URL 类似于 `https://getting-started-myfork.stackblitz.io/products/1`。
-
-     1. Test the router by clicking a product name. The app displays the product details component, which currently always says "product-details works!"
-
-        通过单击商品名称来测试路由器。该应用会显示商品详情组件，该组件目前始终显示 “product-details works！” 
-=======
     The `RouterLink` directive helps you customize the anchor element.
     In this case, the route, or URL, contains one fixed segment, `/products`.
     The final segment is variable, inserting the `id` property of the current product.
@@ -119,57 +40,14 @@
 
  1. Verify that the router works as intended by clicking the product name.
     The application should display the `ProductDetailsComponent`, which currently says "product-details works!"
->>>>>>> a371646a
 
     Notice that the URL in the preview window changes.
     The final segment is `products/#`  where `#` is the number of the route you clicked.
-
-    注意预览窗口中的 URL 变化了。它的最后一段是 `products/#`，这里的 `#` 代表你点击的那个路由的编号。
 
     <div class="lightbox">
       <img src="generated/images/guide/start/product-details-works.png" alt="Product details view with updated URL">
     </div>
 
-<<<<<<< HEAD
-## Using route information
-
-## 使用路由信息
-
-The product details component handles the display of each product. The Angular Router displays components based on the browser's URL and your defined routes. This section shows you how to use the Angular Router to combine the `products` data and route information to display the specific details for each product.
-
-商品详情组件负责处理每个商品的显示。Angular 的路由器会根据浏览器的 URL 和你定义的这些路由来决定如何显示组件。本节会告诉你如何通过 Angular 的路由器来组合使用 `products` 数据和路由信息，以显示每个商品的详情。
-
-1. Open `product-details.component.ts`
-
-   打开 `product-details.component.ts` 文件
-
-1. Arrange to use product data from an external file.
-
-   改用外部文件中的商品数据。
-
-   1. Import `ActivatedRoute` from the `@angular/router` package, and the `products` array from `../products`.
-
-      从 `@angular/router` 包导入 `ActivatedRoute`，从 `../products` 文件导入 `products` 数组。
-
-      <code-example header="src/app/product-details/product-details.component.ts" path="getting-started/src/app/product-details/product-details.component.1.ts" region="imports">
-      </code-example>
-
-   1. Define the `product` property and inject the `ActivatedRoute` into the constructor by adding it as an argument within the constructor's parentheses.
-
-      定义 `product` 属性，并将 `ActivatedRoute` 作为参数添加到构造函数的括号中，以便把它注入到构造函数中。
-
-      <code-example header="src/app/product-details/product-details.component.ts" path="getting-started/src/app/product-details/product-details.component.1.ts" region="props-methods">
-      </code-example>
-
-      The `ActivatedRoute` is specific to each routed component that the Angular Router loads. It contains information about the
-      route, its parameters, and additional data associated with the route.
-
-      `ActivatedRoute` 专门用于由 Angular 路由器加载的每个路由组件。它包含关于该路由，路由参数以及与该路由关联的其它数据的信息。
-
-      By injecting the `ActivatedRoute`, you are configuring the component to use a *service*. The [Managing Data](start/start-data "Try it: Managing Data") page covers services in more detail.
-
-      通过注入 `ActivatedRoute`，你把该组件配置成了使用服务的。《快速上手》教程中的这部分只是简略使用了该语法，在[管理数据](start/start-data "试一试: 管理数据")部分深入讲解了服务的更多细节。
-=======
 ## View product details
 
 The `ProductDetailsComponent` handles the display of each product.
@@ -197,93 +75,33 @@
 
     By injecting `ActivatedRoute`, you are configuring the component to use a service.
     The [Managing Data](start/start-data "Try it: Managing Data") step covers services in more detail.
->>>>>>> a371646a
 
 1. In the `ngOnInit()` method, extract the `productId` from the route parameters and find the corresponding product in the `products` array.
-
-   在 `ngOnInit()` 方法中订阅了路由参数，并且根据 `productId` 获取了该产品。
 
     <code-example path="getting-started/src/app/product-details/product-details.component.1.ts" header="src/app/product-details/product-details.component.ts" region="get-product">
     </code-example>
 
-<<<<<<< HEAD
-   The route parameters correspond to the path variables you define in the route. The URL that matches the route provides the `productId`. Angular uses the `productId` to display the details for each unique product.
-
-   这个路由参数对应于你在路由中定义的路径变量。与该路由匹配的 URL 提供了 `productId`。Angular 使用这个 `productId` 来显示每个单独商品的详细信息。
-=======
     The route parameters correspond to the path variables you define in the route.
     To access the route parameters, we use `route.snapshot`, which is the `ActivatedRouteSnapshot` that contains information about the active route at that particular moment in time.
     The URL that matches the route provides the `productId` .
     Angular uses the `productId` to display the details for each unique product.
->>>>>>> a371646a
 
 1. Update the `ProductDetailsComponent` template to display product details with an `*ngIf`.
     If a product exists, the `<div>` renders with a name, price, and description.
 
-   修改模板，在 `*ngIf` 中显示商品详情。
-
-   <code-example header="src/app/product-details/product-details.component.html" path="getting-started/src/app/product-details/product-details.component.html" region="details">
-   </code-example>
+    <code-example header="src/app/product-details/product-details.component.html" path="getting-started/src/app/product-details/product-details.component.html" region="details">
+    </code-example>
 
     The line, `<h4>{{ product.price | currency }}</h4>`, uses the `currency` pipe to transform `product.price` from a number to a currency string.
     A pipe is a way you can transform data in your HTML template.
     For more information about Angular pipes, see [Pipes](guide/pipes "Pipes").
 
-<<<<<<< HEAD
-    The line, `<h4>{{ product.price | currency }}</h4>`, uses the `currency` pipe to transform `product.price` from a number to a currency string. A pipe is a way you can transform data in your HTML template. For more information about Angular pipes, see [Pipes](guide/pipes "Pipes").
+When users click on a name in the product list, the router navigates them to the distinct URL for the product, shows the `ProductDetailsComponent`, and displays the product details.
 
-    这行 `<h4>{{ product.price | currency }}</h4>` 使用 `currency` 管道来把 `product.price` 从数字转换成货币字符串。管道给了你一种在 HTML 模板中转换数据的方式。欲知详情，参阅 [Pipes](guide/pipes "Pipes")。
-
-    </div>
-
-Now, when users click on a name in the product list, the router navigates them to the distinct URL for the product, swaps out the product list component for the product details component, and displays the product details.
-=======
-When users click on a name in the product list, the router navigates them to the distinct URL for the product, shows the `ProductDetailsComponent`, and displays the product details.
->>>>>>> a371646a
-
-现在，当用户点击商品列表中的某个名字时，路由器就会导航到商品的不同网址，用商品详情组件代替商品列表组件，并显示商品详情。
-
-  <div class="lightbox">
+<div class="lightbox">
   <img src="generated/images/guide/start/product-details-routed.png" alt="Product details page with updated URL and full details displayed">
 </div>
 
-<<<<<<< HEAD
-<div class="alert is-helpful">
-
-For more information about the Angular Router, see [Routing & Navigation](guide/router "Routing & Navigation guide").
-
-要了解关于 Angular 路由器的更多信息，请参阅[路由和导航](guide/router "路由与导航")。
-
-</div>
-
-## Next steps
-
-## 下一步
-
-Congratulations! You have integrated routing into your online store.
-
-恭喜！你已经把路由集成到你的在线商店了。
-
-* Products are linked from the product list view to individual products.
-
-  从商品列表页面链接到了单个商品。
-
-* Users can click on a product name from the list to see details in a new view, with a distinct URL/route.
-
-  用户可以点击列表中的某个商品名称来在新视图中查看其详细信息，并带有显著的 URL/路由。
-
-To continue exploring Angular, choose either of the following options:
-
-要继续探索 Angular，请选择以下选项之一：
-
-* [Continue to the "Managing Data" section](start/start-data "Try it: Managing Data") to add a shopping cart feature, use a service to manage the cart data and use HTTP to retrieve external data for shipping prices. 
-
-  [继续浏览“管理数据”部分](start/start-data "入门：管理数据")，以添加购物车功能，使用服务来管理购物车数据，并通过 HTTP 检索配送价格的外部数据。
-
-* [Skip ahead to the Deployment section](start/start-deployment "Try it: Deployment") to deploy your app to Firebase or move to local development. 
-
-  [跳到部署部分](start/start-deployment "入门：部署")，把你的应用部署到 Firebase 或转成本地开发。
-=======
 For more information about the Angular Router, see [Routing & Navigation](guide/router "Routing & Navigation guide").
 
 ## What's next
@@ -293,5 +111,4 @@
 To continue exploring Angular:
 
 * Continue to [Managing Data](start/start-data "Try it: Managing Data") to add a shopping cart feature, manage cart data, and retrieve external data for shipping prices.
-* Skip ahead to [Deployment](start/start-deployment "Try it: Deployment") to deploy your application to Firebase or move to local development.
->>>>>>> a371646a
+* Skip ahead to [Deployment](start/start-deployment "Try it: Deployment") to deploy your application to Firebase or move to local development.
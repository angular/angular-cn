# Managing data

# 管理数据

This guide builds on the second step of the [Getting started with a basic Angular application](start) tutorial, [Adding navigation](start/start-routing "Adding navigation").
At this stage of development, the store application has a product catalog with two views: a product list and product details.
Users can click on a product name from the list to see details in a new view, with a distinct URL, or route.

本章基于[以一个基本 Anguluar 应用快速上手](start)的第二步 —— [添加导航](start/start-routing "Adding navigation")。
在此开发阶段，本商店应用具有一个包含两个视图的商品名录：商品列表和商品详情。用户点击清单中的某个商品名称，就会在新视图中看到具有专门的 URL 或路由的详情页。

This step of the tutorial guides you through creating a shopping cart in the following phases:

本页将指导你分三个步骤创建购物车：

* Update the product details view to include a **Buy** button, which adds the current product to a list of products that a cart service manages.

  修改商品详情视图，让它包含一个 “Buy” 按钮，它会把当前商品添加到由 "购物车服务" 管理的商品列表中。
* Add a cart component, which displays the items in the cart.

  添加一个购物车组件，它会显示购物车中的商品。

* Add a shipping component, which retrieves shipping prices for the items in the cart by using Angular's `HttpClient` to retrieve shipping data from a `.json` file.

  添加一个配送组件，它会使用 Angular 的 `HttpClient` 从 `.json` 文件中检索配送数据来取得购物车中这些商品的运费。

{@a create-cart-service}

## Create the shopping cart service

## 创建购物车服务

In Angular, a service is an instance of a class that you can make available to any part of your application using Angular's [dependency injection system](guide/glossary#dependency-injection-di "Dependency injection definition").

<<<<<<< HEAD
在Angular中，服务是指某个类的实例，您可以通过使用Angular的[依赖注入系统](guide/glossary#dependency-injection-di "Dependency injection definition")来使用这个实例。

Currently, users can view product information, and the application can simulate sharing and  notifications about product changes.

我们的教程进行到现在，用户可以查看商品信息，而且应用可以模拟分享及价格变更通知功能。
=======
在 Angular 中, 服务是类的一个实例, 借助 Angular 的[依赖注入体系](guide/glossary#dependency-injection-di "Dependency injection definition")，你可以在应用中的任意部分使用它。

Currently, users can view product information, and the application can simulate sharing and  notifications about product changes.

 现在, 用户可以浏览产品信息，而应用可以模拟分享产品，以及发出产品变更通知。
>>>>>>> 804d5905

The next step is to build a way for users to add products to a cart.
This section walks you through adding a **Buy** button and setting up a cart service to store information about products in the cart.

<<<<<<< HEAD
下一步是添加功能：用户将商品加入购物车。这个章节将会带您学习添加**购买**按钮，以及设置购物车服务来保存购物车中的商品信息。
=======
下一步是为用户提供一种把产品添加到购物车中的方法。
本章节将带领你添加一个 **Buy** 按钮并且建立一个购物车服务以保存购物车中的产品信息。
>>>>>>> 804d5905

{@a generate-cart-service}

### Define a cart service

### 定义购物车服务

1. To generate a cart service, right click on the `app` folder, choose **Angular Generator**, and choose **Service**.
    Name the new service `cart`.

   要想生成购物车服务，请右键单击 `app` 文件夹，选择 `Angular Generator`，并选择 `Service`。把这个新服务命名为 `cart`。

  <code-example header="src/app/cart.service.ts" path="getting-started/src/app/cart.service.1.ts"></code-example>

1. In the `CartService` class, define an `items` property to store the array of the current products in the cart.

   在 `CartService` 类中，定义一个 `items` 属性来把当前商品的数组存储在购物车中。

   <code-example path="getting-started/src/app/cart.service.ts" header="src/app/cart.service.ts" region="props"></code-example>

1. Define methods to add items to the cart, return cart items, and clear the cart items.

   定义把商品添加到购物车、返回购物车商品以及清除购物车商品的方法：

   <code-example path="getting-started/src/app/cart.service.ts" header="src/app/cart.service.ts" region="methods"></code-example>

* The `addToCart()` method appends a product to an array of `items`. 

     `addToCart()` 方法会将产品附加到 `items` 数组中。

   * The `getItems()` method collects the items users add to the cart and returns each item with its associated quantity.

     `getItems()` 方法会收集用户加到购物车中的商品，并返回每个商品及其数量。

   * The `clearCart()` method returns an empty array of items, which empties the cart. 
   
     `clearCart()` 方法返回一个空数组。

{@a product-details-use-cart-service}

### Use the cart service

### 使用购物车服务

This section walks you through using the `CartService` to add a product to the cart.

本节会教你使用 `CartService` 来把一个商品添加到购物车中。

1. In `product-details.component.ts`, import the cart service.

   在 `product-details.component.ts` 中导入购物车服务。

      <code-example header="src/app/product-details/product-details.component.ts" path="getting-started/src/app/product-details/product-details.component.ts" region="cart-service">
      </code-example>

   1. Inject the cart service by adding it to the `constructor()`.

      通过把购物车服务注入到这里的 `constructor()` 中来注入它。

      <code-example path="getting-started/src/app/product-details/product-details.component.ts" header="src/app/product-details/product-details.component.ts" region="inject-cart-service">
      </code-example>

1. Define the `addToCart()` method, which adds the current product to the cart.

   定义 `addToCart()` 方法，该方法会当前商品添加到购物车中。

    <code-example path="getting-started/src/app/product-details/product-details.component.ts" header="src/app/product-details/product-details.component.ts" region="add-to-cart"></code-example>

    The `addToCart()` method does the following:
    
    `addToCart()` 方法做了如下事情:
    
    * Takes the current `product` as an argument.
    
      以当前'product'作为参数。
    
    * Uses the `CartService` `addToCart()` method to add the product the cart.
    
      使用 `CartService` `addToCart()` 方法去添加产品到购物车中。
    
    * Displays a message that you've added a product to the cart.
    
      显示一条你已经添加了一个产品到购物车到消息。

1. In `product-details.component.html`, add a button with the label **Buy**, and bind the `click()` event to the `addToCart()` method.
    This code updates the product details template with a **Buy** button that adds the current product to the cart.

      <code-example header="src/app/product-details/product-details.component.html" path="getting-started/src/app/product-details/product-details.component.html">
      </code-example>
    
    

    The line, `<h4>{{ product.price | currency }}</h4>`, uses the `currency` pipe to transform `product.price` from a number to a currency string.
    A pipe is a way you can transform data in your HTML template.
    For more information about Angular pipes, see [Pipes](guide/pipes "Pipes").

    `<h4>{{ product.price | currency }}</h4>` 这一行使用了 `currency` 管道将 `product.price` 从数字转换为货币字符串。管道是一种可以在 HTML 模板中转换数据的方法。关于 Angular 管道的更多信息，参阅[管道](guide/pipes "Pipes")。

1. Verify that the new **Buy** button appears as expected by refreshing the application and clicking on a product's name to display its details.

    <div class="lightbox">
      <img src='generated/images/guide/start/product-details-buy.png' alt="Display details for selected product with a Buy button">
    </div>

1. Click the **Buy** button to add the product to the stored list of items in the cart and display a confirmation message.

   点击“Buy”按钮来把该商品添加到购物车中存储的商品列表中，并显示一条确认消息。

   <div class="lightbox">
     <img src='generated/images/guide/start/buy-alert.png' alt="Display details for selected product with a Buy button">
   </div>

## Create the cart view

## 创建购物车视图

For customers to see their cart, you can create the cart view in two steps:

1. Create a cart component and configure routing to the new component.

   创建一个购物车组件并配置指向这个新组件的路由。

1. Display the cart items.

   显示购物车商品

### Set up the cart component

### 设置该组件

 To create the cart view, follow the same steps you did to create the `ProductDetailsComponent` and configure routing for the new component.

1. Generate a cart component named `cart` by right-clicking the `app` folder, choosing **Angular Generator**, and **Component**.

   右键单击 `app` 文件夹，选择 **Angular Generator** 和 **Component** 以生成一个名为 `cart` 的购物车组件。

   <code-example header="src/app/cart/cart.component.ts" path="getting-started/src/app/cart/cart.component.1.ts"></code-example>

1. Open `app.module.ts` and add a route for the component `CartComponent`, with a `path` of `cart`.

   打开 `app.module.ts`，为组件 `CartComponent` 添加一个路由，其路由为 `cart` ：

   <code-example header="src/app/app.module.ts" path="getting-started/src/app/app.module.ts" region="cart-route">
   </code-example>

1. Update the **Checkout** button so that it routes to the `/cart` URL.
    In `top-bar.component.html`, add a `routerLink` directive pointing to `/cart`.

   修改 "Checkout" 按钮，以便让它路由到 `/cart`。
   在 `top-bar.component.html` 中添加一个指向 `/cart` 的 `routerLink` 指令。

    <code-example header="src/app/top-bar/top-bar.component.html" path="getting-started/src/app/top-bar/top-bar.component.html" region="cart-route">
    </code-example>

1. Verify the new `CartComponent` works as expected by clicking the **Checkout** button.
    You can see the "cart works!" default text, and the URL has the pattern `https://getting-started.stackblitz.io/cart`, where `getting-started.stackblitz.io` may be different for your StackBlitz project.

   要查看新的购物车组件，请点击“Checkout”按钮。你会看到默认文本“cart works!”，该 URL 的格式为 `https://getting-started.stackblitz.io/cart`，其中的 getting-started.stackblitz.io 部分可能与你的 StackBlitz 项目不同。

    <div class="lightbox">
     <img src='generated/images/guide/start/cart-works.png' alt="Display cart view before customizing">
   </div>

### Display the cart items

### 显示购物车商品

This section shows you how to use the cart service to display the products in the cart.

  本节将告诉你如何修改购物车组件以使用购物车服务来显示购物车中的商品。

1. In `cart.component.ts`, import the `CartService` from the `cart.service.ts` file.

   在 `cart.component.ts` 中，从 `cart.service.ts` 文件中导入 `CartService`。

      <code-example header="src/app/cart/cart.component.ts" path="getting-started/src/app/cart/cart.component.2.ts" region="imports">
      </code-example>

   1. Inject the `CartService` so that the `CartComponent` can use it by adding it to the `constructor()`.

      注入 `CartService`，以便购物车组件可以使用它。

      <code-example path="getting-started/src/app/cart/cart.component.2.ts" header="src/app/cart/cart.component.ts" region="inject-cart">
      </code-example>

1. Define the `items` property to store the products in the cart.

   定义 `items` 属性，以便把商品存放在购物车中。

   <code-example path="getting-started/src/app/cart/cart.component.2.ts" header="src/app/cart/cart.component.ts" region="items">
   </code-example>

1. Set the items using the `CartService` `getItems()` method.
    You defined this method [when you created `cart.service.ts`](#generate-cart-service).
    By using the `getItems()` method in Angular's `ngOnInit()`, Angular uses `getItems()` upon initialization of `CartComponent`.
   使用购物车服务的 `getItems()` 方法设置这些商品。回想一下，你[在生成 `cart.service.ts` 时](#generate-cart-service)定义过这个方法。

   The resulting `CartComponent` class is as follows.

   所生成的 `CartComponent` 类是这样的：

   <code-example path="getting-started/src/app/cart/cart.component.3.ts" header="src/app/cart/cart.component.ts" region="props-services">
   </code-example>

1. Update the cart template with a header, and use a `<div>` with an `*ngFor` to display each of the cart items with its name and price.
   修改模板，加上标题，用带有 `*ngFor` 的 `<div>` 来显示每个购物车商品的名字和价格。

   The resulting `CartComponent` template is as follows.

   生成的 `CartComponent` 模板如下：

   <code-example header="src/app/cart/cart.component.html" path="getting-started/src/app/cart/cart.component.2.html" region="prices">
   </code-example>

1. Verify that your cart works as expected:

   验证你的购物车如预期般工作：

    * Click **My Store**

      点击 **My Store**

    * Click on a product name to display its details.

      单击商品名称以显示其详细信息。

    * Click **Buy** to add the product to the cart.

      点击**Buy** 将商品添加到购物车。

    * Click **Checkout** to see the cart.

      点击**Checkout**查看购物车。

    <div class="lightbox">
      <img src='generated/images/guide/start/cart-page-full.png' alt="Cart view with products added">
    </div>

For more information about services, see [Introduction to Services and Dependency Injection](guide/architecture-services "Concepts > Intro to Services and DI").

要了解关于服务的更多信息，请参阅[“服务和依赖注入简介”](guide/architecture-services "概念>服务简介和 DI")。

## Retrieve shipping prices

## 检索运费价格

Servers often return data in the form of a stream.
Streams are useful because they make it easy to transform the returned data and make modifications to the way you request that data.
Angular `HttpClient` is a built-in way to fetch data from external APIs and provide them to your application as a stream.

服务器通常采用流的形式返回数据。
流是很有用的，因为它们可以很容易地转换返回的数据，也可以修改你请求数据的方式。
Angular 的 HTTP 客户端（ `HttpClient` ）是一种内置的方式，可以从外部 API 中获取数据，并以流的形式提供给你的应用。

This section shows you how to use `HttpClient` to retrieve shipping prices from an external file.

本节会为你展示如何使用 `HttpClient` 从外部文件中检索运费。

### 预定义的配送数据

The application that StackBlitz generates for this guide comes with predefined shipping data in `assets/shipping.json`.
Use this data to add shipping prices for items in the cart.

在本指南的 StackBlitz 应用中，通过 `assets/shipping.json` 文件提供了一些预定义的配送数据。你可以利用这些数据为购物车中的商品添加运费。

<code-example header="src/assets/shipping.json" path="getting-started/src/assets/shipping.json">
</code-example>

### Configure `AppModule` to use `HttpClient`

### 配置 `AppModule` 以使用 `HttpClient`

To use Angular's `HttpClient`, you must configure your application to use `HttpClientModule`.

要使用 Angular 的 HTTP 客户端之前，你必须先配置你的应用来使用 `HttpClientModule`。

Angular's `HttpClientModule` registers the providers your application needs to use the `HttpClient` service throughout your application.

Angular 的 `HttpClientModule` 中注册了在整个应用中使用 `HttpClient` 服务的单个实例所需的服务提供者。

1. In `app.module.ts`, import `HttpClientModule` from the `@angular/common/http` package at the top of the file with the other imports.
    As there are a number of other imports, this code snippet omits them for brevity.
    Be sure to leave the existing imports in place.

   在 `app.module.ts` 的顶部从 `@angular/common/http` 包中导入 `HttpClientModule` 以及其它导入项。
   由于有很多其它导入项，因此这里的代码片段省略它们，以保持简洁。请确保现有的导入都还在原地。

   <code-example header="src/app/app.module.ts" path="getting-started/src/app/app.module.ts" region="http-client-module-import">
   </code-example>

1. To register Angular's `HttpClient` providers globally, add `HttpClientModule` to the `AppModule` `@NgModule()` `imports` array.

   把 `HttpClientModule` 添加到 `AppModule` `@NgModule()` 的 `imports` 数组中，以便全局注册 Angular 的 `HttpClient`。

    <code-example path="getting-started/src/app/app.module.ts" header="src/app/app.module.ts" region="http-client-module">
    </code-example>

### Configure `CartService` to use `HttpClient`

### 配置 `CartService` 以使用 `HttpClient`

The next step is to inject the `HttpClient` service into your service so your application can fetch data and interact with external APIs and resources.

下一步是注入 `HttpClient` 服务到你的服务中, 这样你的应用可以获取数据并且与外部API和资源互动。

1. In `cart.service.ts`, import `HttpClient` from the `@angular/common/http` package.

   从 `@angular/common/http` 包中导入 `HttpClient`。

   <code-example header="src/app/cart.service.ts" path="getting-started/src/app/cart.service.ts" region="import-http">
   </code-example>

1. Inject `HttpClient` into the `CartService` `constructor()`.

   把 `HttpClient` 注入到 `CartService` 的构造函数中：

   <code-example path="getting-started/src/app/cart.service.ts" header="src/app/cart.service.ts" region="inject-http">
   </code-example>

### Configure `CartService` to get shipping prices

### 配置 `CartService` 以得到商品价格

To get shipping data, from `shipping.json`, You can use the `HttpClient` `get()` method.

要从 `shapping.json` 中得到商品数据, 你可以使用 `HttpClient` `get()` 方法。

1. In `cart.service.ts`, below the `clearCart()` method, define a new `getShippingPrices()` method that uses the `HttpClient` `get()` method.

   在 `cart.service.ts` 中 `clearCart()` 方法下面，定义一个新的 `getShippingPrices()` 方法，该方法会调用 `HttpClient#get()` 方法。

   <code-example header="src/app/cart.service.ts" path="getting-started/src/app/cart.service.ts" region="get-shipping"></code-example>

For more information about Angular's `HttpClient`, see the [Client-Server Interaction](guide/http "Server interaction through HTTP") guide.

要了解关于 Angular `HttpClient` 的更多信息，请参阅[客户端-服务器集成](guide/http "HttpClient 指南")指南。

## Create a shipping component

## 创建配送组件

Now that you've configured your application to retrieve shipping data, you can create a place to render that data.

现在你的应用已经可以检索配送数据了，你还要创建一个配送组件和相关的模板。

1. Generate a new component named `shipping` by right-clicking the `app` folder, choosing **Angular Generator**, and selecting **Component**.

   右键单击 `app` 文件夹，选择 **Angular Generator** 和 **Component** 来生成一个名为 `shipping` 的新组件。

   <code-example header="src/app/shipping/shipping.component.ts" path="getting-started/src/app/shipping/shipping.component.1.ts"></code-example>

1. In `app.module.ts`, add a route for shipping.
    Specify a `path` of `shipping` and a component of `ShippingComponent`.

   在 `app.module.ts` 中，添加一个配送路由。其 `path` 为 `shipping`，其 component 为 `ShippingComponent`。

   <code-example header="src/app/app.module.ts" path="getting-started/src/app/app.module.ts" region="shipping-route"></code-example>

   There's no link to the new shipping component yet, but you can see its template in the preview pane by entering the URL its route specifies.
    The URL has the pattern: `https://getting-started.stackblitz.io/shipping` where the `getting-started.stackblitz.io` part may be different for your StackBlitz project.

   新的配送组件尚未链接到任何其它组件，但你可以通过输入其路由指定的 URL 在预览窗格中看到它的模板。该 URL 具有以下模式：`https://getting-started.stackblitz.io/shipping`，其中的 gets-started.stackblitz.io 部分可能与你的 StackBlitz 项目不同。

### Configuring the `ShippingComponent` to use `CartService`

### 配置 `ShippingComponent` 以使用 `CartService`

This section guides you through modifying the `ShippingComponent` to retrieve shipping data via HTTP from the `shipping.json` file.

这个章节将指导你修改 `ShappingComponent` 以通过HTTP从 `shipping.json` 文件中提取商品数据。

1. In `shipping.component.ts`, import `CartService`.

      <code-example header="src/app/shipping/shipping.component.ts" path="getting-started/src/app/shipping/shipping.component.ts" region="imports"></code-example>

   1. Define a `shippingCosts` property.

      定义 `shippingCosts` 属性。

      <code-example path="getting-started/src/app/shipping/shipping.component.ts" header="src/app/shipping/shipping.component.ts" region="props"></code-example>

   1. Inject the cart service in the `ShippingComponent` `constructor()`.

      把购物车服务注入到 `ShippingComponent` 的构造函数中：

      <code-example path="getting-started/src/app/shipping/shipping.component.ts" header="src/app/shipping/shipping.component.ts" region="inject-cart-service"></code-example>

   1. Set the `shippingCosts` property using the `getShippingPrices()` method from the `CartService`.

      利用购物车服务的 `getShippingPrices()` 方法设置 `shippingCosts` 属性。

      <code-example path="getting-started/src/app/shipping/shipping.component.ts" header="src/app/shipping/shipping.component.ts" region="ctor"></code-example>

1. Update the `ShippingComponent` template to display the shipping types and prices using the `async` pipe.

   利用 `async` 管道修改配送组件的模板，以显示配送类型和价格：

   <code-example header="src/app/shipping/shipping.component.html" path="getting-started/src/app/shipping/shipping.component.html"></code-example>

   The `async` pipe returns the latest value from a stream of data and continues to do so for the life of a given component.
    When Angular destroys that component, the `async` pipe automatically stops.
    For detailed information about the `async` pipe
   , see the [AsyncPipe API documentation](/api/common/AsyncPipe).

   `async` 管道从数据流中返回最新值，并在所属组件的生命期内持续返回。当 Angular 销毁该组件时，`async` 管道会自动停止。关于 `async` 管道的详细信息，请参阅 [AsyncPipe API 文档](/api/common/AsyncPipe)。

1. Add a link from the `CartComponent` view to the `ShippingComponent` view.

   在购物车视图中添加一个到配送视图的链接：

   <code-example header="src/app/cart/cart.component.html" path="getting-started/src/app/cart/cart.component.2.html"></code-example>

1. Click the **Checkout** button to see the updated cart.
    Remember that changing the application causes the preview to refresh, which empties the cart.

   点击 **Checkout** 按钮，查看更新后的购物车。注意，修改本应用会导致预览窗格刷新，这会清空购物车。

   <div class="lightbox">
     <img src='generated/images/guide/start/cart-empty-with-shipping-prices.png' alt="Cart with link to shipping prices">
   </div>

   Click on the link to navigate to the shipping prices.

   点击此链接可以导航到运费页。

   <div class="lightbox">
     <img src='generated/images/guide/start/shipping-prices.png' alt="Display shipping prices">
   </div>

<hr />

## What's next

### 下一步

You now have a store application with a product catalog, a shopping cart, and you can  look up shipping prices.

现在你有了一个带有商品名录和购物车的商店应用了，而且你还可以查询运费。

To continue exploring Angular:

要继续探索 Angular，你可以：

* Continue to [Forms for User Input](start/start-forms "Forms for User Input") to finish the application by adding the shopping cart view and a checkout form.

  继续阅读[表单与用户输入](start/start-forms "Forms for User Input")部分，添加购物车视图和结账视图，以完成本应用。

* Skip ahead to [Deployment](start/start-deployment "Deployment") to move to local development, or deploy your application to Firebase or your own server.

  跳到[部署](start/start-deployment "Deployment")部分来转为本地开发，或者把你的应用部署到 Firebase 或你自己的服务器上。<|MERGE_RESOLUTION|>--- conflicted
+++ resolved
@@ -32,29 +32,17 @@
 
 In Angular, a service is an instance of a class that you can make available to any part of your application using Angular's [dependency injection system](guide/glossary#dependency-injection-di "Dependency injection definition").
 
-<<<<<<< HEAD
-在Angular中，服务是指某个类的实例，您可以通过使用Angular的[依赖注入系统](guide/glossary#dependency-injection-di "Dependency injection definition")来使用这个实例。
+在 Angular 中, 服务是类的一个实例, 借助 Angular 的[依赖注入体系](guide/glossary#dependency-injection-di "Dependency injection definition")，你可以在应用中的任意部分使用它。
 
 Currently, users can view product information, and the application can simulate sharing and  notifications about product changes.
 
-我们的教程进行到现在，用户可以查看商品信息，而且应用可以模拟分享及价格变更通知功能。
-=======
-在 Angular 中, 服务是类的一个实例, 借助 Angular 的[依赖注入体系](guide/glossary#dependency-injection-di "Dependency injection definition")，你可以在应用中的任意部分使用它。
-
-Currently, users can view product information, and the application can simulate sharing and  notifications about product changes.
-
  现在, 用户可以浏览产品信息，而应用可以模拟分享产品，以及发出产品变更通知。
->>>>>>> 804d5905
 
 The next step is to build a way for users to add products to a cart.
 This section walks you through adding a **Buy** button and setting up a cart service to store information about products in the cart.
 
-<<<<<<< HEAD
-下一步是添加功能：用户将商品加入购物车。这个章节将会带您学习添加**购买**按钮，以及设置购物车服务来保存购物车中的商品信息。
-=======
 下一步是为用户提供一种把产品添加到购物车中的方法。
 本章节将带领你添加一个 **Buy** 按钮并且建立一个购物车服务以保存购物车中的产品信息。
->>>>>>> 804d5905
 
 {@a generate-cart-service}
 

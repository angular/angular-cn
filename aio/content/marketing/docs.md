--- conflicted
+++ resolved
@@ -1,12 +1,8 @@
 <h1 class="no-toc">What is Angular?</h1>
 
-<<<<<<< HEAD
 <h1 class="no-toc">什么是 Angular？</h1>
 
-Angular is a platform that makes it easy to build applications with the web. Angular combines declarative templates, dependency injection, end to end tooling, and integrated best practices to solve development challenges. Angular empowers developers to build applications that live on the web, mobile, or the desktop
-=======
 Angular is a platform that makes it easy to build applications with the web. Angular combines declarative templates, dependency injection, end to end tooling, and integrated best practices to solve development challenges. Angular empowers developers to build applications that live on the web, mobile, or the desktop.
->>>>>>> 6fcf2863
 
 Angular 是一个开发平台。它能帮你更轻松的构建 Web 应用。Angular 集声明式模板、依赖注入、端到端工具和一些最佳实践于一身，为你解决开发方面的各种挑战。Angular 为开发者提升构建 Web、手机或桌面应用的能力。
 

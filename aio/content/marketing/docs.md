<h1 class="no-toc">Introduction to the Angular Docs</h1>



These Angular docs help you learn and use the Angular platform and framework, from your first app to optimizing complex enterprise apps. 
Tutorials and guides include downloadable example to accelerate your projects. 

<<<<<<< HEAD
<h1 class="no-toc">什么是 Angular？</h1>

Angular is a platform that makes it easy to build applications with the web. Angular combines declarative templates, dependency injection, end to end tooling, and integrated best practices to solve development challenges. Angular empowers developers to build applications that live on the web, mobile, or the desktop.
=======
>>>>>>> ef4a15bc

Angular 是一个开发平台。它能帮你更轻松的构建 Web 应用。Angular 集声明式模板、依赖注入、端到端工具和一些最佳实践于一身，为你解决开发方面的各种挑战。Angular 为开发者提升构建 Web、手机或桌面应用的能力。

<div class="card-container">
<<<<<<< HEAD
  <a href="generated/live-examples/toh-pt1/stackblitz.html" target="_blank" class="docs-card"
    title="Experience Angular in a live coding environment">
      <section>Get a Glimpse of Angular</section>
      <section>Angular 走马观花</section>
      <p>A quick look at an Angular "hello world" application.</p>
      <p>快速体验 Angular 的 "hello world" 应用。</p>
      <p class="card-footer">Angular in Action</p>
      <p class="card-footer">体验 Angular</p>
  </a>
  <a href="guide/quickstart" class="docs-card" title="Angular Getting Started">
      <section>Get Going with Angular</section>
      <section>开始使用 Angular</section>
      <p>Get going on your own environment with the Getting Started.</p>
      <p>跟随"快速上手"构建你的开发环境</p>
      <p class="card-footer">Quickstart</p>
      <p class="card-footer">快速上手</p>
  </a>
  <a href="guide/architecture" class="docs-card" title="Angular Architecture">
      <section>Fundamentals</section>
      <section>基本原理</section>
      <p>Learn Angular application fundamentals, starting with an architecture overview.</p>
      <p>学习 Angular 应用的基本原理。<br/>从架构概览开始。</p>
=======
  <a href="start" class="docs-card" title="Angular Getting Started">
      <section>Learn</section>
      <p>Create your first Angular app, without any setup</p>
      <p class="card-footer">Getting Started</p> 
  </a>
  <a href="guide/setup-local" class="docs-card"
    title="Angular Local Environment Setup">
      <section>Start Working</section>
      <p>Set up your local environment with the Angular CLI</p>
      <p class="card-footer">Local Setup</p>
  </a>
  <a href="guide/architecture" class="docs-card" title="Angular Architecture">
      <section>Explore</section>
      <p>Learn more about Angular apps and framework features</p>
>>>>>>> ef4a15bc
      <p class="card-footer">Architecture</p>
      <p class="card-footer">架构</p>
  </a>
</div>


## Assumptions

<<<<<<< HEAD
## 基本假设

This documentation assumes that you are already familiar with
[JavaScript](https://developer.mozilla.org/en-US/docs/Web/JavaScript/A_re-introduction_to_JavaScript "Learn JavaScript"),
and some of the tools from the
[latest standards](https://babeljs.io/learn-es2015/ "Latest JavaScript standards") such as
[classes](https://developer.mozilla.org/en-US/docs/Web/JavaScript/Reference/Classes "ES2015 Classes")
and [modules](https://developer.mozilla.org/en-US/docs/Web/JavaScript/Reference/Statements/import "ES2015 Modules").
The code samples are written using [TypeScript](https://www.typescriptlang.org/ "TypeScript").
Most Angular code can be written with just the latest JavaScript,
using [types](https://www.typescriptlang.org/docs/handbook/classes.html "TypeScript Types") for dependency injection,
and using [decorators](https://www.typescriptlang.org/docs/handbook/decorators.html "Decorators") for metadata.


本文档假设你已经熟悉了 [JavaScript](https://developer.mozilla.org/en-US/docs/Web/JavaScript/A_re-introduction_to_JavaScript "Learn JavaScript") 和来自 [最新标准](https://babeljs.io/learn-es2015/ "Latest JavaScript standards") 的一些知识，比如  [类](https://developer.mozilla.org/en-US/docs/Web/JavaScript/Reference/Classes "ES2015 Classes") 和 [模块](https://developer.mozilla.org/en-US/docs/Web/JavaScript/Reference/Statements/import "ES2015 Modules")。
下列代码范例都是用最新版本的 [TypeScript](https://www.typescriptlang.org/ "TypeScript") 写的。
大多数 Angular 代码都只能用最新的 JavaScript 编写，它会用 [类型](https://www.typescriptlang.org/docs/handbook/classes.html "TypeScript Types") 实现依赖注入，还会用[装饰器](https://www.typescriptlang.org/docs/handbook/decorators.html "Decorators")来提供元数据。

## Feedback

## 反馈

You can sit with us!

你也可以和我们一起做贡献！

You can file documentation
[issues](https://github.com/angular/angular/issues "Angular Github issues") and create
[pull requests](https://github.com/angular/angular/pulls "Angular Github pull requests")
on the Angular Github repository.
The [contributing guide](https://github.com/angular/angular/blob/master/CONTRIBUTING.md "Contributing guide")
will help you contribute to the community.
Our community values  respectful, supportive communication.
Please consult and adhere to the
[code of conduct](https://github.com/angular/code-of-conduct/blob/master/CODE_OF_CONDUCT.md "contributor code of conduct").

你可以到 Angular 在 Github 上的仓库中提出文档方面的[问题](https://github.com/angular/angular/issues "Angular Github issues")，并创建[Pull Requests](https://github.com/angular/angular/pulls "Angular Github pull requests")。
[贡献者指南](https://github.com/angular/angular/blob/master/CONTRIBUTING.md "贡献者指南")将会帮助你更好的为社区做贡献。
我们社区的价值观是互相尊重、互相支持。参见[社区行为规范](https://github.com/angular/code-of-conduct/blob/master/CODE_OF_CONDUCT.md "contributor code of conduct")。
=======

These docs assume that you are already familiar with HTML, CSS, [JavaScript](https://developer.mozilla.org/en-US/docs/Web/JavaScript/A_re-introduction_to_JavaScript "Learn JavaScript"), 
and some of the tools from the [latest standards](https://developer.mozilla.org/en-US/docs/Web/JavaScript/Language_Resources "Latest JavaScript standards"), such as [classes](https://developer.mozilla.org/en-US/docs/Web/JavaScript/Reference/Classes "ES2015 Classes") and [modules](https://developer.mozilla.org/en-US/docs/Web/JavaScript/Reference/Statements/import "ES2015 Modules"). 
The code samples are written using [TypeScript](https://www.typescriptlang.org/ "TypeScript"). 
Most Angular code can be written with just the latest JavaScript, using [types](https://www.typescriptlang.org/docs/handbook/classes.html "TypeScript Types") for dependency injection, and using [decorators](https://www.typescriptlang.org/docs/handbook/decorators.html "Decorators") for metadata.


## Feedback 

<h4>You can sit with us!</h4>

We want to hear from you. [Report problems or submit suggestions for future docs.](https://github.com/angular/angular/issues/new/choose "Angular GitHub repository new issue form")

Contribute to Angular docs by creating
[pull requests](https://github.com/angular/angular/pulls "Angular Github pull requests")
on the Angular Github repository.
See [Contributing to Angular](https://github.com/angular/angular/blob/master/CONTRIBUTING.md "Contributing guide")
for information about submission guidelines.  

Our community values respectful, supportive communication.
Please consult and adhere to the [Code of Conduct](https://github.com/angular/code-of-conduct/blob/master/CODE_OF_CONDUCT.md "Contributor code of conduct").
>>>>>>> ef4a15bc
<|MERGE_RESOLUTION|>--- conflicted
+++ resolved
@@ -1,59 +1,36 @@
 <h1 class="no-toc">Introduction to the Angular Docs</h1>
 
-
+<h1 class="no-toc">什么是 Angular？</h1>
 
 These Angular docs help you learn and use the Angular platform and framework, from your first app to optimizing complex enterprise apps. 
 Tutorials and guides include downloadable example to accelerate your projects. 
 
-<<<<<<< HEAD
-<h1 class="no-toc">什么是 Angular？</h1>
-
-Angular is a platform that makes it easy to build applications with the web. Angular combines declarative templates, dependency injection, end to end tooling, and integrated best practices to solve development challenges. Angular empowers developers to build applications that live on the web, mobile, or the desktop.
-=======
->>>>>>> ef4a15bc
-
-Angular 是一个开发平台。它能帮你更轻松的构建 Web 应用。Angular 集声明式模板、依赖注入、端到端工具和一些最佳实践于一身，为你解决开发方面的各种挑战。Angular 为开发者提升构建 Web、手机或桌面应用的能力。
+这份 Angular 文档会帮助你学习和使用 Angular 平台&框架，从你的第一个应用开始，一直到优化复杂的企业应用。
+这些教程和指南中都包含可下载的范例，以加速你的学习。
 
 <div class="card-container">
-<<<<<<< HEAD
-  <a href="generated/live-examples/toh-pt1/stackblitz.html" target="_blank" class="docs-card"
-    title="Experience Angular in a live coding environment">
-      <section>Get a Glimpse of Angular</section>
-      <section>Angular 走马观花</section>
-      <p>A quick look at an Angular "hello world" application.</p>
-      <p>快速体验 Angular 的 "hello world" 应用。</p>
-      <p class="card-footer">Angular in Action</p>
-      <p class="card-footer">体验 Angular</p>
-  </a>
-  <a href="guide/quickstart" class="docs-card" title="Angular Getting Started">
-      <section>Get Going with Angular</section>
-      <section>开始使用 Angular</section>
-      <p>Get going on your own environment with the Getting Started.</p>
-      <p>跟随"快速上手"构建你的开发环境</p>
-      <p class="card-footer">Quickstart</p>
-      <p class="card-footer">快速上手</p>
-  </a>
-  <a href="guide/architecture" class="docs-card" title="Angular Architecture">
-      <section>Fundamentals</section>
-      <section>基本原理</section>
-      <p>Learn Angular application fundamentals, starting with an architecture overview.</p>
-      <p>学习 Angular 应用的基本原理。<br/>从架构概览开始。</p>
-=======
   <a href="start" class="docs-card" title="Angular Getting Started">
       <section>Learn</section>
+      <section>Angular 走马观花</section>
       <p>Create your first Angular app, without any setup</p>
-      <p class="card-footer">Getting Started</p> 
+      <p>快速体验 Angular 的 "hello world" 应用。</p>
+      <p class="card-footer">Getting Started</p>
+      <p class="card-footer">体验 Angular</p>
   </a>
   <a href="guide/setup-local" class="docs-card"
     title="Angular Local Environment Setup">
       <section>Start Working</section>
+      <section>开始使用 Angular</section>
       <p>Set up your local environment with the Angular CLI</p>
+      <p>跟随"快速上手"构建你的开发环境</p>
       <p class="card-footer">Local Setup</p>
+      <p class="card-footer">快速上手</p>
   </a>
   <a href="guide/architecture" class="docs-card" title="Angular Architecture">
       <section>Explore</section>
+      <section>基本原理</section>
       <p>Learn more about Angular apps and framework features</p>
->>>>>>> ef4a15bc
+      <p>学习 Angular 应用的基本原理。<br/>从架构概览开始。</p>
       <p class="card-footer">Architecture</p>
       <p class="card-footer">架构</p>
   </a>
@@ -62,47 +39,7 @@
 
 ## Assumptions
 
-<<<<<<< HEAD
 ## 基本假设
-
-This documentation assumes that you are already familiar with
-[JavaScript](https://developer.mozilla.org/en-US/docs/Web/JavaScript/A_re-introduction_to_JavaScript "Learn JavaScript"),
-and some of the tools from the
-[latest standards](https://babeljs.io/learn-es2015/ "Latest JavaScript standards") such as
-[classes](https://developer.mozilla.org/en-US/docs/Web/JavaScript/Reference/Classes "ES2015 Classes")
-and [modules](https://developer.mozilla.org/en-US/docs/Web/JavaScript/Reference/Statements/import "ES2015 Modules").
-The code samples are written using [TypeScript](https://www.typescriptlang.org/ "TypeScript").
-Most Angular code can be written with just the latest JavaScript,
-using [types](https://www.typescriptlang.org/docs/handbook/classes.html "TypeScript Types") for dependency injection,
-and using [decorators](https://www.typescriptlang.org/docs/handbook/decorators.html "Decorators") for metadata.
-
-
-本文档假设你已经熟悉了 [JavaScript](https://developer.mozilla.org/en-US/docs/Web/JavaScript/A_re-introduction_to_JavaScript "Learn JavaScript") 和来自 [最新标准](https://babeljs.io/learn-es2015/ "Latest JavaScript standards") 的一些知识，比如  [类](https://developer.mozilla.org/en-US/docs/Web/JavaScript/Reference/Classes "ES2015 Classes") 和 [模块](https://developer.mozilla.org/en-US/docs/Web/JavaScript/Reference/Statements/import "ES2015 Modules")。
-下列代码范例都是用最新版本的 [TypeScript](https://www.typescriptlang.org/ "TypeScript") 写的。
-大多数 Angular 代码都只能用最新的 JavaScript 编写，它会用 [类型](https://www.typescriptlang.org/docs/handbook/classes.html "TypeScript Types") 实现依赖注入，还会用[装饰器](https://www.typescriptlang.org/docs/handbook/decorators.html "Decorators")来提供元数据。
-
-## Feedback
-
-## 反馈
-
-You can sit with us!
-
-你也可以和我们一起做贡献！
-
-You can file documentation
-[issues](https://github.com/angular/angular/issues "Angular Github issues") and create
-[pull requests](https://github.com/angular/angular/pulls "Angular Github pull requests")
-on the Angular Github repository.
-The [contributing guide](https://github.com/angular/angular/blob/master/CONTRIBUTING.md "Contributing guide")
-will help you contribute to the community.
-Our community values  respectful, supportive communication.
-Please consult and adhere to the
-[code of conduct](https://github.com/angular/code-of-conduct/blob/master/CODE_OF_CONDUCT.md "contributor code of conduct").
-
-你可以到 Angular 在 Github 上的仓库中提出文档方面的[问题](https://github.com/angular/angular/issues "Angular Github issues")，并创建[Pull Requests](https://github.com/angular/angular/pulls "Angular Github pull requests")。
-[贡献者指南](https://github.com/angular/angular/blob/master/CONTRIBUTING.md "贡献者指南")将会帮助你更好的为社区做贡献。
-我们社区的价值观是互相尊重、互相支持。参见[社区行为规范](https://github.com/angular/code-of-conduct/blob/master/CODE_OF_CONDUCT.md "contributor code of conduct")。
-=======
 
 These docs assume that you are already familiar with HTML, CSS, [JavaScript](https://developer.mozilla.org/en-US/docs/Web/JavaScript/A_re-introduction_to_JavaScript "Learn JavaScript"), 
 and some of the tools from the [latest standards](https://developer.mozilla.org/en-US/docs/Web/JavaScript/Language_Resources "Latest JavaScript standards"), such as [classes](https://developer.mozilla.org/en-US/docs/Web/JavaScript/Reference/Classes "ES2015 Classes") and [modules](https://developer.mozilla.org/en-US/docs/Web/JavaScript/Reference/Statements/import "ES2015 Modules"). 
@@ -110,11 +47,22 @@
 Most Angular code can be written with just the latest JavaScript, using [types](https://www.typescriptlang.org/docs/handbook/classes.html "TypeScript Types") for dependency injection, and using [decorators](https://www.typescriptlang.org/docs/handbook/decorators.html "Decorators") for metadata.
 
 
+
+本文档假设你已经熟悉了 HTML，CSS，[JavaScript](https://developer.mozilla.org/en-US/docs/Web/JavaScript/A_re-introduction_to_JavaScript "Learn JavaScript") 和来自 [最新标准](https://developer.mozilla.org/en-US/docs/Web/JavaScript/Language_Resources "Latest JavaScript standards") 的一些知识，比如  [类](https://developer.mozilla.org/en-US/docs/Web/JavaScript/Reference/Classes "ES2015 Classes") 和 [模块](https://developer.mozilla.org/en-US/docs/Web/JavaScript/Reference/Statements/import "ES2015 Modules")。
+下列代码范例都是用最新版本的 [TypeScript](https://www.typescriptlang.org/ "TypeScript") 写的。
+大多数 Angular 代码都只能用最新的 JavaScript 编写，它会用 [类型](https://www.typescriptlang.org/docs/handbook/classes.html "TypeScript Types") 实现依赖注入，还会用[装饰器](https://www.typescriptlang.org/docs/handbook/decorators.html "Decorators")来提供元数据。
+
 ## Feedback 
+
+## 反馈
 
 <h4>You can sit with us!</h4>
 
+<h4>你也可以和我们一起做贡献！</h4>
+
 We want to hear from you. [Report problems or submit suggestions for future docs.](https://github.com/angular/angular/issues/new/choose "Angular GitHub repository new issue form")
+
+我们希望听到你的声音！[欢迎报告问题或为文档的未来提交建议](https://github.com/angular/angular/issues/new/choose "Angular GitHub repository new issue form")。
 
 Contribute to Angular docs by creating
 [pull requests](https://github.com/angular/angular/pulls "Angular Github pull requests")
@@ -122,6 +70,11 @@
 See [Contributing to Angular](https://github.com/angular/angular/blob/master/CONTRIBUTING.md "Contributing guide")
 for information about submission guidelines.  
 
+请到 Github 上的仓库中创建 [Pull Requests](https://github.com/angular/angular/pulls "Angular Github pull requests") 来为 Angular 文档做出贡献。
+[贡献者指南](https://github.com/angular/angular/blob/master/CONTRIBUTING.md "贡献者指南")将会帮助你更好的为社区做贡献。
+
 Our community values respectful, supportive communication.
 Please consult and adhere to the [Code of Conduct](https://github.com/angular/code-of-conduct/blob/master/CODE_OF_CONDUCT.md "Contributor code of conduct").
->>>>>>> ef4a15bc
+
+我们的社区提倡相互尊重、相互支持。
+参见[社区行为规范](https://github.com/angular/code-of-conduct/blob/master/CODE_OF_CONDUCT.md "contributor code of conduct")。
header(class="background-sky l-relative")

    .hero.background-superhero-paper.is-large
        img(class="hero-logo" src='/resources/images/logos/angular/angular.svg')
        h1.text-headline #{title}<br>#{subtitle}
        a(href="/docs/ts/latest/quickstart.html" class="hero-cta md-raised button button-large button-plain" md-button) 开始吧！

    announcement-bar
      .announcement-bar-slide.clearfix
<<<<<<< HEAD
        img(src="/resources/images/logos/angular2/angular-banner-logo-grey.png" width="64")
        p Test-drive <strong>@angular/material</strong>: 22个组件进入beta阶段啦！
        a(href="https://material.angular.io/" target="_blank" class="button md-button") 试试看！
=======
        img(src="/resources/images/logos/angular/angular-banner-logo-grey.png" width="64")
        p Angular v4.0 is out! Smaller, faster, no biggie...
        a(href="http://angularjs.blogspot.com/2017/03/angular-400-now-available.html" target="_blank" class="button md-button") Learn more
>>>>>>> f1345962
          <|MERGE_RESOLUTION|>--- conflicted
+++ resolved
@@ -7,13 +7,7 @@
 
     announcement-bar
       .announcement-bar-slide.clearfix
-<<<<<<< HEAD
-        img(src="/resources/images/logos/angular2/angular-banner-logo-grey.png" width="64")
-        p Test-drive <strong>@angular/material</strong>: 22个组件进入beta阶段啦！
-        a(href="https://material.angular.io/" target="_blank" class="button md-button") 试试看！
-=======
         img(src="/resources/images/logos/angular/angular-banner-logo-grey.png" width="64")
-        p Angular v4.0 is out! Smaller, faster, no biggie...
-        a(href="http://angularjs.blogspot.com/2017/03/angular-400-now-available.html" target="_blank" class="button md-button") Learn more
->>>>>>> f1345962
+        p Angular v4.0 发布啦！更小，更快，改动少
+        a(href="http://angularjs.blogspot.com/2017/03/angular-400-now-available.html" target="_blank" class="button md-button") 了解更多
           
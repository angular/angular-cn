if current.path[1]
  - var language = current.path[1]
if current.path[2]
  - var version = current.path[2].replace(/\_+/gm, ".")
if version && language
  - var styleguide = "/docs/"+language+"/"+ version +"/styleguide.html"
else
  - var styleguide = "/docs/ts/latest/styleguide.html"

.main-footer
  nav.background-blue-grey-900.grid-fluid

    .c3.main-footer-branding
      .logo-inverse-large

<<<<<<< HEAD
    .c2
      h3.text-headline 库

      ul.text-body
        li <a href="/"> Angular 2.0</a>
        li <a href="https://angularjs.org/"> Angular 1 for JS</a>
        li <a href="https://material.angularjs.org"> Angular Material</a>
        li <a href="https://www.firebase.com/docs/web/libraries/angular/"> AngularFire</a>

    .c2
      h3.text-headline 学习资源

      ul.text-body
        li <a href="/docs/ts/latest/quickstart.html"> 5分钟快速开始 </a>
        li <a href="/docs/ts/latest/guide/"> 单步指南 </a>
        li <a href="/docs/ts/latest/api/"> 全部API</a>
        li <a href="/docs/ts/latest/resources.html"> 资源 </a>
        li <a href="http://goo.gl/sj0Nk1">设计文档 &amp; 记录</a>

    .c2
      h3.text-headline 帮助
=======
    .c3
      h3.text-headline RESOURCES

      ul.text-body
        // TODO: (ericjim) make a libraries page to showcase all angular 2 libraries
        //li <a href="/libraries.html">Libraries</a>
        li <a href="/about/">About</a>
        li <a href="/resources/">Books & Training</a>
        li <a href="/resources/">Tools & Libraries</a>
        li <a href="/resources/">Community</a>
        li <a href="/presskit.html">Press Kit</a>

    .c3
      h3.text-headline HELP
>>>>>>> f513ee83

      ul.text-body
        li <a href="http://stackoverflow.com/questions/tagged/angular2">Stack Overflow</a>
        li <a href="https://gitter.im/angular/angular">Gitter</a>
        li <a href="https://groups.google.com/forum/#!forum/angular"> Google Group</a>
<<<<<<< HEAD
        li <a href="https://gitter.im/angular/angular"> 聊天室 </a>
        li <a href="https://github.com/angular/angular/issues"> 报告BUG </a>
=======
        li <a href="https://github.com/angular/angular/issues"> Report Issues</a>
        li <a class="footer-feedback" ng-click="appCtrl.openFeedback()" aria-label="Submit feedback on this page"> Site Feedback</a>
>>>>>>> f513ee83

    .c3
      h3.text-headline 社区

      ul.text-body
<<<<<<< HEAD
        li <a href="https://blog.angularjs.org/">官方博客</a>
        li <a href="https://plus.sandbox.google.com/+AngularJS/posts"> Google+</a>
=======
        li <a href="/events.html">Events</a>
        li <a href="http://www.meetup.com/topics/angularjs/">Meetups</a>
>>>>>>> f513ee83
        li <a href="https://twitter.com/angularjs"> Twitter</a>
        li <a href="https://github.com/angular/angular"> GitHub</a>
        li <a href="/contribute.html"> Contribute</a>


  footer(class="background-steel")
    small.text-caption 来自 Google ©2010-2016。 代码许可协议：<a href="/license" class="text-snow">MIT-style License</a>。 文档许可协议：<a class="text-snow" href="http://creativecommons.org/licenses/by/4.0/">CC BY 4.0</a>.
    a(aria-label="查看风格指南" href=styleguide title="风格指南" class="styleguide-trigger text-snow" md-button)
      span.icon-favorite<|MERGE_RESOLUTION|>--- conflicted
+++ resolved
@@ -13,68 +13,34 @@
     .c3.main-footer-branding
       .logo-inverse-large
 
-<<<<<<< HEAD
-    .c2
-      h3.text-headline 库
-
-      ul.text-body
-        li <a href="/"> Angular 2.0</a>
-        li <a href="https://angularjs.org/"> Angular 1 for JS</a>
-        li <a href="https://material.angularjs.org"> Angular Material</a>
-        li <a href="https://www.firebase.com/docs/web/libraries/angular/"> AngularFire</a>
-
-    .c2
-      h3.text-headline 学习资源
-
-      ul.text-body
-        li <a href="/docs/ts/latest/quickstart.html"> 5分钟快速开始 </a>
-        li <a href="/docs/ts/latest/guide/"> 单步指南 </a>
-        li <a href="/docs/ts/latest/api/"> 全部API</a>
-        li <a href="/docs/ts/latest/resources.html"> 资源 </a>
-        li <a href="http://goo.gl/sj0Nk1">设计文档 &amp; 记录</a>
-
-    .c2
-      h3.text-headline 帮助
-=======
     .c3
-      h3.text-headline RESOURCES
+      h3.text-headline 资源
 
       ul.text-body
         // TODO: (ericjim) make a libraries page to showcase all angular 2 libraries
         //li <a href="/libraries.html">Libraries</a>
-        li <a href="/about/">About</a>
-        li <a href="/resources/">Books & Training</a>
-        li <a href="/resources/">Tools & Libraries</a>
-        li <a href="/resources/">Community</a>
-        li <a href="/presskit.html">Press Kit</a>
+        li <a href="/about/">关于</a>
+        li <a href="/resources/">书籍与培训</a>
+        li <a href="/resources/">工具与库</a>
+        li <a href="/resources/">社区</a>
+        li <a href="/presskit.html">出版工具</a>
 
     .c3
-      h3.text-headline HELP
->>>>>>> f513ee83
+      h3.text-headline 帮助
 
       ul.text-body
         li <a href="http://stackoverflow.com/questions/tagged/angular2">Stack Overflow</a>
         li <a href="https://gitter.im/angular/angular">Gitter</a>
         li <a href="https://groups.google.com/forum/#!forum/angular"> Google Group</a>
-<<<<<<< HEAD
-        li <a href="https://gitter.im/angular/angular"> 聊天室 </a>
-        li <a href="https://github.com/angular/angular/issues"> 报告BUG </a>
-=======
-        li <a href="https://github.com/angular/angular/issues"> Report Issues</a>
-        li <a class="footer-feedback" ng-click="appCtrl.openFeedback()" aria-label="Submit feedback on this page"> Site Feedback</a>
->>>>>>> f513ee83
+        li <a href="https://github.com/angular/angular/issues"> 报告问题 </a>
+        li <a class="footer-feedback" ng-click="appCtrl.openFeedback()" aria-label="Submit feedback on this page"> 站内反馈 </a>
 
     .c3
       h3.text-headline 社区
 
       ul.text-body
-<<<<<<< HEAD
-        li <a href="https://blog.angularjs.org/">官方博客</a>
-        li <a href="https://plus.sandbox.google.com/+AngularJS/posts"> Google+</a>
-=======
         li <a href="/events.html">Events</a>
         li <a href="http://www.meetup.com/topics/angularjs/">Meetups</a>
->>>>>>> f513ee83
         li <a href="https://twitter.com/angularjs"> Twitter</a>
         li <a href="https://github.com/angular/angular"> GitHub</a>
         li <a href="/contribute.html"> Contribute</a>

- var language = current.path[1] || 'ts'
- if (language !== 'ts' || language !== 'js' || language !== 'dart') { language = 'ts'; }

nav(data-swiftype-index="false" class="main-nav l-pinned-top l-layer-5", scroll-y-offset-element)
  h1 <a href="/" md-button>Angular <sup>by Google</sup></a>

  button(class="main-nav-button main-nav-mobile-trigger l-right" aria-label="查看菜单" ng-click="appCtrl.toggleMainMenu($event)" md-button) 网站菜单 <span class="icon icon-arrow-drop-down"></span>

  ul(ng-class="appCtrl.showMainNav ? 'is-visible' : ''")
<<<<<<< HEAD
    li.l-left <a class="main-nav-button" href="/features.html" md-button>特性</a>
    li.l-left <a class="main-nav-button" href="/docs/#{language}/latest/" md-button>文档</a>
    li.l-left <a class="main-nav-button" href="/events.html" md-button>会议</a>
    li.l-left <a class="main-nav-button" href="/news.html" md-button>新闻</a>
    li.l-left
      a.main-nav-button(href="http://community.angular.cn/" target="_blank" md-button)
        | 社区
    li.l-left <a class="main-nav-button" href="/translate/cn/home.html" md-button>关于中文版</a>
    li.l-right <a class="main-nav-button" href="/docs/ts/latest/quickstart.html" md-button>立即开始！</a>
    li.l-right
      a.main-nav-button.md-button.ng-cloak(ng-click="appCtrl.toggleSource($event)", href)
        span {{appCtrl.sourceVisible?'Hide English':'Show English'}}
=======
    li.l-left <a class="main-nav-button" href="/features.html" md-button>Features</a>
    li.l-left <a class="main-nav-button" href="/docs/#{language}/latest/" md-button>Docs</a>
    li.l-left <a class="main-nav-button" href="/events.html" md-button>Events</a>
    li.l-right <a class="main-nav-button" href="/docs/ts/latest/quickstart.html" md-button>Get Started</a>
>>>>>>> f1345962
<|MERGE_RESOLUTION|>--- conflicted
+++ resolved
@@ -7,11 +7,9 @@
   button(class="main-nav-button main-nav-mobile-trigger l-right" aria-label="查看菜单" ng-click="appCtrl.toggleMainMenu($event)" md-button) 网站菜单 <span class="icon icon-arrow-drop-down"></span>
 
   ul(ng-class="appCtrl.showMainNav ? 'is-visible' : ''")
-<<<<<<< HEAD
     li.l-left <a class="main-nav-button" href="/features.html" md-button>特性</a>
     li.l-left <a class="main-nav-button" href="/docs/#{language}/latest/" md-button>文档</a>
     li.l-left <a class="main-nav-button" href="/events.html" md-button>会议</a>
-    li.l-left <a class="main-nav-button" href="/news.html" md-button>新闻</a>
     li.l-left
       a.main-nav-button(href="http://community.angular.cn/" target="_blank" md-button)
         | 社区
@@ -19,10 +17,4 @@
     li.l-right <a class="main-nav-button" href="/docs/ts/latest/quickstart.html" md-button>立即开始！</a>
     li.l-right
       a.main-nav-button.md-button.ng-cloak(ng-click="appCtrl.toggleSource($event)", href)
-        span {{appCtrl.sourceVisible?'Hide English':'Show English'}}
-=======
-    li.l-left <a class="main-nav-button" href="/features.html" md-button>Features</a>
-    li.l-left <a class="main-nav-button" href="/docs/#{language}/latest/" md-button>Docs</a>
-    li.l-left <a class="main-nav-button" href="/events.html" md-button>Events</a>
-    li.l-right <a class="main-nav-button" href="/docs/ts/latest/quickstart.html" md-button>Get Started</a>
->>>>>>> f1345962
+        span {{appCtrl.sourceVisible?'Hide English':'Show English'}}
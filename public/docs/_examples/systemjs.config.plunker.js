/**
 * PLUNKER VERSION
 * (based on systemjs.config.js in angular.io)
 * System configuration for Angular 2 samples
 * Adjust as necessary for your application needs.
 */
<<<<<<< HEAD
(function(global) {

  var ngVer = '@2.0.0-rc.5'; // lock in the angular package version; do not let it float to current!
  var routerVer = '@3.0.0-rc.1'; // lock router version
  var formsVer = '@0.3.0'; // lock forms version
  var routerDeprecatedVer = '@2.0.0-rc.2'; // temporarily until we update all the guides

  //map tells the System loader where to look for things
  var map = {
    'app':                        'app',

    '@angular':                   'https://unpkg.com/@angular', // sufficient if we didn't pin the version
    '@angular/router':            'https://unpkg.com/@angular/router' + routerVer,
    '@angular/forms':             'https://unpkg.com/@angular/forms' + formsVer,
    '@angular/router-deprecated': 'https://unpkg.com/@angular/router-deprecated' + routerDeprecatedVer,
    'angular2-in-memory-web-api': 'https://unpkg.com/angular2-in-memory-web-api', // get latest
    'rxjs':                       'https://unpkg.com/rxjs@5.0.0-beta.6',
    'ts':                         'https://unpkg.com/plugin-typescript@4.0.10/lib/plugin.js',
    'typescript':                 'https://unpkg.com/typescript@1.9.0-dev.20160409/lib/typescript.js',
 };

  //packages tells the System loader how to load when no filename and/or no extension
  var packages = {
    'app':                        { main: 'main.ts',  defaultExtension: 'ts' },
    'rxjs':                       { defaultExtension: 'js' },
    'angular2-in-memory-web-api': { main: 'index.js', defaultExtension: 'js' },
  };

  var ngPackageNames = [
    'common',
    'compiler',
    'core',
    'http',
    'platform-browser',
    'platform-browser-dynamic',
    'upgrade',
  ];

  // Add map entries for each angular package
  // only because we're pinning the version with `ngVer`.
  ngPackageNames.forEach(function(pkgName) {
    map['@angular/'+pkgName] = 'https://unpkg.com/@angular/' + pkgName + ngVer;
  });

  // Add package entries for angular packages
  ngPackageNames.concat(['forms', 'router', 'router-deprecated']).forEach(function(pkgName) {

    // Bundled (~40 requests):
    packages['@angular/'+pkgName] = { main: '/bundles/' + pkgName + '.umd.js', defaultExtension: 'js' };

    // Individual files (~300 requests):
    //packages['@angular/'+pkgName] = { main: 'index.js', defaultExtension: 'js' };
  });

  var config = {
=======
(function (global) {
  System.config({
>>>>>>> 23ff8aac
    // DEMO ONLY! REAL CODE SHOULD NOT TRANSPILE IN THE BROWSER
    transpiler: 'ts',
    typescriptOptions: {
      tsconfig: true
    },
    meta: {
      'typescript': {
        "exports": "ts"
      }
    },
    paths: {
      // paths serve as alias
      'npm:': 'https://unpkg.com/'
    },
    // map tells the System loader where to look for things
    map: {
      // our app is within the app folder
      app: 'app',

      // angular bundles
      '@angular/core': 'npm:@angular/core/bundles/core.umd.js',
      '@angular/common': 'npm:@angular/common/bundles/common.umd.js',
      '@angular/compiler': 'npm:@angular/compiler/bundles/compiler.umd.js',
      '@angular/platform-browser': 'npm:@angular/platform-browser/bundles/platform-browser.umd.js',
      '@angular/platform-browser-dynamic': 'npm:@angular/platform-browser-dynamic/bundles/platform-browser-dynamic.umd.js',
      '@angular/http': 'npm:@angular/http/bundles/http.umd.js',
      '@angular/router': 'npm:@angular/router/bundles/router.umd.js',
      '@angular/forms': 'npm:@angular/forms/bundles/forms.umd.js',

      // other libraries
      'rxjs':                       'npm:rxjs',
      'angular2-in-memory-web-api': 'npm:angular2-in-memory-web-api',
      'ts':                         'npm:plugin-typescript@4.0.10/lib/plugin.js',
      'typescript':                 'npm:typescript@1.9.0-dev.20160409/lib/typescript.js',

    },
    // packages tells the System loader how to load when no filename and/or no extension
    packages: {
      app: {
        main: './main.ts',
        defaultExtension: 'ts'
      },
      rxjs: {
        defaultExtension: 'js'
      },
      'angular2-in-memory-web-api': {
        main: './index.js',
        defaultExtension: 'js'
      }
    }
  });
})(this);<|MERGE_RESOLUTION|>--- conflicted
+++ resolved
@@ -4,66 +4,8 @@
  * System configuration for Angular 2 samples
  * Adjust as necessary for your application needs.
  */
-<<<<<<< HEAD
-(function(global) {
-
-  var ngVer = '@2.0.0-rc.5'; // lock in the angular package version; do not let it float to current!
-  var routerVer = '@3.0.0-rc.1'; // lock router version
-  var formsVer = '@0.3.0'; // lock forms version
-  var routerDeprecatedVer = '@2.0.0-rc.2'; // temporarily until we update all the guides
-
-  //map tells the System loader where to look for things
-  var map = {
-    'app':                        'app',
-
-    '@angular':                   'https://unpkg.com/@angular', // sufficient if we didn't pin the version
-    '@angular/router':            'https://unpkg.com/@angular/router' + routerVer,
-    '@angular/forms':             'https://unpkg.com/@angular/forms' + formsVer,
-    '@angular/router-deprecated': 'https://unpkg.com/@angular/router-deprecated' + routerDeprecatedVer,
-    'angular2-in-memory-web-api': 'https://unpkg.com/angular2-in-memory-web-api', // get latest
-    'rxjs':                       'https://unpkg.com/rxjs@5.0.0-beta.6',
-    'ts':                         'https://unpkg.com/plugin-typescript@4.0.10/lib/plugin.js',
-    'typescript':                 'https://unpkg.com/typescript@1.9.0-dev.20160409/lib/typescript.js',
- };
-
-  //packages tells the System loader how to load when no filename and/or no extension
-  var packages = {
-    'app':                        { main: 'main.ts',  defaultExtension: 'ts' },
-    'rxjs':                       { defaultExtension: 'js' },
-    'angular2-in-memory-web-api': { main: 'index.js', defaultExtension: 'js' },
-  };
-
-  var ngPackageNames = [
-    'common',
-    'compiler',
-    'core',
-    'http',
-    'platform-browser',
-    'platform-browser-dynamic',
-    'upgrade',
-  ];
-
-  // Add map entries for each angular package
-  // only because we're pinning the version with `ngVer`.
-  ngPackageNames.forEach(function(pkgName) {
-    map['@angular/'+pkgName] = 'https://unpkg.com/@angular/' + pkgName + ngVer;
-  });
-
-  // Add package entries for angular packages
-  ngPackageNames.concat(['forms', 'router', 'router-deprecated']).forEach(function(pkgName) {
-
-    // Bundled (~40 requests):
-    packages['@angular/'+pkgName] = { main: '/bundles/' + pkgName + '.umd.js', defaultExtension: 'js' };
-
-    // Individual files (~300 requests):
-    //packages['@angular/'+pkgName] = { main: 'index.js', defaultExtension: 'js' };
-  });
-
-  var config = {
-=======
 (function (global) {
   System.config({
->>>>>>> 23ff8aac
     // DEMO ONLY! REAL CODE SHOULD NOT TRANSPILE IN THE BROWSER
     transpiler: 'ts',
     typescriptOptions: {

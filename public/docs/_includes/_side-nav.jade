// Include this file ONLY when current.path[2] is defined
- var base = '/docs/' + current.path[1] + '/' + current.path[2] + '/';
- var dir = current.path[4] ? current.path[3] + '/' : '';
- var cur = current.path[4] || current.path[3];
- cur = cur === 'index' ? '' : cur + '.html';
- cur = base + dir + cur; 

- var sections = function(dir, selector) {
-    var secondaryPath = public.docs[current.path[1]][current.path[2]]
-    var data = dir ? secondaryPath[dir] && secondaryPath[dir]._data : secondaryPath._data;
-    if (!data) return [];

-    var section = [];
-    var selector = selector || function() { return true; };
-    var prefix = base + (dir ? dir + '/' : '');
-    for (prop in data) {
-      var item = data[prop];
-      item.slug = prop;
-      if (prop[0] !== '_' && !item.hide && selector(item)) {
-        var file = pro
-        var ext = prop.lastIndexOf('/') === prop.length-1 ? '' : '.html';
-        var file = prop === 'index' ? '' : prop + ext;
-        var href = prefix + file;
-        item.class = cur === href ? 'is-selected' : '';
-        item.file = file;
-        item.href = href;
-        item.navTitle = item.navTitle || item.title;
-        item.tooltip = item.description || item.intro || item.title || '';
-        section.push(item);
-      }
-    }
-    return section;
-  }
  
- var tutorial = sections('tutorial');
- var cookbook = sections('cookbook');
- var basics = sections('guide', function(item) { return item.basics; });
- var guide  = sections('guide', function(item) { return !item.basics; });
- var qs = sections('', function(item) { return item.slug === 'quickstart'; })[0] || {};
- var reference  = sections('', function(item) { return item.reference; });
- var anyItemSelected = function(items) {
-   var selectedCount = items.filter(function(item) { return !!item.class; }).length;
-   return selectedCount > 0 ? 'is-nav-title-selected' : '';
- }
- var isQuickstartSelected = function(_cur) {
-   var splitted = cur.split('/');
-   var bit = splitted[splitted.length - 1].replace('.html', '');
-   return bit === 'quickstart' ? 'is-nav-title-selected' : '';
-}
- var isCollapsed = function(titleStyle) {
-   return titleStyle === 'is-nav-title-selected' ? '' : 'is-hidden';
- }

nav.side-nav.l-pinned-left.l-layer-4.l-offset-nav
  // SEARCH BAR
  header.side-nav-search.st-input-wrapper
    form.st-input-inner
      label(for="search-io" class="is-hidden") 搜索文档
      input(type="search" id="search-io" placeholder="搜索文档...")
    button(class="mobile-trigger button" aria-label="查看文档菜单" ng-click="appCtrl.toggleDocsMenu($event)" md-button) 文档 <span class="icon icon-arrow-drop-down"></span>

  div(class="side-nav-secondary" ng-class="appCtrl.showDocsNav ? 'is-visible' : ''")
    .nav-blocks
<<<<<<< HEAD
      .nav-title 指南
      .nav-primary-link(class="#{qs.class}")
        a(href="#{qs.href}" title="#{qs.tooltip}") #{qs.navTitle}
      .nav-sub-title 案例: 英雄指南
      .nav-ordered-lists
        ol
          each item in tutorial
            li(class="#{item.class}"): a(href="#{item.href}" title="#{item.tooltip}") #{item.navTitle}

    .nav-blocks
      .nav-title 基础知识
      .nav-ordered-lists
        ol
          each item in basics
            li(class="#{item.class}"): a(href="#{item.href}" title="#{item.tooltip}") #{item.navTitle}    

    .nav-blocks
      .nav-title 开发人员指南
      .nav-unordered-lists
=======
      a(class="nav-title #{isQuickstartSelected(cur)}" href="#{qs.href}" title="#{qs.tooltip}") Quickstart

    .nav-blocks
      a(class="nav-title #{anyItemSelected(tutorial)}" href="#{tutorial[0].href}" title="#{tutorial[0].tooltip}") Tutorial
        img(class="inline-arrow-down-svg" src="/resources/images/icons/ic_keyboard_arrow_down_black_24px.svg")
      .nav-ordered-lists(class="#{isCollapsed(anyItemSelected(tutorial))}")
        ul
          each item, index in tutorial
            li(class="nav-list-item #{item.class}"): a(href="#{item.href}" title="#{item.tooltip}") #{index + 1}. #{item.navTitle}

    .nav-blocks
      a(class="nav-title #{anyItemSelected(basics)}" href="#{basics[0].href}" title="#{basics[0].tooltip}") Basics
        img(class="inline-arrow-down-svg" src="/resources/images/icons/ic_keyboard_arrow_down_black_24px.svg")

      .nav-ordered-lists(class="#{isCollapsed(anyItemSelected(basics))}")
        ul
          each item, index in basics
            li(class="nav-list-item #{item.class}"): a(href="#{item.href}" title="#{item.tooltip}") #{index + 1}. #{item.navTitle}

    .nav-blocks
      a(class="nav-title #{anyItemSelected(guide)}" href="#{guide[0].href}" title="#{guide[0].tooltip}") Developer Guide
        img(class="inline-arrow-down-svg" src="/resources/images/icons/ic_keyboard_arrow_down_black_24px.svg")

      .nav-unordered-lists(class="#{isCollapsed(anyItemSelected(guide))}")
>>>>>>> 0e63b1f3
        ul
          each item in guide
            li(class="nav-list-item #{item.class}"): a(href="#{item.href}" title="#{item.tooltip}") #{item.navTitle}

    .nav-blocks
      a(class="nav-title #{anyItemSelected(cookbook)}" href="#{cookbook[0].href}" title="#{cookbook[0].tooltip}") Cookbook
        img(class="inline-arrow-down-svg" src="/resources/images/icons/ic_keyboard_arrow_down_black_24px.svg")

      .nav-unordered-lists(class="#{isCollapsed(anyItemSelected(cookbook))}")
        ul
          each item in cookbook
            li(class="nav-list-item #{item.class}"): a(href="#{item.href}" title="#{item.tooltip}") #{item.navTitle}

    .nav-blocks
<<<<<<< HEAD
      .nav-title 参考
      .nav-unordered-lists
=======
      a(class="nav-title #{anyItemSelected(reference)}" href="#{reference[0].href}" title="#{reference[0].tooltip}") Reference
        img(class="inline-arrow-down-svg" src="/resources/images/icons/ic_keyboard_arrow_down_black_24px.svg")
        
      .nav-unordered-lists(class="#{isCollapsed(anyItemSelected(reference))}")
>>>>>>> 0e63b1f3
        ul
          each item in reference
            li(class="nav-list-item #{item.class}"): a(href="#{item.href}" title="#{item.tooltip}") #{item.navTitle}

script.
  // Could put in appCtrl but only needed here and clear here
  (function scrollToSelectedLink() {
    var sideNav = document.getElementsByClassName('side-nav')[0];    
    var link = sideNav.getElementsByClassName('is-selected')[0];
    if(link && link.offsetTop > window.innerHeight){
      sideNav.scrollTop = link.offsetTop - (window.innerHeight/2);
      //alert("offsetTop: " + link.offsetTop + " side-nav top is " + sideNav.scrollTop);          
    }    
  })()<|MERGE_RESOLUTION|>--- conflicted
+++ resolved
@@ -61,31 +61,10 @@
 
   div(class="side-nav-secondary" ng-class="appCtrl.showDocsNav ? 'is-visible' : ''")
     .nav-blocks
-<<<<<<< HEAD
-      .nav-title 指南
-      .nav-primary-link(class="#{qs.class}")
-        a(href="#{qs.href}" title="#{qs.tooltip}") #{qs.navTitle}
-      .nav-sub-title 案例: 英雄指南
-      .nav-ordered-lists
-        ol
-          each item in tutorial
-            li(class="#{item.class}"): a(href="#{item.href}" title="#{item.tooltip}") #{item.navTitle}
-
-    .nav-blocks
-      .nav-title 基础知识
-      .nav-ordered-lists
-        ol
-          each item in basics
-            li(class="#{item.class}"): a(href="#{item.href}" title="#{item.tooltip}") #{item.navTitle}    
-
-    .nav-blocks
-      .nav-title 开发人员指南
-      .nav-unordered-lists
-=======
       a(class="nav-title #{isQuickstartSelected(cur)}" href="#{qs.href}" title="#{qs.tooltip}") Quickstart
 
     .nav-blocks
-      a(class="nav-title #{anyItemSelected(tutorial)}" href="#{tutorial[0].href}" title="#{tutorial[0].tooltip}") Tutorial
+      a(class="nav-title #{anyItemSelected(tutorial)}" href="#{tutorial[0].href}" title="#{tutorial[0].tooltip}") 教程
         img(class="inline-arrow-down-svg" src="/resources/images/icons/ic_keyboard_arrow_down_black_24px.svg")
       .nav-ordered-lists(class="#{isCollapsed(anyItemSelected(tutorial))}")
         ul
@@ -93,7 +72,7 @@
             li(class="nav-list-item #{item.class}"): a(href="#{item.href}" title="#{item.tooltip}") #{index + 1}. #{item.navTitle}
 
     .nav-blocks
-      a(class="nav-title #{anyItemSelected(basics)}" href="#{basics[0].href}" title="#{basics[0].tooltip}") Basics
+      a(class="nav-title #{anyItemSelected(basics)}" href="#{basics[0].href}" title="#{basics[0].tooltip}") 基础知识
         img(class="inline-arrow-down-svg" src="/resources/images/icons/ic_keyboard_arrow_down_black_24px.svg")
 
       .nav-ordered-lists(class="#{isCollapsed(anyItemSelected(basics))}")
@@ -102,11 +81,10 @@
             li(class="nav-list-item #{item.class}"): a(href="#{item.href}" title="#{item.tooltip}") #{index + 1}. #{item.navTitle}
 
     .nav-blocks
-      a(class="nav-title #{anyItemSelected(guide)}" href="#{guide[0].href}" title="#{guide[0].tooltip}") Developer Guide
+      a(class="nav-title #{anyItemSelected(guide)}" href="#{guide[0].href}" title="#{guide[0].tooltip}") 开发人员指南
         img(class="inline-arrow-down-svg" src="/resources/images/icons/ic_keyboard_arrow_down_black_24px.svg")
 
       .nav-unordered-lists(class="#{isCollapsed(anyItemSelected(guide))}")
->>>>>>> 0e63b1f3
         ul
           each item in guide
             li(class="nav-list-item #{item.class}"): a(href="#{item.href}" title="#{item.tooltip}") #{item.navTitle}
@@ -121,15 +99,10 @@
             li(class="nav-list-item #{item.class}"): a(href="#{item.href}" title="#{item.tooltip}") #{item.navTitle}
 
     .nav-blocks
-<<<<<<< HEAD
-      .nav-title 参考
-      .nav-unordered-lists
-=======
-      a(class="nav-title #{anyItemSelected(reference)}" href="#{reference[0].href}" title="#{reference[0].tooltip}") Reference
+      a(class="nav-title #{anyItemSelected(reference)}" href="#{reference[0].href}" title="#{reference[0].tooltip}") 参考
         img(class="inline-arrow-down-svg" src="/resources/images/icons/ic_keyboard_arrow_down_black_24px.svg")
         
       .nav-unordered-lists(class="#{isCollapsed(anyItemSelected(reference))}")
->>>>>>> 0e63b1f3
         ul
           each item in reference
             li(class="nav-list-item #{item.class}"): a(href="#{item.href}" title="#{item.tooltip}") #{item.navTitle}

--- conflicted
+++ resolved
@@ -1,145 +1,87 @@
 {
   "index": {
     "icon": "home",
-<<<<<<< HEAD
     "title": "Angular中文文档",
+    "subtitle": "TypeScript",
     "menuTitle": "文档首页",
-    "banner": "欢迎来到<b>Angular in TypeScript</b>! 当前的Angular 2版本是<b>rc.6</b>。请参考<a href='https://github.com/angular/angular/blob/master/CHANGELOG.md' target='_blank'>变更记录</a>了解最新的增强、修复和破坏性变更。"
-=======
-    "title": "Angular Docs",
-    "subtitle": "TypeScript",
-    "menuTitle": "Docs Home",
-    "banner": "Welcome to <b>Angular in TypeScript</b>! The current Angular 2 release is <b>2.0.0</b>. Please consult the <a href='https://github.com/angular/angular/blob/master/CHANGELOG.md' target='_blank'>  Change Log</a> about recent enhancements, fixes, and breaking changes."
->>>>>>> b9826c8d
+    "banner": "欢迎来到<b>Angular in TypeScript</b>! 当前的Angular 2版本是<b>2.0.0</b>。请参考<a href='https://github.com/angular/angular/blob/master/CHANGELOG.md' target='_blank'>变更记录</a>了解最新的增强、修复和破坏性变更。"
   },
 
   "cli-quickstart": {
     "icon": "query-builder",
-<<<<<<< HEAD
     "title": "CLI 快速起步",
+    "subtitle": "TypeScript",
     "description": "使用CLI快速构建Angular 2应用",
-=======
-    "title": "CLI Quickstart",
-    "subtitle": "TypeScript",
-    "description": "Use the CLI tool to build apps quickly in Angular 2",
->>>>>>> b9826c8d
     "hide": true
   },
 
   "quickstart": {
     "icon": "query-builder",
-<<<<<<< HEAD
-    "title": "快速起步",
-    "description": "Angular 2快速起步"
-=======
     "subtitle": "TypeScript",
-    "description": "Get up and running with Angular 2",
-    "banner": "This QuickStart guide demonstrates how to build and run a simple Angular 2 application in TypeScript."
->>>>>>> b9826c8d
+    "description": "Angular 2快速起步",
+    "banner": "本“快速起步”指南将演示如何用TypeScript构建并运行一个简单的Angular 2应用。"
   },
 
   "tutorial": {
     "icon": "list",
-<<<<<<< HEAD
     "title": "教程",
-    "banner": "Angular 2正处于rc阶段。"
-=======
-    "title": "Tutorial",
     "subtitle": "TypeScript",
-    "banner": "Angular 2 is currently in Release Candidate."
->>>>>>> b9826c8d
+    "banner": "Angular 2已经Release啦！"
   },
 
   "guide": {
     "icon": "list",
-<<<<<<< HEAD
     "title": "开发指南",
-    "banner": "Angular 2正处于rc阶段。"
-=======
-    "title": "Developer Guides",
     "subtitle": "TypeScript",
-    "banner": "Angular 2 is currently in Release Candidate."
->>>>>>> b9826c8d
+    "banner": "Angular 2已经Release啦！"
   },
 
   "cookbook": {
     "icon": "list",
     "title": "Cookbook",
-<<<<<<< HEAD
+    "subtitle": "TypeScript",
     "banner": "教你解决常见的“该怎么做”问题。"
-=======
-    "subtitle": "TypeScript",
-    "banner": "How to solve common implementation challenges."
->>>>>>> b9826c8d
   },
 
   "api/": {
     "icon": "book",
-<<<<<<< HEAD
     "title": "API参考手册",
-=======
-    "title": "API Preview",
     "subtitle": "TypeScript",
->>>>>>> b9826c8d
     "reference": true
   },
 
   "cheatsheet": {
-<<<<<<< HEAD
     "title": "Angular小抄",
-    "intro": "关于Angular语法的快速指南",
-=======
-    "title": "Angular Cheat Sheet",
     "subtitle": "TypeScript",
-    "intro": "A quick guide to Angular syntax. (Content is provisional and may change.)",
->>>>>>> b9826c8d
+    "intro": "关于Angular语法的快速指南（内容可能会更改）",
     "reference": false
   },
 
   "glossary": {
-<<<<<<< HEAD
     "title": "词汇表",
+    "subtitle": "TypeScript",
     "intro": "Angular 2中那些最重要的词汇的简短定义",
-=======
-    "title": "Glossary",
-    "subtitle": "TypeScript",
-    "intro": "Brief definitions of the most important words in the Angular 2 vocabulary",
->>>>>>> b9826c8d
     "reference": false
   },
 
   "resources": {
     "icon": "play-circle-fill",
-<<<<<<< HEAD
     "title": "Angular资源",
-    "banner": "Angular 2正处于rc阶段",
-=======
-    "title": "Angular Resources",
     "subtitle": "TypeScript",
-    "banner": "Angular 2 is currently in Release Candidate.",
->>>>>>> b9826c8d
+    "banner": "Angular 2已经正式发布啦！",
     "resources": true
   },
 
   "help": {
     "icon": "chat",
-<<<<<<< HEAD
     "title": "帮助与支持",
-=======
-    "title": "Help & Support",
-    "subtitle": "From our team & community",
->>>>>>> b9826c8d
+    "subtitle": "来自我们的团队与社区",
     "resources": true
   },
 
   "styleguide": {
-<<<<<<< HEAD
     "title": "文档风格指南",
+    "subtitle": "TypeScript",
     "intro": "文档的设计与布局模式"
-=======
-    "title": "Docs Style Guide",
-    "subtitle": "TypeScript",
-    "intro": "Design & Layout Patterns For Documentation"
->>>>>>> b9826c8d
   }
 }
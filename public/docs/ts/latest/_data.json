{
  "index": {
    "icon": "home",
    "title": "Angular中文文档",
    "subtitle": "TypeScript",
<<<<<<< HEAD
    "menuTitle": "文档首页",
    "banner": "欢迎来到<b>Angular in TypeScript</b>! 当前的Angular版本是<b>2.0.0</b>。请参考<a href='https://github.com/angular/angular/blob/master/CHANGELOG.md' target='_blank'>变更记录</a>了解最新的增强、修复和破坏性变更。"
=======
    "menuTitle": "Docs Home",
    "banner": "Angular release is <b>2.1</b>. Learn about the latest <a href='guide/change-log.html' title='Documentation change log'>updates to the documentation</a>. View the <a href='https://github.com/angular/angular/blob/master/CHANGELOG.md' target='_blank' title='Angular Product Changes'>Angular change log</a> for enhancements, fixes, and breaking changes in Angular itself."
>>>>>>> 19a9e355
  },

  "cli-quickstart": {
    "icon": "query-builder",
    "title": "CLI 快速起步",
    "subtitle": "TypeScript",
    "description": "使用CLI快速构建Angular应用",
    "hide": true
  },

  "quickstart": {
    "icon": "query-builder",
    "title": "快速起步",
    "subtitle": "TypeScript",
    "description": "Angular快速起步",
    "banner": "本“快速起步”指南将演示如何用TypeScript构建并运行简单的Angular应用。"
  },

  "tutorial": {
    "icon": "list",
    "title": "教程",
    "subtitle": "TypeScript"
  },

  "guide": {
    "icon": "list",
    "title": "开发指南",
    "subtitle": "TypeScript"
  },

  "cookbook": {
    "icon": "list",
    "title": "Cookbook",
    "subtitle": "TypeScript",
    "banner": "教你解决常见的“该怎么做”问题。"
  },

  "api/": {
    "icon": "book",
    "title": "API参考手册",
    "subtitle": "TypeScript",
    "reference": true
  },

  "cheatsheet": {
    "title": "Angular小抄",
    "subtitle": "TypeScript",
    "intro": "关于Angular语法的快速指南（内容可能会更改）",
    "reference": false
  },

  "glossary": {
    "title": "词汇表",
    "subtitle": "TypeScript",
    "intro": "Angular 2中那些最重要的词汇的简短定义",
    "reference": false
  },

  "resources": {
    "icon": "play-circle-fill",
    "title": "Angular资源",
    "subtitle": "TypeScript",
    "resources": true
  },

  "help": {
    "icon": "chat",
    "title": "帮助与支持",
    "subtitle": "来自我们的团队与社区",
    "resources": true
  },

  "styleguide": {
    "title": "文档风格指南",
    "subtitle": "TypeScript",
    "intro": "文档的设计与布局模式"
  }
}<|MERGE_RESOLUTION|>--- conflicted
+++ resolved
@@ -3,13 +3,8 @@
     "icon": "home",
     "title": "Angular中文文档",
     "subtitle": "TypeScript",
-<<<<<<< HEAD
     "menuTitle": "文档首页",
-    "banner": "欢迎来到<b>Angular in TypeScript</b>! 当前的Angular版本是<b>2.0.0</b>。请参考<a href='https://github.com/angular/angular/blob/master/CHANGELOG.md' target='_blank'>变更记录</a>了解最新的增强、修复和破坏性变更。"
-=======
-    "menuTitle": "Docs Home",
-    "banner": "Angular release is <b>2.1</b>. Learn about the latest <a href='guide/change-log.html' title='Documentation change log'>updates to the documentation</a>. View the <a href='https://github.com/angular/angular/blob/master/CHANGELOG.md' target='_blank' title='Angular Product Changes'>Angular change log</a> for enhancements, fixes, and breaking changes in Angular itself."
->>>>>>> 19a9e355
+    "banner": "当前的Angular版本是<b>2.1</b>。请查看<a href='guide/change-log.html' title='文档更新记录'>文档更新记录</a>. 参见<a href='https://github.com/angular/angular/blob/master/CHANGELOG.md' target='_blank' title='Angular产品更新'>Angular更新记录</a> 了解Angular产品的最新的增强、修复和破环性变更。"
   },
 
   "cli-quickstart": {

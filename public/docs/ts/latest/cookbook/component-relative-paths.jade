include ../_util-fns

:marked
  ## Write *Component-Relative* URLs to component templates and style files

  ## 为组件模板和样式表文件提供*相对于组件的*URL

  Our components often refer to external template and style files.
  We identify those files with a URL in the `templateUrl` and `styleUrls` properties of the `@Component` metadata
  as seen here:

  组件通常都是引用外部的模板和样式表文件。
  我们在`@Component`的元数据中通过`templateUrl`和`styleUrls`属性来标识出它们的位置：

+makeExample('cb-component-relative-paths/ts/app/some.component.ts','absolute-config')(format='.')
:marked
  By default, we *must* specify the full path back to the application root.
  We call this an ***absolute path*** because it is *absolute* with respect to the application root.

  默认情况下，我们*必须*指定一个一直到应用程序根目录的完整路径。
  我们称之为***绝对路径***，因为它*绝对的*以应用程序的根目录为基准。

  There are two problems with an *absolute path*:

  使用*绝对路径*有两个问题：

  1. We have to remember the full path back to the application root.

  1. 我们不得不记住到应用程序根目录的完整路径。

  1. We have to update the URL when we move the component around in the application files structure.

  1. 当我们在应用的文件结构中移动这个组件时，将不得不更新这个URL

  It would be much easier to write and maintain our application components if we could specify template and style locations
  *relative* to their component class file.

  如果能用*相对*于组件类文件的路径来指定模板和样式表的位置，那么编写和维护组件就会变得容易得多。

  *We can!*

  *没问题！*

.alert.is-important
  :marked
    We can if we build our application as `commonjs` modules and load those modules
    with a suitable package loader such as `systemjs` or `webpack`.
    Learn why [below](#why-default).
<<<<<<< HEAD

    如果把应用构建成`commonjs`模块，并用一个合适的包加载器(比如`systemjs`或`webpack`)加载那些模块，就可以用相对路径。
    [在下方](#why-default)可以学到原理。

    The Angular 2 CLI uses these technologies and defaults to the
=======
    
    The Angular CLI uses these technologies and defaults to the
>>>>>>> c348e833
    *component-relative path* approach described here.
    CLI users can skip this chapter or read on to understand
    how it works.

    Angular 2 CLI(命令行界面)使用这些技术，并默认采用这里所说的*组件相对路径*方法。
    用CLI用户可以跳过本章，或者继续阅读来了解它是怎么工作的。

.l-main-section
:marked
  ## _Component-Relative_ Paths
  ## _组件相对_路径

  Our goal is to specify template and style URLs *relative* to their component class files,
  hence the term ***component-relative path***.

  目标是把模板和样式表的URL指定为*相对*于组件类的路径，因此得名***组件相对路径***。

  The key to success is following a convention that puts related component files in well-known locations.

  成功的关键是遵循一个约定：把相对组件的文件放进众所周知的位置。

  We recommend keeping component template and component-specific style files as *siblings* of their
  companion component class files.
  Here we see the three files for `SomeComponent` sitting next to each other in the `app` folder.

  建议把组件的模板和组件特有的样式表文件作为组件类文件的“兄弟”。
  这里在`app`目录下依次有`SomeComponent`的三个文件。

.filetree
  .file app
    .children
      .file some.component.css
      .file some.component.html
      .file some.component.ts
    .file ...
:marked
  We'll have more files and folders &mdash; and greater folder depth &mdash; as our application grows.
  We'll be fine as long as the component files travel together as the inseparable siblings they are.

  当应用规模增长后，还会有更多的文件和目录，目录深度也会增加。
  如果组件的所有文件总是像形影不离的兄弟那样共进退，那该多好啊！

  ### Set the *moduleId*
  ### 设置*moduleId*

  Having adopted this file structure convention, we can specify locations of the template and style files
  relative to the component class file simply by setting the `moduleId` property of the `@Component` metadata like this

  采用这种文件结构约定，可以为模板和样式表文件指定相对于组件类文件的位置 —— 只要简单的在`@Component`元数据中设置`moduleId`属性就可以了，就像这样：

+makeExample('cb-component-relative-paths/ts/app/some.component.ts','module-id')(format='.')
:marked
  We strip the `app/` base path from the `templateUrl` and `styleUrls`. The result looks like this:

  从`templateUrl`和`styleUrls`中把基准路径`app/`去掉了。结果是这样的：

+makeExample('cb-component-relative-paths/ts/app/some.component.ts','relative-config')(format='.')

.alert.is-helpful
  :marked
    Webpack users may prefer [an alternative approach](#webpack).

    Webpack用户可能更喜欢[一个替代方案](#webpack)。

.l-main-section
:marked
  ## Source
  
  ## 源码

  **We can see the <live-example name="cb-component-relative-paths"></live-example>**
  and download the source code from there
  or simply read the pertinent source here.

  **参见<live-example name="cb-component-relative-paths"></live-example>**，并从中下载源码或只在这里阅读相关源码。

+makeTabs(
  `cb-component-relative-paths/ts/app/some.component.ts,
  cb-component-relative-paths/ts/app/some.component.html,
  cb-component-relative-paths/ts/app/some.component.css,
  cb-component-relative-paths/ts/app/app.component.ts`,
  null,
  `app/some.component.ts, app/some.component.html, app/some.component.css, app/app.component.ts`)

a#why-default
.l-main-section
:marked
  ## Appendix: why *component-relative* is not the default
  ## 附录：为什么*组件相对路径*不是默认方式

  A *component-relative* path is obviously superior to an *absolute* path.
  Why did Angular default to the *absolute* path?
  Why do *we* have to set the `moduleId`? Why can't Angular set it?

  *组件相对路径*明显比*绝对路径*高级一点。
  为什么Angular默认采用了*绝对路径*呢？
  为什么*我们*不得不设置`moduleId`呢？Angular为什么不能自己设置它？

  First, let's look at what happens if we use a relative path and omit the `moduleId`.

  首先，如果只使用相对路径而省略掉`moduleId`，我们来看看会发生什么。

  `EXCEPTION: Failed to load some.component.html`

  `EXCEPTION: Failed to load some.component.html`

  Angular can't find the file so it throws an error.

  Angular找不到这个文件，所以它抛出一个错误。

  Why can't Angular calculate the template and style URLs from the component file's location?

  为什么Angular不能相对于组件类文件的路径来自动计算模板和样式表的URL呢？

  Because the location of the component can't be determined without the developer's help.
  Angular apps can be loaded in many ways: from individual files, from SystemJS packages, or
  from CommonJS packages, to name a few.
  We might generate modules in any of several formats.
  We might not be writing modular code at all!

  因为如果没有开发人员的帮助，组件的位置是检测不到的。
  Angular应用可能被用多种方式加载：SystemJS包、CommonJS包等等。
  用来生成模块的格式可以是任何格式。
  甚至可能完全没有写成模块化代码。

  With this diversity of packaging and module load strategies,
  it's not possible for Angular to know with certainty where these files reside at runtime.

  由于存在这么多打包和模块加载策略，所以Angular不可能知道在运行期这些文件的正确位置。

  The only location Angular can be sure of is the URL of the `index.html` home page, the application root.
  So by default it resolves template and style paths relative to the URL of `index.html`.
  That's why we previously wrote our file URLs with an `app/` base path prefix.

  Angular能够确定的唯一的位置是首页`index.html`的URL，也就是应用的根目录。
  所以，默认情况下，它只能计算相对于`index.html`的模板和样式表路径。
  这就是为什么我们以前用`app/`基准路径的前缀来写文件的URL。

  But *if* we follow the recommended guidelines and we write modules in `commonjs` format
  and we use a module loader that *plays nice*,
  *then* we &mdash; the developers of the application &mdash;
  know that the semi-global `module.id` variable is available and contains
  the absolute URL of the component class module file.

  但是，*如果*遵循建议的指导原则，用`commonjs`格式编写模块，并使用一个*不错的*模块加载器，
  我们要知道，有一个可用的半全局变量`module.id`，它包含组件类模块文件的绝对URL。

  That knowledge enables us to tell Angular where the *component* file is
  by setting the `moduleId`:

  这种认知让我们得以通过设置`moduleId`来告诉Angular*组件类*文件在哪里：

+makeExample('cb-component-relative-paths/ts/app/some.component.ts','module-id')(format='.')

a#webpack
.l-main-section
:marked
  ## Webpack: load templates and styles

  ## Webpack: 加载模板和样式表

  Webpack developers have an alternative to `moduleId`.

  Webpack开发者可以采用`moduleId`的另一个替代方案。

  They can load templates and styles at runtime by adding `./` at the beginning of the `template` and `styles` / `styleUrls`
  properties that reference *component-relative URLS.
  
  通过让组件元数据中的`template`和`styles` / `styleUrls`属性以`./`开头，并使其指向相对于组件的URL，可以在运行期间为它们加载模板和样式表。

+makeExample('webpack/ts/src/app/app.component.ts')(format='.')

.l-sub-section
  :marked
    Webpack will do a `require` behind the scenes to load the templates and styles. Read more [here](../guide/webpack.html#highlights).

    Webpack将会在幕后执行一次`require`来加载这些模板和样式。要了解更多，请参阅[这里](../guide/webpack.html#highlights)。
:marked
  See the [Introduction to Webpack](../guide/webpack.html).

  参见[Webpack简介](../guide/webpack.html)。<|MERGE_RESOLUTION|>--- conflicted
+++ resolved
@@ -46,21 +46,16 @@
     We can if we build our application as `commonjs` modules and load those modules
     with a suitable package loader such as `systemjs` or `webpack`.
     Learn why [below](#why-default).
-<<<<<<< HEAD
 
     如果把应用构建成`commonjs`模块，并用一个合适的包加载器(比如`systemjs`或`webpack`)加载那些模块，就可以用相对路径。
     [在下方](#why-default)可以学到原理。
 
-    The Angular 2 CLI uses these technologies and defaults to the
-=======
-    
     The Angular CLI uses these technologies and defaults to the
->>>>>>> c348e833
     *component-relative path* approach described here.
     CLI users can skip this chapter or read on to understand
     how it works.
 
-    Angular 2 CLI(命令行界面)使用这些技术，并默认采用这里所说的*组件相对路径*方法。
+    Angular CLI(命令行界面)使用这些技术，并默认采用这里所说的*组件相对路径*方法。
     用CLI用户可以跳过本章，或者继续阅读来了解它是怎么工作的。
 
 .l-main-section

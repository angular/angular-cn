include ../_util-fns
a(id="top")
:marked
  There are many conceptual and syntactical differences between Angular&nbsp;1 and Angular&nbsp;2.
  This page provides a quick guide to some common Angular&nbsp;1
  syntax and its equivalent in Angular&nbsp;2.

  在Angular 1和Anuglar 2之间，有很多不同的概念和语法。
  本章提供了一个快速的参考指南，指出一些常用的Angular 1语法及其在Angular 2中的等价物。

:marked
  **See the Angular 2 syntax in this <live-example name="cb-a1-a2-quick-reference"></live-example>**.

  **可到<live-example name="cb-a1-a2-quick-reference"></live-example>中查看Angular 2语法**。

  ## Contents
<<<<<<< HEAD

  ## 内容

  This chapter covers

  本章内容覆盖了：

  * [Template Basics](#template-basics) - binding and local variables

  * [模板基础](#template-basics) - 绑定变量与局部变量

  * [Template Directives](#template-directives) - built-in directives `ngIf` and `ngClass`

  * [模板指令](#template-directives) - 内建指令`ngIf`和`ngClass`

  * [Filters/Pipes](#filters-pipes) - built-in *filters*, known as *pipes* in Angular&nbsp;2

  * [过滤器/管道](#filters-pipes) - 内建*过滤器(filter)*，在Angular&nbsp;2中叫*管道(pipe)*

  * [Modules/Controllers/Components](#controllers-components) - modules* are *modules* but different 
    and *controllers* are *components* in Angular&nbsp;2.
  Also covers modules.

  * [模块/控制器/组件](#controllers-components) - *模块*仍然叫*模块*，但是已经不同了；而*控制器*在Angular 2中叫组件。
=======
  This page covers:
  * [Template basics](#template-basics) - binding and local variables.

  * [Template directives](#template-directives) - built-in directives `ngIf` and `ngClass`.

  * [Filters/pipes](#filters-pipes) - built-in *filters*, known as *pipes* in Angular&nbsp;2.

  * [Modules/controllers/components](#controllers-components) - *modules* in Angular&nbsp;2 are slightly different from *modules* in Angular&nbsp;1, and *controllers* are *components* in Angular&nbsp;2.
>>>>>>> b9826c8d

  * [Style sheets](#style-sheets) - more options for CSS than in Angular&nbsp;1.

  * [样式表](#style-sheets) - 在Angular 2中关于CSS的更多选项。

.l-main-section
:marked
<<<<<<< HEAD
  ## Template Basics

  ## 模板基础

=======
  ## Template basics
>>>>>>> b9826c8d
  Templates are the user-facing part of an Angular application and are written in HTML.
  The following table lists some of the key Angular&nbsp;1 template features with their equivalent Angular&nbsp;2 template syntax.

  模板是Angular应用中的门面部分，它是用HTML写的。下表中是一些Angular 1中的关键模板特性及其在Angular 2中的等价语法。

- var top="vertical-align:top"
table(width="100%")
  col(width="50%")
  col(width="50%")
  tr
    th Angular&nbsp;1
    th Angular&nbsp;2
  tr(style=top)
    td
      :marked
<<<<<<< HEAD
        ### Bindings/Interpolation

        ### 绑定/插值表达式

=======
        ### Bindings/interpolation
>>>>>>> b9826c8d
      code-example.
         Your favorite hero is: {{vm.favoriteHero}}
      :marked
        In Angular&nbsp;1, an expression in curly braces denotes one-way binding.
        This binds the value of the element to a property in the controller
        associated with this template.

        在Angular 1中，花括号中的表达式代表单向绑定。
        它把元素的值绑定到了与模板相关控制器的属性上。

        When using the `controller as` syntax,
        the binding is prefixed with the controller alias (`vm` or `$ctrl`) because you
        have to be specific about the source of the binding.

        当使用`controller as`语法时，该绑定需要用控制器的别名(`vm`)为前缀，这是因为我们不得不通过它来指定绑定源。

    td
      :marked
<<<<<<< HEAD
        ### Bindings/Interpolation

        ### 绑定/插值表达式

=======
        ### Bindings/interpolation
>>>>>>> b9826c8d
      +makeExample('cb-a1-a2-quick-reference/ts/app/movie-list.component.html', 'interpolation')(format="." )
      :marked
        In Angular&nbsp;2, a template expression in curly braces still denotes one-way binding.
        This binds the value of the element to a property of the component.
        The context of the binding is implied and is always the
        associated component, so it needs no reference variable.

<<<<<<< HEAD
        在angular 2中，花括号中的模板表达式同样代表单向绑定。
        它把元素的值绑定到了组件的属性上。
        它绑定的上下文变量是隐式的，并且总是关联到组件。
        所以，它不需要一个引用变量。

        For more information see [Template Syntax](../guide/template-syntax.html#interpolation).

        要了解更多，请参见[模板语法](../guide/template-syntax.html#interpolation)。

=======
        For more information, see the [Interpolation](../guide/template-syntax.html#interpolation) section of the Template Syntax page.
>>>>>>> b9826c8d
  tr(style=top)
    td
      :marked
        ### Filters

        ### 过滤器

      code-example.
         &lt;td>{{movie.title | uppercase}}&lt;/td>
      :marked
        To filter output in Angular&nbsp;1 templates, use the pipe character (|) and one or more filters.

<<<<<<< HEAD
        要在Angular 1中过滤输出，使用管道字符(|)以及一个或多个过滤器。

        In this example, we filter the `title` property to uppercase.

        在这个例子中，我们把`title`属性过滤成了大写形式。

=======
        This example filters the `title` property to uppercase.
>>>>>>> b9826c8d
    td
      :marked
        ### Pipes

        ### 管道

      +makeExample('cb-a1-a2-quick-reference/ts/app/app.component.html', 'uppercase')(format="." )
      :marked
        In Angular&nbsp;2 you use similar syntax with the pipe (|) character to filter output, but now you call them **pipes**.
        Many (but not all) of the built-in filters from Angular&nbsp;1 are
        built-in pipes in Angular&nbsp;2.

<<<<<<< HEAD
        在Angular 2中，我们使用相似的语法 —— 用管道字符(|)来过滤输出，但是现在直接把它叫做**管道**了。
        很多(但不是所有)Angular 1中的内建过滤器也成了Angular 2中的内建管道。

        See the heading [Filters / Pipes](#Pipes) below for more information.

        请参见下面[过滤器/管道](#Pipes)了解更多信息。

=======
        For more information, see the heading [Filters/pipes](#Pipes) below.
>>>>>>> b9826c8d
  tr(style=top)
    td
      :marked
        ### Local variables

        ### 局部变量

      code-example(format="").
        &lt;tr ng-repeat="movie in vm.movies">
          &lt;td>{{movie.title}}&lt;/td>
        &lt;/tr>
      :marked
        Here, `movie` is a user-defined local variable.

        这里的`movie`是一个用户定义的局部变量

    td
      :marked
        ### Input variables

        ### 输入变量

      +makeExample('cb-a1-a2-quick-reference/ts/app/app.component.html', 'local')(format="." )
      :marked
        Angular&nbsp;2 has true template input variables that are explicitly defined using the `let` keyword.

<<<<<<< HEAD
        在Angular 2中，我们有了真正的模板输入变量，它需要使用`let`关键字进行明确定义。

        For more information see [ngFor micro-syntax](../guide/template-syntax.html#ngForMicrosyntax).

        要了解更多信息，请参见[ngFor micro-syntax](../guide/template-syntax.html#ngForMicrosyntax)。
=======
        For more information, see the [ngFor micro-syntax](../guide/template-syntax.html#ngForMicrosyntax) section of the Template Syntax page.
>>>>>>> b9826c8d
:marked
  [Back to top](#top)

  [返回顶部](#top)

.l-main-section
:marked
<<<<<<< HEAD
  ## Template Directives

  ## 模板指令

  Angular&nbsp;1 provides over seventy built-in directives for use in our templates.
  Many of them are no longer needed in Angular&nbsp;2 because of its more capable and expressive binding system.
  The following are some of the key Angular&nbsp;1 built-in directives and the equivalent feature in Angular&nbsp;2.
=======
  ## Template directives
  Angular&nbsp;1 provides more than seventy built-in directives for templates.
  Many of them aren't needed in Angular&nbsp;2 because of its more capable and expressive binding system.
  The following are some of the key Angular&nbsp;1 built-in directives and their equivalents in Angular&nbsp;2.
>>>>>>> b9826c8d

  Angular 1为模板提供了七十多个内建指令。
  在Angular 2中，它们很多都已经不需要了，因为Angular 2有了一个更加强大、快捷的绑定系统。
  下面是一些Angular 1中的关键指令及其在Angular 2中的等价特性。

table(width="100%")
  col(width="50%")
  col(width="50%")
  tr
    th Angular&nbsp;1
    th Angular&nbsp;2
  tr(style=top)
    td
      :marked
        ### ng-app
      code-example.
        &lt;body ng-app="movieHunter">
      :marked
        The application startup process is called **bootstrapping**.

<<<<<<< HEAD
        应用的启动过程被称为**引导**。

        Although we can bootstrap an Angular&nbsp;1 app in code,
=======
        Although you can bootstrap an Angular&nbsp;1 app in code,
>>>>>>> b9826c8d
        many applications bootstrap declaratively with the `ng-app` directive,
        giving it the name of the application's module (`movieHunter`).

        虽然可以从代码中引导Angular 1应用，
        但很多应用都是通过`ng-app`指令进行声明式引导的，只要给它一个应用模块的名字(`movieHunter`)就可以了。

    td
      :marked
        ### Bootstrapping
        
        ### 引导
        
      +makeExample('cb-a1-a2-quick-reference/ts/app/main.ts','','main.ts')(format="." )
      <br>
      +makeExample('cb-a1-a2-quick-reference/ts/app/app.module.1.ts','','app.module.ts')(format="." )

      :marked
        Angular&nbsp;2 doesn't have a bootstrap directive.
        To launch the app in code, explicitly bootstrap the application's root module (`AppModule`)
        in `main.ts`
        and the application's root component (`AppComponent`) in `app.module.ts`.

        Angular 2没有引导指令。
        我们总是通过显式调用一个`bootstrap`函数，并传入应用模块的名字(`AppComponent`)来启动应用。

        For more information see [Quick Start](../quickstart.html).

        要了解更多，参见[“快速起步”](../quickstart.html)。
  tr(style=top)
    td
      :marked
        ### ng-class
      code-example(format="").
        &lt;div ng-class="{active: isActive}">
        &lt;div ng-class="{active: isActive,
                           shazam: isImportant}">
      :marked
        In Angular&nbsp;1, the `ng-class` directive includes/excludes CSS classes
        based on an expression. That expression is often a key-value control object with each
        key of the object defined as a CSS class name, and each value defined as a template expression
        that evaluates to a Boolean value.

        在Angular 1中，`ng-class`指令会基于一个表达式来包含/排除某些CSS类。该表达式通常是一个“键-值”型的控制对象，
        对象中的每一个键代表一个CSS类名，每一个值定义为一个返回布尔值的模板表达式。

        In the first example, the `active` class is applied to the element if `isActive` is true.

<<<<<<< HEAD
        在第一个例子中，当`isActive`为真时，`active`类会被应用到元素上。

        We can specify multiple classes as shown in the second example.

        就像第二个例子中展示的，可以指定多个CSS类。

=======
        You can specify multiple classes, as shown in the second example.
>>>>>>> b9826c8d
    td
      :marked
        ### ngClass
      +makeExample('cb-a1-a2-quick-reference/ts/app/app.component.html', 'ngClass')(format="." )
      :marked
        In Angular&nbsp;2, the `ngClass` directive works similarly.
        It includes/excludes CSS classes based on an expression.

        在Angular 2中，`ngClass`指令用类似的方式工作。
        它根据一个表达式包含/排除某些CSS类。

        In the first example, the `active` class is applied to the element if `isActive` is true.

<<<<<<< HEAD
        在第一个例子中，如果`isActive`为真，则`active`类被应用到那个元素上。

        We can specify multiple classes as shown in the second example.

        就像第二个例子中所展示的那样，可以同时指定多个类。

        Angular&nbsp;2 also has **class binding**, which is a good way to add or remove a single class
        as shown in the third example.

        Angular 2还有**类绑定**，它是单独添加或移除一个类的好办法 —— 就像第三个例子中展示的。

        For more information see [Template Syntax](../guide/template-syntax.html#other-bindings).
=======
        You can specify multiple classes, as shown in the second example.

        Angular&nbsp;2 also has **class binding**, which is a good way to add or remove a single class,
        as shown in the third example.

        For more information see the [Attribute, Class, and Style Bindings](../guide/template-syntax.html#other-bindings) section of the Template Syntax page.
>>>>>>> b9826c8d

        要了解更多信息，参见[模板语法](../guide/template-syntax.html#other-bindings)。

  tr(style=top)
    td
      :marked
        ### ng-click
      code-example(format="").
        &lt;button ng-click="vm.toggleImage()">
        &lt;button ng-click="vm.toggleImage($event)">
      :marked
        In Angular&nbsp;1, the `ng-click` directive allows you to specify custom behavior when an element is clicked.

<<<<<<< HEAD
        在Angular 1中，`ng-click`指令指定当元素被点击时的自定义行为。

        In the first example, when the button is clicked, the `toggleImage()` method in the controller referenced by the `vm` `controller as` alias is executed.
=======
        In the first example, when the user clicks the button, the `toggleImage()` method in the controller referenced by the `vm` `controller as` alias is executed.
>>>>>>> b9826c8d

        在第一个例子中，如果按钮被点击了，那么控制器的`toggleImage()`方法就会被执行，这个控制器是被`controller as`中指定的`vm`别名所引用的。

        The second example demonstrates passing in the `$event` object, which provides details about the event
        to the controller.

        第二个例子演示了传入`$event`对象，它提供了事件的详情，并被传到控制器。

    td
      :marked
        ### bind to the `click` event

        ### 绑定到`click`事件

      +makeExample('cb-a1-a2-quick-reference/ts/app/app.component.html', 'event-binding')(format="." )
      :marked
        Angular&nbsp;1 event-based directives do not exist in Angular&nbsp;2.
        Rather, define one-way binding from the template view to the component using **event binding**.

<<<<<<< HEAD
        Angular 1基于事件的指令在Angular 2中已经不存在了。
        不过，可以使用**事件绑定**来定义从模板视图到组件的单向数据绑定。

        For event binding, we define the name of the target event within parenthesis and
        specify a template statement in quotes to the right of the equals. Angular&nbsp;2 then
        sets up an event handler for the target event. When the event is raised, the handler
        executes the template statement.

        要使用事件绑定，把目标事件的名字放在圆括号中，并且使用等号右侧引号中的模板语句对它赋值。
        然后Angular 2为这个目标时间设置事件处理器。当事件被触发时，这个处理器就会执行模板语句。

        In the first example, when the button is clicked, the `toggleImage()` method in the associated component is executed.
=======
        For event binding, define the name of the target event within parenthesis and
        specify a template statement, in quotes, to the right of the equals. Angular&nbsp;2 then
        sets up an event handler for the target event. When the event is raised, the handler
        executes the template statement.

        In the first example, when a user clicks the button, the `toggleImage()` method in the associated component is executed.
>>>>>>> b9826c8d

        在第一个例子中，当按钮被点击时，相关组件中的`toggleImage()`方法就被执行了。

        The second example demonstrates passing in the `$event` object, which provides details about the event
        to the component.

        第二个例子演示了如何传入`$event`对象，它为组件提供了此事件的详情。

        For a list of DOM events, see: https://developer.mozilla.org/en-US/docs/Web/Events.

<<<<<<< HEAD
        要查看DOM事件的列表，请参见[网络事件](https://developer.mozilla.org/en-US/docs/Web/Events)。

        For more information see [Template Syntax](../guide/template-syntax.html#event-binding).
=======
        For more information, see the [Event Binding](../guide/template-syntax.html#event-binding) section of the Template Syntax page.
>>>>>>> b9826c8d

        要了解更多，请参见[模板语法](../guide/template-syntax.html#event-binding)。

  tr(style=top)
    td
      :marked
        ### ng-controller
      code-example(format="").
        &lt;div ng-controller="MovieListCtrl as vm">
      :marked
        In Angular&nbsp;1, the `ng-controller` directive attaches a controller to the view.
        Using the `ng-controller` (or defining the controller as part of the routing) ties the
        view to the controller code associated with that view.

        在Angular 1中，`ng-controller`指令把控制器附加到视图上。
        使用`ng-controller`(或把控制器定义为路由的一部分)把视图及其控制器的代码联系在一起。

    td
      :marked
        ### Component decorator

        ### Component装饰器

      +makeExample('cb-a1-a2-quick-reference/ts/app/movie-list.component.ts', 'component')(format="." )
      :marked
        In Angular&nbsp;2, the template no longer specifies its associated controller.
        Rather, the component specifies its associated template as part of the component class decorator.

<<<<<<< HEAD
        在Angular 2中，模板不用再指定它相关的控制器。
        反过来，组件会在组件类的装饰器中指定与它相关的模板。

        For more information see [Architecture Overview](../guide/architecture.html#component).
=======
        For more information, see [Architecture Overview](../guide/architecture.html#component).
>>>>>>> b9826c8d

        要了解更多，请参见[架构概览](../guide/architecture.html#component)。

  tr(style=top)
    td
      :marked
        ### ng-hide
        In Angular&nbsp;1, the `ng-hide` directive shows or hides the associated HTML element based on
<<<<<<< HEAD
        an expression. See [ng-show](#ng-show) for more information.

        在Angular 1中，`ng-hide`指令会基于一个表达式显示或隐藏相关的HTML元素。
        参见[ng-show](#ng-show)了解更多。

    td
      :marked
        ### bind to the `hidden` property

        ### 绑定`hidden`属性

        In Angular&nbsp;2, we use property binding; there is no built-in *hide* directive.
        See [ng-show](#ng-show) for more information.

        在Angular 2中，并没有一个内建的*hide*指令，可以改用属性绑定。
        参见[ng-show](#ng-show)了解更多。

=======
        an expression. For more information, see [ng-show](#ng-show).
    td
      :marked
        ### bind to the `hidden` property
        In Angular&nbsp;2, you use property binding; there is no built-in *hide* directive.
        For more information, see [ng-show](#ng-show).
>>>>>>> b9826c8d
  tr(style=top)
    td
      :marked
        ### ng-href
      code-example(format="").
        &lt;a ng-href="angularDocsUrl">Angular Docs&lt;/a>
      :marked
        The `ng-href` directive allows Angular&nbsp;1 to preprocess the `href` property so that it
        can replace the binding expression with the appropriate URL before the browser
        fetches from that URL.

        `ng-href`指令允许Angular 1对`href`属性进行预处理，以便它能在浏览器获取那个URL之前，使用一个返回适当URL的绑定表达式替换它。

        In Angular&nbsp;1, the `ng-href` is often used to activate a route as part of navigation.

        在Angular 1中，`ng-href`通常用来作为导航的一部分，激活一个路由。

      code-example(format="").
        &lt;a ng-href="#movies">Movies&lt;/a>
      :marked
        Routing is handled differently in Angular&nbsp;2.

        路由在Angular 2中的处理方式不同。

    td
      :marked
        ### bind to the `href` property

        ### 绑定到`href`属性

      +makeExample('cb-a1-a2-quick-reference/ts/app/app.component.html', 'href')(format="." )
      :marked
        Angular&nbsp;2, uses property binding; there is no built-in *href* directive.
        Place the element's `href` property in square brackets and set it to a quoted template expression.

<<<<<<< HEAD
        在Angular 2中，并没有内建的*href*指令，改用属性绑定。
        我们把元素的`href`属性放在方括号中，并把它设成一个引号中的模板表达式。

        For more information on property binding see [Template Syntax](../guide/template-syntax.html#property-binding).

        要了解属性绑定的更多知识，参见[模板语法](../guide/template-syntax.html#property-binding)。

        In Angular&nbsp;2, `href` is no longer used for routing. Routing uses `routerLink` as shown in the third example.

        在Angular 2中，`href`不再用作路由，而是改用第三个例子中所展示的`routerLink`指令。

=======
        For more information on property binding, see [Template Syntax](../guide/template-syntax.html#property-binding).

        In Angular&nbsp;2, `href` is no longer used for routing. Routing uses `routerLink`, as shown in the third example.
>>>>>>> b9826c8d
      +makeExample('cb-a1-a2-quick-reference/ts/app/app.component.html', 'router-link')(format="." )
      :marked
        For more information on routing, see [Routing & Navigation](../guide/router.html#router-link).

        要了解关于路由的更多信息，请参见[路由与导航](../guide/router.html#router-link)。

  tr(style=top)
    td
      :marked
        ### ng-if
      code-example(format="").
        &lt;table ng-if="movies.length">
      :marked
        In Angular&nbsp;1, the `ng-if` directive removes or recreates a portion of the DOM,
        based on an expression. If the expression is false, the element is removed from the DOM.

        在Angular 1中，`ng-if`指令会根据一个表达式来移除或重建DOM中的一部分。如果表达式为假，元素就会被从DOM中移除。

        In this example, the `table` element is removed from the DOM unless the `movies` array has a length greater than zero.

        在这个例子中，除非`movies`数组的长度大于0，否则`table`元素就会被从DOM中移除。
    td
      :marked
        ### *ngIf
      +makeExample('cb-a1-a2-quick-reference/ts/app/movie-list.component.html', 'ngIf')(format="." )
      :marked
        The `*ngIf` directive in Angular&nbsp;2 works the same as the `ng-if` directive in Angular&nbsp;1. It removes or recreates a portion of the DOM based on an expression.

        Angular 2中的`*ngIf`指令与Angular 1中的`ng-if`指令一样，
        它根据表达式的值移除或重建DOM中的一部分。

        In this example, the `table` element is removed from the DOM unless the `movies` array has a length.

        在这个例子中，除非`movies`数组的长度大于0，否则`table`元素就会被从DOM中移除。

        The (*) before `ngIf` is required in this example.
<<<<<<< HEAD
        For more information see [Structural Directives](../guide/structural-directives.html).

        在这个例子中`ngIf`前的星号(*)是必须的。
        要了解更多信息，参见[结构型指令](../guide/structural-directives.html)。

=======
        For more information, see [Structural Directives](../guide/structural-directives.html).
>>>>>>> b9826c8d
  tr(style=top)
    td
      :marked
        ### ng-model
      code-example(format="").
        &lt;input ng-model="vm.favoriteHero"/>
      :marked
        In Angular&nbsp;1, the `ng-model` directive binds a form control to a property in the controller associated with the template.
<<<<<<< HEAD
        This provides **two-way binding** whereby any changes made to the value in the view is synchronized with the model and
        any changes to the model are synchronized with the value in the view.

        在Angular1中，`ng-model`指令把一个表单控件绑定到了模板相关控制器的一个属性上。
        这提供了**双向绑定**功能，因此，任何对视图中值的改动，都会同步到模型中，对模型的改动，也会同步到视图中。

=======
        This provides **two-way binding**, whereby any change made to the value in the view is synchronized with the model, and any change to the model is synchronized with the value in the view.
>>>>>>> b9826c8d
    td
      :marked
        ### ngModel
      +makeExample('cb-a1-a2-quick-reference/ts/app/movie-list.component.html', 'ngModel')(format="." )
      :marked
        In Angular&nbsp;2, **two-way binding** is denoted by `[()]`, descriptively referred to as a "banana in a box". This syntax is a shortcut for defining both property binding (from the component to the view)
        and event binding (from the view to the component), thereby providing two-way binding.

<<<<<<< HEAD
        在Angular 2中，**双向绑定**使用[()]标记出来，它被形象的比作“盒子中的香蕉”。
        这种语法是一个简写形式，用来同时定义一个属性绑定(从组件到视图)和一个事件绑定(从视图到组件)，因此，我们得到了双向绑定。

        For more information on two-way binding with ngModel see [Template Syntax](../guide/template-syntax.html#ngModel).

        要了解使用ngModel进行双向绑定的更多知识，参见[模板语法](../guide/template-syntax.html#ngModel)。

=======
        For more information on two-way binding with ngModel, see [Template Syntax](../guide/template-syntax.html#ngModel).
>>>>>>> b9826c8d
  tr(style=top)
    td
      :marked
        ### ng-repeat
      code-example(format="").
        &lt;tr ng-repeat="movie in vm.movies">
      :marked
        In Angular&nbsp;1, the `ng-repeat` directive repeats the associated DOM element
        for each item in the specified collection.

<<<<<<< HEAD
        在Angular1中，`ng-repeat`指令会为指定集合中的每一个条目重复渲染相关的DOM元素。

        In this example, the table row (`tr`) element is repeated for each movie object in the collection of movies.

        在这个例子中，对`movies`集合中的每一个`movie`对象重复渲染了这个表格行元素(`tr`)。
=======
        In this example, the table row (`tr`) element repeats for each movie object in the collection of movies.
>>>>>>> b9826c8d
    td
      :marked
        ### *ngFor
      +makeExample('cb-a1-a2-quick-reference/ts/app/movie-list.component.html', 'ngFor')(format="." )
      :marked
        The `*ngFor` directive in Angular&nbsp;2 is similar to the `ng-repeat` directive in Angular&nbsp;1. It repeats the associated DOM element for each item in the specified collection.
        More accurately, it turns the defined element (`tr` in this example) and its contents into a template and
        uses that template to instantiate a view for each item in the list.

        Angular 2中的`*ngFor`指令类似于Angular 1中的`ng-repeat`指令。
        它为指定集合中的每一个条目重复渲染了相关的DOM元素。
        更准确的说，它把被界定出来的元素(这个例子中是`tr`)及其内容转成了一个模板，并使用那个模板来为列表中的每一个条目实例化一个视图。

        Notice the other syntax differences:
        The (*) before `ngFor` is required;
        the `let` keyword identifies `movie` as an input variable;
        the list preposition is `of`, not `in`.

<<<<<<< HEAD
        请注意其它语法上的差异：
        在`ngFor`前面的星号(*)是必须的；`let`关键字把`movie`标记成一个输入变量；列表中使用的介词是`of`，而不再是`in`。

        For more information see [Structural Directives](../guide/structural-directives.html).

        要了解更多信息，参见[结构性指令](../guide/structural-directives.html)。
=======
        For more information, see [Structural Directives](../guide/structural-directives.html).
>>>>>>> b9826c8d
  tr(style=top)
    td
      :marked
        ### ng-show
      code-example(format="").
        &lt;h3 ng-show="vm.favoriteHero">
          Your favorite hero is: {{vm.favoriteHero}}
        &lt;/h3>
      :marked
        In Angular&nbsp;1, the `ng-show` directive shows or hides the associated DOM element, based on
        an expression.

        在Angular 1中，`ng-show`指令根据一个表达式来显示或隐藏相关的DOM元素。

        In this example, the `div` element is shown if the `favoriteHero` variable is truthy.

        在这个例子中，如果`favoriteHero`变量为真，`div`元素就会显示出来。

    td
      :marked
        ### bind to the `hidden` property

        ### 绑定到`hidden`属性

      +makeExample('cb-a1-a2-quick-reference/ts/app/movie-list.component.html', 'hidden')(format="." )
      :marked
        Angular&nbsp;2, uses property binding; there is no built-in *show* directive.
        For hiding and showing elements, bind to the HTML `hidden` property.

        在Angular 2中，并没有内建的*show*指令，可以改用属性绑定。
        要隐藏或显示一个元素，绑定到它的`hidden`属性就可以了。

        To conditionally display an element, place the element's `hidden` property in square brackets and
        set it to a quoted template expression that evaluates to the *opposite* of *show*.

        要想有条件的显示一个元素，就把该元素的`hidden`属性放到一个方括号里，并且把它设置为引号中的模板表达式，它的结果应该是与*显示*时*相反*的值。

        In this example, the `div` element is hidden if the `favoriteHero` variable is not truthy.

<<<<<<< HEAD
        在这个例子中，如果`favoriteHero`变量不是真值，`div`元素就会被隐藏。

        For more information on property binding see [Template Syntax](../guide/template-syntax.html#property-binding).

        要了解关于属性绑定的更多信息，参见[模板表达式](../guide/template-syntax.html#property-binding)。

=======
        For more information on property binding, see [Template Syntax](../guide/template-syntax.html#property-binding).
>>>>>>> b9826c8d
  tr(style=top)
    td
      :marked
        ### ng-src
      code-example(format="").
        &lt;img ng-src="{{movie.imageurl}}">
      :marked
        The `ng-src` directive allows Angular&nbsp;1 to preprocess the `src` property so that it
        can replace the binding expression with the appropriate URL before the browser
        fetches from that URL.

        `ng-src`指令允许Angular 1对`src`属性进行预处理，以便它能够在浏览器获取此URL之前，用一个返回适当URL的绑定表达式替换它。

    td
      :marked
        ### bind to the `src` property

        ### 绑定到`src`属性

      +makeExample('cb-a1-a2-quick-reference/ts/app/app.component.html', 'src')(format="." )
      :marked
        Angular&nbsp;2, uses property binding; there is no built-in *src* directive.
        Place the `src` property in square brackets and set it to a quoted template expression.

<<<<<<< HEAD
        在Angular 2中，并没有一个内建的*src*指令，可以使用属性绑定。
        把`src`属性放到方括号中，并且把它设为一个引号中的绑定表达式。

        For more information on property binding see [Template Syntax](../guide/template-syntax.html#property-binding).

        要了解属性绑定的更多知识，参见[模板语法](../guide/template-syntax.html#property-binding)。

=======
        For more information on property binding, see [Template Syntax](../guide/template-syntax.html#property-binding).
>>>>>>> b9826c8d
  tr(style=top)
    td
      :marked
        ### ng-style
      code-example(format="").
        &lt;div ng-style="{color: colorPreference}">
      :marked
        In Angular&nbsp;1, the `ng-style` directive sets a CSS style on an HTML element
        based on an expression. That expression is often a key-value control object with each
        key of the object defined as a CSS style name, and each value defined as an expression
        that evaluates to a value appropriate for the style.

        在Angular 1中，`ng-style`指令根据一个绑定表达式设置一个HTML元素的CSS样式。
        该表达式通常是一个“键-值”形式的控制对象，对象的每个键都是一个CSS的样式名，每个值都是一个能计算为此样式的合适值的表达式。

        In the example, the `color` style is set to the current value of the `colorPreference` variable.

        在这个例子中，`color`样式被设置为`colorPreference`变量的当前值。

    td
      :marked
        ### ngStyle
      +makeExample('cb-a1-a2-quick-reference/ts/app/app.component.html', 'ngStyle')(format="." )
      :marked
        In Angular&nbsp;2, the `ngStyle` directive works similarly. It sets a CSS style on an HTML element based on an expression.

        在Angular 2中，`ngStyle`指令的工作方式与此类似。它根据一个表达式设置HTML元素上的CSS样式。

        In the first example, the `color` style is set to the current value of the `colorPreference` variable.

        在第一个例子中，`color`样式被设置成了`colorPreference`变量的当前值。

        Angular&nbsp;2 also has **style binding**, which is good way to set a single style. This is shown in the second example.

<<<<<<< HEAD
        Angualr 2还有**样式绑定**语法，它是单独设置一个样式的好方法。它展示在第二个例子中。

        For more information on style binding see [Template Syntax](../guide/template-syntax.html#style-binding).

        要了解样式绑定的更多知识，参见[模板语法](../guide/template-syntax.html#style-binding)。

        For more information on the ngStyle directive see [Template Syntax](../guide/template-syntax.html#ngStyle).

        要了解关于ngStyle指令的更多知识，参见[模板语法](../guide/template-syntax.html#ngStyle)。
=======
        For more information on style binding, see [Template Syntax](../guide/template-syntax.html#style-binding).

        For more information on the ngStyle directive, see [Template Syntax](../guide/template-syntax.html#ngStyle).
>>>>>>> b9826c8d
  tr(style=top)
    td
      :marked
        ### ng-switch
      code-example(format="").
        &lt;div ng-switch="vm.favoriteHero &&
                        vm.checkMovieHero(vm.favoriteHero)">
            &lt;div ng-switch-when="true">
              Excellent choice!
            &lt;/div>
            &lt;div ng-switch-when="false">
              No movie, sorry!
            &lt;/div>
            &lt;div ng-switch-default>
              Please enter your favorite hero.
            &lt;/div>
        &lt;/div>
      :marked
        In Angular&nbsp;1, the `ng-switch` directive swaps the contents of
        an element by selecting one of the templates based on the current value of an expression.

        在Angular1中，`ng-switch`指令根据一个表达式的当前值把元素的内容替换成几个模板之一。

        In this example, if `favoriteHero` is not set, the template displays "Please enter ...".
        If `favoriteHero` is set, it checks the movie hero by calling a controller method.
        If that method returns `true`, the template displays "Excellent choice!".
        If that methods returns `false`, the template displays "No movie, sorry!".

        在这个例子中，如果`favoriteHero`没有设置，则模板显示“Please enter ...”。
        如果`favoriteHero`设置过，它就会通过调用一个控制其方法来检查他是否电影里的英雄。
        如果该方法返回`true`，模板就会显示“Excellent choice!”。
        如果该方法返回`false`，该模板就会显示“No movie, sorry!”。

    td
      :marked
        ### ngSwitch
      +makeExample('cb-a1-a2-quick-reference/ts/app/movie-list.component.html', 'ngSwitch')(format="." )
      :marked
        In Angular&nbsp;2, the `ngSwitch` directive works similarly.
        It displays an element whose `*ngSwitchCase` matches the current `ngSwitch` expression value.

        在Angular 2中，`ngSwitch`指令的工作方式与此类似。
        它会显示那个与`ngSwitch`表达式的当前值匹配的那个`*ngSwitchCase`所在的元素。

        In this example, if `favoriteHero` is not set, the `ngSwitch` value is `null`
        and `*ngSwitchDefault` displays, "Please enter ...".
        If `favoriteHero` is set, the app checks the movie hero by calling a component method.
        If that method returns `true`, the app selects `*ngSwitchCase="true"` and displays: "Excellent choice!"
        If that methods returns `false`, the app selects `*ngSwitchCase="false"` and displays: "No movie, sorry!"

        在这个例子中，如果`favoriteHero`没有设置，则`ngSwitch`的值是`null`，我们会看到
        `*ngSwitchDefault`中的段落“Please enter ...”。
        如果`favoriteHero`被设置了，它就会通过调用一个组件方法来检查电影英雄。
        如果该方法返回`true`，我们就会看到“Excellent choice!”。
        如果该方法返回`false`，我们就会看到“No movie, sorry!”。

        The (*) before `ngSwitchCase` and `ngSwitchDefault` is required in this example.

<<<<<<< HEAD
        在这个例子中，`ngSwitchCase`和`ngSwitchDefault`前面的星号(*)是必须的。

        For more information on the ngSwitch directive see [Template Syntax](../guide/template-syntax.html#ngSwitch).

        要了解关于ngswitch指令的更多信息，参见[模板语法](../guide/template-syntax.html#ngSwitch)。

=======
        For more information on the ngSwitch directive, see [Template Syntax](../guide/template-syntax.html#ngSwitch).
>>>>>>> b9826c8d
:marked
  [Back to top](#top)

  [回到顶部](#top)

a(id="filters-pipes")
.l-main-section
:marked
<<<<<<< HEAD
  ## Filters / Pipes

  ## 过滤器/管道

=======
  ## Filters/pipes
>>>>>>> b9826c8d
  Angular&nbsp;2 **pipes** provide formatting and transformation for data in our template, similar to Angular&nbsp;1 **filters**.
  Many of the built-in filters in Angular&nbsp;1 have corresponding pipes in Angular&nbsp;2.
  For more information on pipes, see [Pipes](../guide/pipes.html).

  Angular 2中的**管道**为模板提供了格式化和数据转换功能，类似于Angular 1中的**过滤器**。
  Angular 1中的很多内建过滤器在Angular 2中都有对应的管道。
  要了解管道的更多信息，参见[Pipes](../guide/pipes.html)。

table(width="100%")
  col(width="50%")
  col(width="50%")
  tr
    th Angular&nbsp;1
    th Angular&nbsp;2
  tr(style=top)
    td
      :marked
        ### currency
      code-example.
        &lt;td>{{movie.price | currency}}&lt;/td>
      :marked
        Formats a number as a currency.

        把一个数字格式化成货币。

    td
      :marked
        ### currency
      +makeExample('cb-a1-a2-quick-reference/ts/app/app.component.html', 'currency')(format="." )
      :marked
        The Angular&nbsp;2 `currency` pipe is similar although some of the parameters have changed.

        Angular 2的`currency`管道和1中很相似，只是有些参数变化了。

  tr(style=top)
    td
      :marked
        ### date
      code-example.
        &lt;td>{{movie.releaseDate  | date}}&lt;/td>
      :marked
        Formats a date to a string based on the requested format.

        基于要求的格式把日期格式化成字符串。

    td
      :marked
        ### date
      +makeExample('cb-a1-a2-quick-reference/ts/app/app.component.html', 'date')(format=".")
      :marked
        The Angular&nbsp;2 `date` pipe is similar.

        Angular 2的`date`管道和·中很相似。参见[备注](#string-dates)来了解字符串日期值。

  tr(style=top)
    td
      :marked
        ### filter
      code-example.
        &lt;tr ng-repeat="movie in movieList | filter: {title:listFilter}">
      :marked
<<<<<<< HEAD
        Selects a subset of items from the defined collection based on the filter criteria.

        基于过滤条件从指定的集合中选取出一个子集。

    td
      :marked
        ### none

        ### 没有

        There is no comparable pipe in Angular&nbsp;2 for performance reasons.
        Filtering should be coded in the component.
        Consider building a custom pipe if the same filtering code
        will be reused in several templates.
=======
        Selects a subset of items from the defined collection, based on the filter criteria.
    td
      :marked
        ### none
        For performance reasons, no comparable pipe exists in Angular&nbsp;2. Do all your filtering in the component. If you need the same filtering code in several templates, consider building a custom pipe.
>>>>>>> b9826c8d

        在Angular 2中，出于性能的考虑，并没有一个类似的管道。
        过滤逻辑应该在组件中用代码实现。
        如果它将被复用在几个模板中，可以考虑构建一个自定义管道。

  tr(style=top)
    td
      :marked
        ### json
      code-example.
        &lt;pre>{{movie | json}}&lt;/pre>
      :marked
        Converts a JavaScript object into a JSON string. This is useful for debugging.

        把一个JavaScript对象转换成一个JSON字符串。这对调试很有用。

    td
      :marked
        ### json
      +makeExample('cb-a1-a2-quick-reference/ts/app/app.component.html', 'json')(format=".")
      :marked
        The Angular&nbsp;2 `json` pipe does the same thing.

        Angular 2的`json`管道做完全相同的事。

  tr(style=top)
    td
      :marked
        ### limitTo
      code-example.
        &lt;tr ng-repeat="movie in movieList | limitTo:2:0">
      :marked
        Selects up to the first parameter (2) number of items from the collection
        starting (optionally) at the beginning index (0).

        从集合中选择从(第二参数指定的)起始索引号(0)开始的最多(第一参数指定的)条目数(2)个条目。
    td
      :marked
        ### slice
      +makeExample('cb-a1-a2-quick-reference/ts/app/app.component.html', 'slice')(format=".")
      :marked
        The `SlicePipe` does the same thing but the *order of the parameters is reversed*, in keeping
        with the JavaScript `Slice` method.
        The first parameter is the starting index; the second is the limit.
<<<<<<< HEAD
        As in Angular 1, performance may improve if we code this operation within the component instead.

        `SlicePipe`做同样的事，但是*两个参数的顺序是相反的*，以便于JavaScript中的`slice`方法保持一致。
        第一个参数是起始索引号，第二个参数是限制的数量。
        和Angular 1中一样，如果们改用组件中的代码实现此操作，性能将会提升。

=======
        As in Angular 1, coding this operation within the component instead could improve performance.
>>>>>>> b9826c8d
  tr(style=top)
    td
      :marked
        ### lowercase
      code-example.
        &lt;div>{{movie.title | lowercase}}&lt;/div>
      :marked
        Converts the string to lowercase.

        把该字符串转成小写形式。

    td
      :marked
        ### lowercase
      +makeExample('cb-a1-a2-quick-reference/ts/app/app.component.html', 'lowercase')(format=".")
      :marked
        The Angular&nbsp;2 `lowercase` pipe does the same thing.

        Angular 2的`lowercase`管道和1中的功能完全相同。

  tr(style=top)
    td
      :marked
        ### number
      code-example.
        &lt;td>{{movie.starRating  | number}}&lt;/td>
      :marked
        Formats a number as text.

        把数字格式化为文本。

    td
      :marked
        ### number
      +makeExample('cb-a1-a2-quick-reference/ts/app/app.component.html', 'number')(format=".")
      :marked
        The Angular&nbsp;2 `number` pipe is similar.
        It provides more functionality when defining
        the decimal places, as shown in the second example above.

<<<<<<< HEAD
        Angular 2的`number`管道很相似。
        但在指定小数点位置时，它提供了更多的功能，如第二个范例所示。

        Angular 2 also has a `percent` pipe which formats a number as a local percentage
=======
        Angular 2 also has a `percent` pipe, which formats a number as a local percentage
>>>>>>> b9826c8d
        as shown in the third example.

        Angular 2还有一个`percent`管道，它把一个数组格式化为本地化的(local)百分比格式，如第三个范例所示。
  tr(style=top)
    td
      :marked
        ### orderBy
      code-example.
        &lt;tr ng-repeat="movie in movieList | orderBy : 'title'">
      :marked
<<<<<<< HEAD
        Orders the collection as specified by the expression.
        In this example, the movieList is ordered by the movie title.

        使用表达式中所指定的方式对集合进行排序。
        在这个例子中，movieList被根据movie的title排序了。

    td
      :marked
        ### none

        ### 没有

        There is no comparable pipe in Angular&nbsp;2 for performance reasons.
        Ordering/sorting the results should be coded in the component.
        Consider building a custom pipe if the same ordering/sorting code
        will be reused in several templates.

        由于性能的原因，在Angular 2中并没有一个类似的管道。
        应该在组件的代码中对结果进行排序。
        如果同样的排序代码可能被多个模板用到，可以考虑创建一个自定义管道。
=======
        Displays the collection in the order specified by the expression.
        In this example, the movie title orders the movieList.
    td
      :marked
        ### none
        For performance reasons, no comparable pipe exists in Angular&nbsp;2.
        Instead, use component code to order or sort results. If you need the same ordering or sorting code in several templates, consider building a custom pipe.
>>>>>>> b9826c8d

:marked
  [Back to top](#top)

  [回到顶部](#top)

a(id="controllers-components")
.l-main-section
:marked
<<<<<<< HEAD
  ## Modules / Controllers / Components
  
  ## 模块/控制器/组件
  
  In both Angular&nbsp;1 and Angular&nbsp;2, we use Angular modules to
  help us organize our application into cohesive blocks of functionality.
  
  无论在Angular 1还是Angular 2中，我们都要借助“模块”来把应用拆分成一些紧密相关的功能块。
  
  In Angular&nbsp;1, we write the code that provides the model and the methods for the view in a **controller**.
  In Angular&nbsp;2, we build a **component**.

  在Angular 1中，我们在**控制器**中写代码，来为视图提供模型和方法。
  在Angular 2中，我们创建**组件**。

  Because much of our Angular&nbsp;1 code is in JavaScript, JavaScript code is shown in the Angular&nbsp;1 column.
=======
  ## Modules/controllers/components
  In both Angular&nbsp;1 and Angular&nbsp;2, Angular modules help you organize your application into cohesive blocks of functionality.

  In Angular&nbsp;1, you write the code that provides the model and the methods for the view in a **controller**.
  In Angular&nbsp;2, you build a **component**.

  Because much Angular&nbsp;1 code is in JavaScript, JavaScript code is shown in the Angular&nbsp;1 column.
>>>>>>> b9826c8d
  The Angular&nbsp;2 code is shown using TypeScript.

  因为很多Angular 1的代码是用JavaScript写的，所以在Angular 1列显示的是JavaScript代码，而Angular 2列显示的是TypeScript代码。

table(width="100%")
  col(width="50%")
  col(width="50%")
  tr
    th Angular&nbsp;1
    th Angular&nbsp;2
  tr(style=top)
    td
      :marked
        ### IIFE
      code-example.
        (function () {
          ...
        }());
      :marked
<<<<<<< HEAD
        In Angular&nbsp;1, we often defined an immediately invoked function expression (or IIFE) around our controller code.
        This kept our controller code out of the global namespace.

        在Angular 1中，我们通常会定义一个立即调用的函数表达式(IIFE)来包裹控制器代码。
        这样让控制器代码不会污染全局命名空间。

    td
      :marked
        ### none
        ### 没有
        We don't need to worry about this in Angular&nbsp;2 because we use ES 2015 modules
        and modules handle the namespacing for us.

        在Angular 2中我们不用担心这个问题，因为使用ES 2015的模块，模块会替我们处理命名空间问题。

        For more information on modules see [Architecture Overview](../guide/architecture.html#module).

        要了解关于模块的更多信息，参见[架构概览](../guide/architecture.html#module)。

=======
        In Angular&nbsp;1, you often defined an immediately invoked function expression (or IIFE) around your controller code.
        This kept your controller code out of the global namespace.
    td
      :marked
        ### none
        You don't need to worry about this in Angular&nbsp;2 because you use ES 2015 modules
        and modules handle the namespacing for you.

        For more information on modules, see [Architecture Overview](../guide/architecture.html#module).
>>>>>>> b9826c8d
  tr(style=top)
    td
      :marked
        ### Angular modules

        ### Angular模块

      code-example.
        angular.module("movieHunter", ["ngRoute"]);
      :marked
<<<<<<< HEAD
        In Angular&nbsp;1, we define an Angular module, which keeps track of our
        controllers, services, and other code. The second argument defines the list
        of other modules that this module depends upon.

        在Angular 1中，我们定义一个Angular模块，它将对控制器、服务和其他代码进行跟踪。第二个参数定义该模块依赖的其它模块列表。

=======
        In Angular&nbsp;1, an Angular module keeps track of controllers, services, and other code. The second argument defines the list of other modules that this module depends upon.
>>>>>>> b9826c8d
    td
      :marked
        ### Angular modules
      +makeExample('cb-a1-a2-quick-reference/ts/app/app.module.1.ts')(format=".")
      :marked
        Angular&nbsp;2 modules, defined with the `NgModule` decorator, serve the same purpose:
        
        Angular 2的模块用`NgModule`装饰器进行定义，有如下用途：
        
        - `imports`: specifies the list of other modules that this module depends upon
<<<<<<< HEAD
        
        - `imports`: 指定当前模块依赖的其它模块列表
        
        - `declaration`: keeps track of our components, pipes, and directives.
        
        - `declaration`: 用于记录组件、管道和指令。

        For more information on modules see [Angular Modules](../guide/ngmodule.html).
        
        要了解关于模块的更多知识，参见[Angular Modules](../guide/ngmodule.html)。
        
=======
        - `declaration`: keeps track of your components, pipes, and directives.

        For more information on modules, see [Angular Modules](../guide/ngmodule.html).
>>>>>>> b9826c8d
  tr(style=top)
    td
      :marked
        ### Controller registration

        ### 控制器注册

      code-example.
        angular
          .module("movieHunter")
          .controller("MovieListCtrl",
                      ["movieService",
                       MovieListCtrl]);
      :marked
        Angular&nbsp;1, has code in each controller that looks up an appropriate Angular module
        and registers the controller with that module.

        在Angular 1中，在每个控制器中都有一些代码，用于找到合适的Angular模块并把该控制器注册进去。

        The first argument is the controller name. The second argument defines the string names of
        all dependencies injected into this controller, and a reference to the controller function.

        第一个参数是控制器的名称，第二个参数定义了所有将注入到该控制器的依赖的字符串名称，以及一个到控制器函数的引用。

    td
      :marked
        ### Component Decorator

        ### 组件装饰器

      +makeExample('cb-a1-a2-quick-reference/ts/app/movie-list.component.ts', 'component')(format=".")
      :marked
        Angular&nbsp;2, adds a decorator to the component class to provide any required metadata.
        The Component decorator declares that the class is a component and provides metadata about
        that component such as its selector (or tag) and its template.

<<<<<<< HEAD
        在Angular 2中，我们往组件类上添加了一个装饰器，以提供任何需要的元数据。
        组件装饰器把该类声明为组件，并提供了关于该组件的元数据，比如它的选择器(或标签)和模板。

        This is how we associate a template with code, which is defined in the component class.

        这就是把模板关联到代码的方式，它定义在组件类中。

        For more information on components see [Architecture Overview](../guide/architecture.html#component).

        要了解关于模板的更多信息，参见[架构概览](../guide/architecture.html#component)。

=======
        This is how you associate a template with code, which is defined in the component class.

        For more information, see the [Components](../guide/architecture.html#components) section of the Architecture Overview page.
>>>>>>> b9826c8d
  tr(style=top)
    td
      :marked
        ### Controller function

        ### 控制器函数
      code-example.
        function MovieListCtrl(movieService) {
        }
      :marked
<<<<<<< HEAD
        In Angular&nbsp;1, we write the code for the model and methods in a controller function.

        在Angular1中，我们在控制器函数中写模型和方法的代码。

=======
        In Angular&nbsp;1, you write the code for the model and methods in a controller function.
>>>>>>> b9826c8d
    td
      :marked
        ### Component class

        ### 组件类

      +makeExample('cb-a1-a2-quick-reference/ts/app/movie-list.component.ts', 'class')(format=".")
      :marked
        In Angular&nbsp;2, you create a component class.

<<<<<<< HEAD
        在Angular 2中，我们写组件类。

        NOTE: If you are using TypeScript with Angular&nbsp;1 then the only difference here is
        that the component class must be exported using the `export` keyword.

        注意：如果你正在用TypeScript写Angular 1，那么这里唯一的不同是组件类必须用`export`关键字导出。

        For more information on components see [Architecture Overview](../guide/architecture.html#component).

        要了解关于组件的更多信息，参见[架构概览](../guide/architecture.html#component)。

=======
        NOTE: If you are using TypeScript with Angular&nbsp;1, you must use the `export` keyword to export the component class.

        For more information, see the [Components](../guide/architecture.html#components) section of the Architecture Overview page.
>>>>>>> b9826c8d
  tr(style=top)
    td
      :marked
        ### Dependency injection

        ### 依赖注入

      code-example.
        MovieListCtrl.$inject = ['MovieService'];
        function MovieListCtrl(movieService) {
        }
      :marked
        In Angular&nbsp;1, you pass in any dependencies as controller function arguments.
        This example injects a `MovieService`.

<<<<<<< HEAD
        在Angular 1中，我们把所有依赖都作为控制器函数的参数。
        在这个例子中，我们注入了一个`MovieService`。

        We also guard against minification problems by telling Angular explicitly
=======
        To guard against minification problems, tell Angular explicitly
>>>>>>> b9826c8d
        that it should inject an instance of the `MovieService` in the first parameter.

        我们还通过在第一个参数明确告诉Angular它应该注入一个`MovieService`的实例，以防止在最小化时出现问题。

    td
      :marked
        ### Dependency injection

        ### 依赖注入

      +makeExample('cb-a1-a2-quick-reference/ts/app/movie-list.component.ts', 'di')(format=".")
      :marked
        In Angular&nbsp;2, you pass in dependencies as arguments to the component class constructor.
        This example injects a `MovieService`.
        The first parameter's TypeScript type tells Angular what to inject, even after minification.

<<<<<<< HEAD
        在Angular 2中，我们把依赖作为组件构造函数的参数传入。
        在这个例子中，我们注入了一个`MovieService`。
        即使在最小化之后，第一个参数的TypeScript类型也会告诉Angular它该注入什么。

        For more information on dependency injection see [Architecture Overview](../guide/architecture.html#dependency-injection).

        要了解关于依赖注入的更多信息，参见[架构概览](../guide/architecture.html#dependency-injection)。

=======
        For more information, see the [Dependency Injection](../guide/architecture.html#dependency-injection) section of the Architecture Overview.
>>>>>>> b9826c8d
:marked
  [Back to top](#top)

  [回到顶部](#top)

a(id="style-sheets")
.l-main-section
:marked
<<<<<<< HEAD
  ## Style Sheets

  ## 样式表

  Style sheets give our application a nice look.
  In Angular&nbsp;1, we specify the style sheets for our entire application.
  As the application grows over time, the styles for the many parts of the application
  are merged, which can cause unexpected results.
  In Angular&nbsp;2, we can still define style sheets for our entire application. But now we can
  also encapculate a style sheet within a specific component.

  样式表美化我们的应用程序。
  在Angular 1中，我们为整个应用程序指定样式表。
  当应用程序成长一段时间之后，应用程序中很多部分的样式会被合并，导致无法预计的后果。
  在Angular 2中，我们仍然会为整个应用程序定义样式，不过现在也可以把样式表封装在特定的组件中。

=======
  ## Style sheets
  Style sheets give your application a nice look.
  In Angular&nbsp;1, you specify the style sheets for your entire application.
  As the application grows over time, the styles for the many parts of the application
  merge, which can cause unexpected results.
  In Angular&nbsp;2, you can still define style sheets for your entire application. But now you can
  also encapsulate a style sheet within a specific component.
>>>>>>> b9826c8d
table(width="100%")
  col(width="50%")
  col(width="50%")
  tr
    th Angular&nbsp;1
    th Angular&nbsp;2
  tr(style=top)
    td
      :marked
        ### Link tag
      code-example.
        &lt;link href="styles.css" rel="stylesheet" />
      :marked
<<<<<<< HEAD
        In Angular&nbsp;1, we use a `link` tag in the head section of our `index.html` file
        to define the styles for our application.

        在Angular 1中，我们在`index.html`的`head`区使用`link`标签来为应用程序定义样式。
=======
        Angular&nbsp;1, uses a `link` tag in the head section of the `index.html` file
        to define the styles for the application.
>>>>>>> b9826c8d
    td
      :marked
        ### Link tag

        ### Link标签

      +makeExample('cb-a1-a2-quick-reference/ts/index.html', 'style')(format=".")
      :marked
<<<<<<< HEAD
        In Angular&nbsp;2, we can continue to use the link tag to define the styles for our application in the `index.html` file.
        But we can now also encapsulate styles for our components.

        在Angular2中，我们可以继续在`index.html`中使用link标签来为应用程序定义样式。
        但是也能在组件中封装样式。

=======
        In Angular&nbsp;2, you can continue to use the link tag to define the styles for your application in the `index.html` file.
        But now you can also encapsulate styles for your components.
>>>>>>> b9826c8d
      :marked
        ### StyleUrls
        In Angular&nbsp;2, you can use the `styles` or `styleUrls` property of the `@Component` metadata to define
        a style sheet for a particular component.

        在Angular 2中，我们可以在`@Component`的元数据中使用`styles`或`styleUrls`属性来为一个特定的组件定义样式表。

      +makeExample('cb-a1-a2-quick-reference/ts/app/movie-list.component.ts', 'style-url')(format=".")
      :marked
        This allows you to set appropriate styles for individual components that won’t leak into
        other parts of the application.

        这让我们可以为一个独立组件设置合适的样式，而不用担心它被泄漏到程序中的其它部分。

:marked
  [Back to top](#top)

  [回到顶部](#top)
  <|MERGE_RESOLUTION|>--- conflicted
+++ resolved
@@ -14,41 +14,28 @@
   **可到<live-example name="cb-a1-a2-quick-reference"></live-example>中查看Angular 2语法**。
 
   ## Contents
-<<<<<<< HEAD
 
   ## 内容
 
-  This chapter covers
-
-  本章内容覆盖了：
-
-  * [Template Basics](#template-basics) - binding and local variables
-
-  * [模板基础](#template-basics) - 绑定变量与局部变量
-
-  * [Template Directives](#template-directives) - built-in directives `ngIf` and `ngClass`
-
-  * [模板指令](#template-directives) - 内建指令`ngIf`和`ngClass`
-
-  * [Filters/Pipes](#filters-pipes) - built-in *filters*, known as *pipes* in Angular&nbsp;2
-
-  * [过滤器/管道](#filters-pipes) - 内建*过滤器(filter)*，在Angular&nbsp;2中叫*管道(pipe)*
-
-  * [Modules/Controllers/Components](#controllers-components) - modules* are *modules* but different 
-    and *controllers* are *components* in Angular&nbsp;2.
-  Also covers modules.
-
-  * [模块/控制器/组件](#controllers-components) - *模块*仍然叫*模块*，但是已经不同了；而*控制器*在Angular 2中叫组件。
-=======
   This page covers:
+
+  本页内容覆盖了：
+
   * [Template basics](#template-basics) - binding and local variables.
 
+  * [模板基础](#template-basics) - 绑定变量与局部变量。
+
   * [Template directives](#template-directives) - built-in directives `ngIf` and `ngClass`.
 
+  * [模板指令](#template-directives) - 内建指令`ngIf`和`ngClass`。
+
   * [Filters/pipes](#filters-pipes) - built-in *filters*, known as *pipes* in Angular&nbsp;2.
 
+  * [过滤器/管道](#filters-pipes) - 内建*过滤器(filter)*，在Angular&nbsp;2中叫*管道(pipe)*。
+
   * [Modules/controllers/components](#controllers-components) - *modules* in Angular&nbsp;2 are slightly different from *modules* in Angular&nbsp;1, and *controllers* are *components* in Angular&nbsp;2.
->>>>>>> b9826c8d
+
+  * [模块/控制器/组件](#controllers-components) - Angular 2中的*模块*和Angular 1中的略有不同；而*控制器*在Angular 2中叫组件。
 
   * [Style sheets](#style-sheets) - more options for CSS than in Angular&nbsp;1.
 
@@ -56,14 +43,10 @@
 
 .l-main-section
 :marked
-<<<<<<< HEAD
-  ## Template Basics
+  ## Template basics
 
   ## 模板基础
 
-=======
-  ## Template basics
->>>>>>> b9826c8d
   Templates are the user-facing part of an Angular application and are written in HTML.
   The following table lists some of the key Angular&nbsp;1 template features with their equivalent Angular&nbsp;2 template syntax.
 
@@ -79,14 +62,10 @@
   tr(style=top)
     td
       :marked
-<<<<<<< HEAD
-        ### Bindings/Interpolation
+        ### Bindings/interpolation
 
         ### 绑定/插值表达式
 
-=======
-        ### Bindings/interpolation
->>>>>>> b9826c8d
       code-example.
          Your favorite hero is: {{vm.favoriteHero}}
       :marked
@@ -105,14 +84,10 @@
 
     td
       :marked
-<<<<<<< HEAD
-        ### Bindings/Interpolation
+        ### Bindings/interpolation
 
         ### 绑定/插值表达式
 
-=======
-        ### Bindings/interpolation
->>>>>>> b9826c8d
       +makeExample('cb-a1-a2-quick-reference/ts/app/movie-list.component.html', 'interpolation')(format="." )
       :marked
         In Angular&nbsp;2, a template expression in curly braces still denotes one-way binding.
@@ -120,19 +95,15 @@
         The context of the binding is implied and is always the
         associated component, so it needs no reference variable.
 
-<<<<<<< HEAD
         在angular 2中，花括号中的模板表达式同样代表单向绑定。
         它把元素的值绑定到了组件的属性上。
         它绑定的上下文变量是隐式的，并且总是关联到组件。
         所以，它不需要一个引用变量。
 
-        For more information see [Template Syntax](../guide/template-syntax.html#interpolation).
-
-        要了解更多，请参见[模板语法](../guide/template-syntax.html#interpolation)。
-
-=======
         For more information, see the [Interpolation](../guide/template-syntax.html#interpolation) section of the Template Syntax page.
->>>>>>> b9826c8d
+
+        要了解更多，请参见模板语法中的[插值表达式](../guide/template-syntax.html#interpolation)部分。
+
   tr(style=top)
     td
       :marked
@@ -145,16 +116,12 @@
       :marked
         To filter output in Angular&nbsp;1 templates, use the pipe character (|) and one or more filters.
 
-<<<<<<< HEAD
         要在Angular 1中过滤输出，使用管道字符(|)以及一个或多个过滤器。
 
-        In this example, we filter the `title` property to uppercase.
+        This example filters the `title` property to uppercase.
 
         在这个例子中，我们把`title`属性过滤成了大写形式。
 
-=======
-        This example filters the `title` property to uppercase.
->>>>>>> b9826c8d
     td
       :marked
         ### Pipes
@@ -167,17 +134,13 @@
         Many (but not all) of the built-in filters from Angular&nbsp;1 are
         built-in pipes in Angular&nbsp;2.
 
-<<<<<<< HEAD
         在Angular 2中，我们使用相似的语法 —— 用管道字符(|)来过滤输出，但是现在直接把它叫做**管道**了。
         很多(但不是所有)Angular 1中的内建过滤器也成了Angular 2中的内建管道。
 
-        See the heading [Filters / Pipes](#Pipes) below for more information.
+        For more information, see the heading [Filters/pipes](#Pipes) below.
 
         请参见下面[过滤器/管道](#Pipes)了解更多信息。
 
-=======
-        For more information, see the heading [Filters/pipes](#Pipes) below.
->>>>>>> b9826c8d
   tr(style=top)
     td
       :marked
@@ -204,15 +167,11 @@
       :marked
         Angular&nbsp;2 has true template input variables that are explicitly defined using the `let` keyword.
 
-<<<<<<< HEAD
         在Angular 2中，我们有了真正的模板输入变量，它需要使用`let`关键字进行明确定义。
 
-        For more information see [ngFor micro-syntax](../guide/template-syntax.html#ngForMicrosyntax).
-
-        要了解更多信息，请参见[ngFor micro-syntax](../guide/template-syntax.html#ngForMicrosyntax)。
-=======
         For more information, see the [ngFor micro-syntax](../guide/template-syntax.html#ngForMicrosyntax) section of the Template Syntax page.
->>>>>>> b9826c8d
+
+        要了解更多信息，请参见模板语法中的[ngFor微语法](../guide/template-syntax.html#ngForMicrosyntax)部分。
 :marked
   [Back to top](#top)
 
@@ -220,24 +179,17 @@
 
 .l-main-section
 :marked
-<<<<<<< HEAD
-  ## Template Directives
+  ## Template directives
 
   ## 模板指令
 
-  Angular&nbsp;1 provides over seventy built-in directives for use in our templates.
-  Many of them are no longer needed in Angular&nbsp;2 because of its more capable and expressive binding system.
-  The following are some of the key Angular&nbsp;1 built-in directives and the equivalent feature in Angular&nbsp;2.
-=======
-  ## Template directives
-  Angular&nbsp;1 provides more than seventy built-in directives for templates.
+  Angular&nbsp;1 provides more than seventy built-in directives for use in our templates.
   Many of them aren't needed in Angular&nbsp;2 because of its more capable and expressive binding system.
   The following are some of the key Angular&nbsp;1 built-in directives and their equivalents in Angular&nbsp;2.
->>>>>>> b9826c8d
 
   Angular 1为模板提供了七十多个内建指令。
   在Angular 2中，它们很多都已经不需要了，因为Angular 2有了一个更加强大、快捷的绑定系统。
-  下面是一些Angular 1中的关键指令及其在Angular 2中的等价特性。
+  下面是一些Angular 1中的关键指令及其在Angular 2中的等价物。
 
 table(width="100%")
   col(width="50%")
@@ -254,13 +206,9 @@
       :marked
         The application startup process is called **bootstrapping**.
 
-<<<<<<< HEAD
         应用的启动过程被称为**引导**。
 
-        Although we can bootstrap an Angular&nbsp;1 app in code,
-=======
         Although you can bootstrap an Angular&nbsp;1 app in code,
->>>>>>> b9826c8d
         many applications bootstrap declaratively with the `ng-app` directive,
         giving it the name of the application's module (`movieHunter`).
 
@@ -308,16 +256,12 @@
 
         In the first example, the `active` class is applied to the element if `isActive` is true.
 
-<<<<<<< HEAD
         在第一个例子中，当`isActive`为真时，`active`类会被应用到元素上。
 
-        We can specify multiple classes as shown in the second example.
+        You can specify multiple classes, as shown in the second example.
 
         就像第二个例子中展示的，可以指定多个CSS类。
 
-=======
-        You can specify multiple classes, as shown in the second example.
->>>>>>> b9826c8d
     td
       :marked
         ### ngClass
@@ -331,29 +275,20 @@
 
         In the first example, the `active` class is applied to the element if `isActive` is true.
 
-<<<<<<< HEAD
         在第一个例子中，如果`isActive`为真，则`active`类被应用到那个元素上。
 
-        We can specify multiple classes as shown in the second example.
+        You can specify multiple classes, as shown in the second example.
 
         就像第二个例子中所展示的那样，可以同时指定多个类。
-
-        Angular&nbsp;2 also has **class binding**, which is a good way to add or remove a single class
-        as shown in the third example.
-
-        Angular 2还有**类绑定**，它是单独添加或移除一个类的好办法 —— 就像第三个例子中展示的。
-
-        For more information see [Template Syntax](../guide/template-syntax.html#other-bindings).
-=======
-        You can specify multiple classes, as shown in the second example.
 
         Angular&nbsp;2 also has **class binding**, which is a good way to add or remove a single class,
         as shown in the third example.
 
+        Angular 2还有**类绑定**，它是单独添加或移除一个类的好办法 —— 就像第三个例子中展示的。
+
         For more information see the [Attribute, Class, and Style Bindings](../guide/template-syntax.html#other-bindings) section of the Template Syntax page.
->>>>>>> b9826c8d
-
-        要了解更多信息，参见[模板语法](../guide/template-syntax.html#other-bindings)。
+
+        要了解更多信息，参见模板语法中的[属性、CSS类和样式绑定](../guide/template-syntax.html#other-bindings)部分。
 
   tr(style=top)
     td
@@ -365,15 +300,11 @@
       :marked
         In Angular&nbsp;1, the `ng-click` directive allows you to specify custom behavior when an element is clicked.
 
-<<<<<<< HEAD
         在Angular 1中，`ng-click`指令指定当元素被点击时的自定义行为。
 
-        In the first example, when the button is clicked, the `toggleImage()` method in the controller referenced by the `vm` `controller as` alias is executed.
-=======
-        In the first example, when the user clicks the button, the `toggleImage()` method in the controller referenced by the `vm` `controller as` alias is executed.
->>>>>>> b9826c8d
-
-        在第一个例子中，如果按钮被点击了，那么控制器的`toggleImage()`方法就会被执行，这个控制器是被`controller as`中指定的`vm`别名所引用的。
+        In the first example, when the user clicks the, the `toggleImage()` method in the controller referenced by the `vm` `controller as` alias is executed.
+
+        在第一个例子中，如果用户点击了这个按钮，那么控制器的`toggleImage()`方法就会被执行，这个控制器是被`controller as`中指定的`vm`别名所引用的。
 
         The second example demonstrates passing in the `$event` object, which provides details about the event
         to the controller.
@@ -391,29 +322,20 @@
         Angular&nbsp;1 event-based directives do not exist in Angular&nbsp;2.
         Rather, define one-way binding from the template view to the component using **event binding**.
 
-<<<<<<< HEAD
         Angular 1基于事件的指令在Angular 2中已经不存在了。
         不过，可以使用**事件绑定**来定义从模板视图到组件的单向数据绑定。
 
-        For event binding, we define the name of the target event within parenthesis and
-        specify a template statement in quotes to the right of the equals. Angular&nbsp;2 then
-        sets up an event handler for the target event. When the event is raised, the handler
-        executes the template statement.
-
-        要使用事件绑定，把目标事件的名字放在圆括号中，并且使用等号右侧引号中的模板语句对它赋值。
-        然后Angular 2为这个目标时间设置事件处理器。当事件被触发时，这个处理器就会执行模板语句。
-
-        In the first example, when the button is clicked, the `toggleImage()` method in the associated component is executed.
-=======
         For event binding, define the name of the target event within parenthesis and
         specify a template statement, in quotes, to the right of the equals. Angular&nbsp;2 then
         sets up an event handler for the target event. When the event is raised, the handler
         executes the template statement.
 
+        要使用事件绑定，把目标事件的名字放在圆括号中，并且使用等号右侧引号中的模板语句对它赋值。
+        然后Angular 2为这个目标时间设置事件处理器。当事件被触发时，这个处理器就会执行模板语句。
+
         In the first example, when a user clicks the button, the `toggleImage()` method in the associated component is executed.
->>>>>>> b9826c8d
-
-        在第一个例子中，当按钮被点击时，相关组件中的`toggleImage()`方法就被执行了。
+
+        在第一个例子中，当用户点击此按钮时，相关组件中的`toggleImage()`方法就被执行了。
 
         The second example demonstrates passing in the `$event` object, which provides details about the event
         to the component.
@@ -422,15 +344,11 @@
 
         For a list of DOM events, see: https://developer.mozilla.org/en-US/docs/Web/Events.
 
-<<<<<<< HEAD
         要查看DOM事件的列表，请参见[网络事件](https://developer.mozilla.org/en-US/docs/Web/Events)。
 
-        For more information see [Template Syntax](../guide/template-syntax.html#event-binding).
-=======
         For more information, see the [Event Binding](../guide/template-syntax.html#event-binding) section of the Template Syntax page.
->>>>>>> b9826c8d
-
-        要了解更多，请参见[模板语法](../guide/template-syntax.html#event-binding)。
+        
+        要了解更多，请参见模板语法中的[事件绑定](../guide/template-syntax.html#event-binding)部分。
 
   tr(style=top)
     td
@@ -457,25 +375,20 @@
         In Angular&nbsp;2, the template no longer specifies its associated controller.
         Rather, the component specifies its associated template as part of the component class decorator.
 
-<<<<<<< HEAD
         在Angular 2中，模板不用再指定它相关的控制器。
         反过来，组件会在组件类的装饰器中指定与它相关的模板。
 
-        For more information see [Architecture Overview](../guide/architecture.html#component).
-=======
-        For more information, see [Architecture Overview](../guide/architecture.html#component).
->>>>>>> b9826c8d
-
-        要了解更多，请参见[架构概览](../guide/architecture.html#component)。
+        For more information, see [Architecture Overview](../guide/architecture.html#components).
+
+        要了解更多，请参见[架构概览](../guide/architecture.html#components)。
 
   tr(style=top)
     td
       :marked
         ### ng-hide
         In Angular&nbsp;1, the `ng-hide` directive shows or hides the associated HTML element based on
-<<<<<<< HEAD
-        an expression. See [ng-show](#ng-show) for more information.
-
+        an expression. For more information, see [ng-show](#ng-show).
+        
         在Angular 1中，`ng-hide`指令会基于一个表达式显示或隐藏相关的HTML元素。
         参见[ng-show](#ng-show)了解更多。
 
@@ -485,20 +398,12 @@
 
         ### 绑定`hidden`属性
 
-        In Angular&nbsp;2, we use property binding; there is no built-in *hide* directive.
-        See [ng-show](#ng-show) for more information.
-
+        In Angular&nbsp;2, you use property binding; there is no built-in *hide* directive.
+        For more information, see [ng-show](#ng-show).
+        
         在Angular 2中，并没有一个内建的*hide*指令，可以改用属性绑定。
         参见[ng-show](#ng-show)了解更多。
 
-=======
-        an expression. For more information, see [ng-show](#ng-show).
-    td
-      :marked
-        ### bind to the `hidden` property
-        In Angular&nbsp;2, you use property binding; there is no built-in *hide* directive.
-        For more information, see [ng-show](#ng-show).
->>>>>>> b9826c8d
   tr(style=top)
     td
       :marked
@@ -534,23 +439,17 @@
         Angular&nbsp;2, uses property binding; there is no built-in *href* directive.
         Place the element's `href` property in square brackets and set it to a quoted template expression.
 
-<<<<<<< HEAD
         在Angular 2中，并没有内建的*href*指令，改用属性绑定。
         我们把元素的`href`属性放在方括号中，并把它设成一个引号中的模板表达式。
 
-        For more information on property binding see [Template Syntax](../guide/template-syntax.html#property-binding).
+        For more information on property binding, see [Template Syntax](../guide/template-syntax.html#property-binding).
 
         要了解属性绑定的更多知识，参见[模板语法](../guide/template-syntax.html#property-binding)。
 
-        In Angular&nbsp;2, `href` is no longer used for routing. Routing uses `routerLink` as shown in the third example.
+        In Angular&nbsp;2, `href` is no longer used for routing. Routing uses `routerLink`, as shown in the third example.
 
         在Angular 2中，`href`不再用作路由，而是改用第三个例子中所展示的`routerLink`指令。
 
-=======
-        For more information on property binding, see [Template Syntax](../guide/template-syntax.html#property-binding).
-
-        In Angular&nbsp;2, `href` is no longer used for routing. Routing uses `routerLink`, as shown in the third example.
->>>>>>> b9826c8d
       +makeExample('cb-a1-a2-quick-reference/ts/app/app.component.html', 'router-link')(format="." )
       :marked
         For more information on routing, see [Routing & Navigation](../guide/router.html#router-link).
@@ -587,15 +486,11 @@
         在这个例子中，除非`movies`数组的长度大于0，否则`table`元素就会被从DOM中移除。
 
         The (*) before `ngIf` is required in this example.
-<<<<<<< HEAD
-        For more information see [Structural Directives](../guide/structural-directives.html).
+        For more information, see [Structural Directives](../guide/structural-directives.html).
 
         在这个例子中`ngIf`前的星号(*)是必须的。
         要了解更多信息，参见[结构型指令](../guide/structural-directives.html)。
 
-=======
-        For more information, see [Structural Directives](../guide/structural-directives.html).
->>>>>>> b9826c8d
   tr(style=top)
     td
       :marked
@@ -604,16 +499,11 @@
         &lt;input ng-model="vm.favoriteHero"/>
       :marked
         In Angular&nbsp;1, the `ng-model` directive binds a form control to a property in the controller associated with the template.
-<<<<<<< HEAD
-        This provides **two-way binding** whereby any changes made to the value in the view is synchronized with the model and
-        any changes to the model are synchronized with the value in the view.
-
+        This provides **two-way binding**, whereby any change made to the value in the view is synchronized with the model, and any change to the model is synchronized with the value in the view.
+        
         在Angular1中，`ng-model`指令把一个表单控件绑定到了模板相关控制器的一个属性上。
         这提供了**双向绑定**功能，因此，任何对视图中值的改动，都会同步到模型中，对模型的改动，也会同步到视图中。
 
-=======
-        This provides **two-way binding**, whereby any change made to the value in the view is synchronized with the model, and any change to the model is synchronized with the value in the view.
->>>>>>> b9826c8d
     td
       :marked
         ### ngModel
@@ -622,17 +512,13 @@
         In Angular&nbsp;2, **two-way binding** is denoted by `[()]`, descriptively referred to as a "banana in a box". This syntax is a shortcut for defining both property binding (from the component to the view)
         and event binding (from the view to the component), thereby providing two-way binding.
 
-<<<<<<< HEAD
         在Angular 2中，**双向绑定**使用[()]标记出来，它被形象的比作“盒子中的香蕉”。
         这种语法是一个简写形式，用来同时定义一个属性绑定(从组件到视图)和一个事件绑定(从视图到组件)，因此，我们得到了双向绑定。
 
-        For more information on two-way binding with ngModel see [Template Syntax](../guide/template-syntax.html#ngModel).
+        For more information on two-way binding with ngModel, see [Template Syntax](../guide/template-syntax.html#ngModel).
 
         要了解使用ngModel进行双向绑定的更多知识，参见[模板语法](../guide/template-syntax.html#ngModel)。
 
-=======
-        For more information on two-way binding with ngModel, see [Template Syntax](../guide/template-syntax.html#ngModel).
->>>>>>> b9826c8d
   tr(style=top)
     td
       :marked
@@ -643,15 +529,11 @@
         In Angular&nbsp;1, the `ng-repeat` directive repeats the associated DOM element
         for each item in the specified collection.
 
-<<<<<<< HEAD
         在Angular1中，`ng-repeat`指令会为指定集合中的每一个条目重复渲染相关的DOM元素。
 
-        In this example, the table row (`tr`) element is repeated for each movie object in the collection of movies.
+        In this example, the table row (`tr`) element repeats for each movie object in the collection of movies.
 
         在这个例子中，对`movies`集合中的每一个`movie`对象重复渲染了这个表格行元素(`tr`)。
-=======
-        In this example, the table row (`tr`) element repeats for each movie object in the collection of movies.
->>>>>>> b9826c8d
     td
       :marked
         ### *ngFor
@@ -670,16 +552,12 @@
         the `let` keyword identifies `movie` as an input variable;
         the list preposition is `of`, not `in`.
 
-<<<<<<< HEAD
         请注意其它语法上的差异：
         在`ngFor`前面的星号(*)是必须的；`let`关键字把`movie`标记成一个输入变量；列表中使用的介词是`of`，而不再是`in`。
 
-        For more information see [Structural Directives](../guide/structural-directives.html).
+        For more information, see [Structural Directives](../guide/structural-directives.html).
 
         要了解更多信息，参见[结构性指令](../guide/structural-directives.html)。
-=======
-        For more information, see [Structural Directives](../guide/structural-directives.html).
->>>>>>> b9826c8d
   tr(style=top)
     td
       :marked
@@ -719,16 +597,12 @@
 
         In this example, the `div` element is hidden if the `favoriteHero` variable is not truthy.
 
-<<<<<<< HEAD
         在这个例子中，如果`favoriteHero`变量不是真值，`div`元素就会被隐藏。
 
-        For more information on property binding see [Template Syntax](../guide/template-syntax.html#property-binding).
+        For more information on property binding, see [Template Syntax](../guide/template-syntax.html#property-binding).
 
         要了解关于属性绑定的更多信息，参见[模板表达式](../guide/template-syntax.html#property-binding)。
 
-=======
-        For more information on property binding, see [Template Syntax](../guide/template-syntax.html#property-binding).
->>>>>>> b9826c8d
   tr(style=top)
     td
       :marked
@@ -753,17 +627,13 @@
         Angular&nbsp;2, uses property binding; there is no built-in *src* directive.
         Place the `src` property in square brackets and set it to a quoted template expression.
 
-<<<<<<< HEAD
         在Angular 2中，并没有一个内建的*src*指令，可以使用属性绑定。
         把`src`属性放到方括号中，并且把它设为一个引号中的绑定表达式。
 
-        For more information on property binding see [Template Syntax](../guide/template-syntax.html#property-binding).
+        For more information on property binding, see [Template Syntax](../guide/template-syntax.html#property-binding).
 
         要了解属性绑定的更多知识，参见[模板语法](../guide/template-syntax.html#property-binding)。
 
-=======
-        For more information on property binding, see [Template Syntax](../guide/template-syntax.html#property-binding).
->>>>>>> b9826c8d
   tr(style=top)
     td
       :marked
@@ -798,21 +668,15 @@
 
         Angular&nbsp;2 also has **style binding**, which is good way to set a single style. This is shown in the second example.
 
-<<<<<<< HEAD
         Angualr 2还有**样式绑定**语法，它是单独设置一个样式的好方法。它展示在第二个例子中。
 
-        For more information on style binding see [Template Syntax](../guide/template-syntax.html#style-binding).
+        For more information on style binding, see [Template Syntax](../guide/template-syntax.html#style-binding).
 
         要了解样式绑定的更多知识，参见[模板语法](../guide/template-syntax.html#style-binding)。
 
-        For more information on the ngStyle directive see [Template Syntax](../guide/template-syntax.html#ngStyle).
+        For more information on the ngStyle directive, see [Template Syntax](../guide/template-syntax.html#ngStyle).
 
         要了解关于ngStyle指令的更多知识，参见[模板语法](../guide/template-syntax.html#ngStyle)。
-=======
-        For more information on style binding, see [Template Syntax](../guide/template-syntax.html#style-binding).
-
-        For more information on the ngStyle directive, see [Template Syntax](../guide/template-syntax.html#ngStyle).
->>>>>>> b9826c8d
   tr(style=top)
     td
       :marked
@@ -871,16 +735,12 @@
 
         The (*) before `ngSwitchCase` and `ngSwitchDefault` is required in this example.
 
-<<<<<<< HEAD
         在这个例子中，`ngSwitchCase`和`ngSwitchDefault`前面的星号(*)是必须的。
 
-        For more information on the ngSwitch directive see [Template Syntax](../guide/template-syntax.html#ngSwitch).
+        For more information on the ngSwitch directive, see [Template Syntax](../guide/template-syntax.html#ngSwitch).
 
         要了解关于ngswitch指令的更多信息，参见[模板语法](../guide/template-syntax.html#ngSwitch)。
 
-=======
-        For more information on the ngSwitch directive, see [Template Syntax](../guide/template-syntax.html#ngSwitch).
->>>>>>> b9826c8d
 :marked
   [Back to top](#top)
 
@@ -889,14 +749,10 @@
 a(id="filters-pipes")
 .l-main-section
 :marked
-<<<<<<< HEAD
-  ## Filters / Pipes
+  ## Filters/pipes
 
   ## 过滤器/管道
 
-=======
-  ## Filters/pipes
->>>>>>> b9826c8d
   Angular&nbsp;2 **pipes** provide formatting and transformation for data in our template, similar to Angular&nbsp;1 **filters**.
   Many of the built-in filters in Angular&nbsp;1 have corresponding pipes in Angular&nbsp;2.
   For more information on pipes, see [Pipes](../guide/pipes.html).
@@ -958,28 +814,15 @@
       code-example.
         &lt;tr ng-repeat="movie in movieList | filter: {title:listFilter}">
       :marked
-<<<<<<< HEAD
-        Selects a subset of items from the defined collection based on the filter criteria.
+        Selects a subset of items from the defined collection, based on the filter criteria.
 
         基于过滤条件从指定的集合中选取出一个子集。
 
     td
       :marked
         ### none
-
-        ### 没有
-
-        There is no comparable pipe in Angular&nbsp;2 for performance reasons.
-        Filtering should be coded in the component.
-        Consider building a custom pipe if the same filtering code
-        will be reused in several templates.
-=======
-        Selects a subset of items from the defined collection, based on the filter criteria.
-    td
-      :marked
-        ### none
+        ### 没了
         For performance reasons, no comparable pipe exists in Angular&nbsp;2. Do all your filtering in the component. If you need the same filtering code in several templates, consider building a custom pipe.
->>>>>>> b9826c8d
 
         在Angular 2中，出于性能的考虑，并没有一个类似的管道。
         过滤逻辑应该在组件中用代码实现。
@@ -1024,16 +867,12 @@
         The `SlicePipe` does the same thing but the *order of the parameters is reversed*, in keeping
         with the JavaScript `Slice` method.
         The first parameter is the starting index; the second is the limit.
-<<<<<<< HEAD
-        As in Angular 1, performance may improve if we code this operation within the component instead.
-
+        As in Angular 1, coding this operation within the component instead could improve performance.
+        
         `SlicePipe`做同样的事，但是*两个参数的顺序是相反的*，以便于JavaScript中的`slice`方法保持一致。
         第一个参数是起始索引号，第二个参数是限制的数量。
         和Angular 1中一样，如果们改用组件中的代码实现此操作，性能将会提升。
 
-=======
-        As in Angular 1, coding this operation within the component instead could improve performance.
->>>>>>> b9826c8d
   tr(style=top)
     td
       :marked
@@ -1074,14 +913,10 @@
         It provides more functionality when defining
         the decimal places, as shown in the second example above.
 
-<<<<<<< HEAD
         Angular 2的`number`管道很相似。
         但在指定小数点位置时，它提供了更多的功能，如第二个范例所示。
 
-        Angular 2 also has a `percent` pipe which formats a number as a local percentage
-=======
         Angular 2 also has a `percent` pipe, which formats a number as a local percentage
->>>>>>> b9826c8d
         as shown in the third example.
 
         Angular 2还有一个`percent`管道，它把一个数组格式化为本地化的(local)百分比格式，如第三个范例所示。
@@ -1092,9 +927,8 @@
       code-example.
         &lt;tr ng-repeat="movie in movieList | orderBy : 'title'">
       :marked
-<<<<<<< HEAD
-        Orders the collection as specified by the expression.
-        In this example, the movieList is ordered by the movie title.
+        Displays the collection in the order specified by the expression.
+        In this example, the movie title orders the movieList.
 
         使用表达式中所指定的方式对集合进行排序。
         在这个例子中，movieList被根据movie的title排序了。
@@ -1102,26 +936,13 @@
     td
       :marked
         ### none
-
-        ### 没有
-
-        There is no comparable pipe in Angular&nbsp;2 for performance reasons.
-        Ordering/sorting the results should be coded in the component.
-        Consider building a custom pipe if the same ordering/sorting code
-        will be reused in several templates.
-
-        由于性能的原因，在Angular 2中并没有一个类似的管道。
-        应该在组件的代码中对结果进行排序。
-        如果同样的排序代码可能被多个模板用到，可以考虑创建一个自定义管道。
-=======
-        Displays the collection in the order specified by the expression.
-        In this example, the movie title orders the movieList.
-    td
-      :marked
-        ### none
+        ### 没了
         For performance reasons, no comparable pipe exists in Angular&nbsp;2.
         Instead, use component code to order or sort results. If you need the same ordering or sorting code in several templates, consider building a custom pipe.
->>>>>>> b9826c8d
+        
+        在Angular 2中，出于性能的考虑，并没有一个类似的管道。
+        排序逻辑应该在组件中用代码实现。
+        如果它将被复用在几个模板中，可以考虑构建一个自定义管道。
 
 :marked
   [Back to top](#top)
@@ -1131,32 +952,21 @@
 a(id="controllers-components")
 .l-main-section
 :marked
-<<<<<<< HEAD
-  ## Modules / Controllers / Components
+  ## Modules/controllers/components
   
   ## 模块/控制器/组件
   
-  In both Angular&nbsp;1 and Angular&nbsp;2, we use Angular modules to
-  help us organize our application into cohesive blocks of functionality.
+  In both Angular&nbsp;1 and Angular&nbsp;2, Angular modules help you organize your application into cohesive blocks of functionality.
   
   无论在Angular 1还是Angular 2中，我们都要借助“模块”来把应用拆分成一些紧密相关的功能块。
   
-  In Angular&nbsp;1, we write the code that provides the model and the methods for the view in a **controller**.
-  In Angular&nbsp;2, we build a **component**.
+  In Angular&nbsp;1, you write the code that provides the model and the methods for the view in a **controller**.
+  In Angular&nbsp;2, you build a **component**.
 
   在Angular 1中，我们在**控制器**中写代码，来为视图提供模型和方法。
   在Angular 2中，我们创建**组件**。
 
-  Because much of our Angular&nbsp;1 code is in JavaScript, JavaScript code is shown in the Angular&nbsp;1 column.
-=======
-  ## Modules/controllers/components
-  In both Angular&nbsp;1 and Angular&nbsp;2, Angular modules help you organize your application into cohesive blocks of functionality.
-
-  In Angular&nbsp;1, you write the code that provides the model and the methods for the view in a **controller**.
-  In Angular&nbsp;2, you build a **component**.
-
   Because much Angular&nbsp;1 code is in JavaScript, JavaScript code is shown in the Angular&nbsp;1 column.
->>>>>>> b9826c8d
   The Angular&nbsp;2 code is shown using TypeScript.
 
   因为很多Angular 1的代码是用JavaScript写的，所以在Angular 1列显示的是JavaScript代码，而Angular 2列显示的是TypeScript代码。
@@ -1176,9 +986,8 @@
           ...
         }());
       :marked
-<<<<<<< HEAD
-        In Angular&nbsp;1, we often defined an immediately invoked function expression (or IIFE) around our controller code.
-        This kept our controller code out of the global namespace.
+        In Angular&nbsp;1, you often defined an immediately invoked function expression (or IIFE) around your controller code.
+        This kept your controller code out of the global namespace.
 
         在Angular 1中，我们通常会定义一个立即调用的函数表达式(IIFE)来包裹控制器代码。
         这样让控制器代码不会污染全局命名空间。
@@ -1186,27 +995,16 @@
     td
       :marked
         ### none
-        ### 没有
-        We don't need to worry about this in Angular&nbsp;2 because we use ES 2015 modules
-        and modules handle the namespacing for us.
-
-        在Angular 2中我们不用担心这个问题，因为使用ES 2015的模块，模块会替我们处理命名空间问题。
-
-        For more information on modules see [Architecture Overview](../guide/architecture.html#module).
-
-        要了解关于模块的更多信息，参见[架构概览](../guide/architecture.html#module)。
-
-=======
-        In Angular&nbsp;1, you often defined an immediately invoked function expression (or IIFE) around your controller code.
-        This kept your controller code out of the global namespace.
-    td
-      :marked
-        ### none
+        ### 没了
         You don't need to worry about this in Angular&nbsp;2 because you use ES 2015 modules
         and modules handle the namespacing for you.
 
+        在Angular 2中我们不用担心这个问题，因为使用ES 2015的模块，模块会替我们处理命名空间问题。
+
         For more information on modules, see [Architecture Overview](../guide/architecture.html#module).
->>>>>>> b9826c8d
+
+        要了解关于模块的更多信息，参见[架构概览](../guide/architecture.html#module)。
+
   tr(style=top)
     td
       :marked
@@ -1217,16 +1015,10 @@
       code-example.
         angular.module("movieHunter", ["ngRoute"]);
       :marked
-<<<<<<< HEAD
-        In Angular&nbsp;1, we define an Angular module, which keeps track of our
-        controllers, services, and other code. The second argument defines the list
-        of other modules that this module depends upon.
-
-        在Angular 1中，我们定义一个Angular模块，它将对控制器、服务和其他代码进行跟踪。第二个参数定义该模块依赖的其它模块列表。
-
-=======
         In Angular&nbsp;1, an Angular module keeps track of controllers, services, and other code. The second argument defines the list of other modules that this module depends upon.
->>>>>>> b9826c8d
+
+        在Angular 1中，Angular模块用来对控制器、服务和其他代码进行跟踪。第二个参数定义该模块依赖的其它模块列表。
+
     td
       :marked
         ### Angular modules
@@ -1237,23 +1029,17 @@
         Angular 2的模块用`NgModule`装饰器进行定义，有如下用途：
         
         - `imports`: specifies the list of other modules that this module depends upon
-<<<<<<< HEAD
         
         - `imports`: 指定当前模块依赖的其它模块列表
         
-        - `declaration`: keeps track of our components, pipes, and directives.
+        - `declaration`: keeps track of your components, pipes, and directives.
         
         - `declaration`: 用于记录组件、管道和指令。
 
-        For more information on modules see [Angular Modules](../guide/ngmodule.html).
+        For more information on modules, see [Angular Modules](../guide/ngmodule.html).
         
         要了解关于模块的更多知识，参见[Angular Modules](../guide/ngmodule.html)。
         
-=======
-        - `declaration`: keeps track of your components, pipes, and directives.
-
-        For more information on modules, see [Angular Modules](../guide/ngmodule.html).
->>>>>>> b9826c8d
   tr(style=top)
     td
       :marked
@@ -1290,23 +1076,17 @@
         The Component decorator declares that the class is a component and provides metadata about
         that component such as its selector (or tag) and its template.
 
-<<<<<<< HEAD
         在Angular 2中，我们往组件类上添加了一个装饰器，以提供任何需要的元数据。
         组件装饰器把该类声明为组件，并提供了关于该组件的元数据，比如它的选择器(或标签)和模板。
 
-        This is how we associate a template with code, which is defined in the component class.
+        This is how you associate a template with code, which is defined in the component class.
 
         这就是把模板关联到代码的方式，它定义在组件类中。
 
-        For more information on components see [Architecture Overview](../guide/architecture.html#component).
-
-        要了解关于模板的更多信息，参见[架构概览](../guide/architecture.html#component)。
-
-=======
-        This is how you associate a template with code, which is defined in the component class.
-
         For more information, see the [Components](../guide/architecture.html#components) section of the Architecture Overview page.
->>>>>>> b9826c8d
+
+        要了解关于模板的更多信息，参见架构概览中的[组件](../guide/architecture.html#components)部分。
+
   tr(style=top)
     td
       :marked
@@ -1317,14 +1097,10 @@
         function MovieListCtrl(movieService) {
         }
       :marked
-<<<<<<< HEAD
-        In Angular&nbsp;1, we write the code for the model and methods in a controller function.
+        In Angular&nbsp;1, you write the code for the model and methods in a controller function.
 
         在Angular1中，我们在控制器函数中写模型和方法的代码。
 
-=======
-        In Angular&nbsp;1, you write the code for the model and methods in a controller function.
->>>>>>> b9826c8d
     td
       :marked
         ### Component class
@@ -1335,23 +1111,16 @@
       :marked
         In Angular&nbsp;2, you create a component class.
 
-<<<<<<< HEAD
         在Angular 2中，我们写组件类。
 
-        NOTE: If you are using TypeScript with Angular&nbsp;1 then the only difference here is
-        that the component class must be exported using the `export` keyword.
-
-        注意：如果你正在用TypeScript写Angular 1，那么这里唯一的不同是组件类必须用`export`关键字导出。
-
-        For more information on components see [Architecture Overview](../guide/architecture.html#component).
-
-        要了解关于组件的更多信息，参见[架构概览](../guide/architecture.html#component)。
-
-=======
         NOTE: If you are using TypeScript with Angular&nbsp;1, you must use the `export` keyword to export the component class.
 
+        注意：如果你正在用TypeScript写Angular 1，那么必须用`export`关键字来导出组件类。
+
         For more information, see the [Components](../guide/architecture.html#components) section of the Architecture Overview page.
->>>>>>> b9826c8d
+
+        要了解关于组件的更多信息，参见架构概览中的[组件](../guide/architecture.html#components)部分。
+
   tr(style=top)
     td
       :marked
@@ -1367,14 +1136,10 @@
         In Angular&nbsp;1, you pass in any dependencies as controller function arguments.
         This example injects a `MovieService`.
 
-<<<<<<< HEAD
         在Angular 1中，我们把所有依赖都作为控制器函数的参数。
         在这个例子中，我们注入了一个`MovieService`。
 
-        We also guard against minification problems by telling Angular explicitly
-=======
         To guard against minification problems, tell Angular explicitly
->>>>>>> b9826c8d
         that it should inject an instance of the `MovieService` in the first parameter.
 
         我们还通过在第一个参数明确告诉Angular它应该注入一个`MovieService`的实例，以防止在最小化时出现问题。
@@ -1391,18 +1156,14 @@
         This example injects a `MovieService`.
         The first parameter's TypeScript type tells Angular what to inject, even after minification.
 
-<<<<<<< HEAD
         在Angular 2中，我们把依赖作为组件构造函数的参数传入。
         在这个例子中，我们注入了一个`MovieService`。
         即使在最小化之后，第一个参数的TypeScript类型也会告诉Angular它该注入什么。
 
-        For more information on dependency injection see [Architecture Overview](../guide/architecture.html#dependency-injection).
-
-        要了解关于依赖注入的更多信息，参见[架构概览](../guide/architecture.html#dependency-injection)。
-
-=======
         For more information, see the [Dependency Injection](../guide/architecture.html#dependency-injection) section of the Architecture Overview.
->>>>>>> b9826c8d
+
+        要了解关于依赖注入的更多信息，参见架构概览中的[依赖注入](../guide/architecture.html#dependency-injection)部分。
+
 :marked
   [Back to top](#top)
 
@@ -1411,32 +1172,22 @@
 a(id="style-sheets")
 .l-main-section
 :marked
-<<<<<<< HEAD
-  ## Style Sheets
+  ## Style sheets
 
   ## 样式表
 
-  Style sheets give our application a nice look.
-  In Angular&nbsp;1, we specify the style sheets for our entire application.
-  As the application grows over time, the styles for the many parts of the application
-  are merged, which can cause unexpected results.
-  In Angular&nbsp;2, we can still define style sheets for our entire application. But now we can
-  also encapculate a style sheet within a specific component.
-
-  样式表美化我们的应用程序。
-  在Angular 1中，我们为整个应用程序指定样式表。
-  当应用程序成长一段时间之后，应用程序中很多部分的样式会被合并，导致无法预计的后果。
-  在Angular 2中，我们仍然会为整个应用程序定义样式，不过现在也可以把样式表封装在特定的组件中。
-
-=======
-  ## Style sheets
   Style sheets give your application a nice look.
   In Angular&nbsp;1, you specify the style sheets for your entire application.
   As the application grows over time, the styles for the many parts of the application
   merge, which can cause unexpected results.
   In Angular&nbsp;2, you can still define style sheets for your entire application. But now you can
   also encapsulate a style sheet within a specific component.
->>>>>>> b9826c8d
+
+  样式表美化我们的应用程序。
+  在Angular 1中，我们为整个应用程序指定样式表。
+  当应用程序成长一段时间之后，应用程序中很多部分的样式会被合并，导致无法预计的后果。
+  在Angular 2中，我们仍然会为整个应用程序定义样式，不过现在也可以把样式表封装在特定的组件中。
+
 table(width="100%")
   col(width="50%")
   col(width="50%")
@@ -1450,15 +1201,10 @@
       code-example.
         &lt;link href="styles.css" rel="stylesheet" />
       :marked
-<<<<<<< HEAD
-        In Angular&nbsp;1, we use a `link` tag in the head section of our `index.html` file
-        to define the styles for our application.
-
-        在Angular 1中，我们在`index.html`的`head`区使用`link`标签来为应用程序定义样式。
-=======
         Angular&nbsp;1, uses a `link` tag in the head section of the `index.html` file
         to define the styles for the application.
->>>>>>> b9826c8d
+
+        在Angular 1中，我们在`index.html`的`head`区使用`link`标签来为应用程序定义样式。
     td
       :marked
         ### Link tag
@@ -1467,17 +1213,12 @@
 
       +makeExample('cb-a1-a2-quick-reference/ts/index.html', 'style')(format=".")
       :marked
-<<<<<<< HEAD
-        In Angular&nbsp;2, we can continue to use the link tag to define the styles for our application in the `index.html` file.
-        But we can now also encapsulate styles for our components.
+        In Angular&nbsp;2, you can continue to use the link tag to define the styles for your application in the `index.html` file.
+        But now you can also encapsulate styles for your components.
 
         在Angular2中，我们可以继续在`index.html`中使用link标签来为应用程序定义样式。
         但是也能在组件中封装样式。
 
-=======
-        In Angular&nbsp;2, you can continue to use the link tag to define the styles for your application in the `index.html` file.
-        But now you can also encapsulate styles for your components.
->>>>>>> b9826c8d
       :marked
         ### StyleUrls
         In Angular&nbsp;2, you can use the `styles` or `styleUrls` property of the `@Component` metadata to define

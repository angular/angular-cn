include ../_util-fns

<a id="top"></a>
:marked
  This cookbook contains recipes for common component communication scenarios
  in which two or more components share information.

  本烹饪宝典包含了常见的组件通讯场景，也就是让两个或多个组件之间共享信息的方法。
  
.l-sub-section
  :marked
    For an in-depth look at each fundamental concepts in component communication, we can find detailed description and
    samples in the [Component Communication]() document.      
    
    要深入了解组件通讯的各个基本概念，在[组件通讯Component Communication]()文档中可以找到详细的描述和例子。

<a id="toc"></a>
:marked
  ## Table of contents
  ## 目录
  
  [Pass data from parent to child with input binding](#parent-to-child)
  
  [使用输入型绑定，把数据从父组件传到子组件](#parent-to-child)

  [Intercept input property changes with a setter](#parent-to-child-setter)
  
  [通过setter拦截输入属性值的变化](#parent-to-child-setter)
  
  [Intercept input property changes with *ngOnChanges*](#parent-to-child-on-changes)
  
  [使用*ngOnChanges*拦截输入属性值的变化](#parent-to-child-on-changes)  

  [Parent listens for child event](#child-to-parent)
  
  [父组件监听子组件的事件](#child-to-parent)
    
  [Parent interacts with child via a *local variable*](#parent-to-child-local-var)
  
  [父组件与子组件通过*本地变量local variable*互动](#parent-to-child-local-var)
    
  [Parent calls a *ViewChild*](#parent-to-view-child)
  
  [父组件调用*ViewChild*](#parent-to-view-child)
  
  [Parent and children communicate via a service](#bidirectional-service)
  
  [父组件和子组件通过服务来通讯](#bidirectional-service)
  
:marked
  **See the <live-example name="cb-component-communication"></live-example>**.
  
  **参见<live-example name="cb-component-communication"></live-example>**。

.l-main-section
<a id="parent-to-child"></a>
:marked
  ## Pass data from parent to child with input binding
  ## 通过输入型绑定把数据从父组件传到子组件。
  
  `HeroChildComponent` has two ***input properties***, typically adorned with [@Input decorations](../guide/template-syntax.html#inputs-outputs).
  
  `HeroChildComponent` 有两个***输入型属性***，它们通常带[@Input装饰器](../guide/template-syntax.html#inputs-outputs)。
  
+makeExample('cb-component-communication/ts/app/hero-child.component.ts')
:marked
  The second `@Input` aliases the child component property name `masterName` as `'master'`.
  
  第二个`@Input`为子组件的属性名`masterName`指定一个别名`master`(译者注：不推荐为起别名，请参见风格指南).
  
  The `HeroParentComponent` nests the child `HeroChildComponent` inside an `*ngFor` repeater, binding its `master` string property to the child's `master` alias and each iteration's `hero` instance to the child's `hero` property.
   
  父组件`HeroParentComponent`把子组件的`HeroChildComponent`放到`*ngFor`循环器中，把自己的`master`字符串属性绑定到子组件的`master`别名上，并把每个循环的`hero`实例绑定到子组件的`hero`属性。

+makeExample('cb-component-communication/ts/app/hero-parent.component.ts')
:marked
  The running application displays three heroes:
  
  运行应用程序会显示三个英雄：
  
figure.image-display
  img(src="/resources/images/cookbooks/component-communication/parent-to-child.png" alt="Parent-to-child")
  
:marked
  ### Test it
  ### 测试
  
  E2E test that all children were instantiated and displayed as expected:
  
  端到端测试，用于确保所有的子组件都像所期待的那样被初始化并显示出来。
  
+makeExample('cb-component-communication/e2e-spec.ts', 'parent-to-child')

:marked
  [Back to top](#top)
  
  [回到顶部](#top)
  
.l-main-section
<a id="parent-to-child-setter"></a>
:marked
  ## Intercept input property changes with a setter
  
  ## 通过setter截听输入属性值的变化

  Use an input property setter to intercept and act upon a value from the parent.
  
  使用一个输入属性的setter，以拦截父组件中值的变化，并采取行动。
  
  The setter of the `name` input property in the child `NameChildComponent` trims the whitespace from a name and replaces an empty value with default text.
  
  子组件`NameChildComponent`的输入属性`name`上的这个setter，会trim掉名字里的空格，并把空值替换成默认字符串。
  
+makeExample('cb-component-communication/ts/app/name-child.component.ts')

:marked
  Here's the `NameParentComponent` demonstrating name variations including a name with all spaces:
  
  下面的`NameParentComponent`展示了各种名字的处理方式，包括一个全是空格的名字。

+makeExample('cb-component-communication/ts/app/name-parent.component.ts')

figure.image-display
  img(src="/resources/images/cookbooks/component-communication/setter.png" alt="Parent-to-child-setter")
  
:marked
  ### Test it
  ### 测试

  E2E tests of input property setter with empty and non-empty names:
  
  端到端测试：输入属性的setter，分别使用空名字和非空名字。
  
+makeExample('cb-component-communication/e2e-spec.ts', 'parent-to-child-setter')

:marked
  [Back to top](#top)
  
  [回到顶部](#top)

.l-main-section
<a id="parent-to-child-on-changes"></a>
:marked
  ## Intercept input property changes with *ngOnChanges*
  ## 通过*ngOnChanges*来截听输入属性值的变化

  Detect and act upon changes to input property values with the `ngOnChanges` method of the `OnChanges` lifecycle hook interface.
  
  使用`OnChanges`生命周期钩子接口的`ngOnChanges`方法来监测输入属性值的变化并做出回应。
  
.l-sub-section
  :marked
    May prefer this approach to the property setter when watching multiple, interacting input properties.
    
    当需要监视多个、交互式输入属性的时候，本方法比用属性的setter更合适。
    
    Learn about `ngOnChanges` in the [LifeCycle Hooks](../guide/lifecycle-hooks.html) chapter.
    
    学习关于`ngOnChanges`的更多知识，参见[生命周期钩子](../guide/lifecycle-hooks.html)一章。
    
:marked
  This `VersionChildComponent` detects changes to the `major` and `minor` input properties and composes a log message reporting these changes:
  
  这个`VersionChildComponent`会监测输入属性`major`和`minor`的变化，并把这些变化编写成日志以报告这些变化。
  
+makeExample('cb-component-communication/ts/app/version-child.component.ts')

:marked
  The `VersionParentComponent` supplies the `minor` and `major` values and binds buttons to methods that change them.
  
  `VersionParentComponent`提供`minor`和`major`值，把修改它们值的方法绑定到按钮上。
  
+makeExample('cb-component-communication/ts/app/version-parent.component.ts')

:marked
  Here's the output of a button-pushing sequence:
  
  下面是点击按钮的结果。
  
figure.image-display
  img(src="/resources/images/cookbooks/component-communication/parent-to-child-on-changes.gif" alt="Parent-to-child-onchanges")
  
:marked
  ### Test it
  ### 测试
  
  Test that ***both*** input properties are set initially and that button clicks trigger the expected `ngOnChanges` calls and values:
  
  测试确保***这两个***输入属性值都被初始化了，当点击按钮后，`ngOnChanges`应该被调用，属性的值也符合预期。
  
+makeExample('cb-component-communication/e2e-spec.ts', 'parent-to-child-onchanges')

:marked
  [Back to top](#top)
  
  [回到顶部](#top)
  
.l-main-section
<a id="child-to-parent"></a>
:marked
  ## Parent listens for child event
  ## 父组件监听子组件的事件
  
  The child component exposes an `EventEmitter` property with which it `emits`events when something happens. The parent binds to that event property and reacts to those events.
  
  子组件暴露一个`EventEmitter`属性，当事件发生时，子组件利用该属性`emits`(向上弹射)事件。父组件绑定到这个事件属性，并在事件发生时作出回应。
  
  The child's `EventEmitter` property is an ***output property***, typically adorned with an [@Output decoration](../guide/template-syntax.html#inputs-outputs) as seen in this `VoterComponent`:
    
  子组件的`EventEmitter`属性是一个**输出属性**，通常带有[@Output装饰器](../guide/template-syntax.html#inputs-outputs)，就像在`VoterComponent`中看到的。
  
+makeExample('cb-component-communication/ts/app/voter.component.ts')

:marked
  Clicking a button triggers emission of a `true` or `false` (the boolean *payload*).
  
  点击按钮会触发`true`或`false`(布尔型*有效载荷*)的事件。
  
  The parent `VoteTakerComponent` binds an event handler (`onVoted`) that responds to the child event payload (`$event`) and updates a counter.
  
  父组件`VoteTakerComponent`绑定了一个事件处理器(`onVoted`)，用来响应子组件的事件(`$event`)并更新一个计数器。
  
+makeExample('cb-component-communication/ts/app/votetaker.component.ts')

:marked
  The framework passes the event argument &mdash; represented by `$event` &mdash; to the handler method, and the method processes it:
  
  框架(Angular)把事件参数(用`$event`表示)传给事件处理方法，这个方法会处理：
  
figure.image-display
  img(src="/resources/images/cookbooks/component-communication/child-to-parent.gif" alt="Child-to-parent")
  
:marked
  ### Test it
  ### 测试
  
  Test that clicking the *Agree* and *Disagree* buttons update the appropriate counters:
  
  测试确保点击*Agree*和*Disagree*按钮时，计数器被正确更新。
  
+makeExample('cb-component-communication/e2e-spec.ts', 'child-to-parent')

:marked
<<<<<<< HEAD
  [Back to top](#top)  
  
  [回到顶部](#top)
  
parent-to-child-local-var
.l-main-section
<a id="parent-to-child-local-var"></a>
=======
  [Back to top](#top)

.l-main-section#parent-to-child-local-var
>>>>>>> 23ff8aac
:marked
  ## Parent interacts with child via *local variable*
  ## 父组件与子组件通过*本地变量*互动
  
  A parent component cannot use data binding to read child properties or invoke child methods. We can do both by creating a template reference variable for the child element and then reference that variable *within the parent template* as seen in the following example.
    
  父组件不能使用数据绑定来读取子组件的属性或调用子组件的方法。但可以在父组件模板里，新建一个本地变量来代表子组件，然后利用这个变量来读取子组件的属性和调用子组件的方法，如下例所示。

  <a id="countdown-timer-example"></a>  
  We have a child `CountdownTimerComponent` that repeatedly counts down to zero and launches a rocket. It has `start` and `stop` methods that control the clock and it displays a countdown status message in its own template.  
  
  子组件`CountdownTimerComponent`进行倒计时，归零时发射一个导弹。`start`和`stop`方法负责控制时钟并在模板里显示倒计时的状态信息。  
  
+makeExample('cb-component-communication/ts/app/countdown-timer.component.ts')
:marked
  Let's see the `CountdownLocalVarParentComponent` that hosts the timer component.
  
  让我们来看看计时器组件的宿主组件`CountdownLocalVarParentComponent`。
  
+makeExample('cb-component-communication/ts/app/countdown-parent.component.ts', 'lv')
:marked
  The parent component cannot data bind to the child's `start` and `stop` methods nor to its `seconds` property.
  
  父组件不能通过数据绑定使用子组件的`start`和`stop`方法，也不能访问子组件的`seconds`属性。
  
  We can place a local variable (`#timer`) on the tag (`<countdown-timer>`) representing the child component. That gives us a reference to the child component itself and the ability to access *any of its properties or methods* from within the parent template.
    
  把本地变量(`#timer`)放到(`<countdown-timer>`)标签中，用来代表子组件。这样父组件的模板就得到了子组件的引用，于是可以在父组件的模板中访问子组件的所有属性和方法。
 
  In this example, we wire parent buttons to the child's `start` and `stop` and use interpolation to display the child's `seconds` property.
  
  在这个例子中，我们把父组件的按钮绑定到子组件的`start`和`stop`方法，并用插值表达式来显示子组件的`seconds`属性。
  
  Here we see the parent and child working together.
  
  下面是父组件和子组件一起工作时的效果。

figure.image-display
  img(src="/resources/images/cookbooks/component-communication/countdown-timer-anim.gif" alt="countdown timer")

a(id="countdown-tests")
:marked
  ### Test it
  ### 测试
  
  Test that the seconds displayed in the parent template match the seconds displayed in the child's status message. Test also that clicking the *Stop* button pauses the countdown timer:
    
  测试确保在父组件模板中显示的秒数和子组件状态信息里的秒数同步。它还会点击*Stop*按钮来停止倒计时：
  
+makeExample('cb-component-communication/e2e-spec.ts', 'countdown-timer-tests')

:marked
  [Back to top](#top)
  
  [回到顶部](#top)
  
.l-main-section
<a id="parent-to-view-child"></a>
:marked
  ## Parent calls a *ViewChild*
  ## 父组件调用*ViewChild*
  
  The *local variable* approach is simple and easy. But it is limited because the parent-child wiring must be done entirely within the parent template. The parent component *itself* has no access to the child.
  
  这个*本地变量*方法是个简单便利的方法。但是它也有局限性，因为父组件-子组件的连接必须全部在父组件的模板中进行。父组件本身的代码对子组件没有访问权。
  
  We can't use the *local variable* technique if an instance of the parent component *class* must read or write child component values or must call child component methods.
  
  如果父组件的*类*需要读取子组件的属性值或调用子组件的方法，就不能使用*本地变量*方法。
  
  When the parent component *class* requires that kind of access, we ***inject*** the child component into the parent as a *ViewChild*.
  
  当父组件*类*需要这种访问时，可以把子组件作为*ViewChild*，***注入***到父组件里面。
  
  We'll illustrate this technique with the same [Countdown Timer](#countdown-timer-example) example. We won't change its appearance or behavior. The child [CountdownTimerComponent](#countdown-timer-example) is the same as well.
  
  我们将会用同一个[倒计时](#countdown-timer-example)范例来解释这种技术。我们没有改变它的样子或行为。子组件[CountdownTimerComponent](#countdown-timer-example)也和原来一样。
  
.l-sub-section
  :marked
    We are switching from the *local variable* to the *ViewChild* technique solely for the purpose of demonstration.
    
    由*本地变量*切换到*ViewChild*技术的唯一目的就是做示范。
    
:marked
  Here is the parent, `CountdownViewChildParentComponent`:
  
  下面是父组件`CountdownViewChildParentComponent`:
  
+makeExample('cb-component-communication/ts/app/countdown-parent.component.ts', 'vc')
:marked
  It takes a bit more work to get the child view into the parent component classs.
  
  把子组件的视图插入到父组件类需要做一点额外的工作。
  
  We import references to the `ViewChild` decorator and the `AfterViewInit` lifecycle hook.
 
  需要通过`ViewChild`装饰器导入这个引用，并挂上`AfterViewInit`生命周期钩子。
  
  We inject the child `CountdownTimerComponent` into the private `timerComponent` property
  via the `@ViewChild` property decoration.
  
  通过`@ViewChild`属性装饰器，将子组件`CountdownTimerComponent`注入到私有属性`timerComponent`里面。
  
  The `#timer` local variable is gone from the component metadata. Instead we bind the buttons to the parent component's own `start` and `stop` methods and present the ticking seconds in an interpolation around the parent component's `seconds` method.
  
  组件元数据里就不再需要`#timer`本地变量了。而是把按钮绑定到父组件自己的`start`和`stop`方法，使用父组件的`seconds`方法的插值表达式来展示秒数变化。
  
  These methods access the injected timer component directly.
  
  这些方法可以直接访问被注入的计时器组件。
  
  The `ngAfterViewInit` lifecycle hook is an important wrinkle. The timer component isn't available until *after* Angular displays the parent view. So we display `0` seconds initially.
  
  `ngAfterViewInit`生命周期钩子是非常重要的一步。被注入的计时器组件只有在Angular显示了父组件视图之后才能访问，所以我们先把秒数显示为0.
  
  Then Angular calls the `ngAfterViewInit` lifecycle hook at which time it is *too late* to update the parent view's display of the countdown seconds. Angular's unidirectional data flow rule prevents us from updating the parent view's in the same cycle. We have to *wait one turn* before we can display the seconds.
  
  然后Angular会调用`ngAfterViewInit`生命周期钩子，但这时候再更新父组件视图的倒计时就已经太晚了。Angular的单向数据流规则会阻止在同一个周期内更新父组件视图。我们在显示秒数之前会被迫*再等一轮儿*。
  
  We use `setTimeout` to wait one tick and then revise the `seconds` method so that it takes future values from the timer component.
  
  使用`setTimeout`来等下一轮儿，然后改写`seconds`方法，这样它接下来就会从注入的这个计时器组件里获取秒数的值。

  ### Test it
  ### 测试
  
  Use [the same countdown timer tests](#countdown-tests) as before.
  
  使用和之前[一样的倒计时测试](#countdown-tests)。
  
:marked
  [Back to top](#top)
  
  [回到顶部]('#top')
  
.l-main-section
<a id="bidirectional-service"></a>
:marked
  ## Parent and children communicate via a service
  ## 父组件和子组件通过服务来通讯

  A parent component and its children share a service whose interface enables bi-directional communication *within the family*.
  
  父组件和它的子组件共享同一个服务，利用该服务*在家庭内部*实现双向通讯。

  The scope of the service instance is the parent component and its children. Components outside this component subtree have no access to the service or their communications.
  
  该服务实例的作用域被限制在父组件和其子组件内。这个组件子树之外的组件将无法访问该服务或者与它们通讯。
  
  This `MissionService` connects the `MissionControlComponent` to multiple `AstronautComponent` children.
  
  这个`MissionService`把`MissionControlComponent`和多个`AstronautComponent`子组件连接起来。

+makeExample('cb-component-communication/ts/app/mission.service.ts')
:marked
  The `MissionControlComponent` both provides the instance of the service that it shares with its children (through the `providers` metadata array) and injects that instance into itself through its constructor:
  
  `MissionControlComponent`提供服务的实例，并将其共享给它的子组件(通过`providers`元数据数组)，子组件可以通过构造函数将该实例注入到自身。
  
+makeExample('cb-component-communication/ts/app/missioncontrol.component.ts')

:marked
  The `AstronautComponent` also injects the service in its constructor. Each `AstronautComponent` is a child of the `MissionControlComponent` and therefore receives its parent's service instance:
  
  `AstronautComponent`也通过自己的构造函数注入该服务。由于每个`AstronautComponent`都是`MissionControlComponent`的子组件，所以它们获取到的也是父组件的这个服务实例。
  
+makeExample('cb-component-communication/ts/app/astronaut.component.ts')

.l-sub-section
  :marked
    Notice that we capture the `subscription` and unsubscribe when the `AstronautComponent` is destroyed. This is a memory-leak guard step. There is no actual risk in this app because the lifetime of a `AstronautComponent` is the same as the lifetime of the app itself. That *would not* always be true in a more complex application.
    
    注意，通过`subscription`服务订阅任务，并在`AstronautComponent`被销毁的时候退订。这是一个用于防止内存泄漏的保护措施。实际上，在这个应用程序中并没有这个风险，因为`AstronautComponent`的生命期和应用程序的生命期一样长。但在更复杂的应用程序环境中就不一定了。
    
    We do not add this guard to the `MissionControlComponent` because, as the parent, it controls the lifetime of the `MissionService`.
    
    不需要在`MissionControlComponent`中添加这个保护措施，因为作为父组件，它控制着`MissionService`的生命期。
    
:marked
  The *History* log demonstrates that messages travel in both directions between the parent `MissionControlComponent` and the `AstronautComponent` children, facilitated by the service:
  
  *History*日志证明了：在父组件`MissionControlComponent`和子组件`AstronautComponent`之间，信息通过该服务实现了双向传递。
  
figure.image-display
  img(src="/resources/images/cookbooks/component-communication/bidirectional-service.gif" alt="bidirectional-service")
  
:marked
  ### Test it
  ### 测试
  
  Tests click buttons of both the parent `MissionControlComponent` and the `AstronautComponent` children and verify that the *History* meets expectations:
  
  测试确保点击父组件`MissionControlComponent`和子组件`AstronautComponent`两个的组件的按钮时，*History*日志和预期的一样。
  
+makeExample('cb-component-communication/e2e-spec.ts', 'bidirectional-service')

:marked
  [Back to top](#top)
  
  [回到顶部](#top)<|MERGE_RESOLUTION|>--- conflicted
+++ resolved
@@ -241,19 +241,11 @@
 +makeExample('cb-component-communication/e2e-spec.ts', 'child-to-parent')
 
 :marked
-<<<<<<< HEAD
-  [Back to top](#top)  
+  [Back to top](#top)
   
   [回到顶部](#top)
-  
-parent-to-child-local-var
-.l-main-section
-<a id="parent-to-child-local-var"></a>
-=======
-  [Back to top](#top)
 
 .l-main-section#parent-to-child-local-var
->>>>>>> 23ff8aac
 :marked
   ## Parent interacts with child via *local variable*
   ## 父组件与子组件通过*本地变量*互动

include ../_util-fns
  
:marked
  This cookbook describes how to radically improve performance by compiling _Ahead of Time_ (AoT) 
  during a build process.
  
  这个烹饪指南描述如何通过在构建过程中进行预编译（Ahead of Time - AoT）来从根本上提升性能。

a#toc
:marked
  ## Table of Contents
  ## 目录
  * [Overview](#overview)
  * [概览](#overview)
  * [_Ahead-of-Time_ vs _Just-in-Time_](#aot-jit)
  * [_预编译_ vs _即时编译_](#aot-jit)
  * [Compile with AoT](#compile)
  * [用AoT进行编译](#compile)
  * [Bootstrap](#bootstrap)
  * [引导](#bootstrap)
  * [Tree Shaking](#tree-shaking)
  * [摇树优化（Tree Shaking）](#tree-shaking)
  * [Load the bundle](#load)
  * [加载捆文件](#load)
  * [Serve the app](#serve)
  * [启动应用服务器](#serve)
  * [Source Code](#source-code)
<<<<<<< HEAD
  * [源码](#source-code)
=======
  * [Tour of Heroes](#toh)
>>>>>>> 19a9e355

a#overview
.l-main-section
:marked
  ## Overview
<<<<<<< HEAD
  ## 概览
  Angular component templates consist of a mix of standard html and Angular syntax (e.g. `ngIf`, `ngFor`). 
  
  Angular组件的模板由标准HTML和Angular特有的语法（比如`ngIf`、`ngFor`）组成。
  
  Expressions like `ngIf` and `ngFor` are specific to Angular. The browser cannot execute them directly.
  
  像`ngIf`和`ngFor`这样的表达式是专属于Angular的，浏览器无法直接执行它们。
  
  Before the browser can render the application, Angular components and their templates must be converted to executable JavaScript. 
  We refer to this step as _Angular compilation_ or just plain _compilation_.
  
  在浏览器渲染该应用之前，Angular组件及其模板必须被转换成可执行的JavaScript。
  我们把这一步叫做*Angular编译*或就叫普通的*编译*。
=======
>>>>>>> 19a9e355

  An Angular application consist largely of components and their HTML templates.
  Before the browser can render the application, 
  the components and templates must be converted to executable JavaScript by the _Angular compiler_.
.l-sub-section
  :marked
    <a href="https://www.youtube.com/watch?v=kW9cJsvcsGo" target="_blank">Watch compiler author Tobias Bosch explain the Angular Compiler</a> at AngularConnect 2016.
:marked
  You can compile the app in the browser, at runtime, as the application loads, using the **_Just-in-Time_ (JiT) compiler**. 
  This is the standard development approach shown throughout the documentation.
<<<<<<< HEAD
  
  你可以在浏览器中使用*即时编译器*（Just-in-Time - JiT）在运行期间编译该应用，也就是在应用加载时。
  这是本文档中展示过的标准开发方式。
=======
  It's great .. but it has shortcomings.
>>>>>>> 19a9e355

  JiT compilation incurs a runtime performance penalty. 
  Views take longer to render because of the in-browser compilation step. 
  The application is bigger because it includes the Angular compiler 
  and a lot of library code that the application won't actually need.
  Bigger apps take longer to transmit and are slower to load.
  
<<<<<<< HEAD
  JiT编译导致运行期间的性能损耗。
  由于需要在浏览器中的这个编译过程，视图需要花更长时间才能渲染出来。
  由于应用包含了Angular编译器以及大量实际上并不需要的库代码，所以文件体积也会更大。
  更大的应用需要更长的时间进行传输，加载也更慢。
  
  This cookbook describes how to improve performance by compiling at build time instead,
  using a process called _Ahead-of-Time_ compilation (AoT).
=======
  Compilation can uncover many component-template binding errors.
  JiT compilation discovers them at runtime which is later than we'd like.
  
  The **_Ahead-of-Time_ (AoT) compiler** can catch template errors early and improve performance 
  by compiling at build time as you'll learn in this chapter.
>>>>>>> 19a9e355

  这本烹饪指南描述如何改用“构建时编译”来增强性能，这种方式被称为“预（AoT）编译”。


a#aot-jit
.l-main-section
:marked
  ## _Ahead-of-time_ (AoT) vs _Just-in-time_ (JiT)
  ## 预编译（AoT） vs 即时编译（JiT）

  There is actually only one Angular compiler. The difference between AoT and JiT is a matter of timing and tooling. 
  With AoT, the compiler runs once at build time using one set of libraries; 
  With JiT it runs every time for every user at runtime using a different set of libraries.  
  
  事实上只有一个Angular编译器，AoT和JiT之间的差别仅仅在于编译的时机和所用的工具。
  使用AoT，编译器仅仅使用一组库在构建期间运行一次；使用JiT，编译器在每个用户的每次运行期间都要用不同的库运行一次。

  ### Why do AoT compilation?
  
  ### 为什么需要AoT编译？

<<<<<<< HEAD
  The performance improvement from doing AoT compilation can be significant for three reasons:

  使用AoT编译器提升性能的重要意义包括三点：

=======
>>>>>>> 19a9e355
  *Faster rendering*
  
  *渲染得更快*

  With AoT, the browser downloads a pre-compiled version of the application. 
  The browser loads executable code so it can render the application immediately, without waiting to compile the app first.
  
  使用AoT，浏览器下载预编译版本的应用程序。
  浏览器直接加载运行代码，所以它可以立即渲染该应用，而不用等应用完成首次编译。

  *Fewer asynchronous requests*
  
  *需要的异步请求更少*

  The compiler _inlines_ external html templates and css style sheets within the application JavaScript,
  eliminating separate ajax requests for those source files.
  
  编译器把外部html模板和css样式表内联到了该应用的JavaScript中。
  消除了用来下载那些源文件的Ajax请求。

  *Smaller Angular framework download size*
  
  *需要下载的Angular框架体积更小*

  There's no need to download the Angular compiler if the app is already compiled. 
  The compiler is roughly half of Angular itself, so omitting it dramatically reduces the application payload.
  
  如果应用已经编译过了，自然不需要再下载Angular编译器了。
  该编译器差不多占了Angular自身体积的一半儿，所以，省略它可以显著减小应用的体积。


  *Detect template errors earlier*

  The AoT compiler detects and reports template binding errors during the build step
  before users can see them.


  *Better security*

  AoT compiles HTML templates and components into JavaScript files long before they are served to the client.
  With no templates to read and no risky client-side HTML or JavaScript evaluation,
  there are fewer opportunities for injection attacks.

a#compile
.l-main-section
:marked
  ## Compile with AoT
  
  ## 用AoT进行编译

  ### Prepare for offline compilation
  
  ### 为离线编译做准备

  Take the <a href='/docs/ts/latest/quickstart.html'>QuickStart</a> as a starting point.
  A few minor changes to the lone `app.component` lead to these two class and html files:

  本烹饪书以<a href='/docs/ts/latest/quickstart.html'>“快速起步”</a>作为起始点。
  只要单独对`app.component`文件的类文件和html文件做少量修改就可以了。
  
+makeTabs(
  `cb-aot-compiler/ts/app/app.component.html,
   cb-aot-compiler/ts/app/app.component.ts`,
  null,
  `app/app.component.html,
   app/app.component.ts`
)(format='.')

:marked
  Install a few new npm dependencies with the following command: 

  用下列命令安装少量新的npm依赖：

code-example(format='.').
  npm install @angular/compiler-cli @angular/platform-server --save
:marked
  You will run the `ngc` compiler provided in the `@angular/compiler-cli` npm package
  instead of the TypeScript compiler (`tsc`). 
  
  你要用`@angular/compiler-cli`包中提供的`ngc`编译器来代替TypeScript编译器（`tsc`）。

  `ngc` is a drop-in replacement for `tsc` and is configured much the same way.  
  
  `ngc`是一个`tsc`的高仿替代品，它们的配置方式几乎完全一样。

  `ngc` requires its own `tsconfig.json` with AoT-oriented settings.
  Copy the original `tsconfig.json` to a file called `tsconfig-aot.json`, then modify it to look as follows.
  
  `ngc`需要自己的带有AoT专用设置的`tsconfig.json`。
  把原始的`tsconfig.json`拷贝到一个名叫`tsconfig-aot.json`的文件中，然后像这样修改它：

+makeExample('cb-aot-compiler/ts/tsconfig-aot.json', null, 'tsconfig-aot.json')(format='.')

:marked
  The `compilerOptions` section is unchanged except for one property. 
  **Set the `module` to `es2015`**. 
  This is important as explained later in the [Tree Shaking](#tree-shaking) section.
  
  `compilerOptions`部分只修改了一个属性：**把`module`设置为`es2015`。
  这一点非常重要，我们会在后面的[摇树优化](#tree-shaking)部分解释为什么。

  What's really new is the `ngc` section at the bottom called `angularCompilerOptions`. 
  Its `"genDir"` property tells the compiler 
  to store the compiled output files in a new `aot` folder.
  
  `ngc`区真正新增的内容是底部的`angularCompilerOptions`。
  它的`"genDir"`属性告诉编译器把编译结果保存在新的`aot`目录下。

  The `"skipMetadataEmit" : true` property prevents the compiler from generating metadata files with the compiled application. 
  Metadata files are not necessary when targeting TypeScript files, so there is no reason to include them.
  
  `"skipMetadataEmit" : true`属性阻止编译器为编译后的应用生成元数据文件。
  当输出成TypeScript文件时，元数据并不是必须的，因此不需要包含它们。

  ### Compiling the application
  
  ### 编译该应用

  Initiate AoT compilation from the command line using the previously installed `ngc` compiler by executing:
  
  在命令行中执行下列命令，借助刚安装好的`ngc`编译器来启动AoT编译：
  
code-example(format='.').
  node_modules/.bin/ngc -p tsconfig-aot.json
.l-sub-section
  :marked
    Windows users should surround the `ngc` command in double quotes:
  code-example(format='.').
    "node_modules/.bin/ngc" -p tsconfig-aot.json
:marked
  `ngc` expects the `-p` switch to point to a `tsconfig.json` file or a folder containing a `tsconfig.json` file.
  
  `ngc`希望`-p`选项指向一个`tsconfig.json`文件，或者一个包含`tsconfig.json`文件的目录。

  After `ngc` completes, look for a collection of _NgFactory_ files in the `aot` folder (the folder specified as `genDir` in `tsconfig-aot.json`). 
  
  在`ngc`完成时，会在`aot`目录下看到一组*NgFactory*文件（该目录是在`tsconfig-aot.json`的`genDir`属性中指定的）。

  These factory files are essential to the compiled application. 
  Each component factory creates an instance of the component at runtime by combining the original class file
  and a JavaScript representation of the component's template.
  Note that the original component class is still referenced internally by the generated factory.
  
  这些工厂文件对于编译后的应用是必要的。
  每个组件工厂都可以在运行时创建一个组件的实例，其中带有一个原始的类文件和一个用JavaScript表示的组件模板。
  注意，原始的组件类依然是由所生成的这个工厂进行内部引用的。
  
.l-sub-section
  :marked
    The curious can open the `aot/app.component.ngfactory.ts` to see the original Angular template syntax
    in its intermediate, compiled-to-TypeScript form.
    
    如果你好奇，可以打开`aot/app.component.ngfactory.ts`来看看原始Angular模板语法被编译成TypeScript时的中间结果。

    JiT compilation generates these same _NgFactories_ in memory where they are largely invisible.
    AoT compilation reveals them as separate, physical files.
    
    JiT编译器在内存中同样会生成这一堆*NgFactory*，但它们大部分是不可见的。
    AoT编译器则会生成在单独的物理文件中。

:marked
.alert.is-important
  :marked
    Do not edit the _NgFactories_! Re-compilation replaces these files and all edits will be lost. 
    
    不要编辑这些*NgFactory*！重新编译时会替换这些文件，你做的所有修改都会丢失。

a#bootstrap
.l-main-section
:marked
  ## Bootstrap
  ## 引导

  The AoT path changes application bootstrapping.
  
  AoT也改变了应用的引导方式。

  Instead of bootstrapping `AppModule`, you bootstrap the application with the generated module factory, `AppModuleNgFactory`.
  
  引导的方式从引导`AppModule`改成了引导生成的模块工厂：`AppModuleNgFactory`。

  Switch from the `platformBrowserDynamic.bootstrap` used in JiT compilation to  
  `platformBrowser().bootstrapModuleFactory` and pass in the `AppModuleNgFactory`.    
  
  从使用JiT编译时的`platformBrowserDynamic.bootstrap`换成了`platformBrowser().bootstrapModuleFactory`，并把`AppModuleNgFactory`传进去。

  Here is AoT bootstrap in `main.ts` next to the familiar JiT version:
  
  这里是AoT版本`main.ts`中的引导过程，下一个是你所熟悉的JiT版本。

+makeTabs(
  `cb-aot-compiler/ts/app/main.ts,
   cb-aot-compiler/ts/app/main-jit.ts`,
  null,
  `app/main.ts (AoT),
   app/main.ts (JiT)`
)

:marked
  Be sure to recompile with `ngc`!
  
  确保用`ngc`进行重新编译！

a#tree-shaking
:marked
  ## Tree Shaking
  ## 摇树优化（Tree Shaking）

  AoT compilation sets the stage for further optimization through a process called _Tree Shaking_.
  A Tree Shaker walks the dependency graph, top to bottom, and _shakes out_ unused code like
  dead needles in a Christmas tree.
  
  AoT编译为接下来通过一个叫做*摇树优化*的过程做好了准备。
  摇树优化器从上到下遍历依赖图谱，并且*摇掉*用不到的代码，这些代码就像是圣诞树中那些死掉的松针一样。

  Tree Shaking can greatly reduce the downloaded size of the application 
  by removing unused portions of both source and library code. 
  In fact, most of the reduction in small apps comes from removing unreferenced Angular features. 
  
  通过移除源码和库代码中用不到的部分，摇树优化可以大幅缩减应用的下载体积。
  事实上，在小型应用中大部分的缩减都是因为筛掉了那些没用到的Angular特性。
  
  For example, this demo application doesn't use anything from the `@angular/forms` library.
  There is no reason to download Forms-related Angular code and tree shaking ensures that you don't.
  
  例如，这个演示程序中没有用到`@angular/forms`库中的任何东西，那么也就没有理由去下载这些与表单有关的Angular代码了。摇树优化可以帮你确保这一点。

  Tree Shaking and AoT compilation are separate steps. 
  Tree Shaking can only target JavaScript code. 
  AoT compilation converts more of the application to JavaScript, 
  which in turn makes more of the application "Tree Shakable".
  
  摇树优化和AoT编译是单独的步骤。
  摇树优化不仅针对JavaScript代码。
  AoT编译会把应用中的大部分都转换成JavaScript，这种转换会让应用更容易被“摇树优化”。

  ### Rollup
  
  This cookbook illustrates a Tree Shaking utility called _Rollup_.
  
  这个烹饪宝典中用来示范的摇树优化工具是*Rollup*。

  Rollup statically analyzes the application by following the trail of `import` and `export` statements.
  It produces a final code _bundle_ that excludes code that is exported, but never imported.
  
  Rollup会通过跟踪`import`和`export`语句来对本应用进行静态分析。
  它所生成的最终代码*捆*中会排除那些被导出过但又从未被导入的代码。

  Rollup can only Tree Shake `ES2015` modules which have `import` and `export` statements.
  
  Rollup只能对`ES2015`模块摇树，因为那里有`import`和`export`语句。
  
.l-sub-section
  :marked
    Recall that `tsconfig-aot.json` is configured to produce `ES2015` modules. 
    It's not important that the code itself be written with `ES2015` syntax such as `class` and `const`. 
    What matters is that the code uses ES `import` and `export` statements rather than `require` statements.
    
    回忆一下，`tsconfig-aot.json`中曾配置为生成`ES2015`的模块。
    代码本身是否用到了`ES2015`语法（例如`class`和`const`）并不重要，重要的是这些代码使用的应该是`import`和`export`语句，而不是`require`语句。
    
:marked
  Install the Rollup dependencies with this command:
  
  通过下列命令安装Rollup依赖：
  
code-example(format='.').
  npm install rollup rollup-plugin-node-resolve rollup-plugin-commonjs rollup-plugin-uglify --save-dev
:marked
<<<<<<< HEAD
  Next, create a configuration file to tell Rollup how to process the application. 
  The configuration file in this cookbook is named `rollup.js` and looks like this.
  
  接下来，创建一个配置文件，来告诉Rollup如何处理该应用。
  这个烹饪宝典中的配置文件被称为`rollup.js`，它是这样的：

+makeExample('cb-aot-compiler/ts/rollup.js', null, 'rollup.js')(format='.')

=======
  Next, create a configuration file (`rollup-config.js`)
  in the project root directory to tell Rollup how to process the application. 
  The cookbook configuration file looks like this.

+makeExample('cb-aot-compiler/ts/rollup-config.js', null, 'rollup-config.js')(format='.')
>>>>>>> 19a9e355
:marked
  It tells Rollup that the app entry point is `app/main.js` .
  The `dest` attribute tells Rollup to create a bundle called `build.js` in the `dist` folder.
  Then there are plugins.
  
  它会告诉Rollup，该应用的入口点是`app/main.js`。
  `dest`属性告诉Rollup要在`dist`目录下创建一个名叫`build.js`的捆文件。
  然后是插件。

:marked
  ### Rollup Plugins
  
  ### Rollup插件

  Optional plugins filter and transform the Rollup inputs and output.
  
  这些可选插件过滤并转换Rollup的输入和输出。

  *RxJS*
  
  *RxJS*
  
  Rollup expects application source code to use `ES2015` modules. 
  Not all external dependencies are published as `ES2015` modules.
  In fact, most are not. Many of them are published as _CommonJS_ modules.
  
  Rollup期望应用的源码使用`ES2015`模块。
  但并不是所有外部依赖都发布成了`ES2015`模块。
  事实上，大多数都不是。它们大多数都发布成了*CommonJS*模块。
  
  The _RxJs_ observable library is an essential Angular dependency published as an ES5 JavaScript _CommonJS_ module.
  
  可观察对象库*RxJS*是Angular所依赖的基础之一，它就是发布成了ES5 JavaScript的*CommonJS*模块。

  Luckily there is a Rollup plugin that modifies _RxJs_ 
  to use the ES `import` and `export` statements that Rollup requires.
  Rollup then preserves in the final bundle the parts of `RxJS` referenced by the application.
  
  幸运的是，有一个Rollup插件，它会修改*RxJS*，以使用Rollup所需的ES`import`和`export`语句。
  然后Rollup就可以把该应用中用到的那部分`RxJS`代码留在“捆”文件中了。

+makeExample('cb-aot-compiler/ts/rollup-config.js','commonjs','rollup-config.js (CommonJs to ES2015 Plugin)')(format='.')     

:marked
  *Minification* 
  
  *最小化* 

  Rollup Tree Shaking reduces code size considerably.  Minification makes it smaller still.
  This cookbook relies on the _uglify_ Rollup plugin to minify and mangle the code.

<<<<<<< HEAD
  Rollup做摇树优化时会大幅减小代码体积。最小化过程则会让它更小。
  本烹饪宝典依赖于Rollup插件*uglify*来最小化并混淆代码。
  
+makeExample('cb-aot-compiler/ts/rollup.js','uglify','rollup.js (CommonJs to ES2015 Plugin)')(format='.') 
=======
+makeExample('cb-aot-compiler/ts/rollup-config.js','uglify','rollup-config.js (CommonJs to ES2015 Plugin)')(format='.') 
>>>>>>> 19a9e355

.l-sub-section
  :marked
    In a production setting, you would also enable gzip on the web server to compress
    the code into an even smaller package going over the wire.
    
    在生产环境中，我们还应该打开Web服务器的gzip特性来把代码压缩得更小。

:marked
  ### Run Rollup
  ### 运行Rollup
  
  Execute the Rollup process with this command:
  
  通过下列命令执行Rollup过程：
  
code-example(format='.').
  node_modules/.bin/rollup -c rollup-config.js

.l-sub-section
  :marked
    Rollup may log many lines with the following warning message:
    
    Rollup可能会记录很多行下面这样的警告信息：
    
  code-example(format='.', language='bash').
    The `this` keyword is equivalent to `undefined` at the top level of an ES module, and has been rewritten
  :marked
    You can safely ignore these warnings.
    
    你可以放心的忽略这些警告。

a#load
.l-main-section
:marked
  ## Load the Bundle
  
  ## 加载捆文件

  Loading the generated application bundle does not require a module loader like SystemJS. 
  Remove the scripts that concern SystemJS.
  Instead, load the bundle file using a single `script` tag:
  
  加载所生成的应用捆文件，并不需要使用像SystemJS这样的模块加载器。
  移除与SystemJS有关的那些脚本吧。
  改用`script`标签来加载这些捆文件：

+makeExample('cb-aot-compiler/ts/index.html','bundle','index.html (load bundle)')(format='.') 

a#serve
.l-main-section
:marked
  ## Serve the app
  
  ## 启动应用服务器

  You'll need a web server to host the application.
  Use the same _Lite Server_ employed elsewhere in the documentation:
  
  你需要一个Web服务器来作为应用的宿主。
  像与文档中其它部分一样，用*Lite Server*吧：
  
code-example(format='.').
  npm run lite
:marked
  The server starts, launches a browser, and the app should appear.

  启动了服务器、打开浏览器，应用就出现了。
  
a#source-code
.l-main-section
:marked
<<<<<<< HEAD
  ## Source Code
  
  ## 源代码

  Here is the pertinent AoT source code for this cookbook:
  
  下面是与本烹饪宝典有关的AoT源码：
  
=======
  ## AoT QuickStart Source Code

  Here's the pertinent source code:
>>>>>>> 19a9e355
+makeTabs(
  `cb-aot-compiler/ts/app/app.component.html,
   cb-aot-compiler/ts/app/app.component.ts,
   cb-aot-compiler/ts/app/main.ts,
   cb-aot-compiler/ts/index.html,
   cb-aot-compiler/ts/tsconfig-aot.json,
   cb-aot-compiler/ts/rollup-config.js`,
  null,
  `app/app.component.html,
   app/app.component.ts,
   app/main.ts,
   index.html,
   tsconfig-aot.json,
   rollup-config.js`
)

a#toh
.l-main-section
:marked
  ## Tour of Heroes

  The sample above is a trivial variation of the QuickStart app. 
  In this section you apply what you've learned about AoT compilation and Tree Shaking 
  to an app with more substance, the tutorial [_Tour of Heroes_](../tutorial/toh-pt6.html).

  ### JiT in development, AoT in production

  Today AoT compilation and Tree Shaking take more time than is practical for development. That will change soon.
  For now, it's best to JiT compile in development and switch to AoT compilation before deploying to production.

  Fortunately, the source code can be compiled either way without change _if_ you account for a few key differences.

  ***Index.html***

  The JiT and AoT apps are setup and launched so differently that they require their own `index.html` files. 
  Here they are for comparison:

+makeTabs(
  `toh-6/ts/aot/index.html,
   toh-6/ts/index.html`,
  null,
  `aot/index.html (AoT),
   index.html (JiT)`
)

:marked
  They can't be in the same folder. 
  ***Put the AoT version in the `/aot` folder***.

  The JiT version relies on `SystemJS` to load individual modules and requires the `reflect-metadata` shim. 
  Both scripts appear in its `index.html`.

  The AoT version loads the entire application in a single script, `aot/dist/build.js`.
  It does not need `SystemJS` or the `reflect-metadata` shim; those scripts are absent from its `index.html`

  *Component-relative Template URLS*

  The AoT compiler requires that `@Component` URLS for external templates and css files be _component-relative_.
  That means that the value of `@Component.templateUrl` is a URL value relative to the component class file:
  `foo.component.html` no matter where `foo.component.ts` sits in the project folder structure.

  While JiT app URLs are more flexible, stick with _component-relative_ URLs for compatibility with AoT compilation.
  
  JiT-compiled apps, using the SystemJS loader and _component-relative_ URLs *must set the* `@Component.moduleId` *property to* `module.id`.
  The `module` object is undefined when an AoT-compiled app runs. 
  The app fails unless you assign a global `module` value in the `index.html` like this:
+makeExample('toh-6/ts/aot/index.html','moduleId')(format='.')  
.l-sub-section
  :marked
    Setting a global `module` is a temporary expedient. 
:marked
  *TypeScript configuration*

  JiT-compiled apps transpile to `commonjs` modules.
  AoT-compiled apps transpile to _ES2015_/_ES6_ modules to facilitate Tree Shaking. 
  AoT requires its own TypeScript configuration settings as well.

  You'll need separate TypeScript configuration files such as these:

+makeTabs(
  `toh-6/ts/tsconfig-aot.json,
   toh-6/ts/tsconfig.json`,
  null,
  `tsconfig.json (AoT),
   tsconfig-aot.json (JiT)`
)

:marked
  ### Tree Shaking

  Rollup does the Tree Shaking as before.
  
  The Rollup configuration changes slightly to accommodate the `angular-in-memory-web-api` module
  that the _Tour of Heroes_ app requires for data server simulation.
  
  The `angular-in-memory-web-api` is a `commonjs` module like the RxJS library.
  Add `angular-in-memory-web-api` to the _commonjs plugin_ `include` array,
  next to the `rxjs` file specification.

+makeExample('toh-6/ts/rollup-config.js',null,'rollup-config.js')(format='.')  

:marked
  ### Running the application

.alert.is-important
  :marked
    The general audience instructions for running the AoT build of the Tour of Heroes app are not ready.

    The following instructions presuppose that you have cloned the 
    <a href="https://github.com/angular/angular.io" target="_blank">angular.io</a> 
    github repository and prepared it for development as explained in the repo's README.md.

    The _Tour of Heroes_ source code is in the `public/docs/_examples/toh-6/ts` folder.
:marked
  Run the JiT-compiled app with `npm start` as for all other JiT examples.

  Compiling with AoT presupposes certain supporting files, most of them discussed above.
+makeTabs(
  `toh-6/ts/aot/index.html,
   toh-6/ts/aot/bs-config.json,
   toh-6/ts/copy-dist-files.js,
   toh-6/ts/rollup-config.js,
   toh-6/ts/tsconfig-aot.json`,
  null,
  `aot/index.html,
   aot/bs-config.json,
   copy-dist-files.js,
   rollup-config.js,
   tsconfig-aot.json`)
:marked
  Extend the `scripts` section of the `package.json` with these npm scripts:
code-example(format='.').
  "build:aot": "ngc -p tsconfig-aot.json && rollup -c rollup-config.js",
  "lite:aot": "lite-server -c aot/bs-config.json",
:marked
  Copy the AoT distribution files into the `/aot` folder with the node script:
code-example(format='.').
  node copy-dist-files
.l-sub-section
  :marked
    You won't do that again until there are updates to `zone.js` or the `core-js` shim for old browsers.
:marked
  Now AoT-compile the app and launch it with the `lite` server:
code-example(format='.').
  npm run build:aot && npm run lite:aot

:marked
  ### Inspect the Bundle

  It's fascinating to see what the generated JavaScript bundle looks like after Rollup. 
  The code is minified, so you won't learn much from inspecting the bundle directly.
  But the <a href="https://github.com/danvk/source-map-explorer/blob/master/README.md" target="_blank">source-map-explorer</a> 
  tool can be quite revealing. 

  Install it:
code-example(format='.').  
  npm install source-map-explorer --save-dev
:marked
  Run the following command to generate the map.

code-example(format='.').
  node_modules/.bin/source-map-explorer aot/dist/build.js

:marked
  The `source-map-explorer` analyzes the source map generated with the bundle and draws a map of all dependencies,
  showing exactly which application and Angular modules and classes are included in the bundle.

  Here's the map for _Tour of Heroes_. 

a(href="/resources/images/cookbooks/aot-compiler/toh6-bundle.png", target="_blank", title="View larger image")
  figure.image-display
    img(src="/resources/images/cookbooks/aot-compiler/toh6-bundle.png" alt="TOH-6-bundle")   <|MERGE_RESOLUTION|>--- conflicted
+++ resolved
@@ -25,33 +25,14 @@
   * [Serve the app](#serve)
   * [启动应用服务器](#serve)
   * [Source Code](#source-code)
-<<<<<<< HEAD
   * [源码](#source-code)
-=======
   * [Tour of Heroes](#toh)
->>>>>>> 19a9e355
+  * [英雄指南](#toh)
 
 a#overview
 .l-main-section
 :marked
   ## Overview
-<<<<<<< HEAD
-  ## 概览
-  Angular component templates consist of a mix of standard html and Angular syntax (e.g. `ngIf`, `ngFor`). 
-  
-  Angular组件的模板由标准HTML和Angular特有的语法（比如`ngIf`、`ngFor`）组成。
-  
-  Expressions like `ngIf` and `ngFor` are specific to Angular. The browser cannot execute them directly.
-  
-  像`ngIf`和`ngFor`这样的表达式是专属于Angular的，浏览器无法直接执行它们。
-  
-  Before the browser can render the application, Angular components and their templates must be converted to executable JavaScript. 
-  We refer to this step as _Angular compilation_ or just plain _compilation_.
-  
-  在浏览器渲染该应用之前，Angular组件及其模板必须被转换成可执行的JavaScript。
-  我们把这一步叫做*Angular编译*或就叫普通的*编译*。
-=======
->>>>>>> 19a9e355
 
   An Angular application consist largely of components and their HTML templates.
   Before the browser can render the application, 
@@ -62,13 +43,12 @@
 :marked
   You can compile the app in the browser, at runtime, as the application loads, using the **_Just-in-Time_ (JiT) compiler**. 
   This is the standard development approach shown throughout the documentation.
-<<<<<<< HEAD
+  It's great .. but it has shortcomings.
   
   你可以在浏览器中使用*即时编译器*（Just-in-Time - JiT）在运行期间编译该应用，也就是在应用加载时。
   这是本文档中展示过的标准开发方式。
-=======
-  It's great .. but it has shortcomings.
->>>>>>> 19a9e355
+  它很不错，但是有自己的缺点。  
+  
 
   JiT compilation incurs a runtime performance penalty. 
   Views take longer to render because of the in-browser compilation step. 
@@ -76,23 +56,16 @@
   and a lot of library code that the application won't actually need.
   Bigger apps take longer to transmit and are slower to load.
   
-<<<<<<< HEAD
   JiT编译导致运行期间的性能损耗。
   由于需要在浏览器中的这个编译过程，视图需要花更长时间才能渲染出来。
   由于应用包含了Angular编译器以及大量实际上并不需要的库代码，所以文件体积也会更大。
   更大的应用需要更长的时间进行传输，加载也更慢。
   
-  This cookbook describes how to improve performance by compiling at build time instead,
-  using a process called _Ahead-of-Time_ compilation (AoT).
-=======
   Compilation can uncover many component-template binding errors.
   JiT compilation discovers them at runtime which is later than we'd like.
   
   The **_Ahead-of-Time_ (AoT) compiler** can catch template errors early and improve performance 
   by compiling at build time as you'll learn in this chapter.
->>>>>>> 19a9e355
-
-  这本烹饪指南描述如何改用“构建时编译”来增强性能，这种方式被称为“预（AoT）编译”。
 
 
 a#aot-jit
@@ -112,13 +85,6 @@
   
   ### 为什么需要AoT编译？
 
-<<<<<<< HEAD
-  The performance improvement from doing AoT compilation can be significant for three reasons:
-
-  使用AoT编译器提升性能的重要意义包括三点：
-
-=======
->>>>>>> 19a9e355
   *Faster rendering*
   
   *渲染得更快*
@@ -388,22 +354,11 @@
 code-example(format='.').
   npm install rollup rollup-plugin-node-resolve rollup-plugin-commonjs rollup-plugin-uglify --save-dev
 :marked
-<<<<<<< HEAD
-  Next, create a configuration file to tell Rollup how to process the application. 
-  The configuration file in this cookbook is named `rollup.js` and looks like this.
-  
-  接下来，创建一个配置文件，来告诉Rollup如何处理该应用。
-  这个烹饪宝典中的配置文件被称为`rollup.js`，它是这样的：
-
-+makeExample('cb-aot-compiler/ts/rollup.js', null, 'rollup.js')(format='.')
-
-=======
   Next, create a configuration file (`rollup-config.js`)
   in the project root directory to tell Rollup how to process the application. 
   The cookbook configuration file looks like this.
 
 +makeExample('cb-aot-compiler/ts/rollup-config.js', null, 'rollup-config.js')(format='.')
->>>>>>> 19a9e355
 :marked
   It tells Rollup that the app entry point is `app/main.js` .
   The `dest` attribute tells Rollup to create a bundle called `build.js` in the `dist` folder.
@@ -455,14 +410,10 @@
   Rollup Tree Shaking reduces code size considerably.  Minification makes it smaller still.
   This cookbook relies on the _uglify_ Rollup plugin to minify and mangle the code.
 
-<<<<<<< HEAD
   Rollup做摇树优化时会大幅减小代码体积。最小化过程则会让它更小。
   本烹饪宝典依赖于Rollup插件*uglify*来最小化并混淆代码。
   
-+makeExample('cb-aot-compiler/ts/rollup.js','uglify','rollup.js (CommonJs to ES2015 Plugin)')(format='.') 
-=======
 +makeExample('cb-aot-compiler/ts/rollup-config.js','uglify','rollup-config.js (CommonJs to ES2015 Plugin)')(format='.') 
->>>>>>> 19a9e355
 
 .l-sub-section
   :marked
@@ -535,20 +486,9 @@
 a#source-code
 .l-main-section
 :marked
-<<<<<<< HEAD
-  ## Source Code
-  
-  ## 源代码
-
-  Here is the pertinent AoT source code for this cookbook:
-  
-  下面是与本烹饪宝典有关的AoT源码：
-  
-=======
   ## AoT QuickStart Source Code
 
   Here's the pertinent source code:
->>>>>>> 19a9e355
 +makeTabs(
   `cb-aot-compiler/ts/app/app.component.html,
    cb-aot-compiler/ts/app/app.component.ts,

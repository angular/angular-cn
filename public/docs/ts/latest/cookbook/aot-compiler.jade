include ../_util-fns
  
:marked
  This cookbook describes how to radically improve performance by compiling _Ahead of Time_ (AoT) 
  during a build process.
  
  这个烹饪指南描述如何通过在构建过程中进行预编译（Ahead of Time - AoT）来从根本上提升性能。

a#toc
:marked
  ## Table of Contents
  ## 目录
  * [Overview](#overview)
  * [概览](#overview)
  * [_Ahead-of-Time_ vs _Just-in-Time_](#aot-jit)
  * [_预编译_ vs _即时编译_](#aot-jit)
  * [Compile with AoT](#compile)
  * [用AoT进行编译](#compile)
  * [Bootstrap](#bootstrap)
  * [引导](#bootstrap)
  * [Tree Shaking](#tree-shaking)
  * [摇树优化（Tree Shaking）](#tree-shaking)
  * [Load the bundle](#load)
  * [加载捆文件](#load)
  * [Serve the app](#serve)
  * [启动应用服务器](#serve)
  * [Source Code](#source-code)
  * [源码](#source-code)
  * [Tour of Heroes](#toh)
  * [英雄指南](#toh)

a#overview
.l-main-section
:marked
  ## Overview

  ## 概览

  An Angular application consist largely of components and their HTML templates.
  Before the browser can render the application, 
  the components and templates must be converted to executable JavaScript by the _Angular compiler_.

  Angular应用主要包含组件和它们的HTML模板。
  在浏览器可以渲染应用之前，组件和模板必须要被**Angular编译器**转换为可以执行的JavaScript。
.l-sub-section
  :marked
    <a href="https://www.youtube.com/watch?v=kW9cJsvcsGo" target="_blank">Watch compiler author Tobias Bosch explain the Angular Compiler</a> at AngularConnect 2016.

    观看编译器作者Tobias Bosch在AngularConnect 2016大会里，对<a href="http://v.youku.com/v_show/id_XMTc1NTE4NTkwOA==.html?from=y1.7-1.4" target="_blank">Angular编译器</a>的演讲。
:marked
  You can compile the app in the browser, at runtime, as the application loads, using the **_Just-in-Time_ (JiT) compiler**. 
  This is the standard development approach shown throughout the documentation.
  It's great .. but it has shortcomings.
  
  你可以在浏览器中使用*即时编译器*（Just-in-Time - JiT）在运行期间编译该应用，也就是在应用加载时。
  这是本文档中展示过的标准开发方式。
  它很不错，但是有自己的缺点。  
  

  JiT compilation incurs a runtime performance penalty. 
  Views take longer to render because of the in-browser compilation step. 
  The application is bigger because it includes the Angular compiler 
  and a lot of library code that the application won't actually need.
  Bigger apps take longer to transmit and are slower to load.
  
  JiT编译导致运行期间的性能损耗。
  由于需要在浏览器中的这个编译过程，视图需要花更长时间才能渲染出来。
  由于应用包含了Angular编译器以及大量实际上并不需要的库代码，所以文件体积也会更大。
  更大的应用需要更长的时间进行传输，加载也更慢。
  
  Compilation can uncover many component-template binding errors.
  JiT compilation discovers them at runtime which is later than we'd like.

  编译可以揭露一些组件模板绑定错误。JiT变异在运行时才揭露它们，有点太晚了。
  
  The **_Ahead-of-Time_ (AoT) compiler** can catch template errors early and improve performance 
  by compiling at build time as you'll learn in this chapter.

  **预编译**（AoT）通过在构建时编译，在早期截获模板错误，提高应用性能。

a#aot-jit
.l-main-section
:marked
  ## _Ahead-of-time_ (AoT) vs _Just-in-time_ (JiT)
  ## 预编译（AoT） vs 即时编译（JiT）

  There is actually only one Angular compiler. The difference between AoT and JiT is a matter of timing and tooling. 
  With AoT, the compiler runs once at build time using one set of libraries; 
  With JiT it runs every time for every user at runtime using a different set of libraries.  
  
  事实上只有一个Angular编译器，AoT和JiT之间的差别仅仅在于编译的时机和所用的工具。
  使用AoT，编译器仅仅使用一组库在构建期间运行一次；使用JiT，编译器在每个用户的每次运行期间都要用不同的库运行一次。

  ### Why do AoT compilation?
  
  ### 为什么需要AoT编译？

  *Faster rendering*
  
  **渲染得更快**

  With AoT, the browser downloads a pre-compiled version of the application. 
  The browser loads executable code so it can render the application immediately, without waiting to compile the app first.
  
  使用AoT，浏览器下载预编译版本的应用程序。
  浏览器直接加载运行代码，所以它可以立即渲染该应用，而不用等应用完成首次编译。

  *Fewer asynchronous requests*
  
  **需要的异步请求更少**

  The compiler _inlines_ external html templates and css style sheets within the application JavaScript,
  eliminating separate ajax requests for those source files.
  
  编译器把外部html模板和css样式表内联到了该应用的JavaScript中。
  消除了用来下载那些源文件的Ajax请求。

  *Smaller Angular framework download size*
  
  **需要下载的Angular框架体积更小**

  There's no need to download the Angular compiler if the app is already compiled. 
  The compiler is roughly half of Angular itself, so omitting it dramatically reduces the application payload.
  
  如果应用已经编译过了，自然不需要再下载Angular编译器了。
  该编译器差不多占了Angular自身体积的一半儿，所以，省略它可以显著减小应用的体积。


  *Detect template errors earlier*

  **提早检测模板错误**

  The AoT compiler detects and reports template binding errors during the build step
  before users can see them.

  AoT编译器在构建过程中检测和报告模板绑定错误，避免用户遇到这些错误。

  *Better security*

  **更安全**

  AoT compiles HTML templates and components into JavaScript files long before they are served to the client.
  With no templates to read and no risky client-side HTML or JavaScript evaluation,
  there are fewer opportunities for injection attacks.

  AoT编译远在HTML模版和组件被服务到客户端之前，将它们编译到JavaScript文件。
  没有模版可以阅读，没有高风险客户端HTML或JavaScript可利用，所以注入攻击的机会较少。

a#compile
.l-main-section
:marked
  ## Compile with AoT
  
  ## 用AoT进行编译

  ### Prepare for offline compilation
  
  ### 为离线编译做准备

  Take the <a href='/docs/ts/latest/quickstart.html'>QuickStart</a> as a starting point.
  A few minor changes to the lone `app.component` lead to these two class and html files:

  本烹饪书以<a href='/docs/ts/latest/quickstart.html'>“快速起步”</a>作为起始点。
  只要单独对`app.component`文件的类文件和html文件做少量修改就可以了。
  
+makeTabs(
  `cb-aot-compiler/ts/app/app.component.html,
   cb-aot-compiler/ts/app/app.component.ts`,
  null,
  `app/app.component.html,
   app/app.component.ts`
)(format='.')

:marked
  Install a few new npm dependencies with the following command: 

  用下列命令安装少量新的npm依赖：

code-example(format='.').
  npm install @angular/compiler-cli @angular/platform-server --save
:marked
  You will run the `ngc` compiler provided in the `@angular/compiler-cli` npm package
  instead of the TypeScript compiler (`tsc`). 
  
  你要用`@angular/compiler-cli`包中提供的`ngc`编译器来代替TypeScript编译器（`tsc`）。

  `ngc` is a drop-in replacement for `tsc` and is configured much the same way.  
  
  `ngc`是一个`tsc`的高仿替代品，它们的配置方式几乎完全一样。

  `ngc` requires its own `tsconfig.json` with AoT-oriented settings.
  Copy the original `tsconfig.json` to a file called `tsconfig-aot.json`, then modify it to look as follows.
  
  `ngc`需要自己的带有AoT专用设置的`tsconfig.json`。
  把原始的`tsconfig.json`拷贝到一个名叫`tsconfig-aot.json`的文件中，然后像这样修改它：

+makeExample('cb-aot-compiler/ts/tsconfig-aot.json', null, 'tsconfig-aot.json')(format='.')

:marked
  The `compilerOptions` section is unchanged except for one property. 
  **Set the `module` to `es2015`**. 
  This is important as explained later in the [Tree Shaking](#tree-shaking) section.
  
  `compilerOptions`部分只修改了一个属性：**把`module`设置为`es2015`。
  这一点非常重要，我们会在后面的[摇树优化](#tree-shaking)部分解释为什么。

  What's really new is the `ngc` section at the bottom called `angularCompilerOptions`. 
  Its `"genDir"` property tells the compiler 
  to store the compiled output files in a new `aot` folder.
  
  `ngc`区真正新增的内容是底部的`angularCompilerOptions`。
  它的`"genDir"`属性告诉编译器把编译结果保存在新的`aot`目录下。

  The `"skipMetadataEmit" : true` property prevents the compiler from generating metadata files with the compiled application. 
  Metadata files are not necessary when targeting TypeScript files, so there is no reason to include them.
  
  `"skipMetadataEmit" : true`属性阻止编译器为编译后的应用生成元数据文件。
  当输出成TypeScript文件时，元数据并不是必须的，因此不需要包含它们。

  ### Compiling the application
  
  ### 编译该应用

  Initiate AoT compilation from the command line using the previously installed `ngc` compiler by executing:
  
  在命令行中执行下列命令，借助刚安装好的`ngc`编译器来启动AoT编译：
  
code-example(format='.').
  node_modules/.bin/ngc -p tsconfig-aot.json
.l-sub-section
  :marked
    Windows users should surround the `ngc` command in double quotes:

    Windows用户应该双引号`ngc`命令：
  code-example(format='.').
    "node_modules/.bin/ngc" -p tsconfig-aot.json
:marked
  `ngc` expects the `-p` switch to point to a `tsconfig.json` file or a folder containing a `tsconfig.json` file.
  
  `ngc`希望`-p`选项指向一个`tsconfig.json`文件，或者一个包含`tsconfig.json`文件的目录。

  After `ngc` completes, look for a collection of _NgFactory_ files in the `aot` folder (the folder specified as `genDir` in `tsconfig-aot.json`). 
  
  在`ngc`完成时，会在`aot`目录下看到一组*NgFactory*文件（该目录是在`tsconfig-aot.json`的`genDir`属性中指定的）。

  These factory files are essential to the compiled application. 
  Each component factory creates an instance of the component at runtime by combining the original class file
  and a JavaScript representation of the component's template.
  Note that the original component class is still referenced internally by the generated factory.
  
  这些工厂文件对于编译后的应用是必要的。
  每个组件工厂都可以在运行时创建一个组件的实例，其中带有一个原始的类文件和一个用JavaScript表示的组件模板。
  注意，原始的组件类依然是由所生成的这个工厂进行内部引用的。
  
.l-sub-section
  :marked
    The curious can open the `aot/app.component.ngfactory.ts` to see the original Angular template syntax
    in its intermediate, compiled-to-TypeScript form.
    
    如果你好奇，可以打开`aot/app.component.ngfactory.ts`来看看原始Angular模板语法被编译成TypeScript时的中间结果。

    JiT compilation generates these same _NgFactories_ in memory where they are largely invisible.
    AoT compilation reveals them as separate, physical files.
    
    JiT编译器在内存中同样会生成这一堆*NgFactory*，但它们大部分是不可见的。
    AoT编译器则会生成在单独的物理文件中。

:marked
.alert.is-important
  :marked
    Do not edit the _NgFactories_! Re-compilation replaces these files and all edits will be lost. 
    
    不要编辑这些*NgFactory*！重新编译时会替换这些文件，你做的所有修改都会丢失。

a#bootstrap
.l-main-section
:marked
  ## Bootstrap
  ## 引导

  The AoT path changes application bootstrapping.
  
  AoT也改变了应用的引导方式。

  Instead of bootstrapping `AppModule`, you bootstrap the application with the generated module factory, `AppModuleNgFactory`.
  
  引导的方式从引导`AppModule`改成了引导生成的模块工厂：`AppModuleNgFactory`。

  Switch from the `platformBrowserDynamic.bootstrap` used in JiT compilation to  
  `platformBrowser().bootstrapModuleFactory` and pass in the `AppModuleNgFactory`.    
  
  从使用JiT编译时的`platformBrowserDynamic.bootstrap`换成了`platformBrowser().bootstrapModuleFactory`，并把`AppModuleNgFactory`传进去。

  Here is AoT bootstrap in `main.ts` next to the familiar JiT version:
  
  这里是AoT版本`main.ts`中的引导过程，下一个是你所熟悉的JiT版本。

+makeTabs(
  `cb-aot-compiler/ts/app/main.ts,
   cb-aot-compiler/ts/app/main-jit.ts`,
  null,
  `app/main.ts (AoT),
   app/main.ts (JiT)`
)

:marked
  Be sure to recompile with `ngc`!
  
  确保用`ngc`进行重新编译！

a#tree-shaking
:marked
  ## Tree Shaking
  ## 摇树优化（Tree Shaking）

  AoT compilation sets the stage for further optimization through a process called _Tree Shaking_.
  A Tree Shaker walks the dependency graph, top to bottom, and _shakes out_ unused code like
  dead needles in a Christmas tree.
  
  AoT编译为接下来通过一个叫做*摇树优化*的过程做好了准备。
  摇树优化器从上到下遍历依赖图谱，并且*摇掉*用不到的代码，这些代码就像是圣诞树中那些死掉的松针一样。

  Tree Shaking can greatly reduce the downloaded size of the application 
  by removing unused portions of both source and library code. 
  In fact, most of the reduction in small apps comes from removing unreferenced Angular features. 
  
  通过移除源码和库代码中用不到的部分，摇树优化可以大幅缩减应用的下载体积。
  事实上，在小型应用中大部分的缩减都是因为筛掉了那些没用到的Angular特性。
  
  For example, this demo application doesn't use anything from the `@angular/forms` library.
  There is no reason to download Forms-related Angular code and tree shaking ensures that you don't.
  
  例如，这个演示程序中没有用到`@angular/forms`库中的任何东西，那么也就没有理由去下载这些与表单有关的Angular代码了。摇树优化可以帮你确保这一点。

  Tree Shaking and AoT compilation are separate steps. 
  Tree Shaking can only target JavaScript code. 
  AoT compilation converts more of the application to JavaScript, 
  which in turn makes more of the application "Tree Shakable".
  
  摇树优化和AoT编译是单独的步骤。
  摇树优化不仅针对JavaScript代码。
  AoT编译会把应用中的大部分都转换成JavaScript，这种转换会让应用更容易被“摇树优化”。

  ### Rollup
  
  This cookbook illustrates a Tree Shaking utility called _Rollup_.
  
  这个烹饪宝典中用来示范的摇树优化工具是*Rollup*。

  Rollup statically analyzes the application by following the trail of `import` and `export` statements.
  It produces a final code _bundle_ that excludes code that is exported, but never imported.
  
  Rollup会通过跟踪`import`和`export`语句来对本应用进行静态分析。
  它所生成的最终代码*捆*中会排除那些被导出过但又从未被导入的代码。

  Rollup can only Tree Shake `ES2015` modules which have `import` and `export` statements.
  
  Rollup只能对`ES2015`模块摇树，因为那里有`import`和`export`语句。
  
.l-sub-section
  :marked
    Recall that `tsconfig-aot.json` is configured to produce `ES2015` modules. 
    It's not important that the code itself be written with `ES2015` syntax such as `class` and `const`. 
    What matters is that the code uses ES `import` and `export` statements rather than `require` statements.
    
    回忆一下，`tsconfig-aot.json`中曾配置为生成`ES2015`的模块。
    代码本身是否用到了`ES2015`语法（例如`class`和`const`）并不重要，重要的是这些代码使用的应该是`import`和`export`语句，而不是`require`语句。
    
:marked
  Install the Rollup dependencies with this command:
  
  通过下列命令安装Rollup依赖：
  
code-example(format='.').
  npm install rollup rollup-plugin-node-resolve rollup-plugin-commonjs rollup-plugin-uglify --save-dev
:marked
  Next, create a configuration file (`rollup-config.js`)
  in the project root directory to tell Rollup how to process the application. 
  The cookbook configuration file looks like this.

  接下来，在项目根目录新建一个配置文件（`rollup-config.js`），来告诉Rollup如何处理应用。
  本烹饪书配置文件是这样的：

+makeExample('cb-aot-compiler/ts/rollup-config.js', null, 'rollup-config.js')(format='.')
:marked
  It tells Rollup that the app entry point is `app/main.js` .
  The `dest` attribute tells Rollup to create a bundle called `build.js` in the `dist` folder.
  Then there are plugins.
  
  它会告诉Rollup，该应用的入口点是`app/main.js`。
  `dest`属性告诉Rollup要在`dist`目录下创建一个名叫`build.js`的捆文件。
  然后是插件。

:marked
  ### Rollup Plugins
  
  ### Rollup插件

  Optional plugins filter and transform the Rollup inputs and output.
  
  这些可选插件过滤并转换Rollup的输入和输出。

  *RxJS*
  
  *RxJS*
  
  Rollup expects application source code to use `ES2015` modules. 
  Not all external dependencies are published as `ES2015` modules.
  In fact, most are not. Many of them are published as _CommonJS_ modules.
  
  Rollup期望应用的源码使用`ES2015`模块。
  但并不是所有外部依赖都发布成了`ES2015`模块。
  事实上，大多数都不是。它们大多数都发布成了*CommonJS*模块。
  
  The _RxJs_ observable library is an essential Angular dependency published as an ES5 JavaScript _CommonJS_ module.
  
  可观察对象库*RxJS*是Angular所依赖的基础之一，它就是发布成了ES5 JavaScript的*CommonJS*模块。

  Luckily there is a Rollup plugin that modifies _RxJs_ 
  to use the ES `import` and `export` statements that Rollup requires.
  Rollup then preserves in the final bundle the parts of `RxJS` referenced by the application.
  
  幸运的是，有一个Rollup插件，它会修改*RxJS*，以使用Rollup所需的ES`import`和`export`语句。
  然后Rollup就可以把该应用中用到的那部分`RxJS`代码留在“捆”文件中了。

+makeExample('cb-aot-compiler/ts/rollup-config.js','commonjs','rollup-config.js (CommonJs to ES2015 Plugin)')(format='.')     

:marked
  *Minification* 
  
  *最小化* 

  Rollup Tree Shaking reduces code size considerably.  Minification makes it smaller still.
  This cookbook relies on the _uglify_ Rollup plugin to minify and mangle the code.

  Rollup做摇树优化时会大幅减小代码体积。最小化过程则会让它更小。
  本烹饪宝典依赖于Rollup插件*uglify*来最小化并混淆代码。
  
+makeExample('cb-aot-compiler/ts/rollup-config.js','uglify','rollup-config.js (CommonJs to ES2015 Plugin)')(format='.') 

.l-sub-section
  :marked
    In a production setting, you would also enable gzip on the web server to compress
    the code into an even smaller package going over the wire.
    
    在生产环境中，我们还应该打开Web服务器的gzip特性来把代码压缩得更小。

:marked
  ### Run Rollup

  ### 运行Rollup
  
  Execute the Rollup process with this command:
  
  通过下列命令执行Rollup过程：
  
code-example(format='.').
  node_modules/.bin/rollup -c rollup-config.js

.l-sub-section
  :marked
    Rollup may log many lines with the following warning message:
    
    Rollup可能会记录很多行下面这样的警告信息：
    
  code-example(format='.', language='bash').
    The `this` keyword is equivalent to `undefined` at the top level of an ES module, and has been rewritten
  :marked
    You can safely ignore these warnings.
    
    你可以放心的忽略这些警告。

a#load
.l-main-section
:marked
  ## Load the Bundle
  
  ## 加载捆文件

  Loading the generated application bundle does not require a module loader like SystemJS. 
  Remove the scripts that concern SystemJS.
  Instead, load the bundle file using a single `script` tag:
  
  加载所生成的应用捆文件，并不需要使用像SystemJS这样的模块加载器。
  移除与SystemJS有关的那些脚本吧。
  改用`script`标签来加载这些捆文件：

+makeExample('cb-aot-compiler/ts/index.html','bundle','index.html (load bundle)')(format='.') 

a#serve
.l-main-section
:marked
  ## Serve the app
  
  ## 启动应用服务器

  You'll need a web server to host the application.
  Use the same _Lite Server_ employed elsewhere in the documentation:
  
  你需要一个Web服务器来作为应用的宿主。
  像与文档中其它部分一样，用*Lite Server*吧：
  
code-example(format='.').
  npm run lite
:marked
  The server starts, launches a browser, and the app should appear.

  启动了服务器、打开浏览器，应用就出现了。
  
a#source-code
.l-main-section
:marked
  ## AoT QuickStart Source Code

  ## AoT快速开始源代码

  Here's the pertinent source code:

  下面是相关源代码：
+makeTabs(
  `cb-aot-compiler/ts/app/app.component.html,
   cb-aot-compiler/ts/app/app.component.ts,
   cb-aot-compiler/ts/app/main.ts,
   cb-aot-compiler/ts/index.html,
   cb-aot-compiler/ts/tsconfig-aot.json,
   cb-aot-compiler/ts/rollup-config.js`,
  null,
  `app/app.component.html,
   app/app.component.ts,
   app/main.ts,
   index.html,
   tsconfig-aot.json,
   rollup-config.js`
)

a#toh
.l-main-section
:marked
  ## Tour of Heroes
  
  ## 英雄指南

  The sample above is a trivial variation of the QuickStart app. 
  In this section you apply what you've learned about AoT compilation and Tree Shaking 
  to an app with more substance, the tutorial [_Tour of Heroes_](../tutorial/toh-pt6.html).

  上面的例子是快速开始应用的一个简单的变体。
  在本节中，你将在一个更多内容的应用 - [英雄指南](../tutorial/toh-pt6.html)上使用从AoT编译和摇树优化学到的知识。

  ### JiT in development, AoT in production

  ### 开发器使用JiT, 产品期使用AoT

  Today AoT compilation and Tree Shaking take more time than is practical for development. That will change soon.
  For now, it's best to JiT compile in development and switch to AoT compilation before deploying to production.

  目前，AoT编译和摇树优化对开发来说，占用的时间太多了。这将在未来得到改变。
  当前的最佳实践是在开发器使用JiT编译，然后在发布产品前切换到AoT编译。

  Fortunately, the source code can be compiled either way without change _if_ you account for a few key differences.

  幸运的是，**如果**你处理了几个关键不同点，源代码可以在没有任何变化时，采取两种方式的任何一种都能编译。

  ***Index.html***

  ***Index.html***

  The JiT and AoT apps are setup and launched so differently that they require their own `index.html` files. 
  Here they are for comparison:

  JiT和AoT应用的设置和加载非常不一样，以至于它们需要自己单独的`index.html`文件。
  下面是它们的比较：

+makeTabs(
  `toh-6/ts/aot/index.html,
   toh-6/ts/index.html`,
  null,
  `aot/index.html (AoT),
   index.html (JiT)`
)

:marked
  They can't be in the same folder. 
  ***Put the AoT version in the `/aot` folder***.

  它们不能在同一个目录。
  ***将AoT版本放置到`/aot`目录***。

  The JiT version relies on `SystemJS` to load individual modules and requires the `reflect-metadata` shim. 
  Both scripts appear in its `index.html`.

  JiT版本依靠`SystemJS`来加载单个模块，并需要`reflect-metadata`垫片。
  所以它们出现在它的`index.html`中。

  The AoT version loads the entire application in a single script, `aot/dist/build.js`.
  It does not need `SystemJS` or the `reflect-metadata` shim; those scripts are absent from its `index.html`

  AoT版本用一个单独的脚本来加载整个应用 - `aot/dist/build.js`。它不需要`SystemJS`和`reflect-metadata`垫片，所以它们不会出现在`index.html`中。

  *Component-relative Template URLS*

  *相对组件的模板路径*

  The AoT compiler requires that `@Component` URLS for external templates and css files be _component-relative_.
  That means that the value of `@Component.templateUrl` is a URL value relative to the component class file:
  `foo.component.html` no matter where `foo.component.ts` sits in the project folder structure.

  AoT编译器要求`@Component`外部模板和CSS文件的路径是相对组件的。
  意思是，`@Component.templateUrl`的值是一个相对组件类文件`foo.component.html`的路径，不管`foo.component.ts`在项目的哪个目录。

  While JiT app URLs are more flexible, stick with _component-relative_ URLs for compatibility with AoT compilation.

  JiT应用的URLs更加灵活，但是为了与AoT编译兼容，坚持使用**相对组件**路径。
  
  JiT-compiled apps, using the SystemJS loader and _component-relative_ URLs *must set the* `@Component.moduleId` *property to* `module.id`.
  The `module` object is undefined when an AoT-compiled app runs. 
  The app fails unless you assign a global `module` value in the `index.html` like this:

  JiT编译的应用，使用SystemJS加载器，**相对组件路径**必须要设置`@Component.moduleId`*属性*为`module.id`。
  `module`对象在AoT编译的应用运行时的值为`undefined`。
  应用将会失败，除非你像这样，在`index.html`中指定一个全局`module`值：
+makeExample('toh-6/ts/aot/index.html','moduleId')(format='.')  
.l-sub-section
  :marked
    Setting a global `module` is a temporary expedient. 

    设置一个全局`module`是暂时的权宜之计。
:marked
  *TypeScript configuration*

  *TypeScript配置*

  JiT-compiled apps transpile to `commonjs` modules.
  AoT-compiled apps transpile to _ES2015_/_ES6_ modules to facilitate Tree Shaking. 
  AoT requires its own TypeScript configuration settings as well.

  JiT编译的应用编译为`commonjs`模块。
  AoT编译的应用编译为**ES2015/ES6**模块，用来支持摇树优化。
  而且AoT需要它自己的TypeScript配置设置。

  You'll need separate TypeScript configuration files such as these:

  你将需要单独的TypeScript配置文件，像这些：

+makeTabs(
  `toh-6/ts/tsconfig-aot.json,
   toh-6/ts/tsconfig.json`,
  null,
  `tsconfig-aot.json (AoT),
   tsconfig.json (JiT)`
)

:marked
  ### Tree Shaking

  ### 摇树优化

  Rollup does the Tree Shaking as before.

  Rollup和以前一样，仍然进行摇树优化。
  
<<<<<<< HEAD
  The Rollup configuration changes slightly to accommodate the `angular-in-memory-web-api` module
  that the _Tour of Heroes_ app requires for data server simulation.

  Rollup配置有很小的变化，以适应**英雄指南**应用需要的数据服务模拟 - `angular-in-memory-web-api`模块。
  
  The `angular-in-memory-web-api` is a `commonjs` module like the RxJS library.
  Add `angular-in-memory-web-api` to the _commonjs plugin_ `include` array,
  next to the `rxjs` file specification.

  `angular-in-memory-web-api`是一个`commonjs`模块，和RxJS库一样。
  添加`angular-in-memory-web-api`到**commonjs插件**`include`数组，紧挨着`RxJS`文件配置。

=======
>>>>>>> 8a3d0613
+makeExample('toh-6/ts/rollup-config.js',null,'rollup-config.js')(format='.')  

:marked
  ### Running the application

  ### 运行应用

.alert.is-important
  :marked
    The general audience instructions for running the AoT build of the Tour of Heroes app are not ready.

    面向大众的运行AoT构建的英雄指南应用的说明还没有准备好。

    The following instructions presuppose that you have cloned the 
    <a href="https://github.com/angular/angular.io" target="_blank">angular.io</a> 
    github repository and prepared it for development as explained in the repo's README.md.

    下面的说明假设你克隆了<a href="https://github.com/angular/angular.io" target="_blank">angular.io</a> Github库，并按照该库的README.md准备了开发环境。

    The _Tour of Heroes_ source code is in the `public/docs/_examples/toh-6/ts` folder.

    **英雄指南**源代码在`public/docs/_examples/toh-6/ts`目录。

:marked
  Run the JiT-compiled app with `npm start` as for all other JiT examples.

  和其他JiT例子一样，使用`npm start`命令，运行JiT编译的应用：

  Compiling with AoT presupposes certain supporting files, most of them discussed above.

  AoT编译假设上面介绍的一些支持文件都以准备好。
+makeTabs(
  `toh-6/ts/aot/index.html,
   toh-6/ts/aot/bs-config.json,
   toh-6/ts/copy-dist-files.js,
   toh-6/ts/rollup-config.js,
   toh-6/ts/tsconfig-aot.json`,
  null,
  `aot/index.html,
   aot/bs-config.json,
   copy-dist-files.js,
   rollup-config.js,
   tsconfig-aot.json`)
:marked
  Extend the `scripts` section of the `package.json` with these npm scripts:

  使用下面的npm脚本，扩展`package.json`文件的`scripts`部分：

code-example(format='.').
  "build:aot": "ngc -p tsconfig-aot.json && rollup -c rollup-config.js",
  "lite:aot": "lite-server -c aot/bs-config.json",
:marked
  Copy the AoT distribution files into the `/aot` folder with the node script:

  使用下面的node脚本，拷贝AoT发布文件到`/aot/`目录：
code-example(format='.').
  node copy-dist-files
.l-sub-section
  :marked
    You won't do that again until there are updates to `zone.js` or the `core-js` shim for old browsers.

    直到`zone.js`或者支持老版本浏览器的`core-js`垫片有更新，你不需要再这样做。
:marked
  Now AoT-compile the app and launch it with the `lite` server:

  现在AoT编译应用，并使用`lite`服务器启动它：
code-example(format='.').
  npm run build:aot && npm run lite:aot

:marked
  ### Inspect the Bundle
  
  ### 检查包裹

  It's fascinating to see what the generated JavaScript bundle looks like after Rollup. 
  The code is minified, so you won't learn much from inspecting the bundle directly.
  But the <a href="https://github.com/danvk/source-map-explorer/blob/master/README.md" target="_blank">source-map-explorer</a> 
  tool can be quite revealing. 

  看看Rollup之后生成的JavaScript包，非常神奇。
  代码已经被最小化，所以你不会从中直接学到任何知识。
  但是<a href="https://github.com/danvk/source-map-explorer/blob/master/README.md" target="_blank">source-map-explorer</a> 工具非常有用。

  Install it:

  安装：
code-example(format='.').  
  npm install source-map-explorer --save-dev
:marked
  Run the following command to generate the map.

  运行下面的命令来生成源映射。

code-example(format='.').
  node_modules/.bin/source-map-explorer aot/dist/build.js

:marked
  The `source-map-explorer` analyzes the source map generated with the bundle and draws a map of all dependencies,
  showing exactly which application and Angular modules and classes are included in the bundle.

  `source-map-explorer`分析从包生成的源映射，并画出一个依赖地图，显示包中包含哪些应用程序和Angular模块和类。

  Here's the map for _Tour of Heroes_. 

  下面是英雄指南的地图：

a(href="/resources/images/cookbooks/aot-compiler/toh6-bundle.png", target="_blank", title="View larger image")
  figure.image-display
    img(src="/resources/images/cookbooks/aot-compiler/toh6-bundle.png" alt="TOH-6-bundle")   <|MERGE_RESOLUTION|>--- conflicted
+++ resolved
@@ -659,21 +659,6 @@
 
   Rollup和以前一样，仍然进行摇树优化。
   
-<<<<<<< HEAD
-  The Rollup configuration changes slightly to accommodate the `angular-in-memory-web-api` module
-  that the _Tour of Heroes_ app requires for data server simulation.
-
-  Rollup配置有很小的变化，以适应**英雄指南**应用需要的数据服务模拟 - `angular-in-memory-web-api`模块。
-  
-  The `angular-in-memory-web-api` is a `commonjs` module like the RxJS library.
-  Add `angular-in-memory-web-api` to the _commonjs plugin_ `include` array,
-  next to the `rxjs` file specification.
-
-  `angular-in-memory-web-api`是一个`commonjs`模块，和RxJS库一样。
-  添加`angular-in-memory-web-api`到**commonjs插件**`include`数组，紧挨着`RxJS`文件配置。
-
-=======
->>>>>>> 8a3d0613
 +makeExample('toh-6/ts/rollup-config.js',null,'rollup-config.js')(format='.')  
 
 :marked

include ../_util-fns

:marked
  This cookbook describes how to radically improve performance by compiling _Ahead of Time_ (AOT) 
  during a build process.

  这个烹饪指南描述如何通过在构建过程中进行预编译（Ahead of Time - AoT）来从根本上提升性能。

a#toc
:marked
  ## Table of Contents
  ## 目录
  * [Overview](#overview)
  * [概览](#overview)
  * [_Ahead-of-Time_ vs _Just-in-Time_](#aot-jit)
<<<<<<< HEAD
  * [_预编译_ vs _即时编译_](#aot-jit)
  * [Compile with AoT](#compile)
  * [用AoT进行编译](#compile)
=======
  * [Compile with AOT](#compile)
>>>>>>> 747807e2
  * [Bootstrap](#bootstrap)
  * [引导](#bootstrap)
  * [Tree Shaking](#tree-shaking)
  * [摇树优化（Tree Shaking）](#tree-shaking)
  * [Load the bundle](#load)
  * [加载捆文件](#load)
  * [Serve the app](#serve)
<<<<<<< HEAD
  * [启动应用服务器](#serve)
=======
  * [Workflow and convenience script](#workflow)
>>>>>>> 747807e2
  * [Source Code](#source-code)
  * [源码](#source-code)
  * [Tour of Heroes](#toh)
  * [英雄指南](#toh)

a#overview
.l-main-section
:marked
  ## Overview

  ## 概览

  An Angular application consist largely of components and their HTML templates.
  Before the browser can render the application, 
  the components and templates must be converted to executable JavaScript by the _Angular compiler_.

  Angular应用主要包含组件和它们的HTML模板。
  在浏览器可以渲染应用之前，组件和模板必须要被**Angular编译器**转换为可以执行的JavaScript。
.l-sub-section
  :marked
    <a href="https://www.youtube.com/watch?v=kW9cJsvcsGo" target="_blank">Watch compiler author Tobias Bosch explain the Angular Compiler</a> at AngularConnect 2016.

    观看编译器作者Tobias Bosch在AngularConnect 2016大会里，对<a href="http://v.youku.com/v_show/id_XMTc1NTE4NTkwOA==.html?from=y1.7-1.4" target="_blank">Angular编译器</a>的演讲。
:marked
  You can compile the app in the browser, at runtime, as the application loads, using the **_Just-in-Time_ (JIT) compiler**. 
  This is the standard development approach shown throughout the documentation.
  It's great .. but it has shortcomings.

<<<<<<< HEAD
  你可以在浏览器中使用*即时编译器*（Just-in-Time - JiT）在运行期间编译该应用，也就是在应用加载时。
  这是本文档中展示过的标准开发方式。
  它很不错，但是有自己的缺点。

  JiT compilation incurs a runtime performance penalty.
=======
  JIT compilation incurs a runtime performance penalty. 
>>>>>>> 747807e2
  Views take longer to render because of the in-browser compilation step. 
  The application is bigger because it includes the Angular compiler 
  and a lot of library code that the application won't actually need.
  Bigger apps take longer to transmit and are slower to load.

  JiT编译导致运行期间的性能损耗。
  由于需要在浏览器中执行这个编译过程，视图需要花更长时间才能渲染出来。
  由于应用包含了Angular编译器以及大量实际上并不需要的库代码，所以文件体积也会更大。
  更大的应用需要更长的时间进行传输，加载也更慢。

  Compilation can uncover many component-template binding errors.
<<<<<<< HEAD
  JiT compilation discovers them at runtime which is later than we'd like.

  编译可以发现一些组件模板绑定错误。JiT编译在运行时才揭露它们，那样有点太晚了。

  The **_Ahead-of-Time_ (AoT) compiler** can catch template errors early and improve performance 
=======
  JIT compilation discovers them at runtime which is later than we'd like.
  
  The **_Ahead-of-Time_ (AOT) compiler** can catch template errors early and improve performance 
>>>>>>> 747807e2
  by compiling at build time as you'll learn in this chapter.

  而**预编译**（AoT）会在构建时编译，这样可以在早期截获模板错误，提高应用性能。

a#aot-jit
.l-main-section
:marked
<<<<<<< HEAD
  ## _Ahead-of-time_ (AoT) vs _Just-in-time_ (JiT)
  ## 预编译（AoT） vs 即时编译（JiT）
=======
  ## _Ahead-of-time_ (AOT) vs _Just-in-time_ (JIT)
>>>>>>> 747807e2

  There is actually only one Angular compiler. The difference between AOT and JIT is a matter of timing and tooling. 
  With AOT, the compiler runs once at build time using one set of libraries; 
  With JIT it runs every time for every user at runtime using a different set of libraries.  

<<<<<<< HEAD
  事实上只有一个Angular编译器，AoT和JiT之间的差别仅仅在于编译的时机和所用的工具。
  使用AoT，编译器仅仅使用一组库在构建期间运行一次；使用JiT，编译器在每个用户的每次运行期间都要用不同的库运行一次。

  ### Why do AoT compilation?
=======
  ### Why do AOT compilation?
>>>>>>> 747807e2

  ### 为什么需要AoT编译？

  *Faster rendering*

<<<<<<< HEAD
  **渲染得更快**

  With AoT, the browser downloads a pre-compiled version of the application.
=======
  With AOT, the browser downloads a pre-compiled version of the application. 
>>>>>>> 747807e2
  The browser loads executable code so it can render the application immediately, without waiting to compile the app first.

  使用AoT，浏览器下载预编译版本的应用程序。
  浏览器直接加载运行代码，所以它可以立即渲染该应用，而不用等应用完成首次编译。

  *Fewer asynchronous requests*

  **需要的异步请求更少**

  The compiler _inlines_ external html templates and css style sheets within the application JavaScript,
  eliminating separate ajax requests for those source files.

  编译器把外部html模板和css样式表内联到了该应用的JavaScript中。
  消除了用来下载那些源文件的Ajax请求。

  *Smaller Angular framework download size*

  **需要下载的Angular框架体积更小**

  There's no need to download the Angular compiler if the app is already compiled.
  The compiler is roughly half of Angular itself, so omitting it dramatically reduces the application payload.

  如果应用已经编译过了，自然不需要再下载Angular编译器了。
  该编译器差不多占了Angular自身体积的一半儿，所以，省略它可以显著减小应用的体积。

  *Detect template errors earlier*

<<<<<<< HEAD
  **提早检测模板错误**

  The AoT compiler detects and reports template binding errors during the build step
=======
  The AOT compiler detects and reports template binding errors during the build step
>>>>>>> 747807e2
  before users can see them.

  AoT编译器在构建过程中检测和报告模板绑定错误，避免用户遇到这些错误。

  *Better security*

<<<<<<< HEAD
  **更安全**

  AoT compiles HTML templates and components into JavaScript files long before they are served to the client.
=======
  AOT compiles HTML templates and components into JavaScript files long before they are served to the client.
>>>>>>> 747807e2
  With no templates to read and no risky client-side HTML or JavaScript evaluation,
  there are fewer opportunities for injection attacks.

  AoT编译远在HTML模版和组件被服务到客户端之前，将它们编译到JavaScript文件。
  没有模版可以阅读，没有高风险客户端HTML或JavaScript可利用，所以注入攻击的机会较少。

a#compile
.l-main-section
:marked
  ## Compile with AOT

  ## 用AoT进行编译

  ### Prepare for offline compilation

  ### 为离线编译做准备

  Take the <a href='../guide/setup.html'>Setup</a> as a starting point.
  A few minor changes to the lone `app.component` lead to these two class and html files:

  本烹饪书以<a href='../guide/setup.html'>搭建本地开发环境</a>作为起始点。
  只要单独对`app.component`文件的类文件和html文件做少量修改就可以了。

+makeTabs(
  `cb-aot-compiler/ts/src/app/app.component.html,
   cb-aot-compiler/ts/src/app/app.component.ts`,
  null,
  `src/app/app.component.html,
   src/app/app.component.ts`
)(format='.')

:marked
  Install a few new npm dependencies with the following command: 
<<<<<<< HEAD

  用下列命令安装少量新的npm依赖：

code-example(format='.').
=======
code-example(language="none" class="code-shell").
>>>>>>> 747807e2
  npm install @angular/compiler-cli @angular/platform-server --save
:marked
  You will run the `ngc` compiler provided in the `@angular/compiler-cli` npm package
  instead of the TypeScript compiler (`tsc`). 

  你要用`@angular/compiler-cli`包中提供的`ngc`编译器来代替TypeScript编译器（`tsc`）。

  `ngc` is a drop-in replacement for `tsc` and is configured much the same way.

  `ngc`是一个`tsc`的高仿替代品，它们的配置方式几乎完全一样。

  `ngc` requires its own `tsconfig.json` with AOT-oriented settings.
  Copy the original `src/tsconfig.json` to a file called `tsconfig-aot.json` (on the project root), 
  then modify it to look as follows.

  `ngc`需要自己的带有AoT专用设置的`tsconfig.json`。
  把原始的`tsconfig.json`拷贝到一个名叫`tsconfig-aot.json`的文件中，然后像这样修改它：

+makeExample('cb-aot-compiler/ts/tsconfig-aot.json', null, 'tsconfig-aot.json')(format='.')

:marked
  The `compilerOptions` section is unchanged except for one property. 
  **Set the `module` to `es2015`**. 
  This is important as explained later in the [Tree Shaking](#tree-shaking) section.

  `compilerOptions`部分只修改了一个属性：**把`module`设置为`es2015`。
  这一点非常重要，我们会在后面的[摇树优化](#tree-shaking)部分解释为什么。

  What's really new is the `ngc` section at the bottom called `angularCompilerOptions`.
  Its `"genDir"` property tells the compiler 
  to store the compiled output files in a new `aot` folder.

  `ngc`区真正新增的内容是底部的`angularCompilerOptions`。
  它的`"genDir"`属性告诉编译器把编译结果保存在新的`aot`目录下。

  The `"skipMetadataEmit" : true` property prevents the compiler from generating metadata files with the compiled application.
  Metadata files are not necessary when targeting TypeScript files, so there is no reason to include them.

<<<<<<< HEAD
  `"skipMetadataEmit" : true`属性阻止编译器为编译后的应用生成元数据文件。
  当输出成TypeScript文件时，元数据并不是必须的，因此不需要包含它们。

  ### Compiling the application

  ### 编译该应用

  Initiate AoT compilation from the command line using the previously installed `ngc` compiler by executing:

  在命令行中执行下列命令，借助刚安装好的`ngc`编译器来启动AoT编译：

code-example(format='.').
=======
:marked
  ***Component-relative Template URLS***

  The AOT compiler requires that `@Component` URLS for external templates and css files be _component-relative_.
  That means that the value of `@Component.templateUrl` is a URL value _relative_ to the component class file.
  For example, an `'app.component.html'` URL means that the template file is a sibling of its companion `app.component.ts` file.

  While JIT app URLs are more flexible, stick with _component-relative_ URLs for compatibility with AOT compilation.
  
  JIT-compiled applications that use the SystemJS loader and _component-relative_ URLs *must set the* `@Component.moduleId` *property to* `module.id`.
  The `module` object is undefined when an AOT-compiled app runs. 
  The app fails with a null reference error unless you assign a global `module` value in the `index.html` like this:
+makeExample('cb-aot-compiler/ts/src/index.html','moduleId')(format='.')  
.l-sub-section
  :marked
    Setting a global `module` is a temporary expedient. 

:marked
  ### Compiling the application

  Initiate AOT compilation from the command line using the previously installed `ngc` compiler by executing:
code-example(language="none" class="code-shell").
>>>>>>> 747807e2
  node_modules/.bin/ngc -p tsconfig-aot.json
.l-sub-section
  :marked
    Windows users should surround the `ngc` command in double quotes:

    Windows用户应该双引号`ngc`命令：
  code-example(format='.').
    "node_modules/.bin/ngc" -p tsconfig-aot.json
:marked
  `ngc` expects the `-p` switch to point to a `tsconfig.json` file or a folder containing a `tsconfig.json` file.

  `ngc`希望`-p`选项指向一个`tsconfig.json`文件，或者一个包含`tsconfig.json`文件的目录。

  After `ngc` completes, look for a collection of _NgFactory_ files in the `aot` folder (the folder specified as `genDir` in `tsconfig-aot.json`).

  在`ngc`完成时，会在`aot`目录下看到一组*NgFactory*文件（该目录是在`tsconfig-aot.json`的`genDir`属性中指定的）。

  These factory files are essential to the compiled application.
  Each component factory creates an instance of the component at runtime by combining the original class file
  and a JavaScript representation of the component's template.
  Note that the original component class is still referenced internally by the generated factory.

  这些工厂文件对于编译后的应用是必要的。
  每个组件工厂都可以在运行时创建一个组件的实例，其中带有一个原始的类文件和一个用JavaScript表示的组件模板。
  注意，原始的组件类依然是由所生成的这个工厂进行内部引用的。

.l-sub-section
  :marked
    The curious can open the `aot/app.component.ngfactory.ts` to see the original Angular template syntax
    in its intermediate, compiled-to-TypeScript form.

<<<<<<< HEAD
    如果你好奇，可以打开`aot/app.component.ngfactory.ts`来看看原始Angular模板语法被编译成TypeScript时的中间结果。

    JiT compilation generates these same _NgFactories_ in memory where they are largely invisible.
    AoT compilation reveals them as separate, physical files.
=======
    JIT compilation generates these same _NgFactories_ in memory where they are largely invisible.
    AOT compilation reveals them as separate, physical files.
>>>>>>> 747807e2

    JiT编译器在内存中同样会生成这一堆*NgFactory*，但它们大部分是不可见的。
    AoT编译器则会生成在单独的物理文件中。

:marked
.alert.is-important
  :marked
    Do not edit the _NgFactories_! Re-compilation replaces these files and all edits will be lost. 

    不要编辑这些*NgFactory*！重新编译时会替换这些文件，你做的所有修改都会丢失。

a#bootstrap
.l-main-section
:marked
  ## Bootstrap
  ## 引导

  The AOT path changes application bootstrapping.

  AoT也改变了应用的引导方式。

  Instead of bootstrapping `AppModule`, you bootstrap the application with the generated module factory, `AppModuleNgFactory`.

<<<<<<< HEAD
  引导的方式从引导`AppModule`改成了引导生成的模块工厂：`AppModuleNgFactory`。

  Switch from the `platformBrowserDynamic.bootstrap` used in JiT compilation to
  `platformBrowser().bootstrapModuleFactory` and pass in the `AppModuleNgFactory`.    

  从使用JiT编译时的`platformBrowserDynamic.bootstrap`换成了`platformBrowser().bootstrapModuleFactory`，并把`AppModuleNgFactory`传进去。

  Here is AoT bootstrap in `main.ts` next to the familiar JiT version:
=======
  Make a copy of `main.ts` and name it `main-jit.ts`. 
  This is the JIT version; set it aside as you may need it [later](#run-jit "Running with JIT").

  Open `main.ts` and convert it to AOT compilation.
  Switch from the `platformBrowserDynamic.bootstrap` used in JIT compilation to
  `platformBrowser().bootstrapModuleFactory` and pass in the AOT-generated `AppModuleNgFactory`.

  Here is AOT bootstrap in `main.ts` next to the original JIT version:
>>>>>>> 747807e2

  这里是AoT版本`main.ts`中的引导过程，下一个是你所熟悉的JiT版本。

+makeTabs(
  `cb-aot-compiler/ts/src/main.ts,
   cb-aot-compiler/ts/src/main-jit.ts`,
  null,
  `src/main.ts,
   src/main-jit.ts`
)

:marked
  Be sure to recompile with `ngc`!

  确保用`ngc`进行重新编译！

a#tree-shaking
:marked
  ## Tree Shaking
  ## 摇树优化（Tree Shaking）

  AOT compilation sets the stage for further optimization through a process called _Tree Shaking_.
  A Tree Shaker walks the dependency graph, top to bottom, and _shakes out_ unused code like
  dead needles in a Christmas tree.

  AoT编译为接下来通过一个叫做*摇树优化*的过程做好了准备。
  摇树优化器从上到下遍历依赖图谱，并且*摇掉*用不到的代码，这些代码就像是圣诞树中那些死掉的松针一样。

  Tree Shaking can greatly reduce the downloaded size of the application
  by removing unused portions of both source and library code. 
  In fact, most of the reduction in small apps comes from removing unreferenced Angular features. 

  通过移除源码和库代码中用不到的部分，摇树优化可以大幅缩减应用的下载体积。
  事实上，在小型应用中大部分的缩减都是因为筛掉了那些没用到的Angular特性。

  For example, this demo application doesn't use anything from the `@angular/forms` library.
  There is no reason to download Forms-related Angular code and tree shaking ensures that you don't.

<<<<<<< HEAD
  例如，这个演示程序中没有用到`@angular/forms`库中的任何东西，那么也就没有理由去下载这些与表单有关的Angular代码了。摇树优化可以帮你确保这一点。

  Tree Shaking and AoT compilation are separate steps.
=======
  Tree Shaking and AOT compilation are separate steps. 
>>>>>>> 747807e2
  Tree Shaking can only target JavaScript code. 
  AOT compilation converts more of the application to JavaScript, 
  which in turn makes more of the application "Tree Shakable".

  摇树优化和AoT编译是单独的步骤。
  摇树优化不仅针对JavaScript代码。
  AoT编译会把应用中的大部分都转换成JavaScript，这种转换会让应用更容易被“摇树优化”。

  ### Rollup

  This cookbook illustrates a Tree Shaking utility called _Rollup_.

  这个烹饪宝典中用来示范的摇树优化工具是*Rollup*。

  Rollup statically analyzes the application by following the trail of `import` and `export` statements.
  It produces a final code _bundle_ that excludes code that is exported, but never imported.

  Rollup会通过跟踪`import`和`export`语句来对本应用进行静态分析。
  它所生成的最终代码*捆*中会排除那些被导出过但又从未被导入的代码。

  Rollup can only Tree Shake `ES2015` modules which have `import` and `export` statements.

  Rollup只能对`ES2015`模块摇树，因为那里有`import`和`export`语句。

.l-sub-section
  :marked
    Recall that `tsconfig-aot.json` is configured to produce `ES2015` modules. 
    It's not important that the code itself be written with `ES2015` syntax such as `class` and `const`. 
    What matters is that the code uses ES `import` and `export` statements rather than `require` statements.

    回忆一下，`tsconfig-aot.json`中曾配置为生成`ES2015`的模块。
    代码本身是否用到了`ES2015`语法（例如`class`和`const`）并不重要，重要的是这些代码使用的应该是`import`和`export`语句，而不是`require`语句。

:marked
  Install the Rollup dependencies with this command:

  通过下列命令安装Rollup依赖：

code-example(format='.').
  npm install rollup rollup-plugin-node-resolve rollup-plugin-commonjs rollup-plugin-uglify --save-dev
:marked
  Next, create a configuration file (`rollup-config.js`)
  in the project root directory to tell Rollup how to process the application. 
  The cookbook configuration file looks like this.

  接下来，在项目根目录新建一个配置文件（`rollup-config.js`），来告诉Rollup如何处理应用。
  本烹饪书配置文件是这样的：

+makeExample('cb-aot-compiler/ts/rollup-config.js', null, 'rollup-config.js')(format='.')
:marked
  It tells Rollup that the app entry point is `src/app/main.js` .
  The `dest` attribute tells Rollup to create a bundle called `build.js` in the `dist` folder.
  It overrides the default `onwarn` method in order to skip annoying messages about the AOT compiler's use of the `this` keyword.

  Then there are plugins.

  它会告诉Rollup，该应用的入口点是`app/main.js`。
  `dest`属性告诉Rollup要在`dist`目录下创建一个名叫`build.js`的捆文件。
  然后是插件。

:marked
  ### Rollup Plugins

  ### Rollup插件

  Optional plugins filter and transform the Rollup inputs and output.

  这些可选插件过滤并转换Rollup的输入和输出。

  *RxJS*

  *RxJS*

  Rollup expects application source code to use `ES2015` modules.
  Not all external dependencies are published as `ES2015` modules.
  In fact, most are not. Many of them are published as _CommonJS_ modules.

  Rollup期望应用的源码使用`ES2015`模块。
  但并不是所有外部依赖都发布成了`ES2015`模块。
  事实上，大多数都不是。它们大多数都发布成了*CommonJS*模块。

  The _RxJs_ observable library is an essential Angular dependency published as an ES5 JavaScript _CommonJS_ module.

  可观察对象库*RxJS*是Angular所依赖的基础之一，它就是发布成了ES5 JavaScript的*CommonJS*模块。

  Luckily there is a Rollup plugin that modifies _RxJs_
  to use the ES `import` and `export` statements that Rollup requires.
  Rollup then preserves in the final bundle the parts of `RxJS` referenced by the application.

  幸运的是，有一个Rollup插件，它会修改*RxJS*，以使用Rollup所需的ES`import`和`export`语句。
  然后Rollup就可以把该应用中用到的那部分`RxJS`代码留在“捆”文件中了。

+makeExample('cb-aot-compiler/ts/rollup-config.js','commonjs','rollup-config.js (CommonJs to ES2015 Plugin)')(format='.')

:marked
  *Minification* 

  *最小化*

  Rollup Tree Shaking reduces code size considerably.  Minification makes it smaller still.
  This cookbook relies on the _uglify_ Rollup plugin to minify and mangle the code.

  Rollup做摇树优化时会大幅减小代码体积。最小化过程则会让它更小。
  本烹饪宝典依赖于Rollup插件*uglify*来最小化并混淆代码。

+makeExample('cb-aot-compiler/ts/rollup-config.js','uglify','rollup-config.js (CommonJs to ES2015 Plugin)')(format='.')

.l-sub-section
  :marked
    In a production setting, you would also enable gzip on the web server to compress
    the code into an even smaller package going over the wire.

    在生产环境中，我们还应该打开Web服务器的gzip特性来把代码压缩得更小。

:marked
  ### Run Rollup

  ### 运行Rollup

  Execute the Rollup process with this command:

  通过下列命令执行Rollup过程：

code-example(format='.').
  node_modules/.bin/rollup -c rollup-config.js
.l-sub-section
  :marked
<<<<<<< HEAD
    Rollup may log many lines with the following warning message:

    Rollup可能会记录很多行下面这样的警告信息：

  code-example(format='.', language='bash').
    The `this` keyword is equivalent to `undefined` at the top level of an ES module, and has been rewritten
  :marked
    You can safely ignore these warnings.

    你可以放心的忽略这些警告。

=======
    Windows users should surround the `rollup` command in double quotes:
  code-example(format='.').
    "node_modules/.bin/rollup"  -c rollup-config.js
:marked
>>>>>>> 747807e2
a#load
.l-main-section
:marked
  ## Load the Bundle

  ## 加载捆文件

  Loading the generated application bundle does not require a module loader like SystemJS.
  Remove the scripts that concern SystemJS.
  Instead, load the bundle file using a single `script` tag **_after_** the `</body>` tag:

<<<<<<< HEAD
  加载所生成的应用捆文件，并不需要使用像SystemJS这样的模块加载器。
  移除与SystemJS有关的那些脚本吧。
  改用`script`标签来加载这些捆文件：

+makeExample('cb-aot-compiler/ts/index.html','bundle','index.html (load bundle)')(format='.')
=======
+makeExample('cb-aot-compiler/ts/src/index.html','bundle','index.html (load bundle)')(format='.') 
>>>>>>> 747807e2

a#serve
.l-main-section
:marked
  ## Serve the app

  ## 启动应用服务器

  You'll need a web server to host the application.
  Use the same _Lite Server_ employed elsewhere in the documentation:
<<<<<<< HEAD

  你需要一个Web服务器来作为应用的宿主。
  像与文档中其它部分一样，用*Lite Server*吧：

code-example(format='.').
  npm run lite
:marked
  The server starts, launches a browser, and the app should appear.

  启动了服务器、打开浏览器，应用就出现了。

=======
code-example(language="none" class="code-shell").
  npm run lite
:marked
  The server starts, launches a browser, and the app should appear.
  
>>>>>>> 747807e2
a#source-code
.l-main-section
:marked
  ## AOT QuickStart Source Code

  ## AoT快速起步源代码

  Here's the pertinent source code:

  下面是相关源代码：
+makeTabs(
  `cb-aot-compiler/ts/src/app/app.component.html,
   cb-aot-compiler/ts/src/app/app.component.ts,
   cb-aot-compiler/ts/src/main.ts,
   cb-aot-compiler/ts/src/index.html,
   cb-aot-compiler/ts/tsconfig-aot.json,
   cb-aot-compiler/ts/rollup-config.js`,
  null,
  `src/app/app.component.html,
   src/app/app.component.ts,
   src/main.ts,
   src/index.html,
   tsconfig-aot.json,
   rollup-config.js`
)

a#workflow
.l-main-section
:marked
  ## Workflow and convenience script

  You'll rebuild the AOT version of the application every time you make a change. 
  Those _npm_ commands are long and difficult to remember.

  Add the following _npm_ convenience script to the `package.json` so you can compile and rollup in one command.
+makeJson('cb-aot-compiler/ts/package.json', { paths: 'scripts.build:aot'}, "package.json (build:aot convenience script)")
:marked
  Open a terminal window and try it.
code-example(language="none" class="code-shell").
  npm run build:aot  

a#run-jit
:marked
  ### And JIT too!

  AOT compilation and rollup together take several seconds. 
  You may be able to develop iteratively a little faster with SystemJS and JIT.
  The same source code can be built both ways. Here's one way to do that.

  * Make a copy of `index.html` and call it `index-jit.html`.
  * Delete the script at the bottom of `index-jit.html` that loads `bundle.js`
  * Restore the SystemJS scripts like this:
+makeExample('cb-aot-compiler/ts/src/index-jit.html','jit','src/index-jit.html (SystemJS scripts)')(format='.') 

:marked
  Notice the slight change to the `system.import` which now specifies `src/app/main-jit`.
  That's the JIT version of the bootstrap file that we preserved [above](#bootstrap)

:marked
  Open a _different_ terminal window and enter.
code-example(language="none" class="code-shell").
  npm start
:marked
  That compiles the app with JIT and launches the server.
  The server loads `index.html` which is still the AOT version (confirm in the browser console).
  Change the address bar to `index-jit.html` and it loads the JIT version (confirm in the browser console).

  Develop as usual.
  The server and TypeScript compiler are in "watch mode" so your changes are reflected immediately in the browser.

  To see those changes in AOT, switch to the original terminal and re-run `npm run build:aot`. 
  When it finishes, go back to the browser and back-button to the AOT version in the (default) `index.html`.

  Now you can develop JIT and AOT, side-by-side.


a#toh
.l-main-section
:marked
  ## Tour of Heroes

<<<<<<< HEAD
  ## 英雄指南

  The sample above is a trivial variation of the QuickStart app.
  In this section you apply what you've learned about AoT compilation and Tree Shaking 
  to an app with more substance, the tutorial [_Tour of Heroes_](../tutorial/toh-pt6.html).

  上面的例子是《快速起步》应用的一个简单的变体。
  在本节中，你将在一个更多内容的应用 - [英雄指南](../tutorial/toh-pt6.html)上使用从AoT编译和摇树优化学到的知识。

  ### JiT in development, AoT in production

  ### 开发器使用JiT, 产品期使用AoT

  Today AoT compilation and Tree Shaking take more time than is practical for development. That will change soon.
  For now, it's best to JiT compile in development and switch to AoT compilation before deploying to production.
=======
  The sample above is a trivial variation of the QuickStart app. 
  In this section you apply what you've learned about AOT compilation and Tree Shaking 
  to an app with more substance, the tutorial [_Tour of Heroes_](../tutorial/toh-pt6.html).

  ### JIT in development, AOT in production

  Today AOT compilation and Tree Shaking take more time than is practical for development. That will change soon.
  For now, it's best to JIT compile in development and switch to AOT compilation before deploying to production.
>>>>>>> 747807e2

  目前，AoT编译和摇树优化对开发来说，占用的时间太多了。这将在未来得到改变。
  当前的最佳实践是在开发器使用JiT编译，然后在发布产品前切换到AoT编译。

  Fortunately, the source code can be compiled either way without change _if_ you account for a few key differences.

  幸运的是，**如果**你处理了几个关键不同点，源代码可以在没有任何变化时，采取两种方式的任何一种都能编译。

  ***index.html***

<<<<<<< HEAD
  ***index.html***

  The JiT and AoT apps require their own `index.html` files because they setup and launch so differently.
  **Put the AoT version in the `/aot` folder** because two `index.html` files can't be in the same folder.

  JiT和AoT应用的设置和加载非常不一样，以至于它们需要自己单独的`index.html`文件。
  **将AoT版本放在`/aot`目录**，因为两个`index.html`文件不能位于同一个目录。

=======
  The JIT and AOT apps require their own `index.html` files because they setup and launch so differently. 
  
>>>>>>> 747807e2
  Here they are for comparison:

  下面是它们的比较：

+makeTabs(
  `toh-6/ts/aot/index.html,
   toh-6/ts/src/index.html`,
  null,
  `aot/index.html (AOT),
   src/index.html (JIT)`
)

:marked
  The JIT version relies on `SystemJS` to load individual modules. 
  Its scripts appear in its `index.html`.

<<<<<<< HEAD
  JiT版本依靠`SystemJS`来加载单个模块，并需要`reflect-metadata`垫片。
  所以它们出现在它的`index.html`中。

  The AoT version loads the entire application in a single script, `aot/dist/build.js`.
  It does not need `SystemJS` or the `reflect-metadata` shim; those scripts are absent from its `index.html`

  ***main.ts***

  JiT and AoT applications boot in much the same way but require different Angular libraries to do so.
=======
  The AOT version loads the entire application in a single script, `aot/dist/build.js`.
  It does not need `SystemJS`, so that script is absent from its `index.html`
  
  ***main.ts***
  
  JIT and AOT applications boot in much the same way but require different Angular libraries to do so.
>>>>>>> 747807e2
  The key differences, covered in the [Bootstrap](#bootstrap) section above,
  are evident in these `main` files which can and should reside in the same folder:

  AoT版本用一个单独的脚本来加载整个应用 - `aot/dist/build.js`。它不需要`SystemJS`和`reflect-metadata`垫片，所以它们不会出现在`index.html`中。

+makeTabs(
  `toh-6/ts/src/main-aot.ts,
   toh-6/ts/src/main.ts`,
  null,
  `main-aot.ts (AOT),
   main.ts (JIT)`
)

:marked
<<<<<<< HEAD
  ***Component-relative Template URLS***

  ***相对组件的模板路径***

  The AoT compiler requires that `@Component` URLS for external templates and css files be _component-relative_.
  That means that the value of `@Component.templateUrl` is a URL value _relative_ to the component class file.
  For example, a `'hero.component.html'` URL means that the template file is a sibling of its companion `hero.component.ts` file.

  AoT编译器要求`@Component`外部模板和CSS文件的路径是相对组件的。
  意思是，`@Component.templateUrl`的值是*相对*组件类文件的路径，比如`'hero.component.html'`路径的意思是模板文件在`hero.component.ts`文件的隔壁。

  While JiT app URLs are more flexible, stick with _component-relative_ URLs for compatibility with AoT compilation.

  JiT应用的URLs更加灵活，但是为了与AoT编译兼容，坚持使用**相对组件**路径。

  JiT-compiled applications that use the SystemJS loader and _component-relative_ URLs *must set the* `@Component.moduleId` *property to* `module.id`.
  The `module` object is undefined when an AoT-compiled app runs. 
  The app fails with a null reference error unless you assign a global `module` value in the `index.html` like this:

  JiT编译的应用，使用SystemJS加载器，**相对组件路径**必须要设置`@Component.moduleId`*属性*为`module.id`。
  `module`对象在AoT编译的应用运行时的值为`undefined`。
  除非你在`index.html`中指定一个全局`module`值，否则应用因为空引用错误而失败：
+makeExample('toh-6/ts/aot/index.html','moduleId')(format='.')  
.l-sub-section
  :marked
    Setting a global `module` is a temporary expedient. 

    设置一个全局`module`是暂时的权宜之计。
:marked
  ***TypeScript configuration***

  ***TypeScript配置***

  JiT-compiled applications transpile to `commonjs` modules.
  AoT-compiled applications transpile to _ES2015_/_ES6_ modules to facilitate Tree Shaking.
  AoT requires its own TypeScript configuration settings as well.
=======
  ***TypeScript configuration***

  JIT-compiled applications transpile to `commonjs` modules.
  AOT-compiled applications transpile to _ES2015_/_ES6_ modules to facilitate Tree Shaking. 
  AOT requires its own TypeScript configuration settings as well.
>>>>>>> 747807e2

  JiT编译的应用编译为`commonjs`模块。
  AoT编译的应用编译为**ES2015/ES6**模块，用来支持摇树优化。
  而且AoT需要它自己的TypeScript配置设置。

  You'll need separate TypeScript configuration files such as these:

  你将需要单独的TypeScript配置文件，像这些：

+makeTabs(
  `toh-6/ts/tsconfig-aot.json,
   toh-6/ts/src/tsconfig.json`,
  null,
  `tsconfig-aot.json (AOT),
   src/tsconfig.json (JIT)`
)

.callout.is-helpful
  header @Types and node modules
  header @Types和node模块
  :marked
    In the file structure of _this particular sample project_,
    the `node_modules` folder happens to be two levels up from the project root.
    Therefore, `"typeRoots"` must be set to `"../../node_modules/@types/"`.

    在**这个特定的示例项目**的文件结构中，`node_modules`文件恰好比项目根目录高两级。
    因此，`"typeRoots"`必须设置为`"../../node_modules/@types/"`。

    In a more typical project, `node_modules` would be a sibling of `tsconfig-aot.json`
    and `"typeRoots"` would be set to `"node_modules/@types/"`.
    Edit your `tsconfig-aot.json` to fit your project's file structure.

    在一个更典型的项目中，`node_modules`位于`tsconfig-aot.json`同级，
    这时`"typeRoots"`应设置为`"node_modules/@types/"`。
    编辑你的`tsconfig-aot.json`，使之适合项目的文件结构。

:marked
  ### Tree Shaking

  ### 摇树优化

  Rollup does the Tree Shaking as before.

  Rollup和以前一样，仍然进行摇树优化。

+makeExample('toh-6/ts/rollup-config.js',null,'rollup-config.js')(format='.')  

:marked
  ### Running the application

  ### 运行应用

.alert.is-important
  :marked
    The general audience instructions for running the AOT build of the Tour of Heroes app are not ready.

    面向大众的运行AoT构建的英雄指南应用的说明还没有准备好。

    The following instructions presuppose that you have cloned the
    <a href="https://github.com/angular/angular.io" target="_blank">angular.io</a> 
    github repository and prepared it for development as explained in the repo's README.md.

    下面的说明假设你克隆了<a href="https://github.com/angular/angular.io" target="_blank">angular.io</a> Github库，并按照该库的README.md准备了开发环境。

    The _Tour of Heroes_ source code is in the `public/docs/_examples/toh-6/ts` folder.

    **英雄指南**源代码在`public/docs/_examples/toh-6/ts`目录。

:marked
  Run the JIT-compiled app with `npm start` as for all other JIT examples.

<<<<<<< HEAD
  和其他JiT例子一样，使用`npm start`命令，运行JiT编译的应用：

  Compiling with AoT presupposes certain supporting files, most of them discussed above.

  AoT编译假设上面介绍的一些支持文件都以准备好。
=======
  Compiling with AOT presupposes certain supporting files, most of them discussed above.
>>>>>>> 747807e2
+makeTabs(
  `toh-6/ts/src/index.html,
   toh-6/ts/copy-dist-files.js,
   toh-6/ts/rollup-config.js,
   toh-6/ts/tsconfig-aot.json`,
  null,
  `src/index.html,
   copy-dist-files.js,
   rollup-config.js,
   tsconfig-aot.json`)
:marked
  Extend the `scripts` section of the `package.json` with these npm scripts:
<<<<<<< HEAD

  使用下面的npm脚本，扩展`package.json`文件的`scripts`部分：

code-example(format='.').
  "build:aot": "ngc -p tsconfig-aot.json && rollup -c rollup-config.js",
  "lite:aot": "lite-server -c aot/bs-config.json",
:marked
  Copy the AoT distribution files into the `/aot` folder with the node script:

  使用下面的node脚本，拷贝AoT发布文件到`/aot/`目录：
code-example(format='.').
=======
+makeJson('cb-aot-compiler/ts/package.json', { paths: 'scripts.build:aot, scripts.serve:aot'}, "package.json (convenience scripts)")
  
:marked
  Copy the AOT distribution files into the `/aot` folder with the node script:
code-example(language="none" class="code-shell").
>>>>>>> 747807e2
  node copy-dist-files
.l-sub-section
  :marked
    You won't do that again until there are updates to `zone.js` or the `core-js` shim for old browsers.

    直到`zone.js`或者支持老版本浏览器的`core-js`垫片有更新，你不需要再这样做。
:marked
<<<<<<< HEAD
  Now AoT-compile the app and launch it with the `lite` server:

  现在AoT编译应用，并使用`lite`服务器启动它：
code-example(format='.').
  npm run build:aot && npm run lite:aot
=======
  Now AOT-compile the app and launch it with the `lite` server:
code-example(language="none" class="code-shell").
  npm run build:aot && npm run serve:aot
>>>>>>> 747807e2

:marked
  ### Inspect the Bundle

  ### 检查包裹

  It's fascinating to see what the generated JavaScript bundle looks like after Rollup.
  The code is minified, so you won't learn much from inspecting the bundle directly.
  But the <a href="https://github.com/danvk/source-map-explorer/blob/master/README.md" target="_blank">source-map-explorer</a> 
  tool can be quite revealing. 

  看看Rollup之后生成的JavaScript包，非常神奇。
  代码已经被最小化，所以你不会从中直接学到任何知识。
  但是<a href="https://github.com/danvk/source-map-explorer/blob/master/README.md" target="_blank">source-map-explorer</a> 工具非常有用。

  Install it:
<<<<<<< HEAD

  安装：
code-example(format='.').
=======
code-example(language="none" class="code-shell").
>>>>>>> 747807e2
  npm install source-map-explorer --save-dev
:marked
  Run the following command to generate the map.

<<<<<<< HEAD
  运行下面的命令来生成源映射。

code-example(format='.').
=======
code-example(language="none" class="code-shell").
>>>>>>> 747807e2
  node_modules/.bin/source-map-explorer aot/dist/build.js

:marked
  The `source-map-explorer` analyzes the source map generated with the bundle and draws a map of all dependencies,
  showing exactly which application and Angular modules and classes are included in the bundle.

  `source-map-explorer`分析从包生成的源映射，并画出一个依赖地图，显示包中包含哪些应用程序和Angular模块和类。

  Here's the map for _Tour of Heroes_.

  下面是英雄指南的地图：

a(href="/resources/images/cookbooks/aot-compiler/toh6-bundle.png", target="_blank", title="View larger image")
  figure.image-display
    img(src="/resources/images/cookbooks/aot-compiler/toh6-bundle.png" alt="TOH-6-bundle")   <|MERGE_RESOLUTION|>--- conflicted
+++ resolved
@@ -4,7 +4,7 @@
   This cookbook describes how to radically improve performance by compiling _Ahead of Time_ (AOT) 
   during a build process.
 
-  这个烹饪指南描述如何通过在构建过程中进行预编译（Ahead of Time - AoT）来从根本上提升性能。
+  这个烹饪指南描述如何通过在构建过程中进行预编译（Ahead of Time - AOT）来从根本上提升性能。
 
 a#toc
 :marked
@@ -13,13 +13,9 @@
   * [Overview](#overview)
   * [概览](#overview)
   * [_Ahead-of-Time_ vs _Just-in-Time_](#aot-jit)
-<<<<<<< HEAD
   * [_预编译_ vs _即时编译_](#aot-jit)
-  * [Compile with AoT](#compile)
-  * [用AoT进行编译](#compile)
-=======
   * [Compile with AOT](#compile)
->>>>>>> 747807e2
+  * [用AOT进行编译](#compile)
   * [Bootstrap](#bootstrap)
   * [引导](#bootstrap)
   * [Tree Shaking](#tree-shaking)
@@ -27,11 +23,9 @@
   * [Load the bundle](#load)
   * [加载捆文件](#load)
   * [Serve the app](#serve)
-<<<<<<< HEAD
   * [启动应用服务器](#serve)
-=======
   * [Workflow and convenience script](#workflow)
->>>>>>> 747807e2
+  * [工作流与辅助脚本](#workflow)
   * [Source Code](#source-code)
   * [源码](#source-code)
   * [Tour of Heroes](#toh)
@@ -60,78 +54,56 @@
   This is the standard development approach shown throughout the documentation.
   It's great .. but it has shortcomings.
 
-<<<<<<< HEAD
-  你可以在浏览器中使用*即时编译器*（Just-in-Time - JiT）在运行期间编译该应用，也就是在应用加载时。
+  你可以在浏览器中使用*即时编译器*（Just-in-Time - JIT）在运行期间编译该应用，也就是在应用加载时。
   这是本文档中展示过的标准开发方式。
   它很不错，但是有自己的缺点。
 
-  JiT compilation incurs a runtime performance penalty.
-=======
-  JIT compilation incurs a runtime performance penalty. 
->>>>>>> 747807e2
+  JIT compilation incurs a runtime performance penalty.
   Views take longer to render because of the in-browser compilation step. 
   The application is bigger because it includes the Angular compiler 
   and a lot of library code that the application won't actually need.
   Bigger apps take longer to transmit and are slower to load.
 
-  JiT编译导致运行期间的性能损耗。
+  JIT编译导致运行期间的性能损耗。
   由于需要在浏览器中执行这个编译过程，视图需要花更长时间才能渲染出来。
   由于应用包含了Angular编译器以及大量实际上并不需要的库代码，所以文件体积也会更大。
   更大的应用需要更长的时间进行传输，加载也更慢。
 
   Compilation can uncover many component-template binding errors.
-<<<<<<< HEAD
-  JiT compilation discovers them at runtime which is later than we'd like.
-
-  编译可以发现一些组件模板绑定错误。JiT编译在运行时才揭露它们，那样有点太晚了。
-
-  The **_Ahead-of-Time_ (AoT) compiler** can catch template errors early and improve performance 
-=======
   JIT compilation discovers them at runtime which is later than we'd like.
-  
+
+  编译可以发现一些组件模板绑定错误。JIT编译在运行时才揭露它们，那样有点太晚了。
+
   The **_Ahead-of-Time_ (AOT) compiler** can catch template errors early and improve performance 
->>>>>>> 747807e2
   by compiling at build time as you'll learn in this chapter.
 
-  而**预编译**（AoT）会在构建时编译，这样可以在早期截获模板错误，提高应用性能。
+  而**预编译**（AOT）会在构建时编译，这样可以在早期截获模板错误，提高应用性能。
 
 a#aot-jit
 .l-main-section
 :marked
-<<<<<<< HEAD
-  ## _Ahead-of-time_ (AoT) vs _Just-in-time_ (JiT)
-  ## 预编译（AoT） vs 即时编译（JiT）
-=======
   ## _Ahead-of-time_ (AOT) vs _Just-in-time_ (JIT)
->>>>>>> 747807e2
+  ## 预编译（AOT） vs 即时编译（JIT）
 
   There is actually only one Angular compiler. The difference between AOT and JIT is a matter of timing and tooling. 
   With AOT, the compiler runs once at build time using one set of libraries; 
   With JIT it runs every time for every user at runtime using a different set of libraries.  
 
-<<<<<<< HEAD
-  事实上只有一个Angular编译器，AoT和JiT之间的差别仅仅在于编译的时机和所用的工具。
-  使用AoT，编译器仅仅使用一组库在构建期间运行一次；使用JiT，编译器在每个用户的每次运行期间都要用不同的库运行一次。
-
-  ### Why do AoT compilation?
-=======
+  事实上只有一个Angular编译器，AOT和JIT之间的差别仅仅在于编译的时机和所用的工具。
+  使用AOT，编译器仅仅使用一组库在构建期间运行一次；使用JIT，编译器在每个用户的每次运行期间都要用不同的库运行一次。
+
   ### Why do AOT compilation?
->>>>>>> 747807e2
-
-  ### 为什么需要AoT编译？
+
+  ### 为什么需要AOT编译？
 
   *Faster rendering*
 
-<<<<<<< HEAD
   **渲染得更快**
 
-  With AoT, the browser downloads a pre-compiled version of the application.
-=======
-  With AOT, the browser downloads a pre-compiled version of the application. 
->>>>>>> 747807e2
+  With AOT, the browser downloads a pre-compiled version of the application.
   The browser loads executable code so it can render the application immediately, without waiting to compile the app first.
 
-  使用AoT，浏览器下载预编译版本的应用程序。
+  使用AOT，浏览器下载预编译版本的应用程序。
   浏览器直接加载运行代码，所以它可以立即渲染该应用，而不用等应用完成首次编译。
 
   *Fewer asynchronous requests*
@@ -156,30 +128,22 @@
 
   *Detect template errors earlier*
 
-<<<<<<< HEAD
   **提早检测模板错误**
 
-  The AoT compiler detects and reports template binding errors during the build step
-=======
   The AOT compiler detects and reports template binding errors during the build step
->>>>>>> 747807e2
   before users can see them.
 
-  AoT编译器在构建过程中检测和报告模板绑定错误，避免用户遇到这些错误。
+  AOT编译器在构建过程中检测和报告模板绑定错误，避免用户遇到这些错误。
 
   *Better security*
 
-<<<<<<< HEAD
   **更安全**
 
-  AoT compiles HTML templates and components into JavaScript files long before they are served to the client.
-=======
   AOT compiles HTML templates and components into JavaScript files long before they are served to the client.
->>>>>>> 747807e2
   With no templates to read and no risky client-side HTML or JavaScript evaluation,
   there are fewer opportunities for injection attacks.
 
-  AoT编译远在HTML模版和组件被服务到客户端之前，将它们编译到JavaScript文件。
+  AOT编译远在HTML模版和组件被服务到客户端之前，将它们编译到JavaScript文件。
   没有模版可以阅读，没有高风险客户端HTML或JavaScript可利用，所以注入攻击的机会较少。
 
 a#compile
@@ -187,7 +151,7 @@
 :marked
   ## Compile with AOT
 
-  ## 用AoT进行编译
+  ## 用AOT进行编译
 
   ### Prepare for offline compilation
 
@@ -209,14 +173,10 @@
 
 :marked
   Install a few new npm dependencies with the following command: 
-<<<<<<< HEAD
 
   用下列命令安装少量新的npm依赖：
 
-code-example(format='.').
-=======
 code-example(language="none" class="code-shell").
->>>>>>> 747807e2
   npm install @angular/compiler-cli @angular/platform-server --save
 :marked
   You will run the `ngc` compiler provided in the `@angular/compiler-cli` npm package
@@ -232,7 +192,7 @@
   Copy the original `src/tsconfig.json` to a file called `tsconfig-aot.json` (on the project root), 
   then modify it to look as follows.
 
-  `ngc`需要自己的带有AoT专用设置的`tsconfig.json`。
+  `ngc`需要自己的带有AOT专用设置的`tsconfig.json`。
   把原始的`tsconfig.json`拷贝到一个名叫`tsconfig-aot.json`的文件中，然后像这样修改它：
 
 +makeExample('cb-aot-compiler/ts/tsconfig-aot.json', null, 'tsconfig-aot.json')(format='.')
@@ -255,20 +215,9 @@
   The `"skipMetadataEmit" : true` property prevents the compiler from generating metadata files with the compiled application.
   Metadata files are not necessary when targeting TypeScript files, so there is no reason to include them.
 
-<<<<<<< HEAD
   `"skipMetadataEmit" : true`属性阻止编译器为编译后的应用生成元数据文件。
   当输出成TypeScript文件时，元数据并不是必须的，因此不需要包含它们。
 
-  ### Compiling the application
-
-  ### 编译该应用
-
-  Initiate AoT compilation from the command line using the previously installed `ngc` compiler by executing:
-
-  在命令行中执行下列命令，借助刚安装好的`ngc`编译器来启动AoT编译：
-
-code-example(format='.').
-=======
 :marked
   ***Component-relative Template URLS***
 
@@ -289,9 +238,13 @@
 :marked
   ### Compiling the application
 
+  ### 编译该应用
+
   Initiate AOT compilation from the command line using the previously installed `ngc` compiler by executing:
+
+  在命令行中执行下列命令，借助刚安装好的`ngc`编译器来启动AOT编译：
+
 code-example(language="none" class="code-shell").
->>>>>>> 747807e2
   node_modules/.bin/ngc -p tsconfig-aot.json
 .l-sub-section
   :marked
@@ -323,18 +276,13 @@
     The curious can open the `aot/app.component.ngfactory.ts` to see the original Angular template syntax
     in its intermediate, compiled-to-TypeScript form.
 
-<<<<<<< HEAD
     如果你好奇，可以打开`aot/app.component.ngfactory.ts`来看看原始Angular模板语法被编译成TypeScript时的中间结果。
 
-    JiT compilation generates these same _NgFactories_ in memory where they are largely invisible.
-    AoT compilation reveals them as separate, physical files.
-=======
     JIT compilation generates these same _NgFactories_ in memory where they are largely invisible.
     AOT compilation reveals them as separate, physical files.
->>>>>>> 747807e2
-
-    JiT编译器在内存中同样会生成这一堆*NgFactory*，但它们大部分是不可见的。
-    AoT编译器则会生成在单独的物理文件中。
+
+    JIT编译器在内存中同样会生成这一堆*NgFactory*，但它们大部分是不可见的。
+    AOT编译器则会生成在单独的物理文件中。
 
 :marked
 .alert.is-important
@@ -351,20 +299,12 @@
 
   The AOT path changes application bootstrapping.
 
-  AoT也改变了应用的引导方式。
+  AOT也改变了应用的引导方式。
 
   Instead of bootstrapping `AppModule`, you bootstrap the application with the generated module factory, `AppModuleNgFactory`.
 
-<<<<<<< HEAD
   引导的方式从引导`AppModule`改成了引导生成的模块工厂：`AppModuleNgFactory`。
 
-  Switch from the `platformBrowserDynamic.bootstrap` used in JiT compilation to
-  `platformBrowser().bootstrapModuleFactory` and pass in the `AppModuleNgFactory`.    
-
-  从使用JiT编译时的`platformBrowserDynamic.bootstrap`换成了`platformBrowser().bootstrapModuleFactory`，并把`AppModuleNgFactory`传进去。
-
-  Here is AoT bootstrap in `main.ts` next to the familiar JiT version:
-=======
   Make a copy of `main.ts` and name it `main-jit.ts`. 
   This is the JIT version; set it aside as you may need it [later](#run-jit "Running with JIT").
 
@@ -373,9 +313,8 @@
   `platformBrowser().bootstrapModuleFactory` and pass in the AOT-generated `AppModuleNgFactory`.
 
   Here is AOT bootstrap in `main.ts` next to the original JIT version:
->>>>>>> 747807e2
-
-  这里是AoT版本`main.ts`中的引导过程，下一个是你所熟悉的JiT版本。
+
+  这里是AOT版本`main.ts`中的引导过程，下一个是你所熟悉的JIT版本。
 
 +makeTabs(
   `cb-aot-compiler/ts/src/main.ts,
@@ -399,7 +338,7 @@
   A Tree Shaker walks the dependency graph, top to bottom, and _shakes out_ unused code like
   dead needles in a Christmas tree.
 
-  AoT编译为接下来通过一个叫做*摇树优化*的过程做好了准备。
+  AOT编译为接下来通过一个叫做*摇树优化*的过程做好了准备。
   摇树优化器从上到下遍历依赖图谱，并且*摇掉*用不到的代码，这些代码就像是圣诞树中那些死掉的松针一样。
 
   Tree Shaking can greatly reduce the downloaded size of the application
@@ -412,20 +351,16 @@
   For example, this demo application doesn't use anything from the `@angular/forms` library.
   There is no reason to download Forms-related Angular code and tree shaking ensures that you don't.
 
-<<<<<<< HEAD
   例如，这个演示程序中没有用到`@angular/forms`库中的任何东西，那么也就没有理由去下载这些与表单有关的Angular代码了。摇树优化可以帮你确保这一点。
 
-  Tree Shaking and AoT compilation are separate steps.
-=======
-  Tree Shaking and AOT compilation are separate steps. 
->>>>>>> 747807e2
+  Tree Shaking and AOT compilation are separate steps.
   Tree Shaking can only target JavaScript code. 
   AOT compilation converts more of the application to JavaScript, 
   which in turn makes more of the application "Tree Shakable".
 
-  摇树优化和AoT编译是单独的步骤。
+  摇树优化和AOT编译是单独的步骤。
   摇树优化不仅针对JavaScript代码。
-  AoT编译会把应用中的大部分都转换成JavaScript，这种转换会让应用更容易被“摇树优化”。
+  AOT编译会把应用中的大部分都转换成JavaScript，这种转换会让应用更容易被“摇树优化”。
 
   ### Rollup
 
@@ -546,24 +481,13 @@
   node_modules/.bin/rollup -c rollup-config.js
 .l-sub-section
   :marked
-<<<<<<< HEAD
-    Rollup may log many lines with the following warning message:
-
-    Rollup可能会记录很多行下面这样的警告信息：
-
-  code-example(format='.', language='bash').
-    The `this` keyword is equivalent to `undefined` at the top level of an ES module, and has been rewritten
-  :marked
-    You can safely ignore these warnings.
-
-    你可以放心的忽略这些警告。
-
-=======
     Windows users should surround the `rollup` command in double quotes:
+    
+    Windows用户要把`rollup`命令放进双引号中：
+    
   code-example(format='.').
     "node_modules/.bin/rollup"  -c rollup-config.js
 :marked
->>>>>>> 747807e2
 a#load
 .l-main-section
 :marked
@@ -575,15 +499,11 @@
   Remove the scripts that concern SystemJS.
   Instead, load the bundle file using a single `script` tag **_after_** the `</body>` tag:
 
-<<<<<<< HEAD
   加载所生成的应用捆文件，并不需要使用像SystemJS这样的模块加载器。
   移除与SystemJS有关的那些脚本吧。
   改用`script`标签来加载这些捆文件：
 
-+makeExample('cb-aot-compiler/ts/index.html','bundle','index.html (load bundle)')(format='.')
-=======
-+makeExample('cb-aot-compiler/ts/src/index.html','bundle','index.html (load bundle)')(format='.') 
->>>>>>> 747807e2
++makeExample('cb-aot-compiler/ts/src/index.html','bundle','index.html (load bundle)')(format='.')
 
 a#serve
 .l-main-section
@@ -594,31 +514,22 @@
 
   You'll need a web server to host the application.
   Use the same _Lite Server_ employed elsewhere in the documentation:
-<<<<<<< HEAD
 
   你需要一个Web服务器来作为应用的宿主。
   像与文档中其它部分一样，用*Lite Server*吧：
 
-code-example(format='.').
-  npm run lite
-:marked
-  The server starts, launches a browser, and the app should appear.
-
-  启动了服务器、打开浏览器，应用就出现了。
-
-=======
 code-example(language="none" class="code-shell").
   npm run lite
 :marked
   The server starts, launches a browser, and the app should appear.
   
->>>>>>> 747807e2
+  启动了服务器、打开浏览器，应用就出现了。
 a#source-code
 .l-main-section
 :marked
   ## AOT QuickStart Source Code
 
-  ## AoT快速起步源代码
+  ## AOT快速起步源代码
 
   Here's the pertinent source code:
 
@@ -694,35 +605,24 @@
 :marked
   ## Tour of Heroes
 
-<<<<<<< HEAD
   ## 英雄指南
 
   The sample above is a trivial variation of the QuickStart app.
-  In this section you apply what you've learned about AoT compilation and Tree Shaking 
-  to an app with more substance, the tutorial [_Tour of Heroes_](../tutorial/toh-pt6.html).
-
-  上面的例子是《快速起步》应用的一个简单的变体。
-  在本节中，你将在一个更多内容的应用 - [英雄指南](../tutorial/toh-pt6.html)上使用从AoT编译和摇树优化学到的知识。
-
-  ### JiT in development, AoT in production
-
-  ### 开发器使用JiT, 产品期使用AoT
-
-  Today AoT compilation and Tree Shaking take more time than is practical for development. That will change soon.
-  For now, it's best to JiT compile in development and switch to AoT compilation before deploying to production.
-=======
-  The sample above is a trivial variation of the QuickStart app. 
   In this section you apply what you've learned about AOT compilation and Tree Shaking 
   to an app with more substance, the tutorial [_Tour of Heroes_](../tutorial/toh-pt6.html).
 
+  上面的例子是《快速起步》应用的一个简单的变体。
+  在本节中，你将在一个更多内容的应用 - [英雄指南](../tutorial/toh-pt6.html)上使用从AOT编译和摇树优化学到的知识。
+
   ### JIT in development, AOT in production
+
+  ### 开发器使用JIT, 产品期使用AOT
 
   Today AOT compilation and Tree Shaking take more time than is practical for development. That will change soon.
   For now, it's best to JIT compile in development and switch to AOT compilation before deploying to production.
->>>>>>> 747807e2
-
-  目前，AoT编译和摇树优化对开发来说，占用的时间太多了。这将在未来得到改变。
-  当前的最佳实践是在开发器使用JiT编译，然后在发布产品前切换到AoT编译。
+
+  目前，AOT编译和摇树优化对开发来说，占用的时间太多了。这将在未来得到改变。
+  当前的最佳实践是在开发器使用JIT编译，然后在发布产品前切换到AOT编译。
 
   Fortunately, the source code can be compiled either way without change _if_ you account for a few key differences.
 
@@ -730,19 +630,12 @@
 
   ***index.html***
 
-<<<<<<< HEAD
   ***index.html***
 
-  The JiT and AoT apps require their own `index.html` files because they setup and launch so differently.
-  **Put the AoT version in the `/aot` folder** because two `index.html` files can't be in the same folder.
-
-  JiT和AoT应用的设置和加载非常不一样，以至于它们需要自己单独的`index.html`文件。
-  **将AoT版本放在`/aot`目录**，因为两个`index.html`文件不能位于同一个目录。
-
-=======
   The JIT and AOT apps require their own `index.html` files because they setup and launch so differently. 
   
->>>>>>> 747807e2
+  JIT和AOT应用的设置和加载非常不一样，因此它们需要各自的`index.html`文件。
+  
   Here they are for comparison:
 
   下面是它们的比较：
@@ -759,28 +652,18 @@
   The JIT version relies on `SystemJS` to load individual modules. 
   Its scripts appear in its `index.html`.
 
-<<<<<<< HEAD
-  JiT版本依靠`SystemJS`来加载单个模块，并需要`reflect-metadata`垫片。
+  JIT版本依靠`SystemJS`来加载单个模块，并需要`reflect-metadata`垫片。
   所以它们出现在它的`index.html`中。
 
-  The AoT version loads the entire application in a single script, `aot/dist/build.js`.
-  It does not need `SystemJS` or the `reflect-metadata` shim; those scripts are absent from its `index.html`
-
-  ***main.ts***
-
-  JiT and AoT applications boot in much the same way but require different Angular libraries to do so.
-=======
   The AOT version loads the entire application in a single script, `aot/dist/build.js`.
   It does not need `SystemJS`, so that script is absent from its `index.html`
-  
   ***main.ts***
-  
+
   JIT and AOT applications boot in much the same way but require different Angular libraries to do so.
->>>>>>> 747807e2
   The key differences, covered in the [Bootstrap](#bootstrap) section above,
   are evident in these `main` files which can and should reside in the same folder:
 
-  AoT版本用一个单独的脚本来加载整个应用 - `aot/dist/build.js`。它不需要`SystemJS`和`reflect-metadata`垫片，所以它们不会出现在`index.html`中。
+  AOT版本用一个单独的脚本来加载整个应用 - `aot/dist/build.js`。它不需要`SystemJS`和`reflect-metadata`垫片，所以它们不会出现在`index.html`中。
 
 +makeTabs(
   `toh-6/ts/src/main-aot.ts,
@@ -791,54 +674,17 @@
 )
 
 :marked
-<<<<<<< HEAD
-  ***Component-relative Template URLS***
-
-  ***相对组件的模板路径***
-
-  The AoT compiler requires that `@Component` URLS for external templates and css files be _component-relative_.
-  That means that the value of `@Component.templateUrl` is a URL value _relative_ to the component class file.
-  For example, a `'hero.component.html'` URL means that the template file is a sibling of its companion `hero.component.ts` file.
-
-  AoT编译器要求`@Component`外部模板和CSS文件的路径是相对组件的。
-  意思是，`@Component.templateUrl`的值是*相对*组件类文件的路径，比如`'hero.component.html'`路径的意思是模板文件在`hero.component.ts`文件的隔壁。
-
-  While JiT app URLs are more flexible, stick with _component-relative_ URLs for compatibility with AoT compilation.
-
-  JiT应用的URLs更加灵活，但是为了与AoT编译兼容，坚持使用**相对组件**路径。
-
-  JiT-compiled applications that use the SystemJS loader and _component-relative_ URLs *must set the* `@Component.moduleId` *property to* `module.id`.
-  The `module` object is undefined when an AoT-compiled app runs. 
-  The app fails with a null reference error unless you assign a global `module` value in the `index.html` like this:
-
-  JiT编译的应用，使用SystemJS加载器，**相对组件路径**必须要设置`@Component.moduleId`*属性*为`module.id`。
-  `module`对象在AoT编译的应用运行时的值为`undefined`。
-  除非你在`index.html`中指定一个全局`module`值，否则应用因为空引用错误而失败：
-+makeExample('toh-6/ts/aot/index.html','moduleId')(format='.')  
-.l-sub-section
-  :marked
-    Setting a global `module` is a temporary expedient. 
-
-    设置一个全局`module`是暂时的权宜之计。
-:marked
   ***TypeScript configuration***
 
   ***TypeScript配置***
 
-  JiT-compiled applications transpile to `commonjs` modules.
-  AoT-compiled applications transpile to _ES2015_/_ES6_ modules to facilitate Tree Shaking.
-  AoT requires its own TypeScript configuration settings as well.
-=======
-  ***TypeScript configuration***
-
   JIT-compiled applications transpile to `commonjs` modules.
-  AOT-compiled applications transpile to _ES2015_/_ES6_ modules to facilitate Tree Shaking. 
+  AOT-compiled applications transpile to _ES2015_/_ES6_ modules to facilitate Tree Shaking.
   AOT requires its own TypeScript configuration settings as well.
->>>>>>> 747807e2
-
-  JiT编译的应用编译为`commonjs`模块。
-  AoT编译的应用编译为**ES2015/ES6**模块，用来支持摇树优化。
-  而且AoT需要它自己的TypeScript配置设置。
+
+  JIT编译的应用编译为`commonjs`模块。
+  AOT编译的应用编译为**ES2015/ES6**模块，用来支持摇树优化。
+  而且AOT需要它自己的TypeScript配置设置。
 
   You'll need separate TypeScript configuration files such as these:
 
@@ -891,7 +737,7 @@
   :marked
     The general audience instructions for running the AOT build of the Tour of Heroes app are not ready.
 
-    面向大众的运行AoT构建的英雄指南应用的说明还没有准备好。
+    面向大众的运行AOT构建的英雄指南应用的说明还没有准备好。
 
     The following instructions presuppose that you have cloned the
     <a href="https://github.com/angular/angular.io" target="_blank">angular.io</a> 
@@ -906,15 +752,11 @@
 :marked
   Run the JIT-compiled app with `npm start` as for all other JIT examples.
 
-<<<<<<< HEAD
-  和其他JiT例子一样，使用`npm start`命令，运行JiT编译的应用：
-
-  Compiling with AoT presupposes certain supporting files, most of them discussed above.
-
-  AoT编译假设上面介绍的一些支持文件都以准备好。
-=======
+  和其他JIT例子一样，使用`npm start`命令，运行JIT编译的应用：
+
   Compiling with AOT presupposes certain supporting files, most of them discussed above.
->>>>>>> 747807e2
+
+  AOT编译假设上面介绍的一些支持文件都以准备好。
 +makeTabs(
   `toh-6/ts/src/index.html,
    toh-6/ts/copy-dist-files.js,
@@ -927,25 +769,16 @@
    tsconfig-aot.json`)
 :marked
   Extend the `scripts` section of the `package.json` with these npm scripts:
-<<<<<<< HEAD
-
+  
   使用下面的npm脚本，扩展`package.json`文件的`scripts`部分：
 
-code-example(format='.').
-  "build:aot": "ngc -p tsconfig-aot.json && rollup -c rollup-config.js",
-  "lite:aot": "lite-server -c aot/bs-config.json",
-:marked
-  Copy the AoT distribution files into the `/aot` folder with the node script:
-
-  使用下面的node脚本，拷贝AoT发布文件到`/aot/`目录：
-code-example(format='.').
-=======
 +makeJson('cb-aot-compiler/ts/package.json', { paths: 'scripts.build:aot, scripts.serve:aot'}, "package.json (convenience scripts)")
   
 :marked
   Copy the AOT distribution files into the `/aot` folder with the node script:
+
+  使用下面的node脚本，拷贝AOT发布文件到`/aot/`目录：
 code-example(language="none" class="code-shell").
->>>>>>> 747807e2
   node copy-dist-files
 .l-sub-section
   :marked
@@ -953,17 +786,11 @@
 
     直到`zone.js`或者支持老版本浏览器的`core-js`垫片有更新，你不需要再这样做。
 :marked
-<<<<<<< HEAD
-  Now AoT-compile the app and launch it with the `lite` server:
-
-  现在AoT编译应用，并使用`lite`服务器启动它：
-code-example(format='.').
-  npm run build:aot && npm run lite:aot
-=======
   Now AOT-compile the app and launch it with the `lite` server:
+
+  现在AOT编译应用，并使用`lite`服务器启动它：
 code-example(language="none" class="code-shell").
   npm run build:aot && npm run serve:aot
->>>>>>> 747807e2
 
 :marked
   ### Inspect the Bundle
@@ -980,24 +807,16 @@
   但是<a href="https://github.com/danvk/source-map-explorer/blob/master/README.md" target="_blank">source-map-explorer</a> 工具非常有用。
 
   Install it:
-<<<<<<< HEAD
 
   安装：
-code-example(format='.').
-=======
 code-example(language="none" class="code-shell").
->>>>>>> 747807e2
   npm install source-map-explorer --save-dev
 :marked
   Run the following command to generate the map.
 
-<<<<<<< HEAD
   运行下面的命令来生成源映射。
 
-code-example(format='.').
-=======
 code-example(language="none" class="code-shell").
->>>>>>> 747807e2
   node_modules/.bin/source-map-explorer aot/dist/build.js
 
 :marked

- var _example = 'toh-6';

block includes
  include ../_util-fns
  - var _Http = 'Http'; // Angular `Http` library name.
  - var _Angular_Http = 'Angular <code>Http</code>'
  - var _Angular_http_library = 'Angular HTTP library'
  - var _HttpModule = 'HttpModule'
  - var _JSON_stringify = 'JSON.stringify'

:marked
  # Getting and Saving Data with HTTP
  
  # 通过HTTP获取与保存数据

  Our stakeholders appreciate our progress.
  Now they want to get the hero data from a server, let users add, edit, and delete heroes,
  and save these changes back to the server.
  
  客户对我们的进展很满意！
  现在，他们想要从服务器获取英雄数据，然后让用户添加、编辑和删除英雄，并且把这些修改结果保存回服务器。

  In this chapter we teach our application to make the corresponding HTTP calls to a remote server's web API.
  
  在这一章中，我们要让应用程序学会通过HTTP调用来访问远程服务器上相应的Web API。

  Run the <live-example></live-example> for this part.

p 运行这部分的#[+liveExampleLink2('在线例子', 'toh-6')]。

.l-main-section
:marked
  ## Where We Left Off

  ## 我们在哪儿

  In the [previous chapter](toh-pt5.html), we learned to navigate between the dashboard and the fixed heroes list, editing a selected hero along the way.
  That's our starting point for this chapter.
  
  在[前一章](toh-pt5.html)中，我们学会了在仪表盘和固定的英雄列表之间导航，并编辑选定的英雄。这也就是本章的起点。

block start-server-and-watch
  :marked
    ### Keep the app transpiling and running
    
    ### 保持应用的转译与运行
    
    Open a terminal/console window and enter the following command to
    start the TypeScript compiler, start the server, and watch for changes:
    
    打开terminal/console窗口，输入下列命令来启动TypeScript编译器，它会启动开发服务器，并监视文件变更：

  code-example(language="bash").
    npm start

:marked
  The application runs and updates automatically as we continue to build the Tour of Heroes.
  
  当我们继续构建《英雄指南》时，应用会运行并自动更新。

.l-main-section#http-providers
h1 Providing HTTP Services

h1 准备HTTP服务

block http-library
  :marked
    `Http` is ***not*** a core Angular module.
    It's Angular's optional approach to web access and it exists as a separate add-on module called `@angular/http`,
    shipped in a separate script file as part of the Angular npm package.
    
    `Http`***并不是***Angular的核心模块。
    它是Angular用来进行Web访问的一种可选方式，并通过Angular包中一个名叫`@angular/http`的独立附属模块发布了出来。    

    Fortunately we're ready to import from `@angular/http` because `systemjs.config` configured *SystemJS* to load that library when we need it.
    
    幸运的是，`systemjs.config`中已经配置好了*SystemJS*，并在必要时加载它，因此我们已经为从`@angular/http`中导入它做好了准备。

:marked
  ### Register (provide) *HTTP* services
  
  ### 注册(提供)*http*服务

block http-providers
  :marked
    Our app will depend upon the Angular `http` service which itself depends upon other supporting services.
<<<<<<< HEAD
    The `HttpModule` from `@angular/http` library holds providers for the complete set of http services.
    
    我们的应用将会依赖于Angular的`http`服务，它本身又依赖于其它支持类服务。
    来自`@angular/http`库中的`HttpModule`保存着这些http相关服务提供商的全集。

:marked
  We should be able to access `!{_Http}` services from anywhere in the application.
  So we register them in the `imports` array of <span ngio-ex>app.module.ts</span> where we
  launch the application and its root `AppComponent`.
  
  我们要能从本应用的任何地方访问这些服务，所以，就要在<span ngio-ex>app.module.ts</span>中的`imports`数组中注册它们。
  这里同时也是我们引导应用及其根组件`AppComponent`的地方。
=======
    The `HttpModule` from `@angular/http` library holds providers for the complete set of `http` services.

    We should be able to access `http` services from anywhere in the application.
    So we register them in the `imports` array of `app.module.ts` where we
    bootstrap the application and its root `AppComponent`.
>>>>>>> fcaf8fa3

  +makeExample('app/app.module.ts', 'v1','app/app.module.ts (v1)')

<<<<<<< HEAD
:marked
  Notice that we supply `!{_HttpModule}` as part of the *imports* !{_array} in root NgModule `AppModule`.
  
  注意，现在`!{_HttpModule}`已经是根模块`AppModule`的`imports`数组的一部分了。
=======
  :marked
    Notice that we supply `!{_HttpModule}` as part of the *imports* !{_array} in root NgModule `AppModule`.
>>>>>>> fcaf8fa3

.l-main-section
:marked
  ## Simulating the web API
  
  ## 模拟web API

<<<<<<< HEAD
  We recommend registering application-wide services in the root `NgModule` *providers*.
  
  我们建议在根模块（`NgModule`）的`providers`数组中注册全应用级的服务。
=======
  We recommend registering application-wide services in the root
  `!{_AppModuleVsAppComp}` *providers*.  <span if-docs="dart">Here we're
  registering in `main` for a special reason.</span>
>>>>>>> fcaf8fa3

  Our application is in the early stages of development and far from ready for production.
  We don't even have a web server that can handle requests for heroes.
  Until we do, *we'll have to fake it*.
  
  我们的应用正处于开发的早期阶段，并且离进入产品阶段还很远。
  我们甚至都还没有一个用来处理英雄相关请求的Web服务器，在此之前，*我们将不得不伪造一个*。

  We're going to *trick* the HTTP client into fetching and saving data from
  a mock service, the *in-memory web API*.
<<<<<<< HEAD
  
  我们要*耍点小花招*，让http客户端从一个Mock服务（*内存(in-memory)Web API*）中获取和保存数据。

  Here is a version of `app.module.ts` that performs this trick
  
  这个版本的`app.module.ts`就是用来实现这个小花招的：
  
+makeExample('app/app.module.1.ts', '', 'app.module.ts (final)')

block backend
  :marked
    We're replacing the default `XHRBackend`, the service that talks to the remote server,
    with the in-memory web API service after priming it as follows:
    
    我们把默认的`XHRBackend`服务（该服务负责与远端服务器对话）替换成了*内存Web API*服务：
=======
  <span if-docs="dart"> The application itself doesn't need to know and
  shouldn't know about this.  So we'll slip the in-memory web API into the
  configuration *above* the `AppComponent`.</span>

  Here is a version of <span ngio-ex>!{_appModuleTsVsMainTs}</span> that performs this trick:

+makeExcerpt(_appModuleTsVsMainTs, 'v2')

block backend
  :marked
    We're importing the  `InMemoryWebApiModule` and adding it to the module `imports`.
    The  `InMemoryWebApiModule` replaces the default `Http` client backend &mdash;
    the supporting service that talks to the remote server &mdash;
    with an  _in-memory web API alternative service_.
  +makeExcerpt(_appModuleTsVsMainTs, 'in-mem-web-api', '')
  :marked
    The `forRoot` configuration method takes an `InMemoryDataService` class 
    that will prime the in-memory database as follows:
>>>>>>> fcaf8fa3

+makeExample('app/in-memory-data.service.ts', 'init')(format='.')

p This file replaces the #[code #[+adjExPath('mock-heroes.ts')]] which is now safe to delete.

p 该文件代替了#[code #[+adjExPath('mock-heroes.ts')]]文件，它现在可以安全的删除了。

block dont-be-distracted-by-backend-subst
  .alert.is-helpful
    :marked
      This chapter is an introduction to the !{_Angular_http_library}.
      Please don't be distracted by the details of this backend substitution. Just follow along with the example.
      
      本章是对Angular中http客户端的介绍。不要因为这种“替换后端”的细节而分心。先不要管为什么，只管照着这个例子做就可以了。

      Learn more later about the in-memory web API in the [HTTP client chapter](../guide/server-communication.html#!#in-mem-web-api).
      Remember, the in-memory web API is only useful in the early stages of development and for demonstrations such as this Tour of Heroes.
      Skip it when you have a real web API server.
      
      要学习关于*内存Web API*的更多知识，请参阅[HTTP客户端](../guide/server-communication.html#!#in-mem-web-api)一章。
      记住，*内存Web API*只在开发的早期阶段有用，比如这个《英雄指南》。
      如果你已经有了一个真实的Web API服务器，请尽管跳过它。

.l-main-section
:marked
  ## Heroes and HTTP

  ## 英雄与Http

  Look at our current `HeroService` implementation

  来看看我们目前的`HeroService`的实现

+makeExcerpt('toh-4/ts/app/hero.service.ts (old getHeroes)', 'get-heroes')

:marked
  We returned a !{_Promise} resolved with mock heroes.
  It may have seemed like overkill at the time, but we were anticipating the
  day when we fetched heroes with an HTTP client and we knew that would have to be an asynchronous operation.

  我们返回一个promise，它用mock版的英雄列表进行解析。
  在当时，它可能看起来做得有点过分了，不过那时候我们就预料到有这么这一天会通过一个http客户端来获取英雄数据，而且我们知道，那必然是一个异步操作。

  That day has arrived! Let's convert `getHeroes()` to use HTTP:

  这一天到来了！我们把`getHeroes()`换成用HTTP。

+makeExcerpt('app/hero.service.ts (new constructor and revised getHeroes)', 'getHeroes')

:marked
  ### HTTP !{_Promise}

  ### Http承诺(Promise)

  We're still returning a !{_Promise} but we're creating it differently.

  我们仍然返回一个承诺，但是用不同的方法来创建它。

block get-heroes-details
  :marked
    The Angular `http.get` returns an RxJS `Observable`.
    *Observables* are a powerful way to manage asynchronous data flows.
    We'll learn about [Observables](#observables) later in this chapter.
    
    Angular的`http.get`返回一个RxJS的`Observable`对象。
    *Observable(可观察对象)*是一个管理异步数据流的强力方式。
    后面我们还会进一步学习[可观察对象](#observables)。

    For *now* we get back on familiar ground by immediately by
    converting that `Observable` to a `Promise` using the `toPromise` operator.

    *现在*，我们先利用`toPromise`操作符把`Observable`直接转换成`Promise`对象，回到已经熟悉的地盘。
    
  +makeExcerpt('app/hero.service.ts', 'to-promise', '')
  
  :marked
    Unfortunately, the Angular `Observable` doesn't have a `toPromise` operator ... not out of the box.
    The Angular `Observable` is a bare-bones implementation.
    
    不幸的是，Angular的`Observable`并没有一个`toPromise`操作符... 没有打包在一起发布。
    Angular的`Observable`只是一个骨架实现。

    There are scores of operators like `toPromise` that extend `Observable` with useful capabilities.
    If we want those capabilities, we have to add the operators ourselves.
    That's as easy as importing them from the RxJS library like this:
    
    有一大票像`toPromise`这样的操作符，会扩展`Observable`，为其添加有用的能力。
    如果我们希望得到那些能力，就得自己添加那些操作符。
    那很容易，只要从RxJS库中导入它们就可以了，就像这样：
    
  +makeExcerpt('app/hero.service.ts', 'rxjs', '')

  :marked
    ### Extracting the data in the *then* callback
    
    ### 在*then*回调中提取出数据
    
    In the *promise*'s `then` callback we call the `json` method of the http `Response` to extract the
    data within the response.
    
    在*promise*的`then`回调中，我们调用http的`Reponse`对象的`json`方法，以提取出其中的数据。

  +makeExcerpt('app/hero.service.ts', 'to-data', '')

:marked
  That response JSON has a single `data` property.
  The `data` property holds the !{_array} of *heroes* that the caller really wants.
  So we grab that !{_array} and return it as the resolved !{_Promise} value.

  这个由`json`方法返回的对象只有一个`data`属性。
  这个`data`属性保存了*英雄*数组，这个数组才是调用者真正想要的。
  所以我们取得这个数组，并且把它作为承诺的值进行解析。

.alert.is-important
  :marked
    Pay close attention to the shape of the data returned by the server.
    This particular *in-memory web API* example happens to return an object with a `data` property.
    Your API might return something else.

    仔细看看这个由服务器返回的数据的形态。
    这个*内存Web API*的范例中所做的是返回一个带有`data`属性的对象。
    你的API也可以返回其它东西。

    Adjust the code to match *your web API*.

    请随意调整这些代码，以适应*你自己的Web API*。

:marked
  The caller is unaware of these machinations. It receives a !{_Promise} of *heroes* just as it did before.
  It has no idea that we fetched the heroes from the (mock) server.
  It knows nothing of the twists and turns required to convert the HTTP response into heroes.
  Such is the beauty and purpose of delegating data access to a service like this `HeroService`.

  调用者不关心这些实现机制，它仍然像以前那样取得一个包含*英雄数据*的承诺。
  它不关心我们已经改成了从服务器获取英雄数据。
  它也不了解把http回应转换成英雄数据时所作的这些复杂变换。

:marked
  ### Error Handling

  ### 错误处理

  At the end of `getHeroes()` we `catch` server failures and pass them to an error handler:

  在`getHeroes()`的最后，我们`catch`了服务器的失败信息，并把它们传给了错误处理器：

+makeExcerpt('app/hero.service.ts', 'catch', '')

:marked
  This is a critical step!
  We must anticipate HTTP failures as they happen frequently for reasons beyond our control.
  
  这是一个关键的步骤！
  我们必须预料到http请求会失败，因为有太多我们无法控制的原因可能导致它们频繁出现各种错误。

+makeExcerpt('app/hero.service.ts', 'handleError', '')

- var rejected_promise = _docsFor == 'dart' ? 'propagated exception' : 'rejected promise';
:marked
  In this demo service we log the error to the console; we should do better in real life.

  在这个范例服务中，我们把错误记录到控制台中；在真实世界中，我们应该做得更好。

  We've also decided to return a user friendly form of the error to
  the caller in a !{rejected_promise} so that the caller can display a proper error message to the user.

  我们还要通过一个被拒绝(rejected)的承诺(promise)来把该错误用一个用户友好的格式返回给调用者，以便调用者能把一个合适的错误信息显示给用户。

  ### !{_Promise}s are !{_Promise}s

  ### 承诺仍然是承诺

  Although we made significant *internal* changes to `getHeroes()`, the public signature did not change.
  We still return a !{_Promise}. We won't have to update any of the components that call `getHeroes()`.

  虽然我们对`getHeroes()`做了一些重要的*内部*修改，该方法公开的函数签名却没有任何变化。
  我们返回的仍然是一个承诺，不用被迫更新任何一个调用了`getHeroes()`的组件。

.l-main-section
:marked
  ## Add, Edit, Delete

  ## 添加、编辑、删除

  Our stakeholders are incredibly pleased with the added flexibility from the API integration, but it doesn't stop there. Next we want to add the capability to add, edit and delete heroes.

  我们的客户对这种富有弹性的API集成方式感到非常高兴，但事情可不会到此为止。下一步我们还要增加对英雄的添加、编辑和删除操作。
  
  We'll complete `HeroService` by creating `post`, `put` and `delete` methods to meet our new requirements.

  我们将为`HeroService`添加`post`、`put`和`delete`的http调用来满足我们的需求。

:marked
  ### Post

  ### Post

  We are using `post` to add new heroes. Post requests require a little bit more setup than Get requests, but the format is as follows:
  
  我们使用`post`来添加新的英雄。post请求比get请求稍多一点儿设置工作，大致写法如下：

+makeExcerpt('app/hero.service.ts', 'post')

:marked
  For Post requests we create a header and set the content type to `application/json`. We'll call `!{_JSON_stringify}` before we post to convert the hero object to a string.

  现在，我们创建了一个请求头，并把内容类型(content-type)设置为`application/json`。在我们post之前，要先调用`JSON.stringify`来把这个`hero`对象转换成一个字符串。

  ### Put

  ### Put

  Put will be used to update an individual hero. Its structure is very similar to Post requests. The only difference is that we have to change the URL slightly by appending the id of the hero we want to update.
  
  Put用来编辑一个指定的英雄，但是代码结构和POST请求很相似。唯一的不同是，我们要修改URL，为它附加上我们想要编辑的那位英雄的id。

+makeExcerpt('app/hero.service.ts', 'put')

:marked
  ### Delete

  ### Delete

  Delete will be used to delete heroes and its format is like `put` except for the function name.
  
  Delete用来删除英雄，它的书写方式几乎和Put完全相同 —— 除了函数名。

+makeExcerpt('app/hero.service.ts', 'delete')

:marked
  We add a `catch` to handle errors for all three methods.

  我们添加了`catch`，用来处理这三种情况下的错误。

:marked
  ### Save

  ### Save

  We combine the call to the private `post` and `put` methods in a single `save` method. This simplifies the public API and makes the integration with `HeroDetailComponent` easier. `HeroService` determines which method to call based on the state of the `hero` object. If the hero already has an id we know it's an edit. Otherwise we know it's an add.

  我们把对私有方法`post`和`put`的调用组合进一个单独的`save`方法。这会简化公开的API，以简化与`HeroDetailComponent`的集成。
  `HeroService`会根据`hero`对象的状态来决定该调用哪个方法。如果这个英雄已经有了一个id，我们就知道它应该是编辑操作，否则就是添加。

+makeExcerpt('app/hero.service.ts', 'save')

:marked
  After these additions our `HeroService` looks like this:

  填加完所有这些之后，我们的`HeroService`看起来像这样：

+makeExample('app/hero.service.ts')

.l-main-section
:marked
  ## Updating Components

  ## 更新组件

  Loading heroes using `Http` required no changes outside of `HeroService`, but we added a few new features as well.
  In the following section we will update our components to use our new methods to add, edit and delete heroes.
  
  使用`Http`加载英雄数据并不需要在`HeroService`外部做任何修改，但我们却顺利的添加了一些新特性。
  在后面的小节中，我们将更新我们的组件来调用这些新方法，以添加、编辑和删除英雄。

block hero-detail-comp-extra-imports-and-vars
  :marked
    Before we can add those methods, we need to initialize some variables with their respective imports.
    
    在这么做之前，我们先得用它们各自的import语句来初始化一些变量。

  +makeExcerpt('app/hero-detail.component.ts ()', 'variables-imports')

block hero-detail-comp-updates
  :marked
    ### Add/Edit in the *HeroDetailComponent*
    
    ### 在*HeroDetailComponent*中添加和编辑英雄 

    We already have `HeroDetailComponent` for viewing details about a specific hero.
    Add and Edit are natural extensions of the detail view, so we are able to reuse `HeroDetailComponent` with a few tweaks. 
    
    我们已经有了`HeroDetailComponent`，用以查看指定英雄的详情。
    添加和编辑功能是对详情页的自然扩展，所以我们可以复用`HeroDetailComponent`，只要做少量修改就可以了。

    The original component was created to render existing data, but to add new data we have to initialize the `hero` property to an empty `Hero` object.
    
    该组件原本是用来渲染现存数据的，要想添加新的数据，我们就得把`hero`属性初始化在一个空的`Hero`对象。

  +makeExcerpt('app/hero-detail.component.ts', 'ngOnInit')

  :marked
    In order to differentiate between add and edit we are adding a check to see if an id is passed in the URL. If the id is absent we bind `HeroDetailComponent` to an empty `Hero` object. In either case, any edits made through the UI will be bound back to the same `hero` property.
    
    为了区分添加和编辑操作，我们增加了一步检查，看看URL中是否传入了id。如果没有id，我们就把`HeroDetailComponent`绑定到一个空的`Hero`对象。
    无论是哪种情况，通过UI进行的任何编辑操作都会被绑定回同一个`hero`属性。

:marked
  Add a save method to `HeroDetailComponent` and call the corresponding save method in `HeroesService`.

  在`HeroDetailComponent`中添加一个`save`方法，用来从`HeroService`调用对应的`save`方法

+makeExcerpt('app/hero-detail.component.ts', 'save')

block hero-detail-comp-save-and-goback
  :marked
    The same save method is used for both add and edit since `HeroService` will know when to call `post` vs `put` based on the state of the `Hero` object.

    无论添加还是编辑，所用的都是同一个`save`方法，这是因为`HeroService`会根据`Hero`对象的状态判断出什么时候该调用`post`什么时候该调用`put`。
  
    After we save a hero, we redirect the browser back to the previous page using the `goBack()` method.
    
    在我们保存了英雄之后，我们使用`goBack()`方法让浏览器回到前一个页面。

  +makeExcerpt('app/hero-detail.component.ts', 'goBack')

  :marked
    Here we call `emit` to notify that we just added or modified a hero. `HeroesComponent` is listening for this notification and will automatically refresh the list of heroes to include our recent updates.

    这里我们调用了`emit`来通知别人：我们刚刚添加或修改了一个英雄。`HeroesComponent`正在监听这个通知，并自动刷新英雄列表，以体现我们最近所做的修改。

  .l-sub-section
    :marked
      The `emit` "handshake" between `HeroDetailComponent` and `HeroesComponent` is an example of component to component communication. This is a topic for another day, but we have detailed information in our <a href="/docs/ts/latest/cookbook/component-communication.html#!#child-to-parent">Component Interaction Cookbook</a>
  
      `emit`在`HeroDetailComponent`和`HeroesComponent`之间的这种握手是组件间通讯的例子之一。
      这不是今天的话题，在<a href="/docs/ts/latest/cookbook/component-communication.html#!#child-to-parent">组件间交互</a>一章中有相关详细信息。

:marked
  Here is `HeroDetailComponent` with its new save button and the corresponding HTML.

  这里是`HeroDetailComponent`及其新的“保存”按钮。

figure.image-display
  img(src='/resources/images/devguide/toh/hero-details-save-button.png' alt="Hero Details With Save Button")

+makeExcerpt('app/hero-detail.component.html', 'save')

:marked
  ### Add/Delete in the *HeroesComponent*

  ### 在`HeroesComponent`中添加/删除

  We'll be reporting propagated HTTP errors, let's start by adding the following
  field to the `HeroesComponent` class:
  
  我们将报告所出现的HTTP错误，从往`HeroesComponent`类中添加下列字段开始：

+makeExcerpt('app/heroes.component.ts', 'error', '')

:marked
  The user can *add* a new hero by clicking a button and entering a name.

  用户可以通过点击一个按钮并输入英雄的名字来*添加*一个新的英雄。

block add-new-hero-via-detail-comp
  :marked
    When the user clicks the *Add New Hero* button, we display the `HeroDetailComponent`.
    We aren't navigating to the component so it won't receive a hero `id`;
    as we noted above, that is the component's cue to create and present an empty hero.
    
    当用户点击*Add New Hero*按钮时，我们显示`HeroDetailComponent`。我们不会导航到那个组件，所以它也不会接收到英雄的`id`；
    正如我们以前提过的，组件会据此创建并展示一个空白的英雄。

- var _below = _docsFor == 'dart' ? 'before' : 'below';
:marked
  Add the following to the heroes component HTML, just !{_below} the hero list (`<ul class="heroes">...</ul>`).
  
  往`heroes.component.html`中，英雄列表(`*ngFor`)的紧下方，添加下列HTML。
  
+makeExcerpt('app/heroes.component.html', 'add-and-error')
:marked
  The first line will display an error message if there is any. The remaining HTML is for adding heroes.
  
  如果有错误信息，它将显示在第一行。剩下的HTML是用来添加英雄的。

  The user can *delete* an existing hero by clicking a delete button next to the hero's name.
  Add the following to the heroes component HTML right after the hero name in the repeated `<li>` tag:
  
  用户可以通过点击英雄名后面的删除按钮来*删除*一个现存的英雄。
  往`heroes.component.html`中往`<li>`标签中名字的紧后面添加下列HTML代码：
  
+makeExcerpt('app/heroes.component.html', 'delete')
:marked
  Add the following to the bottom of the `HeroesComponent` CSS file:
  
  把下列代码添加到`HeroesComponent`的CSS文件底部：
  
+makeExcerpt('app/heroes.component.css', 'additions')

:marked
  Now let's fix-up the `HeroesComponent` to support the *add* and *delete* actions used in the template.
  Let's start with *add*.

  现在，让我们修复`HeroesComponent`，让它支持模板中的*添加*和*删除*动作。以*添加*动作开始。
  
  Implement the click handler for the *Add New Hero* button.
  
  然后我们实现*Add New Hero*按钮的点击事件处理器。

+makeExcerpt('app/heroes.component.ts', 'addHero')

block heroes-comp-add
  :marked
    The `HeroDetailComponent` does most of the work. All we do is toggle an `*ngIf` flag that
    swaps it into the DOM when we add a hero and removes it from the DOM when the user is done.
    
    `HeroDetailComponent`做了大部分工作。我们所要做的就是切换`*ngIf`的标志量：当用户添加英雄时，把它放进DOM中；当用户添加完毕时，把它从DOM中移除。

:marked
  The *delete* logic is a bit trickier.
  
  *删除*逻辑略有点棘手。
  
+makeExcerpt('app/heroes.component.ts', 'deleteHero')

:marked
  Of course we delegate the persistence of hero deletion to the `HeroService`.
  But the component is still responsible for updating the display.
  So the *delete* method removes the deleted hero from the list.

  当然，我们把删除英雄并让其持久有效的工作交给`HeroesService`。
  但是组件仍然需要负责更新显示。
  所以*delete*方法从英雄列表移除被删除的英雄。

block review
  :marked
    ### Let's see it
    
    ### 我们来看看
    
    Here are the fruits of labor in action:
    
    下面是这些劳动成果的操作演示：

  figure.image-display
    img(src='/resources/images/devguide/toh/toh-http.anim.gif' alt="Heroes List Editing w/ HTTP")

block observables-section
  :marked
    ## !{_Observable}s
    
    ## 可观察对象（Observable）

block observables-section-intro
  :marked
    Each `Http` method  returns an `Observable` of HTTP `Response` objects.
    
    每个`Http`方法都返回一个Http `Response`对象的`Observable`实例。

    Our `HeroService` converts that `Observable` into a `Promise` and returns the promise to the caller.
    In this section we learn to return the `Observable` directly and discuss when and why that might be
    a good thing to do.
    
    我们的`HeroService`中把那个`Observable`对象转换成了`Promise`（承诺），并把这个承诺返回给了调用者。
    这一节，我们将学会直接返回`Observable`，并且讨论何时以及为何那样做会更好。

    ### Background
    
    ### 背景
    
    An *observable* is a stream of events that we can process with array-like operators.
    
    一个*可观察对象*是一个事件流，我们可以用数组型操作符（函数）来处理它。

    Angular core has basic support for observables. We developers augment that support with
    operators and extensions from the [RxJS Observables](http://reactivex.io/rxjs/) library.
    We'll see how shortly.
    
    Angular内核中提供了对可观察对象的基本支持。而我们这些开发人员可以自己从[RxJS可观察对象](http://reactivex.io/rxjs/)库中引入操作符和扩展。
    我们会简短的讲解下如何做。

    Recall that our `HeroService` quickly chained the `toPromise` operator to the `Observable` result of `http.get`.
    That operator converted the `Observable` into a `Promise` and we passed that promise back to the caller.
    
    快速回忆一下`HeroService`，它在`http.get`返回的`Observable`后面串联了一个`toPromise`操作符。
    该操作符把`Observable`转换成了`Promise`（承诺），并且我们把那个“承诺”返回给了调用者。

    Converting to a promise is often a good choice. We typically ask `http` to fetch a single chunk of data.
    When we receive the data, we're done.
    A single result in the form of a promise is easy for the calling component to consume
    and it helps that promises are widely understood by JavaScript programmers.
    
    转换成承诺通常是更好地选择，我们通常要求`http`获取单块数据。只要接收到数据，就算完成。
    使用承诺这种形式的结果是让调用方更容易写，并且承诺已经在JavaScript程序员中被广泛接受了。
:marked
  But requests aren't always "one and done". We may start one request,
  then cancel it, and make a different request before the server has responded to the first request.
  Such a _request-cancel-new-request_ sequence is difficult to implement with *!{_Promise}s*.
  It's easy with *!{_Observable}s* as we'll see.
  
  但是请求并非总是“一次性”的。我们可以开始一个请求，并且取消它，再开始另一个不同的请求 —— 在服务器对第一个请求作出回应之前。
  像这样一个_请求-取消-新请求_的序列用*承诺*是很难实现的，但接下来我们会看到，它对于*可观察对象*却很简单。

  ### Search-by-name
  
  ### 按名搜索
  
  We're going to add a *hero search* feature to the Tour of Heroes.
  As the user types a name into a search box, we'll make repeated HTTP requests for heroes filtered by that name.
  
  我们要为《英雄指南》添加一个*英雄搜索*特性。
  当用户在搜索框中输入一个名字时，我们将不断发起HTTP请求，以获得按名字过滤的英雄。

  We start by creating `HeroSearchService` that sends search queries to our server's web api.
  
  我们先创建`HeroSearchService`服务，它会把搜索请求发送到我们服务器上的Web API。

+makeExample('app/hero-search.service.ts')

:marked
  The `!{_priv}http.get()` call in `HeroSearchService` is similar to the one
  in the `HeroService`, although the URL now has a query string.
  <span if-docs="ts">Another notable difference: we no longer call `toPromise`,
  we simply return the *observable* instead.</span>
  
  `HeroSearchService`中的`http.get()`调用和`HeroService`中的很相似，只是这次带了查询字符串。
  <span if-docs="ts">显著的不同是：我们不再调用`toPromise`，而是直接返回*可观察对象*。</span>

  ### HeroSearchComponent
  
  ### HeroSearchComponent
  
  Let's create a new `HeroSearchComponent` that calls this new `HeroSearchService`.
  
  我们再创建一个新的`HeroSearchComponent`来调用这个新的`HeroSearchService`。

  The component template is simple &mdash; just a text box and a list of matching search results.

  组件模板很简单，就是一个输入框和一个相匹配的搜索结果列表。
  
+makeExample('app/hero-search.component.html')

:marked
  We'll also want to add styles for the new component.
  
  我们还要往这个新组件中添加样式。
  
+makeExample('app/hero-search.component.css')

:marked
  As the user types in the search box, a *keyup* event binding calls the component's `search` method with the new search box value.
  
  当用户在搜索框中输入时，一个*keyup*事件绑定会调用该组件的`search`方法，并传入新的搜索框的值。

  The `*ngFor` repeats *hero* objects from the component's `heroes` property. No surprise there.
  
  `*ngFor`为该组件的`heroes`属性重复*hero*对象。这也没啥特别的。

  But, as we'll soon see, the `heroes` property is now !{_an} *!{_Observable}* of hero !{_array}s, rather than just a hero !{_array}.
  The `*ngFor` can't do anything with !{_an} `!{_Observable}` until we flow it through the `async` pipe (`AsyncPipe`).
  The `async` pipe subscribes to the `!{_Observable}` and produces the !{_array} of heroes to `*ngFor`.
  
  但是，接下来我们看到`heroes`属性现在是英雄列表的`Observable`对象，而不再只是英雄数组。
  `*ngFor`不能用可观察对象做任何事，除非我们在它后面跟一个`async` pipe (`AsyncPipe`)。
  这个`async`管道会订阅到这个可观察对象，并且为`*ngFor`生成一个英雄数组。

  Time to create the `HeroSearchComponent` class and metadata.
  
  该创建`HeroSearchComponent`类及其元数据了。
  
+makeExample('app/hero-search.component.ts')

:marked
  #### Search terms
  
  #### 搜索词

  Let's focus on the `!{_priv}searchTerms`:
  
  仔细看下这个`searchTerms`：
  
+makeExcerpt('app/hero-search.component.ts', 'searchTerms', '')

block search-criteria-intro
  :marked
    A `Subject` is a producer of an _observable_ event stream;
    `searchTerms` produces an `Observable` of strings, the filter criteria for the name search.
    
    `Subject`（主体）是一个_可观察的_事件流中的生产者。
    `searchTerms`生成一些字符串的`Observable`，用于作为按名搜索时的过滤条件。
  
    Each call to `search` puts a new string into this subject's _observable_ stream by calling `next`.
    
    每当调用`search`时都会调用`next`来把新的字符串放进该主体的_可观察_流中。
    
:marked
  <a id="ngoninit"></a>
  #### Initialize the _**heroes**_ property (_**ngOnInit**_)
  
  #### 初始化_**heroes**_属性(_**ngOnInit**_)
  
  <span if-docs="ts">A `Subject` is also an `Observable`.</span>
  We're going to turn the stream
  of search terms into a stream of `Hero` !{_array}s and assign the result to the `heroes` property.
  
  <span if-docs="ts">`Subject`也是一个`Observable`对象。</span>
  我们要把字符串数组的流转换成`Hero`数组的流，并把结果赋值给`heroes`属性。

+makeExcerpt('app/hero-search.component.ts', 'search', '')

:marked
  If we passed every user keystroke directly to the `HeroSearchService`, we'd unleash a storm of HTTP requests.
  Bad idea. We don't want to tax our server resources and burn through our cellular network data plan.
  
  如果我们直接把每一次用户按键都直接传给`HeroSearchService`，就会发起一场HTTP请求风暴。
  这可不好玩。我们不希望占用服务器资源，也不想耗尽网络带宽。

block observable-transformers
  :marked
    Fortunately, we can chain `Observable` operators to the string `Observable` that reduce the request flow.
    We'll make fewer calls to the `HeroSearchService` and still get timely results. Here's how:
    
    幸运的是，我们可以在字符串的`Observable`后面串联一个`Observable`操作符，来归并这些请求。
    我们将对`HeroSearchService`发起更少的调用，并且仍然获得足够及时的响应。做法如下：

    * `debounceTime(300)` waits until the flow of new string events pauses for 300 milliseconds
    before passing along the latest string. We'll never make requests more frequently than 300ms.
    
    * 在传出最终字符串之前，`debounceTime(300)`将会等待，直到新增字符串的事件暂停了300毫秒。我们实际发起请求的间隔永远不会小于300ms。

    * `distinctUntilChanged` ensures that we only send a request if the filter text changed.
    There's no point in repeating a request for the same search term.
    
    * `distinctUntilChanged`确保只在过滤条件变化时才发送请求，这样就不会重复请求同一个搜索词了。
    
    * `switchMap` calls our search service for each search term that makes it through the `debounce` and `distinctUntilChanged` gauntlet.
    It cancels and discards previous search observables, returning only the latest search service observable.
    
    * `switchMap`会为每个从`debounce`和`distinctUntilChanged`中通关的搜索词调用搜索服务。它会丢弃以前的搜索Observable，只保留最近的。

  .l-sub-section
    :marked
      The [switchMap operator](https://github.com/Reactive-Extensions/RxJS/blob/master/doc/api/core/operators/flatmaplatest.md)
      (formerly known as "flatMapLatest") is very clever.

      [switchMap操作符](https://github.com/Reactive-Extensions/RxJS/blob/master/doc/api/core/operators/flatmaplatest.md)
      (以前叫"flatMapLatest")是非常智能的。

      Every qualifying key event can trigger an http call.
      Even with a 300ms pause between requests, we could have multiple http requests in flight
      and they may not return in the order sent.
      
      每次符合条件的按键事件都会触发一次http调用。即使在发送每个请求前都有300毫秒的延迟，我们仍然可能同时拥有多个在途的HTTP请求，并且它们返回的顺序未必就是发送时的顺序。

      `switchMap` preserves the original request order while returning
       only the observable from the most recent http call.
      Results from prior calls are canceled and discarded.
      
      `switchMap`保留了原始的请求顺序，并且只返回最近一次http调用返回的可观察对象。
      这是因为以前的调用都被取消或丢弃了。

      We also short-circuit the http call and return an observable containing an empty array
      if the search text is empty.
      
      如果搜索框为空，我们还可以短路掉这次http调用，并且直接返回一个包含空数组的可观察对象。

      Note that _canceling_ the `HeroSearchService` observable won't actually abort a pending http request
      until the service supports that feature, a topic for another day.
      We are content for now to discard unwanted results.
      
      注意，_取消_`HeroSearchService`的可观察对象并不会实际中止（abort）一个未完成的http请求，除非有一天我们支持了这个特性，这个问题我们以后再讨论。
      目前我们的做法只是丢弃不希望的结果。
      
  :marked
    * `catch` intercepts a failed observable.
    Our simple example prints the error to the console; a real life application should do better.
    Then we return an observable containing an empty array to clear the search result.
    
    * `catch`拦截失败的Observable。这个简单的例子中只是把错误信息打印到控制台（但实际的应用需要做更多事），然后返回一个包含空数组的可观察对象，以清空搜索结果。

    ### Import RxJS operators
    
    ### 导入RxJS操作符
    
    The RxJS operators are not available in Angular's base `Observable` implementation.
    We have to extend  `Observable` by *importing* them.
    
    Angular的基本版`Observable`实现中，RxJS操作符是不可用的。
    我们得*导入*它们，以扩展`Observable`。

    We could extend `Observable` with just the operators we need here by
    including the pertinent `import` statements at the top of this file.
    
    通过在本文件的顶部写上适当的`import`语句，我们可以为`Observable`扩展出这里用到的那些操作符。

  .l-sub-section
    :marked
      Many authorities say we should do just that.
      
      有很多权威人士建议我们这样做。
      
  :marked
    We take a different approach in this example.
    We combine all of the RxJS `Observable` extensions that _our entire app_ requires into a single RxJS imports file.
    
    在这个例子中，我们使用一些不同的方法。
    我们把整个应用中要用的那些RxJS `Observable`扩展组合在一起，放在一个单独的RxJS导入文件中。

  +makeExample('app/rxjs-extensions.ts')(format='.')

  :marked
    We load them all at once by importing `rxjs-extensions` in `AppComponent`.
    
    我们在`AppComponent`中导入`rxjs-extensions`就可以一次性加载它们。

  +makeExcerpt('app/app.component.ts', 'rxjs-extensions')(format='.')

:marked
  ### Add the search component to the dashboard
  
  ### 为仪表盘添加搜索组件

  We add the hero search HTML element to the bottom of the `DashboardComponent` template.
  
  将表示“英雄搜索”组件的HTML元素添加到`DashboardComponent`模版的最后面。

+makeExample('app/dashboard.component.html')(format='.')

- var _declarations = _docsFor == 'dart' ? 'directives' : 'declarations'
- var declFile = _docsFor == 'dart' ? 'app/dashboard.component.ts' : 'app/app.module.ts'
:marked
<<<<<<< HEAD
  And finally, we import the `HeroSearchComponent` and add it to the `declarations` !{_array} in
  `app.module.ts`.
  
  最后，导入`HeroSearchComponent`并将其添加到`app.module.ts`的`declarations`数组中。
=======
  And finally, we import the `HeroSearchComponent` from `'./hero-search.component.ts'` 
  and add it to the `!{_declarations}` !{_array}:
>>>>>>> fcaf8fa3

+makeExcerpt(declFile, 'search')

:marked
  Run the app again, go to the *Dashboard*, and enter some text in the search box below the hero tiles.
  At some point it might look like this.
  
  再次运行该应用，跳转到*Dashboard*，并在英雄下方的搜索框里输入一些文本。
  看起来就像这样：

figure.image-display
  img(src='/resources/images/devguide/toh/toh-hero-search.png' alt="Hero Search Component")

.l-main-section
:marked
  ## Application structure and code
  
  ## 应用的结构与代码

  Review the sample source code in the <live-example></live-example> for this chapter.
  Verify that we have the following structure:
  
  在<live-example></live-example>中回顾本章的范例代码。
  验证我们是否得到了如下结构：

block filetree
  .filetree
    .file angular2-tour-of-heroes
    .children
      .file app
      .children
        .file app.component.ts
        .file app.component.css
        .file app.module.ts
        .file app.routing.ts
        .file dashboard.component.css
        .file dashboard.component.html
        .file dashboard.component.ts
        .file hero.ts
        .file hero-detail.component.css
        .file hero-detail.component.html
        .file hero-detail.component.ts
        .file hero-search.component.html (new)
        .file hero-search.component.css (new)
        .file hero-search.component.ts (new)
        .file hero-search.service.ts (new)
        .file rxjs-extensions.ts
        .file hero.service.ts
        .file heroes.component.css
        .file heroes.component.html
        .file heroes.component.ts
        .file main.ts
        .file in-memory-data.service.ts (new)
      .file node_modules ...
      .file typings ...
      .file index.html
      .file package.json
      .file styles.css
      .file systemjs.config.js
      .file tsconfig.json
      .file typings.json

.l-main-section
:marked
  ## Home Stretch
  
  ## 最后冲刺

  We are at the end of our journey for now, but we have accomplished a lot.

  旅程即将结束，不过我们已经收获颇丰。

  - We added the necessary dependencies to use HTTP in our application.

  - 我们添加了在应用程序中使用HTTP的必备依赖。

  - We refactored `HeroService` to load heroes from a web API.

  - 我们重构了`HeroService`，以通过web API来加载英雄数据。

  - We extended `HeroService` to support post, put and delete methods.

  - 我们扩展了`HeroService`来支持post、put和delete方法。

  - We updated our components to allow adding, editing and deleting of heroes.

  - 我们更新了组件，以允许用户添加、编辑和删除英雄。

  - We configured an in-memory web API.

  - 我们配置了一个内存Web API。
  
  - We learned how to use !{_Observable}s.
  
  - 我们学会了如何使用“可观察对象”。

  Here are the files we added or changed in this chapter.
  
  下面是我们添加或修改之后的文件汇总。

block file-summary
  +makeTabs(
    `toh-6/ts/app/app.component.ts,
     toh-6/ts/app/app.module.ts,
     toh-6/ts/app/heroes.component.ts,
     toh-6/ts/app/heroes.component.html,
     toh-6/ts/app/heroes.component.css,
     toh-6/ts/app/hero-detail.component.ts,
     toh-6/ts/app/hero-detail.component.html,
     toh-6/ts/app/hero.service.ts,
     toh-6/ts/app/in-memory-data.service.ts`,
    ',,,,,,,,',
    `app.comp...ts,
     app.mod...ts,
     heroes.comp...ts,
     heroes.comp...html,
     heroes.comp...css,
     hero-detail.comp...ts,
     hero-detail.comp...html,
     hero.service.ts,
     in-memory-data.service.ts`
  )

  +makeTabs(
    `toh-6/ts/app/hero-search.service.ts,
    toh-6/ts/app/hero-search.component.ts,
    toh-6/ts/app/hero-search.component.html,
    toh-6/ts/app/hero-search.component.css,
    toh-6/ts/app/rxjs-extensions.ts`,
    null,
    `hero-search.service.ts,
    hero-search.component.ts,
    hero-search.component.html,
    hero-search.component.css,
    rxjs-extensions.ts`
  )<|MERGE_RESOLUTION|>--- conflicted
+++ resolved
@@ -84,38 +84,25 @@
 block http-providers
   :marked
     Our app will depend upon the Angular `http` service which itself depends upon other supporting services.
-<<<<<<< HEAD
-    The `HttpModule` from `@angular/http` library holds providers for the complete set of http services.
+    The `HttpModule` from `@angular/http` library holds providers for the complete set of `http` services.
     
     我们的应用将会依赖于Angular的`http`服务，它本身又依赖于其它支持类服务。
-    来自`@angular/http`库中的`HttpModule`保存着这些http相关服务提供商的全集。
-
-:marked
-  We should be able to access `!{_Http}` services from anywhere in the application.
-  So we register them in the `imports` array of <span ngio-ex>app.module.ts</span> where we
-  launch the application and its root `AppComponent`.
-  
-  我们要能从本应用的任何地方访问这些服务，所以，就要在<span ngio-ex>app.module.ts</span>中的`imports`数组中注册它们。
+    来自`@angular/http`库中的`HttpModule`保存着这些`http`相关服务提供商的全集。
+
+:marked
+  We should be able to access `http` services from anywhere in the application.
+  So we register them in the `imports` array of `app.module.ts` where we
+  bootstrap the application and its root `AppComponent`.
+  
+  我们要能从本应用的任何地方访问`http`服务，所以，就要在`app.module.ts`中的`imports`数组中注册它们。
   这里同时也是我们引导应用及其根组件`AppComponent`的地方。
-=======
-    The `HttpModule` from `@angular/http` library holds providers for the complete set of `http` services.
-
-    We should be able to access `http` services from anywhere in the application.
-    So we register them in the `imports` array of `app.module.ts` where we
-    bootstrap the application and its root `AppComponent`.
->>>>>>> fcaf8fa3
 
   +makeExample('app/app.module.ts', 'v1','app/app.module.ts (v1)')
 
-<<<<<<< HEAD
 :marked
   Notice that we supply `!{_HttpModule}` as part of the *imports* !{_array} in root NgModule `AppModule`.
   
   注意，现在`!{_HttpModule}`已经是根模块`AppModule`的`imports`数组的一部分了。
-=======
-  :marked
-    Notice that we supply `!{_HttpModule}` as part of the *imports* !{_array} in root NgModule `AppModule`.
->>>>>>> fcaf8fa3
 
 .l-main-section
 :marked
@@ -123,15 +110,12 @@
   
   ## 模拟web API
 
-<<<<<<< HEAD
-  We recommend registering application-wide services in the root `NgModule` *providers*.
-  
-  我们建议在根模块（`NgModule`）的`providers`数组中注册全应用级的服务。
-=======
-  We recommend registering application-wide services in the root
+  We recommend registering application-wide services in the root 
   `!{_AppModuleVsAppComp}` *providers*.  <span if-docs="dart">Here we're
   registering in `main` for a special reason.</span>
->>>>>>> fcaf8fa3
+  
+  我们建议在根模块`!{_AppModuleVsAppComp}`的`providers`数组中注册全应用级的服务。
+  <span if-docs="dart">Here we're registering in `main` for a special reason.</span>
 
   Our application is in the early stages of development and far from ready for production.
   We don't even have a web server that can handle requests for heroes.
@@ -142,29 +126,19 @@
 
   We're going to *trick* the HTTP client into fetching and saving data from
   a mock service, the *in-memory web API*.
-<<<<<<< HEAD
-  
-  我们要*耍点小花招*，让http客户端从一个Mock服务（*内存(in-memory)Web API*）中获取和保存数据。
-
-  Here is a version of `app.module.ts` that performs this trick
-  
-  这个版本的`app.module.ts`就是用来实现这个小花招的：
-  
-+makeExample('app/app.module.1.ts', '', 'app.module.ts (final)')
-
-block backend
-  :marked
-    We're replacing the default `XHRBackend`, the service that talks to the remote server,
-    with the in-memory web API service after priming it as follows:
-    
-    我们把默认的`XHRBackend`服务（该服务负责与远端服务器对话）替换成了*内存Web API*服务：
-=======
   <span if-docs="dart"> The application itself doesn't need to know and
   shouldn't know about this.  So we'll slip the in-memory web API into the
   configuration *above* the `AppComponent`.</span>
-
-  Here is a version of <span ngio-ex>!{_appModuleTsVsMainTs}</span> that performs this trick:
-
+  
+  我们要*耍点小花招*，让http客户端从一个Mock服务（*内存(in-memory)Web API*）中获取和保存数据。
+  <span if-docs="dart"> The application itself doesn't need to know and
+  shouldn't know about this.  So we'll slip the in-memory web API into the
+  configuration *above* the `AppComponent`.</span>
+
+  Here is a version of <span ngio-ex>!{_appModuleTsVsMainTs}</span> that performs this trick
+  
+  这个版本的<span ngio-ex>!{_appModuleTsVsMainTs}</span>就是用来实现这个小花招的：
+  
 +makeExcerpt(_appModuleTsVsMainTs, 'v2')
 
 block backend
@@ -173,11 +147,14 @@
     The  `InMemoryWebApiModule` replaces the default `Http` client backend &mdash;
     the supporting service that talks to the remote server &mdash;
     with an  _in-memory web API alternative service_.
+    
+    导入`InMemoryWebApiModule`并将其加入到模块的`imports`数组。
+    将`InMemoryWebApiModule`将默认的负责与远程服务器交流的辅助`Http`服务替换成了*内存Web API*服务：
+    
   +makeExcerpt(_appModuleTsVsMainTs, 'in-mem-web-api', '')
   :marked
     The `forRoot` configuration method takes an `InMemoryDataService` class 
     that will prime the in-memory database as follows:
->>>>>>> fcaf8fa3
 
 +makeExample('app/in-memory-data.service.ts', 'init')(format='.')
 
@@ -900,16 +877,11 @@
 - var _declarations = _docsFor == 'dart' ? 'directives' : 'declarations'
 - var declFile = _docsFor == 'dart' ? 'app/dashboard.component.ts' : 'app/app.module.ts'
 :marked
-<<<<<<< HEAD
-  And finally, we import the `HeroSearchComponent` and add it to the `declarations` !{_array} in
-  `app.module.ts`.
-  
-  最后，导入`HeroSearchComponent`并将其添加到`app.module.ts`的`declarations`数组中。
-=======
   And finally, we import the `HeroSearchComponent` from `'./hero-search.component.ts'` 
   and add it to the `!{_declarations}` !{_array}:
->>>>>>> fcaf8fa3
-
+  
+  最后，从`'./hero-search.component.ts'` 导入`HeroSearchComponent`并将其添加到`declarations`数组中。
+  
 +makeExcerpt(declFile, 'search')
 
 :marked

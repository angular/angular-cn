--- conflicted
+++ resolved
@@ -603,20 +603,14 @@
 .l-main-section
 :marked
   ## Application structure and code
-<<<<<<< HEAD
-  
-  ### 回顾应用结构
-
-p.
-  Review the sample source code in the #[+liveExampleLink2('', 'toh-6')] for this chapter.
-=======
+  
+  ## 应用的结构与代码
 
   Review the sample source code in the <live-example></live-example> for this chapter.
->>>>>>> 37b377dd
   Verify that we have the following structure:
-
-p.
-  在#[+liveExampleLink2('', 'toh-6')]中回顾本章的范例代码，验证是否得到了如下结构：
+  
+  在<live-example></live-example>中回顾本章的范例代码。
+  验证我们是否得到了如下结构：
 
 block filetree
   .filetree

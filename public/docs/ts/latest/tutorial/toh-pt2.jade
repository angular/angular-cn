--- conflicted
+++ resolved
@@ -3,42 +3,23 @@
 :marked
   In this page, you'll expand the Tour of Heroes app to display a list of heroes, and
   allow users to select a hero and display the hero's details.
-
-<<<<<<< HEAD
+  
   我们需要管理多个英雄。我们将扩展《英雄指南》应用，让它显示一个英雄列表，
-  允许用户选择一个英雄，查看该英雄的详细信息。
-
-  Run the <live-example></live-example> for this part.
-
-  运行这部分的<live-example>在线例子</live-example>。
-
-  Let’s take stock of what we’ll need to display a list of heroes.
-  First, we need a list of heroes. We want to display those heroes in the view’s template,
-  so we’ll need a way to do that.
-=======
+    允许用户选择一个英雄，查看该英雄的详细信息。
+
   When you're done with this page, the app should look like this <live-example></live-example>.
->>>>>>> f1345962
-
-  我们来盘点一下显示英雄列表都需要些什么。
-  首先，需要一份英雄列表数据。还要把这些英雄显示到一个视图的模板中，所以，
-  我们需要用某种途径来做到这一点。
+
+  当我们完成本章时，应用看起来应该是这样的：<live-example></live-example>。
 
 .l-main-section
 :marked
-<<<<<<< HEAD
-  ## Where We Left Off
+  ## Where you left off
 
   ## 延续上一步教程
 
-  Before we continue with Part 2 of the Tour of Heroes,
-  let’s verify we have the following structure after [Part 1](./toh-pt1.html).
-  If not, we’ll need to go back to Part 1 and figure out what we missed.
-=======
-  ## Where you left off
   Before you continue with this page of the Tour of Heroes,
   verify that you have the following structure after [The Hero Editor](./toh-pt1.html) page.
   If your structure doesn't match, go back to that page to figure out what you missed.
->>>>>>> f1345962
 
   在继续《英雄指南》的第二部分之前，先来检查一下，完成[第一部分](./toh-pt1.html)之后，你是否已经有了如下目录结构。如果没有，你得先回到第一部分，看看错过了哪里。
 
@@ -59,18 +40,13 @@
     .file node_modules ...
     .file package.json
 :marked
-<<<<<<< HEAD
-  ### Keep the app transpiling and running
-
+  ## Keep the app transpiling and running
+  
   ### 让应用代码保持转译和运行
-
-  We want to start the TypeScript compiler, have it watch for changes, and start our server. We'll do this by typing
-=======
-  ## Keep the app transpiling and running
+  
   Enter the following command in the terminal window:
->>>>>>> f1345962
-
-  我们要启动 TypeScript 编译器，它会监视文件变更，并启动开发服务器。我们只要敲：
+
+  在控制台中敲下列命令：
 
 code-example(language="sh" class="code-shell").
   npm start
@@ -85,23 +61,19 @@
 
 .l-main-section
 :marked
-<<<<<<< HEAD
-  ## Displaying Our Heroes
-
+  ## Displaying heroes
+  
   ## 显示我们的英雄
-
-  ### Creating heroes
-
+  
+  To display a list of heroes, you'll add heroes to the view's template.
+  
+  要显示英雄列表，我们就要先往视图模板中添加一些英雄。
+
+  ### Create heroes
+  
   ### 创建英雄
-
-  Let’s create an array of ten heroes.
-=======
-  ## Displaying heroes
-  To display a list of heroes, you'll add heroes to the view's template.
-
-  ### Create heroes
+  
   Create an array of ten heroes.
->>>>>>> f1345962
 
   我们先创建一个由十位英雄组成的数组。
 
@@ -112,106 +84,64 @@
   Eventually this app will fetch the list of heroes from a web service, but for now
   you can display mock heroes.
 
-  ### Expose heroes
-  Create a public property in `AppComponent` that exposes the heroes for binding.
-
-<<<<<<< HEAD
   `HEROES`是一个由`Hero`类的实例构成的数组，我们在第一部分定义过它。
   我们当然希望从一个 Web 服务中获取这个英雄列表，但别急，我们得把步子迈得小一点，先用一组模拟出来的英雄。
 
-  ### Exposing heroes
+  ### Expose heroes
 
   ### 暴露英雄
 
-  Let’s create a public property in `AppComponent` that exposes the heroes for binding.
+  Create a public property in `AppComponent` that exposes the heroes for binding.
 
   我们在`AppComponent`上创建一个公共属性，用来暴露这些英雄，以供绑定。
-
-+makeExample('toh-2/ts-snippets/app.component.snippets.pt2.ts', 'hero-array-1', 'src/app/app.component.ts (hero array property)')
-
-:marked
-  We did not have to define the `heroes` type.  TypeScript can infer it from the `HEROES` array.
-
+  
++makeExample('toh-2/ts/src/app/app.component.1.html', 'hero-array-1', 'app.component.ts (hero array property)')
+
+:marked
+  The `heroes` type isn't defined because TypeScript infers it from the `HEROES` array.
+  
   我们并不需要明确定义`heroes`属性的数据类型，TypeScript 能从`HEROES`数组中推断出来。
-
-.l-sub-section
-  :marked
-    We could have defined the heroes list here in this component class.
-    But we know that ultimately we’ll get the heroes from a data service.
-    Because we know where we are heading, it makes sense to separate the hero data
-    from the class implementation from the start.
-
-    我们固然可以在这个组件类中定义英雄列表，但显然，最终我们还是得从一个数据服务中获取这些英雄。
-    因此，不如索性一开始就把英雄数据隔离到一个类中来实现。
-
-:marked
-  ### Displaying heroes in a template
-
-  ### 在模板中显示英雄
-
-  Our component has `heroes`. Let’s create an unordered list in our template to display them.
-  We’ll insert the following chunk of HTML below the title and above the hero details.
-
-  我们的组件有了`heroes`属性，我们再到模板中创建一个无序列表来显示它们。
-  我们将在标题和英雄详情之间，插入下面这段 HTML 代码。
-
-+makeExample('toh-2/ts-snippets/app.component.snippets.pt2.ts', 'heroes-template-1', 'src/app/app.component.ts (heroes template)')
-=======
-
-+makeExample('toh-2/ts/src/app/app.component.1.html', 'hero-array-1', 'app.component.ts (hero array property)')
-
-:marked
-  The `heroes` type isn't defined because TypeScript infers it from the `HEROES` array.
-
+  
 .l-sub-section
   :marked
     The hero data is separated from the class implementation
     because ultimately the hero names will come from a data service.
+    
+    英雄的数据从实现类中分离了出来，因为最终，英雄的名字会来自一个数据服务。
 
 :marked
   ### Display hero names in a template
+  
+  ### 在模板中显示英雄
+  
   To display the hero names in an unordered list,
   insert the following chunk of HTML below the title and above the hero details.
 
+  我们还要在模板中创建一个无序列表来显示这些英雄的名字。
+  那就在标题和英雄详情之间，插入下面这段 HTML 代码。
 
 +makeExample('toh-2/ts/src/app/app.component.1.html', 'heroes-template-1', 'app.component.ts (heroes template)')(format='.')
->>>>>>> f1345962
 
 :marked
   Now you can fill the template with hero names.
 
-<<<<<<< HEAD
   现在，我们有了一个模板。接下来，就用英雄们的数据来填充它。
 
-  ### Listing heroes with ngFor
-
+  ### List heroes with ngFor
+  
   ### 通过 ngFor 来显示英雄列表
 
-  We want to bind the array of `heroes` in our component to our template, iterate over them,
-=======
-  ### List heroes with ngFor
-
   The goal is to bind the array of heroes in the component to the template, iterate over them,
->>>>>>> f1345962
   and display them individually.
-
-<<<<<<< HEAD
+  
   我们想要把组件中的`heroes`数组绑定到模板中，迭代并逐个显示它们。
-  这下，我们就得借助 Angular 了。我们来一步步实现它！
-
-  First modify the `<li>` tag by adding the built-in directive `*ngFor`.
+
+  Modify the `<li>` tag by adding the built-in directive `*ngFor`.
 
   首先，修改`<li>`标签，往上添加内置指令`*ngFor`。
 
-+makeExample('toh-2/ts-snippets/app.component.snippets.pt2.ts', 'heroes-ngfor-1', 'src/app/app.component.ts (ngFor)')
-=======
-  Modify the `<li>` tag by adding the built-in directive `*ngFor`.
-
 +makeExample('toh-2/ts/src/app/app.component.1.html', 'heroes-ngfor-1', 'app.component.ts (ngFor)')
->>>>>>> f1345962
-
-
-    `ngFor`的前导星号(`*`)是此语法的重要组成部分。
+
 
 .l-sub-section
   :marked
@@ -219,83 +149,50 @@
     It indicates that the `<li>` element and its children
     constitute a master template.
 
-<<<<<<< HEAD
     `ngFor`的`*`前缀表示`<li>`及其子元素组成了一个主控模板。
 
-    The `ngFor` directive iterates over the `heroes` array returned by the `AppComponent.heroes` property
-    and stamps out instances of this template.
-
-    `ngFor`指令在`AppComponent.heroes`属性返回的`heroes`数组上迭代，并输出此模板的实例。
-
-    The quoted text assigned to `ngFor` means
-    “*take each hero in the `heroes` array, store it in the local `hero` variable,
-    and make it available to the corresponding template instance*”.
-
-    引号中赋值给`ngFor`的那段文本表示“*从`heroes`数组中取出每个英雄，存入一个局部的`hero`变量，并让它在相应的模板实例中可用*”。
-
-    The `let` keyword before "hero" identifies `hero` as a template input variable.
-    We can reference this variable within the template to access a hero’s properties.
-
-    `hero`前的`let`关键字表示`hero`是一个模板输入变量。
-    在模板中，我们可以引用这个变量来访问一位英雄的属性。
-
-    Learn more about `ngFor` and template input variables in the
-    [Displaying Data](../guide/displaying-data.html#ngFor) and
-    [Template Syntax](../guide/template-syntax.html#ngFor) chapters.
-=======
     The `ngFor` directive iterates over the component's `heroes` array
     and renders an instance of this template for each hero in that array.
+
+    `ngFor`指令在`AppComponent.heroes`属性返回的`heroes`数组上迭代，并输出此模板的实例。
 
     The `let hero` part of the expression identifies `hero` as the  template input variable,
     which holds the current hero item for each iteration.
     You can reference this variable within the template to access the current hero's properties.
+    
+    引号中赋值给`ngFor`的那段文本表示“*从`heroes`数组中取出每个英雄，存入一个局部的`hero`变量，并让它在相应的模板实例中可用*”。
 
     Read more about `ngFor` and template input variables in the
     [Showing an array property with *ngFor](../guide/displaying-data.html#ngFor) section of the
     [Displaying Data](../guide/displaying-data.html) page and the
     [ngFor](../guide/template-syntax.html#ngFor) section of the
     [Template Syntax](../guide/template-syntax.html) page.
->>>>>>> f1345962
-
-    要学习更多关于`ngFor`和模板输入变量的知识，见[显示数据](../guide/displaying-data.html#ngFor)和
-    [模板语法](../guide/template-syntax.html#ngFor)。
+
+    要学习更多关于`ngFor`和模板输入变量的知识，参见[显示数据](../guide/displaying-data.html)一章的[用*ngFor显示数组属性](../guide/displaying-data.html#ngFor)和
+    [模板语法](../guide/template-syntax.html)章的[ngFor](../guide/template-syntax.html#ngFor)。
 
 :marked
   Within the `<li>` tags, add content
   that uses the `hero` template variable to display the hero's properties.
 
-
-<<<<<<< HEAD
-  现在，我们在`<li>`标签中插入一些内容，以便使用模板变量`hero`来显示英雄的属性。
-
-+makeExample('toh-2/ts-snippets/app.component.snippets.pt2.ts', 'ng-for', 'src/app/app.component.ts (ngFor template)')(format=".")
-=======
+  接着，我们在`<li>`标签中插入一些内容，以便使用模板变量`hero`来显示英雄的属性。
+
 +makeExample('toh-2/ts/src/app/app.component.1.html', 'ng-for', 'app.component.ts (ngFor template)')(format=".")
->>>>>>> f1345962
 
 :marked
   When the browser refreshes, a list of heroes appears.
 
-<<<<<<< HEAD
   当浏览器刷新时，我们就看到了英雄列表。
 
-  ### Styling our heroes
+  ### Style the heroes
 
   ### 给我们的英雄们“美容”
 
-  Our list of heroes looks pretty bland.
-  We want to make it visually obvious to a user which hero we are hovering over and which hero is selected.
-
-  我们的英雄列表看起来实在是稀松平常。
-  但当用户的鼠标划过英雄或选中了一个英雄时，我们得让它/她看起来醒目一点。
-
-  Let’s add some styles to our component by setting the `styles` property on the `@Component` decorator
-=======
-  ### Style the heroes
   Users should get a visual cue of which hero they are hovering over and which hero is selected.
+  
+  当用户的鼠标划过英雄或选中一个英雄时，我们得让他/她看起来醒目一点。
 
   To add styles to your component, set the `styles` property on the `@Component` decorator
->>>>>>> f1345962
   to the following CSS classes:
 
   要想给我们的组件添加一些样式，请把`@Component`装饰器的`styles`属性设置为下列 CSS 类：
@@ -304,210 +201,122 @@
 
 :marked
   Remember to use the backtick notation for multi-line strings.
-
-<<<<<<< HEAD
+  
   注意，我们又使用了反引号语法来书写多行字符串。
 
-  That's a lot of styles! We can put them inline as shown here, or we can move them out to their own file which will make it easier to code our component. 
-  We'll do this in a later chapter. For now let's keep rolling.
-
-  这里有很多种样式！我们可以像上面那样把它们内联在组件中，或者把样式移到单独的文件中， 这样能让编写组件变得更容易。我们会后面的章节中使用独立样式文件，现在我们先不管它。
-
-  When we assign styles to a component they are scoped to that specific component.
-  Our styles will only apply to our `AppComponent` and won't "leak" to the outer HTML.
-
-  当我们为一个组件指定样式时，它们的作用域将仅限于该组件。
-  上面的例子中，这些样式只会作用于`AppComponent`组件，而不会“泄露”到外部 HTML 中。
-
-  Our template for displaying the heroes should now look like this:
-
-  用于显示英雄们的模板看起来像这样：
-
-+makeExample('toh-2/ts-snippets/app.component.snippets.pt2.ts', 'heroes-styled', 'src/app/app.component.ts (styled heroes)')
-
-.l-main-section
-  :marked
-    ## Selecting a Hero
-
-    ## 选择英雄
-
-    We have a list of heroes and we have a single hero displayed in our app.
-    The list and the single hero are not connected in any way.
-    We want the user to select a hero from our list, and have the selected hero appear in the details view.
-    This UI pattern is widely known as "master-detail".
-    In our case, the master is the heroes list and the detail is the selected hero.
-
-    在我们的应用中，已经有了英雄列表以及一个单独的英雄。
-    但列表和单独的英雄之间还没有任何关联。
-    我们希望用户在列表中选中一个英雄，然后让这个被选中的英雄出现在详情视图中。
-    这种 UI 布局模式，通常被称为“主从结构”。
-    在这个例子中，主视图是英雄列表，从视图则是被选中的英雄。
-
-    Let’s connect the master to the detail through a `selectedHero` component property bound to a click event.
-
-    我们通过组件中的一个`selectedHero`属性来连接主从视图，它被绑定到了点击事件上。
-
-    ### Click event
-
-    ### 点击事件
-
-    We modify the `<li>` by inserting an Angular event binding to its click event.
-
-    我们往`<li>`元素上插入一句 Angular 事件绑定代码，绑定到它的点击事件。
-
-  +makeExample('toh-2/ts-snippets/app.component.snippets.pt2.ts', 'selectedHero-click', 'src/app/app.component.ts (template excerpt)')
-
-  :marked
-    Focus on the event binding
-
-    事件绑定详解
-
-  code-example.
-    (click)="onSelect(hero)"
-
-  :marked
-    The parenthesis identify the `<li>` element’s  `click` event as the target.
-    The expression to the right of the equal sign calls the  `AppComponent` method, `onSelect()`,
-    passing the template input variable `hero` as an argument.
-    That’s the same `hero` variable we defined previously in the `ngFor`.
-
-    圆括号标识`<li>`元素上的`click`事件是绑定的目标。
-    等号右边的表达式调用`AppComponent`的`onSelect()`方法，并把模板输入变量`hero`作为参数传进去。
-    它是我们前面在`ngFor`中定义的那个`hero`变量。
-
-  .l-sub-section
-    :marked
-      Learn more about Event Binding in the 
-      [User Input](../guide/user-input.html) and
-      [Templating Syntax](../guide/template-syntax.html#event-binding) chapters.
-
-      关于事件绑定的更多内容，见：
-      [用户输入](../guide/user-input.html) 和
-      [模板语法](../guide/template-syntax.html#event-binding)。
-
-  :marked
-    ### Add the click handler
-
-    ### 添加点击处理器
-
-    Our event binding refers to an `onSelect` method that doesn’t exist yet.
-    We’ll add that method to our component now.
-
-    我们的事件绑定引用了`onSelect`方法，但它还不存在。
-    我们现在就把它添加到组件上。
-
-    What should that method do? It should set the component’s selected hero to the hero that the user clicked.
-
-    这个方法该做什么？它应该把组件中被选中的英雄设置为用户刚刚点击的那个。
-
-    Our component doesn’t have a “selected hero” yet either. We’ll start there.
-
-    我们的组件还没有用来表示“当前选中的英雄”的变量，我们就从这一步开始。
-
-    ### Expose the selected hero
-
-    ### 暴露选中的英雄
-
-    We no longer need the static `hero` property of the `AppComponent`.
-    **Replace** it with this simple `selectedHero` property:
-=======
   Adding these styles makes the file much longer. In a later page you'll move the styles to a separate file.
+
+  添加这些样式会让此文件变得更长。在后面的章节中，我们将会把这些样式移到单独的文件中去。
 
   When you assign styles to a component, they are scoped to that specific component.
   These styles apply only to the `AppComponent` and don't affect the outer HTML.
+  
+  当我们为一个组件指定样式时，它们的作用域将仅限于该组件。
+    上面的例子中，这些样式只会作用于`AppComponent`组件，而不会“泄露”到外部 HTML 中。
 
   The template for displaying heroes should look like this:
 
+  用于显示英雄们的模板看起来像这样：
 
 +makeExample('toh-2/ts/src/app/app.component.1.html', 'heroes-styled', 'src/app/app.component.ts (styled heroes)')(format='.')
 
 .l-main-section
   :marked
     ## Selecting a hero
+    
+    ## 选择英雄
+    
     The app now displays a list of heroes as well as a single hero in the details view. But
     the list and the details view are not connected.
     When users select a hero from the list, the selected hero should appear in the details view.
     This UI pattern is known as "master/detail."
     In this case, the _master_ is the heroes list and the _detail_ is the selected hero.
+    
+    我们的应用已经有了英雄列表和单个英雄的详情视图。
+        但列表和单独的英雄之间还没有任何关联。
+        我们希望用户在列表中选中一个英雄，然后让这个被选中的英雄出现在详情视图中。
+        这种 UI 布局模式，通常被称为“主从结构”。
+        在这个例子中，主视图是英雄列表，从视图则是被选中的英雄。
 
     Next you'll connect the master to the detail through a `selectedHero` component property,
     which is bound to a click event.
+    
+    接下来，我们要通过组件中的一个`selectedHero`属性来连接主从视图，它被绑定到了点击事件上。
 
     ### Handle click events
+    
+    ### 处理点击事件
+    
     Add a click event binding to the `<li>` like this:
 
-
-  +makeExample('toh-2/ts/src/app/app.component.1.html', 'selectedHero-click', 'app.component.ts (template excerpt)')(format='.')
+    我们再往`<li>`元素上插入一句点击事件的绑定代码：  
+
++makeExample('toh-2/ts/src/app/app.component.1.html', 'selectedHero-click', 'app.component.ts (template excerpt)')(format='.')
 
   :marked
     The parentheses identify the `<li>` element's  `click` event as the target.
     The `onSelect(hero)` expression calls the  `AppComponent` method, `onSelect()`,
     passing the template input variable `hero`, as an argument.
     That's the same `hero` variable you defined previously in the `ngFor` directive.
+    
+    圆括号标识`<li>`元素上的`click`事件是绑定的目标。
+        等号右边的`onSelect(hero)`表达式调用`AppComponent`的`onSelect()`方法，并把模板输入变量`hero`作为参数传进去。
+        它是我们前面在`ngFor`指令中定义的那个`hero`变量。
+    
   .l-sub-section
     :marked
       Learn more about event binding at the
       [User Input](../guide/user-input.html) page and the
       [Event binding](../guide/template-syntax.html#event-binding) section of the
       [Template Syntax](../guide/template-syntax.html) page.
+      
+      关于事件绑定的更多内容，参见：
+            [用户输入](../guide/user-input.html)页 和
+            [模板语法](../guide/template-syntax.html)页的[事件绑定](../guide/template-syntax.html#event-binding)节。
 
   :marked
     ### Add a click handler to expose the selected hero
+    
+    ### 添加点击处理器以暴露选中的英雄
+    
     You no longer need the `hero` property because you're no longer displaying a single hero; you're displaying a list of heroes.
     But the user will be able to select one of the heroes by clicking on it.
     So replace the `hero` property with this simple `selectedHero` property:
->>>>>>> f1345962
-
-    我们不再需要`AppComponent`的`hero`属性。
-    把它**替换**成`selectedHero`属性。
+
+    我们不再需要`AppComponent`的`hero`属性，因为不需要再显示单个的英雄，我们只需要显示英雄列表。但是用户可以点选一个英雄。
+    所以我们要把`hero`属性**替换**成`selectedHero`属性。
 
   +makeExample('toh-2/ts/src/app/app.component.ts', 'selected-hero', 'src/app/app.component.ts (selectedHero)')
   :marked
     The hero names should all be unselected before the user picks a hero, so
     you won't initialize the `selectedHero` as you did with `hero`.
-
-<<<<<<< HEAD
-    我们决定在用户选取之前，不会默认选择任何英雄，所以，不用像`hero`一样初始化`selectedHero`变量。
-
-    Now **add an `onSelect` method** that sets the `selectedHero` property to the `hero` the user clicked.
-
+    
+    在用户选取一个英雄之前，所有的英雄名字都应该是未选中的。所以我们不希望像`hero`一样初始化`selectedHero`变量。
+
+    Add an `onSelect()` method that sets the `selectedHero` property to the `hero` that the user clicks.
+    
     现在，**添加一个`onSelect`方法**，用于将用户点击的英雄赋给`selectedHero`属性。
-
-  +makeExample('toh-2/ts/src/app/app.component.ts', 'on-select', 'src/app/app.component.ts (onSelect)')
-=======
-    Add an `onSelect()` method that sets the `selectedHero` property to the `hero` that the user clicks.
+    
   +makeExample('toh-2/ts/src/app/app.component.ts', 'on-select', 'src/app/app.component.ts (onSelect)')(format='.')
->>>>>>> f1345962
 
   :marked
     The template still refers to the old `hero` property.
     Bind to the new `selectedHero` property instead as follows:
 
-
+    我们将把所选英雄的详细信息显示在模板中。目前，它仍然引用之前的`hero`属性。
+    我们这就修改模板，让它绑定到新的`selectedHero`属性。  
+    
   +makeExample('toh-2/ts/src/app/app.component.1.html', 'selectedHero-details', 'app.component.ts (template excerpt)')(format='.')
-
-<<<<<<< HEAD
-    我们将把所选英雄的详细信息显示在模板中。目前，它仍然引用之前的`hero`属性。
-    我们这就修改模板，让它绑定到新的`selectedHero`属性。
-
-  +makeExample('toh-2/ts-snippets/app.component.snippets.pt2.ts', 'selectedHero-details', 'src/app/app.component.ts (template excerpt)')
+  
   :marked
     ### Hide the empty detail with ngIf
 
     ### 使用 ngIf 隐藏空的详情
-
-    When our app loads we see a list of heroes, but a hero is not selected.
-    The `selectedHero` is `undefined`.
-    That’s why we'll see the following error in the browser’s console:
-=======
-  :marked
-    ### Hide the empty detail with ngIf
 
     When the app loads, `selectedHero` is undefined.
     The selected hero is initialized when the user clicks a hero's name.
     Angular can't display properties of the undefined `selectedHero` and throws the following error,
     visible in the browser's console:
->>>>>>> f1345962
 
     当应用加载时，我们会看到一个英雄列表，但还没有任何英雄被选中。
     `selectedHero`属性是`undefined`。
@@ -517,65 +326,42 @@
     EXCEPTION: TypeError: Cannot read property 'name' of undefined in [null]
 
   :marked
-<<<<<<< HEAD
-    Remember that we are displaying `selectedHero.name` in the template.
-    This name property does not exist because `selectedHero` itself is undefined.
-
-    别忘了我们要在模板中显示的是`selectedHero.name`。
-    显然，这个 name 属性是不存在的，因为`selectedHero`本身还是`undefined`呢。
-
-    We'll address this problem by keeping the hero detail out of the DOM until there is a selected hero.
-
-    要处理这个问题，我们可以先让英雄详情不要出现在 DOM 中，直到有英雄被选中。
-
-    We wrap the HTML hero detail content of our template with a `<div>`.
-    Then we add the `ngIf` built-in directive and set it to the `selectedHero` property of our component.
-
-    我们把模板中的英雄详情内容区用放在一个`<div>`中。
-    然后，添加一个`ngIf`内置指令，把`ngIf`的值设置为组件的`selectedHero`属性。
-
-  +makeExample('toh-2/ts-snippets/app.component.snippets.pt2.ts', 'ng-if', 'src/app/app.component.ts (ngIf)')
-
-  .alert.is-critical
-    :marked
-      Remember that the leading asterisk (`*`) in front of `ngIf` is
-      a critical part of this syntax.
-
-      记住，`ngIf`前导星号 (`*`) 是语法中的重要组成部分。
-=======
     Although `selectedHero.name` is displayed in the template,
     you must keep the hero detail out of the DOM until there is a selected hero.
+    
+    虽然我们要在模板中显示的是`selectedHero.name`，但在选中了一个英雄之前，我们必须让这些英雄详情留在DOM之外。
 
     Wrap the HTML hero detail content of the template with a `<div>`.
     Then add the `ngIf` built-in directive and set it to the `selectedHero` property of the component.
+    
+    我们可以把模板中的英雄详情内容区放在一个`<div>`中。
+        然后，添加一个`ngIf`内置指令，把`ngIf`的值设置为组件的`selectedHero`属性。
 
   +makeExample('toh-2/ts/src/app/app.component.1.html', 'ng-if', 'src/app/app.component.ts (ngIf)')(format='.')
 
   .alert.is-critical
     :marked
       Don't forget the asterisk (`*`) in front of `ngIf`.
-
->>>>>>> f1345962
+      
+      记住，`ngIf`前导星号 (`*`) 是语法中的重要组成部分。
+
   :marked
     The app no longer fails and the list of names displays again in the browser.
-
-<<<<<<< HEAD
-    当没有`selectedHero`时，`ngIf`指令从 DOM 中移除表示英雄详情的这段 HTML 。
-    没有了表示英雄详情的元素，也就不用担心绑定问题。
-
-    When the user picks a hero, `selectedHero` becomes "truthy" and
-    `ngIf` puts the hero detail content into the DOM and evaluates the nested bindings.
-
-    当用户选取了一个英雄，`selectedHero`变成了“真”值，于是`ngIf`把英雄详情加回 DOM 中，并计算它所嵌套的各种绑定。
-=======
+    
+    应用不再出错，而名字列表也再次显示在浏览器中。
+
   :marked
     When there is no selected hero, the `ngIf` directive removes the hero detail HTML from the DOM.
     There are no hero detail elements or bindings to worry about.
+    
+    当没有选中英雄时，`ngIf`指令会从 DOM 中移除表示英雄详情的这段 HTML 。
+        没有了表示英雄详情的元素，也就不用担心绑定问题。
 
     When the user picks a hero, `selectedHero` becomes defined and
     `ngIf` puts the hero detail content into the DOM and evaluates the nested bindings.
-
->>>>>>> f1345962
+    
+    当用户选取了一个英雄，`selectedHero`变成了“已定义的”值，于是`ngIf`把英雄详情加回 DOM 中，并计算它所嵌套的各种绑定。
+    
   .l-sub-section
     :marked
       Read more about `ngIf` and `ngFor` in the
@@ -583,82 +369,44 @@
       [Built-in directives](../guide/template-syntax.html#directives) section of the
       [Template Syntax](../guide/template-syntax.html) page.
 
-<<<<<<< HEAD
-      `ngIf`和`ngFor`被称为“结构型指令”，因为它们可以修改部分 DOM 的结构。
-      换句话说，它们让 Angular 在 DOM 中显示内容的方式结构化了。
-
-      Learn more about `ngIf`, `ngFor` and other structural directives in the
-      [Structural Directives](../guide/structural-directives.html) and
-      [Template Syntax](../guide/template-syntax.html#directives) chapters.
-=======
->>>>>>> f1345962
-
-      更多`ngIf`，`ngFor`和其它结构型指令的信息，见
+
+      要了解更多`ngIf`，`ngFor`和其它结构型指令的信息，参见
       [结构型指令](../guide/structural-directives.html)和
-      [模板语法](../guide/template-syntax.html#directives)。
+      [模板语法](../guide/template-syntax.html)章的[内置指令](../guide/template-syntax.html#directives)部分。
 
   :marked
     ### Style the selected hero
-
-<<<<<<< HEAD
-    浏览器刷新了，我们看到了一个英雄列表，但没有显示选中的英雄详情。
-    当`selectedHero`是`undefined`时，`ngIf`会保证英雄详情不出现在 DOM 中。
-    当我们从列表中点击一个英雄时，选中的英雄被显示在英雄详情里。
-    正如我们所预期的那样。
-
-    ### Styling the selection
-
+    
     ### 给所选英雄添加样式
 
-    We see the selected hero in the details area below but we can’t quickly locate that hero in the list above.
-    We can fix that by applying the `selected` CSS class to the appropriate `<li>` in the master list.
-    For example, when we select Magneta from the heroes list,
-    we can make it pop out visually by giving it a subtle background color as shown here.
-=======
     While the selected hero details appear below the list, it's difficult to identify the selected hero within the list itself.
+    
+    我们在下面的详情区看到了选中的英雄，但是我们还是没法在上面的列表区快速定位这位英雄。
 
     In the `styles` metadata that you added above, there is a custom CSS class named `selected`.
     To make the selected hero more visible, you'll apply this `selected` class to the `<li>` when the user clicks on a hero name.
     For example, when the user clicks "Magneta", it should render with a distinctive but subtle background color
     like this:
->>>>>>> f1345962
-
-    我们在下面的详情区看到了选中的英雄，但是我们还是没法在上面的列表区快速地定位这位英雄。
-    可以通过在主列表的相应`<li>`元素上添加 CSS 类`selected`来解决这个问题。
-    例如，当我们在列表区选中了 Magneta 时，我们可以通过设置一个轻微的背景色来让它略显突出。
+
+    在我们前面添加的`styles`元数据中，有一个名叫`selected`的自定义CSS类。
+    要想让选中的英雄更加醒目，当用户点击一个英雄名字时，我们要为`<li>`添加`selected`类。
+    例如，当用户点击"Magneta"时，它应该使用不一样的醒目的背景色。
 
   figure.image-display
     img(src='/resources/images/devguide/toh/heroes-list-selected.png' alt="选中的英雄")
   :marked
-<<<<<<< HEAD
-    We’ll add a property binding on `class` for the `selected` class to the template. We'll set this to an expression that compares the current `selectedHero` to the `hero`.
-
-    在模块中，我们在`class`上为`selected`类添加一个属性绑定。我们把绑定表达式设置为`selectedHero`和`hero`的比较结果。
-
-    The key is the name of the CSS class (`selected`). The value is `true` if the two heroes match and `false` otherwise.
-    We’re saying “*apply the `selected` class if the heroes match, remove it if they don’t*”.
-
-    键是 CSS 类的名字 (`selected`)。当两位英雄一致时，值为`true`，否则为`false`。
-    也就是说：“*当两位英雄匹配时，应用上`selected`类，否则不应用*”。
-
-  +makeExample('toh-2/ts-snippets/app.component.snippets.pt2.ts', 'class-selected-1', 'src/app/app.component.ts (setting the CSS class)')(format=".")
-  :marked
-    Notice in the template that the `class.selected` is surrounded in square brackets (`[]`).
-    This is the syntax for a **property binding**, a binding in which data flows one way
-    from the data source (the expression `hero === selectedHero`) to a property of `class`.
-
-    注意，模板中的`class.selected`包裹在方括号中。
-    这就是**属性绑定**的语法，实现从数据源(`hero === selectedHero`表达式)到`class`属性的单向数据流动。
-
-  +makeExample('toh-2/ts-snippets/app.component.snippets.pt2.ts', 'class-selected-2', 'src/app/app.component.ts (styling each hero)')(format=".")
-=======
     In the template, add the following `[class.selected]` binding to  the `<li>`:
+    
+    在这个模板中，往`<li>`上添加一个`[class.selected]`绑定：
+  
   +makeExample('toh-2/ts/src/app/app.component.1.html', 'class-selected-1', 'app.component.ts (setting the CSS class)')(format=".")
+  
   :marked
     When the expression (`hero === selectedHero`) is `true`, Angular adds the `selected` CSS class.
     When the expression is `false`, Angular removes the `selected` class.
-
->>>>>>> f1345962
+    
+    当表达式(`hero === selectedHero`)为`true`时，Angular会添加一个CSS类`selected`。为`false`时则会移除`selected`类。
+
 
   .l-sub-section
     :marked
@@ -680,15 +428,7 @@
     img(src='/resources/images/devguide/toh/heroes-list-1.png' alt="英雄列表应用的输出")
 
   :marked
-<<<<<<< HEAD
-    We select a different hero and the tell-tale color switches to that hero.
-
-    我们选择另一个英雄，色标也随着切换。
-
-    Here's the complete `app.component.ts` as it stands now:
-=======
     Here's the complete `app.component.ts` as of now:
->>>>>>> f1345962
 
     完整的`app.component.ts`文件如下：
 
@@ -696,35 +436,34 @@
 
 .l-main-section
 :marked
-<<<<<<< HEAD
-  ## The Road We’ve Travelled
-
+  ## The road you've travelled
+  
   ## 已走的路
-
-  Here’s what we achieved in this chapter:
-
+  
+  Here's what you achieved in this page:
+  
   在本章中，我们完成了以下内容：
 
-  * Our Tour of Heroes now displays a list of selectable heroes
-
+  * The Tour of Heroes app displays a list of selectable heroes.
+  
     我们的《英雄指南》现在显示一个可选英雄的列表
-
-  * We added the ability to select a hero and show the hero’s details
-
+    
+  * You added the ability to select a hero and show the hero's details.
+  
     我们可以选择英雄，并显示这个英雄的详情
-
-  * We learned how to use the built-in directives `ngIf` and `ngFor` in a component’s template
-
+    
+  * You learned how to use the built-in directives `ngIf` and `ngFor` in a component's template.
+  
     我们学会了如何在组件模板中使用内置的`ngIf`和`ngFor`指令
 
   Run the <live-example></live-example> for this part.
-
+  
   运行这部分的<live-example>在线例子</live-example>。
 
   ### The Road Ahead
-
+  
   ### 前方的路
-
+  
   Our Tour of Heroes has grown, but it’s far from complete.
   We can't put the entire app into a single component.
   We need to break it up into sub-components and teach them to work together
@@ -733,20 +472,4 @@
   我们的《英雄指南》长大了，但还远远不够完善。
   我们显然不能把整个应用都放进一个组件中。
   我们需要把它拆分成一系列子组件，然后教它们协同工作，
-  就像我们将在[下一章](toh-pt3.html)学到的那样。
-=======
-  ## The road you've travelled
-  
-  Here's what you achieved in this page:
-
-  * The Tour of Heroes app displays a list of selectable heroes.
-  * You added the ability to select a hero and show the hero's details.
-  * You learned how to use the built-in directives `ngIf` and `ngFor` in a component's template.
-
-  Your app should look like this <live-example></live-example>.
-
-  ## The road ahead
-  You've expanded the Tour of Heroes app, but it's far from complete.
-  An app shouldn't be one monolithic component.
-  In the [next page](toh-pt3.html), you'll split the app into subcomponents and make them work together.
->>>>>>> f1345962
+  就像我们将在[下一章](toh-pt3.html)学到的那样。
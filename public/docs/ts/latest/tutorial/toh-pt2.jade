--- conflicted
+++ resolved
@@ -157,26 +157,19 @@
     “*take each hero in the `heroes` array, store it in the local `hero` variable,
     and make it available to the corresponding template instance*”.
 
-<<<<<<< HEAD
     引号中赋值给`ngFor`的那段文本表示“*从`heroes`数组中取出每个英雄，存入一个局部的`hero`变量，并让它在其对应的模板实例中可用*”
 
-    The `#` prefix before "hero" identifies the `hero` as a local template variable.
-    We can reference this variable within the template to access a hero’s properties.
-
-    `hero`前的`#`前缀表示`hero`是一个局部的模板变量。
-    在模板中，我们可以引用这个变量来存取一位英雄的属性。
-    
-    Learn more about `ngFor` and local template variables in the
-=======
     The `let` keyword before "hero" identifies the `hero` as a template input variable.
     We can reference this variable within the template to access a hero’s properties.
 
+    `hero`前的`let`关键字表示`hero`是一个模板输入变量。
+    在模板中，我们可以引用这个变量来存取一位英雄的属性。
+
     Learn more about `ngFor` and template input variables in the
->>>>>>> f513ee83
     [Displaying Data](../guide/displaying-data.html#ngFor) and
     [Template Syntax](../guide/template-syntax.html#ngFor) chapters.
 
-    学习关于`ngFor`和局部模板变量的知识，参见[显示数据](../guide/displaying-data.html#ngFor)和
+    学习关于`ngFor`和模板输入变量的知识，参见[显示数据](../guide/displaying-data.html#ngFor)和
     [模板语法](../guide/template-syntax.html#ngFor)章节。
 
 :marked
@@ -303,11 +296,8 @@
     我们的组件还没有用来表示“当前选中的英雄”的变量，我们就从这一步开始。
 
     ### Expose the selected hero
-<<<<<<< HEAD
     ### 导出“当前选中的英雄”
-=======
-
->>>>>>> f513ee83
+
     We no longer need the static `hero` property of the `AppComponent`.
     **Replace** it with this simple `selectedHero` property:
 

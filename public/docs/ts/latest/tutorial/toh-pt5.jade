--- conflicted
+++ resolved
@@ -13,7 +13,6 @@
   我们收到了《英雄指南》的一些新需求：
 
   * Add a *Dashboard* view.
-<<<<<<< HEAD
 
   * 添加一个*仪表盘*视图。
 
@@ -21,11 +20,6 @@
 
   * 在*英雄列表*和*仪表盘*视图之间导航。
 
-=======
-  * 添加一个*控制台*视图。
-  * Navigate between the *Heroes* and *Dashboard* views.
-  * 在*英雄列表*和*控制台*视图之间导航。
->>>>>>> 027657f4
   * Clicking on a hero in either view navigates to a detail view of the selected hero.
   * 无论在哪个视图中点击一个英雄，都会导航到该英雄的详情页。
   * Clicking a *deep link* in an email opens the detail view for a particular hero.
@@ -238,37 +232,21 @@
     * `title`类属性
 
     * `@Component` template `<h1>` element, which contains a binding to  `title`
-<<<<<<< HEAD
-    
+
     * `@Component`模板中的`<h1>`标签，它包含了对`title`属性的绑定。
-    
+
   * Add a `<my-heroes>` element to the app template just below the heading so we still see the heroes.
-  * 
-  在模板的标题下面添加`<my-heroes>`标签，以便我们仍能看到英雄列表。
-  
-=======
-
-    * 在模板中添加一个`<h1>`标签，包裹着到`title`属性的绑定。
-
-  * Add a `<my-heroes>` element to the app template just below the heading so we still see the heroes.
-
-  * 在模板中添加`<my-heroes>`标签，以便我们仍能看到英雄列表。
-
->>>>>>> 027657f4
+
+  * 在模板的标题下面添加`<my-heroes>`标签，以便我们仍能看到英雄列表。
+
   * Add `HeroesComponent` to the `!{_declsVsDirectives}` !{_array} of `!{_AppModuleVsAppComp}` so Angular recognizes the `<my-heroes>` tags.
 
   * 添加`HeroesComponent`组件到根模块的`declarations`数组中，以便Angular能认识`<my-heroes>`标签。
 
   * Add `HeroService` to the  `providers` !{_array} of `!{_AppModuleVsAppComp}` because we'll need it in every other view.
-<<<<<<< HEAD
-  
+
   * 添加`HeroService`到`AppModule`的`providers`数组中，因为我们的每一个视图都需要它。
-  
-=======
-
-  * 添加`HeroService`到根模块的`providers`数组中，因为我们的每一个视图都需要它。
-
->>>>>>> 027657f4
+
   * Remove `HeroService` from the `HeroesComponent` `providers` !{_array} since it has been promoted.
 
   * 从`HerosComponent`的`providers`数组中移除HeroService`，因为它被提到模块了。
@@ -326,13 +304,8 @@
 
   We'll need the Angular *Router*.
 
-<<<<<<< HEAD
   我们需要Angular*路由器*。
-  
-=======
-  我们需要Angular的*路由器*。
-
->>>>>>> 027657f4
+
 block angular-router
   :marked
     The Angular router is an external, optional Angular NgModule called `RouterModule`.
@@ -398,42 +371,28 @@
   此刻我们只有一个路由定义，但别急，后面还会添加更多。
 
   This *route definition* has the following parts:
-<<<<<<< HEAD
-  
+
   *路由定义*包括几个部分：
-  
-  * **path**: the router matches this route's path to the URL in the browser address bar (`!{_routePathPrefix}/heroes`).
-
-  * **path**: 路由器会用它来匹配浏览器地址栏中的地址（`!{_routePathPrefix}/heroes`）。
-=======
-
-  “路由定义”包括几个部分：
 
   - **path**: the router matches this route's path to the URL in the browser address bar (`!{_routePathPrefix}heroes`).
 
-  - **path**: 路由器会用它来匹配路由中指定的路径和浏览器地址栏中的当前路径，如`!{_routePathPrefix}heroes`。
+  - **path**: 路由器会用它来匹配浏览器地址栏中的地址，如`!{_routePathPrefix}heroes`。
 
   <li if-docs="dart"> **name**: the official name of the route;
    it *must* begin with a capital letter to avoid confusion with the *path* (`Heroes`).</li>
 
   <li if-docs="dart"> **name**: 路由的官方名称；它*必须*以大写字母形状，避免与*path* (`Heroes`)混淆。</li>
->>>>>>> 027657f4
-
-  * **component**: the component that the router should create when navigating to this route (`HeroesComponent`).
-
-  * **component**: 导航到此路由时，路由器需要创建的组件（`HeroesComponent`）。
+
+  - **component**: the component that the router should create when navigating to this route (`HeroesComponent`).
+
+  - **component**: 导航到此路由时，路由器需要创建的组件（`HeroesComponent`）。
 
 .l-sub-section
   :marked
     Learn more about defining routes with `!{_RoutesVsAtRouteConfig}` in the [Routing](../guide/router.html) chapter.
 
-<<<<<<< HEAD
     到[路由](../guide/router.html)章节学习更多关于使用`Routes`定义路由的知识。
-    
-=======
-    到[路由](../guide/router.html)章节学习更多关于使用路由库来定义路由的知识。
-
->>>>>>> 027657f4
+
 +ifDocsFor('ts|js')
   :marked
     ### Make the router available
@@ -496,15 +455,6 @@
     Notice the `routerLink` binding in the anchor tag.
     We bind the `RouterLink` directive (another of the `RouterModule` directives) to a string
     that tells the router where to navigate when the user clicks the link.
-<<<<<<< HEAD
-  
-    注意，锚标签中的`[routerLink]`绑定。我们把`RouterLink`指令(`ROUTER_DIRECTIVES`中的另一个指令)绑定到一个字符串。它将告诉路由器，当用户点击这个链接时，应该导航到哪里。
-  
-    Since our link is not dynamic, we define a *routing instruction* with a **one-time binding** to our route **path**.
-    Looking back at the route configuration, we confirm that `'/heroes'` is the path of the route to the `HeroesComponent`.
-  
-    由于这个链接不是动态的，我们只要用**一次性绑定**的方式绑定到路由的**路径（path）**就行了。
-=======
 
     注意，锚标签中的`[routerLink]`绑定。
     我们把`RouterLink`指令(`ROUTER_DIRECTIVES`中的另一个指令)绑定到一个字符串。
@@ -513,8 +463,7 @@
     Since our link is not dynamic, we define a *routing instruction* with a **one-time binding** to our route **path**.
     Looking back at the route configuration, we confirm that `'/heroes'` is the path of the route to the `HeroesComponent`.
 
-    由于这个链接不是动态的，我们只要用**一次性绑定**的方式绑定到路由的路径（path）就行了。
->>>>>>> 027657f4
+    由于这个链接不是动态的，我们只要用**一次性绑定**的方式绑定到路由的**路径（path）**就行了。
     回来看路由配置表，我们清楚的看到，这个路径 —— `'/heroes'`就是指向`HeroesComponent`的那个路由的路径。
 
   .l-sub-section
@@ -599,26 +548,15 @@
 +ifDocsFor('ts|js')
   :marked
     Also import and add `DashboardComponent` to our `AppModule`'s `declarations`.
-<<<<<<< HEAD
-    
+
     还得把`DashboardComponent`添加到`AppModule`的`declarations`数组中。
-    
-=======
-
-    还得把`DashboardComponent`添加到根模块的`declarations`数组中。
->>>>>>> 027657f4
 
   +makeExcerpt('app/app.module.ts', 'dashboard')
 
 :marked
   #### !{_redirectTo}
-<<<<<<< HEAD
-  
+
   #### 重定向
-=======
-
-  #### !{_redirectTo}
->>>>>>> 027657f4
 
   We want the app to show the dashboard when it starts and
   we want to see a nice URL in the browser address bar that says `/dashboard`.
@@ -626,12 +564,7 @@
 
   我们希望在应用启动的时候就显示仪表盘，而且我们希望在浏览器的地址栏看到一个好看的URL，比如`/dashboard`。
   记住，浏览器启动时，在地址栏中使用的路径是`/`。
-<<<<<<< HEAD
-  
-=======
-  我们可以使用一个重定向路由来达到目的。
-
->>>>>>> 027657f4
+
 block redirect-vs-use-as-default
   :marked
     We can use a redirect route to make this happen. Add the following
@@ -654,13 +587,8 @@
 
   Finally, add a dashboard navigation link to the template, just above the *Heroes* link.
 
-<<<<<<< HEAD
   最后，在模板上添加一个到仪表盘的导航链接，就放在*Heroes（英雄列表）*链接的上方。
-  
-=======
-  最后，在模板上添加一个到控制台的导航链接，就放在*英雄(Heroes)*链接的上方。
-
->>>>>>> 027657f4
+
 - var _vers = _docsFor == 'dart' ? '' : '.1'
 +makeExcerpt('app/app.component' + _vers + '.ts', 'template-v3')
 
@@ -676,18 +604,12 @@
   To see these changes in your browser, go to the application root (`/`) and reload.
   The app displays the dashboard and we can navigate between the dashboard and the heroes.
 
-<<<<<<< HEAD
   刷新浏览器。应用显示出了仪表盘，并可以在仪表盘和英雄列表之间导航了。
+
   ## Dashboard Top Heroes
+
   ## 仪表盘上的顶级英雄
-=======
-  刷新浏览器。应用显示出了控制台，并可以在控制台和英雄列表之间导航了。
-
-  ## Dashboard Top Heroes
-
-  ## 控制台上的顶级英雄
-
->>>>>>> 027657f4
+
   Let’s spice up the dashboard by displaying the top four heroes at a glance.
 
   我们想让仪表盘更有趣，比如：一眼就能看到四个顶级英雄。
@@ -782,11 +704,7 @@
 
   In this dashboard we cherry-pick four heroes (2nd, 3rd, 4th, and 5th)<span if-docs="ts"> with the `Array.slice` method</span>.
 
-<<<<<<< HEAD
-  在仪表盘中我们用`Array.slice`方法挑选了四个英雄（第2、3、4、5个）。
-=======
-  值得注意的区别是：我们<span if-docs="ts">用`Array.slice`方法</span>提取了四个英雄（第2、3、4、5个）。
->>>>>>> 027657f4
+  在仪表盘中我们<span if-docs="ts">用`Array.slice`方法</span>提取了四个英雄（第2、3、4、5个）。
 
   Refresh the browser and see four heroes in the new dashboard.
 
@@ -937,18 +855,11 @@
     We will no longer receive the hero in a parent component property binding.
     The new `HeroDetailComponent` should take the `id` parameter from the `params` observable
     in the `ActivatedRoute` service and use the `HeroService` to fetch the hero with that `id`.
-<<<<<<< HEAD
-  
+
     我们不会再从父组件的属性绑定中接收英雄数据。
-    新的`HeroDetailComponent`应该从`ActivatedRoute`服务的可观察对象`params`中取得`id`参数，并通过`HeroService`服务获取具有这个指定`id`的英雄数据。
-    
-=======
-
-    我们不会再从父组件的属性绑定中取得英雄数据。
     新的`HeroDetailComponent`应该从`ActivatedRoute`服务的可观察对象`params`中取得`id`参数，
     并通过`HeroService`服务获取具有这个指定`id`的英雄数据。
 
->>>>>>> 027657f4
 :marked
   First, add the requisite imports:
 
@@ -986,7 +897,8 @@
     extract the `id` parameter value from the `ActivatedRoute` service
     and use the `HeroService` to fetch the hero with that `id`.
 
-    在`ngOnInit`生命周期钩子中，我们从`ActivatedRoute`服务的可观察对象`params`中提取`id`参数，并且使用`HeroService`来获取具有这个`id`的英雄数据。。
+    在`ngOnInit`生命周期钩子中，我们从`ActivatedRoute`服务的可观察对象`params`中提取`id`参数，
+    并且使用`HeroService`来获取具有这个`id`的英雄数据。。
 
 +makeExcerpt('app/hero-detail.component.ts', 'ngOnInit')
 
@@ -1061,7 +973,8 @@
   using the `Location` service we injected previously.
 
   现在用户可以点击`AppComponent`中的两个链接，或点击浏览器的“后退”按钮。
-  我们来添加第三个选项：一个`goBack`方法，它使用之前注入的`Location`服务，利用浏览器的历史堆栈，导航到上一步。
+  我们来添加第三个选项：一个`goBack`方法，它使用之前注入的`Location`服务，
+  利用浏览器的历史堆栈，导航到上一步。
 
 +makeExcerpt('app/hero-detail.component.ts', 'goBack')
 
@@ -1092,23 +1005,13 @@
 
   修改模板，添加这个按钮以提醒我们还要做更多的改进，
   并把模板移到独立的<span ngio-ex>hero-detail.component.html</span>文件中去。
-<<<<<<< HEAD
-  
-+makeExample('app/hero-detail.component.html')(format='.')
-
-:marked
-  We update the component metadata with a `moduleId` and a `templateUrl` pointing to the template file that we just created.
-
-  然后更新组件的元数据`moduleId`和`templateUrl`，`templateUrl`指向我们刚刚创建的模板文件。
-=======
->>>>>>> 027657f4
 
 +makeExample('app/hero-detail.component.html')
 
 :marked
   We update the component metadata with a <span if-docs="ts">`moduleId` and a </span>`templateUrl` pointing to the template file that we just created.
 
-  然后更新组件的元数据，用<span if-docs="ts">`moduleId`和</span>一个`templateUrl`属性指向我们刚刚创建的模板文件。
+  然后更新组件的元数据<span if-docs="ts">`moduleId`和</span>`templateUrl`，`templateUrl`指向我们刚刚创建的模板文件。
 
 +makeExcerpt('app/hero-detail.component.ts', 'metadata')
 
@@ -1125,13 +1028,8 @@
 
   When a user selects a hero in the dashboard, the app should navigate to the `HeroDetailComponent` to view and edit the selected hero.
 
-<<<<<<< HEAD
   当用户从仪表盘中选择了一位英雄时，本应用要导航到`HeroDetailComponent`以查看和编辑所选的英雄。
-  
-=======
-  当用户从控制台中选择了一位英雄时，本应用要导航到`HeroDetailComponent`以查看和编辑所选的英雄。
-
->>>>>>> 027657f4
+
   Although the dashboard heroes are presented as button-like blocks, they should behave like anchor tags.
   When hovering over a hero block, the target URL should display in the browser status bar 
   and the user should be able to copy the link or open the hero detail view in a new tab.
@@ -1184,17 +1082,8 @@
 
 :marked
   Refresh the browser and select a hero from the dashboard; the app should navigate directly to that hero’s details.
-<<<<<<< HEAD
-  
+
   刷新浏览器，并从仪表盘中选择一位英雄，应用就会直接导航到英雄的详情。
-  
-.l-main-section
-:marked
-  ## Refactor routes to a _Routing Module_
-=======
-
-  刷新浏览器，并从控制台中选择一位英雄，应用就会直接导航到英雄的详情。
->>>>>>> 027657f4
 
 +ifDocsFor('ts')
   .l-main-section
@@ -1231,11 +1120,7 @@
 
     Create an `app-routing.module.ts` file as a sibling to `app.module.ts`. Give it the following contents extracted from the `AppModule` class:
 
-<<<<<<< HEAD
-  * 将路由抽出到一个变量中。你将来可能会导出它。而且它让**路由模块**模式更加明确。
-=======
     在`app.module.ts`所在目录创建`app-routing.module.ts`文件。将下面从`AppModule`类提取出来的代码拷贝进去：
->>>>>>> 027657f4
 
   +makeExample('app/app-routing.module.ts')
   :marked
@@ -1245,7 +1130,7 @@
 
     * Pulls the routes into a variable. You might export it in future and it clarifies the _Routing Module_ pattern.
 
-    * 将路由抽出到一个变量中。你可能将来会导出它。而且它让**路由模块**模式更加明确。
+    * 将路由抽出到一个变量中。你将来可能会导出它。而且它让**路由模块**模式更加明确。
 
     * Adds `RouterModule.forRoot(routes)` to `imports`.
 
@@ -1258,11 +1143,7 @@
 
     * No `declarations`!  Declarations are the responsibility of the companion module.
 
-<<<<<<< HEAD
-  现在，删除`AppModule`中的路由配置，并导入`AppRoutingModule`（使用ES`import`语句导入**并**将它添加到`NgModule.imports`列表）。
-=======
     * 无`Declarations`！声明是关联模块的任务。
->>>>>>> 027657f4
 
     * Adds module `providers` for guard services if you have them; there are none in this example.
 
@@ -1275,7 +1156,7 @@
     Now delete the routing configuration from `AppModule` and import the `AppRoutingModule`
     (_both_ with an ES `import` statement _and_ by adding it to the `NgModule.imports` list).
 
-    现在，删除`AppModule`中的路由配置，并导入`AppRoutingModule`（**同时**用ES导入语句和将它添加到`NgModule.imports`数组）。
+    现在，删除`AppModule`中的路由配置，并导入`AppRoutingModule`（使用ES`import`语句导入**并**将它添加到`NgModule.imports`列表）。
 
     Here is the revised `AppModule`, compared to its pre-refactor state:
 
@@ -1297,13 +1178,8 @@
 
   Earlier we added the ability to select a hero from the dashboard.
   We'll do something similar in the `HeroesComponent`.
-<<<<<<< HEAD
-  
+
   之前我们添加了从仪表盘选择一个英雄的功能。
-=======
-
-  之前我们添加了从控制台选择一个英雄的功能。
->>>>>>> 027657f4
   我们现在要做的事和`HeroesComponent`中很像。
 
   The `HeroesComponent` template exhibits a "master/detail" style with the list of heroes
@@ -1319,15 +1195,9 @@
   我们要做的是将英雄详情移动到它自己的视图，并在用户决定编辑一个英雄时导航到它。
 
   Delete the `<h1>` at the top (we forgot about it during the `AppComponent`-to-`HeroesComponent` conversion).
-<<<<<<< HEAD
-  
+
   删除顶部的`<h1>`（在从`AppComponent`转到`HeroesComponent`时忘记修改它了）。
-  
-=======
-
-  删除顶部的`<h1>`（在从`AppComponent`转到`HeroesComponent`期间可以先忘掉它）
-
->>>>>>> 027657f4
+
   Delete the last line of the template with the `<my-hero-detail>` tags.
 
   删除模板最后带有`<my-hero-detail>`标签的那一行。
@@ -1477,13 +1347,9 @@
   back in the `DashboardComponent`.
   Here's the fully revised `HeroesComponent` class:
 
-<<<<<<< HEAD
-  注意，我们将一个包含两个元素的**链接参数数组**——路径和路由参数——传递到`router.navigate`，与之前在`DashboardComponent`中使用`[routerLink]`绑定一样。
+  注意，我们将一个包含两个元素的**链接参数数组**——路径和路由参数——传递到`router.navigate`，
+  与之前在`DashboardComponent`中使用`[routerLink]`绑定一样。
   修改完成的`HeroesComponent`类如下所示：
-=======
-  注意，我们将一个双元素的**链接参数数组**——路径和路由参数——传递到`router.navigate`，
-  与之前在`DashboardComponent`中使用`[routerLink]`绑定一样。
->>>>>>> 027657f4
 
 +makeExcerpt('app/heroes.component.ts', 'class')
 
@@ -1554,13 +1420,8 @@
   while we are at it.
 
   在`!{_appDir}`目录下添加<span ngio-ex>hero-detail.component.css</span>文件，
-<<<<<<< HEAD
   并且在`styleUrls`数组中引用它 —— 就像之前在`DashboardComponent`中做过的那样。
-  同时删除`hero``@Input`装饰器属性<span if-docs="ts">和它的导入语句</span>。   
-=======
-  并且在`styleUrls`数组中引用它 —— 就像当初在`DashboardComponent`中做过的那样。
   同时删除`hero``@Input`装饰器属性<span if-docs="ts">和它的导入语句</span>。
->>>>>>> 027657f4
 
   Here's the content for the aforementioned component CSS files.
 
@@ -1674,13 +1535,8 @@
 
   Review the sample source code in the <live-example></live-example> for this chapter.
   Verify that we have the following structure:
-<<<<<<< HEAD
-  
+
   回顾一下本章<live-example>在线例子</live-example>中范例代码。
-=======
-
-  在<live-example>在线例子</live-example>中回顾本章的范例代码。
->>>>>>> 027657f4
   验证我们是否已经得到了如下结构：
 
 block file-tree-end
@@ -1755,8 +1611,6 @@
 
   <li if-docs="ts"> 将路由重构为路由模块，并导入它。</li>
 
-  - 将路由重构为路由模块，并导入它。
-
   ### The Road Ahead
 
   ### 前方的路

include ../_util-fns

:marked
  # Once Upon a Time
  
  # 很久很久以前

  Every story starts somewhere. Our story starts where the [QuickStart](../quickstart.html) ends.
  
  每一个故事，都有一个起点。而我们的故事则开始于[“快速起步”](../quickstart.html)的结尾处。

<<<<<<< HEAD
p Run the #[+liveExampleLink2('', 'toh-1')] for this part.

p 运行这部分的#[+liveExampleLink2('在线例子', 'toh-1')]。

:marked
=======
  Run the <live-example></live-example> for this part.

>>>>>>> 37b377dd
  Create a folder called `angular2-tour-of-heroes` and follow the [QuickStart](../quickstart.html) steps 
  which provide the prerequisites, the folder structure, and the core files for our Tour of Heroes.

  创建一个名为`angular2-tour-of-heroes`的文件夹，并且遵循[“快速起步”](../quickstart.html)中的步骤初始化它 —— 
  环境准备、目录结构，并放进我们《英雄指南》的核心文件。
  
include ../_quickstart_repo
:marked
  We should have the following structure:
  
  我们应该有如下目录结构：

.filetree
  .file angular2-tour-of-heroes
  .children
    .file app
    .children
      .file app.component.ts
      .file main.ts
    .file node_modules ...
    .file typings ...      
    .file index.html
    .file package.json
    .file styles.css
    .file systemjs.config.js
    .file tsconfig.json
    .file typings.json
:marked
  ## Keep the app transpiling and running
  
  ## 保持应用不断转译和运行
  
  We want to start the TypeScript compiler, have it watch for changes, and start our server. We'll do this by typing
  
  我们要启动TypeScript编译器，它会监视文件变更，并且启动开发服务器。我们只要敲：

code-example(language="bash").
  npm start

:marked
  This command runs the compiler in watch mode, starts the server, launches the app in a browser,
  and keeps the app running while we continue to build the Tour of Heroes.

  这个命令会在监视模式下运行编译器，启动开发服务器，在浏览器中启动我们的应用，并在我们构建《英雄指南》的时候让应用得以持续运行。
  
.l-main-section
  :marked
    ## Show our Hero
    
    ## 显示我们的英雄
    
    We want to display Hero data in our app
    
    我们要在应用中显示英雄数据

    Let's add two properties to our `AppComponent`, a `title` property for the application name and a `hero` property
    for a hero named "Windstorm".
    
    我们来为`AppComponent`添加两个属性：`title`属性表示应用的名字，而`hero`属性表示一个名叫“Windstorm”的英雄。

  +makeExample('toh-1/ts-snippets/app.component.snippets.pt1.ts', 'app-component-1', 'app.component.ts (AppComponent类)')(format=".")

  :marked
    Now we update the template in the `@Component` decoration with data bindings to these new properties.
    
    现在，我们为这些新属性建立数据绑定，以更新`@Component`装饰器中指定的模板

  +makeExample('toh-1/ts-snippets/app.component.snippets.pt1.ts', 'show-hero')

  :marked
    The browser should refresh and display our title and hero.
    
    保存后，浏览器应该会自动刷新，并显示我们的标题和英雄。

    The double curly braces tell our app to read the `title` and `hero` properties from the component and render them.
    This is the "interpolation" form of one-way data binding.
    
    这里的“双大括号”会告诉应用：从组件中读取`title`和`hero`属性，并且渲染它们。这就是单向数据绑定的“插值表达式”形式。
    
.l-sub-section
  :marked
    Learn more about interpolation in the [Displaying Data chapter](../guide/displaying-data.html).
    
    要了解插值表达式的更多知识，参阅[“显示数据”一章](../guide/displaying-data.html)。
    
:marked
  ### Hero object
  
  ### Hero对象

  At the moment, our hero is just a name.  Our hero needs more properties.
  Let's convert the `hero` from a literal string to a class.

  此时此刻，我们的英雄还只有一个名字。显然，他/她应该有更多属性。
  让我们把`hero`从一个字符串字面量换成一个类。
  
  Create a `Hero` class with `id` and `name` properties.
  For now put this near the top of the `app.component.ts` file, just below the import statement.

  创建一个`Hero`类，它具有`id`和`name`属性。
  现在，把下列代码放在`app.component.ts`的顶部，仅次于import语句。
  
+makeExample('toh-1/ts/app/app.component.ts', 'hero-class-1', 'app.component.ts (Hero类)')(format=".")

:marked
  Now that we have a `Hero` class, let’s refactor our component’s `hero` property to be of type `Hero`.
  Then initialize it with an id of `1` and the name, "Windstorm".
  
  现在，有了一个`Hero`类，我们就要把组件`hero`属性的类型换成`Hero`了。
  然后以`1`为id、以“Windstorm”为名字，初始化它。

+makeExample('toh-1/ts/app/app.component.ts', 'hero-property-1', 'app.component.ts (hero property)')(format=".")

:marked
  Because we changed the hero from a string to an object,
  we update the binding in the template to refer to the hero’s `name` property.

  我们把`hero`从一个字符串换成了对象，所以也得更新模板中的绑定表达式，来引用`hero`的`name`属性。
  
+makeExample('toh-1/ts-snippets/app.component.snippets.pt1.ts', 'show-hero-2')
:marked
  The browser refreshes and continues to display our hero’s name.
  
  浏览器自动刷新，并继续显示这位英雄的名字。

  ### Adding more HTML
  
  ### 添加更多的HTML
  
  Displaying a name is good, but we want to see all of our hero’s properties.
  We’ll add a `<div>` for our hero’s `id` property and another `<div>` for our hero’s `name`.

  能显示名字虽然不错，但我们还想看到这位英雄的所有属性。
  我们将添加一个`<div>`来显示英雄的`id`属性，用另一个`<div>`来显示英雄的`name`属性。
  
+makeExample('toh-1/ts-snippets/app.component.snippets.pt1.ts', 'show-hero-properties')
:marked
  Uh oh, our template string is getting long. We better take care of that to avoid the risk of making a typo in the template.
  
  啊哦！我们的模板字符串已经太长了。我们最好小心点，免得在模板中出现拼写错误。

  ### Multi-line template strings
  
  ### 多行模板字符串

  We could make a more readable template with string concatenation
  but that gets ugly fast, it is harder to read, and
  it is easy to make a spelling error. Instead,
  let’s take advantage of the template strings feature
  in ES2015 and TypeScript to maintain our sanity.

  我们可以通过字符串加法来制作更可读的模板，但这样仍然太难看了 —— 难于阅读，容易拼错。
  这样不行！我们要借助ES2015和TypeScript提供的模板字符串来保持清爽。

  Change the quotes around the template to back-ticks and
  put the `<h1>`, `<h2>` and `<div>` elements on their own lines.

  把模板的双引号改成反引号，并且让`<h1>`，`<h2>`和`<div>`标签各占一行。
  
+makeExample('toh-1/ts-snippets/app.component.snippets.pt1.ts', 'multi-line-strings', 'app.component.ts (AppComponent的 模板)')

  .callout.is-important
    header A back-tick is not a single quote
    
    header 反引号不是单引号
    
    :marked
      **Be careful!** A back-tick (`) looks a lot like a single quote (').
      It's actually a completely different character.
      Back-ticks can do more than demarcate a string.
      Here we use them in a limited way to spread the template over multiple lines.
      Everything between the back-ticks at the beginning and end of the template
      is part of a single template string.
      
      **小心！**反引号(`)虽然看起来很像单引号(')，但它们是截然不同的字符。
      反引号能做的可不仅仅是标记字符串的边界。
      在这里，我们只用它来把我们的模板变成多行的，而没有涉及更多用途。
      所有被反引号引起来的部分，都是一个单一模板字符串的一部分。

.l-main-section
:marked
  ## Editing Our Hero
  
  ## 编辑我们的英雄

  We want to be able to edit the hero name in a textbox.
  
  我们想在一个文本框中编辑英雄的名字。

  Refactor the hero name `<label>` with `<label>` and `<input>` elements as shown below:

  把英雄的名字从单纯的`<label>`重构成`<label>`和`<input>`元素的组合，就像下面这样：
  
+makeExample('toh-1/ts-snippets/app.component.snippets.pt1.ts', 'editing-Hero', 'app.component.ts (input元素)')

:marked
  We see in the browser that the hero’s name does appear in the `<input>` textbox.
  But something doesn’t feel right.
  When we change the name, we notice that our change
  is not reflected in the `<h2>`. We won't get the desired behavior
  with a one-way binding to `<input>`.

  在浏览器中，我们看到英雄的名字显示成一个`<input>`文本框。但看起来还是有点儿不太对劲。
  当修改名字时，我们的改动并没有反映到`<h2>`中。使用单向数据绑定，我们没法实现所期望的这种行为。

  ### Two-Way Binding
  
  ### 双向绑定

  We intend to display the name of the hero in the `<input>`, change it,
  and see those changes wherever we bind to the hero’s name.
  In short, we want two-way data binding.

  我们的期望是：在`<input>`中显示英雄的名字，修改它，并且在所有绑定到英雄名字的地方看到这些修改。
  简而言之，我们需要双向数据绑定。

  Let’s update the template to use the  **`ngModel`** built-in directive for two-way binding.
  
  让我们通过**`ngModel`**内建指令提供的双向数据绑定机制来更新模板。

.l-sub-section
  :marked
    Learn more about `ngModel` in the 
    [Forms](../guide/forms.html#ngModel) and
    [Template Syntax](../guide/template-syntax.html#ngModel) chapters.
    
    要学习关于`ngModel`的更多知识，参见[表单](../guide/forms.html#ngModel)和
    [模板语法](../guide/template-syntax.html#ngModel)两章
    
:marked
  Replace the `<input>` with the following HTML

  把`<input>`替换为下列HTML
  
code-example(language="html").
  &lt;input [(ngModel)]="hero.name" placeholder="name">

:marked
  The browser refreshes. We see our hero again. We can edit the hero’s name and
  see the changes reflected immediately in the `<h2>`.

  浏览器刷新。又见到我们的英雄了。我们可以编辑英雄的名字，也能看到这个改动立刻体现在`<h2>`中。
  
.l-main-section
:marked
  ## The Road We’ve Travelled
  
  ## 我们已经走过的路
  
  Let’s take stock of what we’ve built.
  
  我们来盘点一下已经构建完成的部分。

  * Our Tour of Heroes uses the double curly braces of interpolation (a form of one-way data binding)
  to display the application title and properties of a `Hero` object.
  
  * 我们的《英雄指南》使用双大括号(插值表达式 —— 单向数据绑定的一种形式)来显示应用的标题和`Hero`对象的属性。
  
  * We wrote a multi-line template using ES2015’s template strings to make our template readable.
  
  * 我们使用ES2105的模板字符串写了一个多行模板，来让我们的模板更有可读性。
  
  * We can both display and change the hero’s name after adding a two-way data binding to the `<input>` element
  using the built-in `ngModel` directive.
  
  * 为了同时显示和修改英雄的名字，我们还使用了内建的`ngModel`指令，往`<input>`元素上添加了双向数据绑定。
  
  * The `ngModel` directive also propagates changes to every other binding of the `hero.name`.
  
  * 通过`ngModel`指令，这些修改还影响到了每一个对`hero.name`的其它绑定。

<<<<<<< HEAD
p Run the #[+liveExampleLink2('', 'toh-1')] for this part.

p 运行这部分的#[+liveExampleLink2('在线例子', 'toh-1')]。

:marked
=======
  Run the <live-example></live-example> for this part.

>>>>>>> 37b377dd
  Here's the complete `app.component.ts` as it stands now:
  
  完整的`app.component.ts`是这样的：

+makeExample('toh-1/ts/app/app.component.ts', 'pt1', 'app.component.ts')

.l-main-section
:marked
  ## The Road Ahead
  
  ## 前方的路
  
  Our Tour of Heroes only displays one hero and we really want to display a list of heroes.
  We also want to allow the user to select a hero and display their details.
  We’ll learn more about how to retrieve lists, bind them to the
  template, and allow a user to select it in the
  [next tutorial chapter](./toh-pt2.html).

  我们的《英雄指南》只显示了一个英雄，而我们真正要显示的是一个英雄列表。
  我们还希望允许用户选择一个英雄，并且显示他/她的详情。
  我们还将学习更多：接收一个列表、把它们绑定到模板，以及让用户选择它。
  这些都在[教程的下一章](./toh-pt2.html)。<|MERGE_RESOLUTION|>--- conflicted
+++ resolved
@@ -9,16 +9,10 @@
   
   每一个故事，都有一个起点。而我们的故事则开始于[“快速起步”](../quickstart.html)的结尾处。
 
-<<<<<<< HEAD
-p Run the #[+liveExampleLink2('', 'toh-1')] for this part.
-
-p 运行这部分的#[+liveExampleLink2('在线例子', 'toh-1')]。
-
-:marked
-=======
   Run the <live-example></live-example> for this part.
-
->>>>>>> 37b377dd
+  
+  运行这部分的<live-example></live-example>。
+
   Create a folder called `angular2-tour-of-heroes` and follow the [QuickStart](../quickstart.html) steps 
   which provide the prerequisites, the folder structure, and the core files for our Tour of Heroes.
 
@@ -290,16 +284,10 @@
   
   * 通过`ngModel`指令，这些修改还影响到了每一个对`hero.name`的其它绑定。
 
-<<<<<<< HEAD
-p Run the #[+liveExampleLink2('', 'toh-1')] for this part.
-
-p 运行这部分的#[+liveExampleLink2('在线例子', 'toh-1')]。
-
-:marked
-=======
   Run the <live-example></live-example> for this part.
-
->>>>>>> 37b377dd
+  
+  运行这部分的<live-example></live-example>。
+
   Here's the complete `app.component.ts` as it stands now:
   
   完整的`app.component.ts`是这样的：

--- conflicted
+++ resolved
@@ -227,35 +227,29 @@
   and see those changes wherever we bind to the hero’s name.
   In short, we want two-way data binding.
 
-<<<<<<< HEAD
   我们的期望是：在`<input>`中显示英雄的名字，修改它，并且在所有绑定到英雄名字的地方看到这些修改。
   简而言之，我们需要双向数据绑定。
 
-  Let’s update the template to use the  **`ngModel`** built-in directive for two-way binding.
-  
-  让我们通过**`ngModel`**内建指令提供的双向数据绑定机制来更新模板。
-=======
   Before we can use two-way data binding for **form inputs**, we need to import the `FormsModule`
   package in our Angular module. We add it to the `NgModule` decorator's `imports` array. This array contains the list
   of external modules used by our application.
   Now we have included the forms package which includes `ngModel`.
+  
+  在我们让**表单输入**支持双向数据绑定之前，我们得先导入`FormsModule`模块。
+  只要把它添加到`NgModule`装饰器的`imports`数组中就可以了，该数组是应用中用到的外部模块列表。
+  这样我们就引入了包括`ngModel`在内的表单依赖包儿。
 
 +makeExample('toh-1/ts/app/app.module.ts', '', 'app.module.ts (FormsModule import)')
->>>>>>> 420b9ca5
 
 .l-sub-section
   :marked
     Learn more about the `FormsModule` and `ngModel` in the
     [Forms](../guide/forms.html#ngModel) and
     [Template Syntax](../guide/template-syntax.html#ngModel) chapters.
-<<<<<<< HEAD
-    
+
     要学习关于`ngModel`的更多知识，参见[表单](../guide/forms.html#ngModel)和
     [模板语法](../guide/template-syntax.html#ngModel)两章
-    
-=======
-
->>>>>>> 420b9ca5
+
 :marked
   Let’s update the template to use the  **`ngModel`** built-in directive for two-way binding.
 
@@ -319,15 +313,10 @@
   Our Tour of Heroes only displays one hero and we really want to display a list of heroes.
   We also want to allow the user to select a hero and display their details.
   We’ll learn more about how to retrieve lists, bind them to the
-<<<<<<< HEAD
-  template, and allow a user to select it in the
+  template, and allow a user to select a hero in the
   [next tutorial chapter](./toh-pt2.html).
 
   我们的《英雄指南》只显示了一个英雄，而我们真正要显示的是一个英雄列表。
   我们还希望允许用户选择一个英雄，并且显示他/她的详情。
   我们还将学习更多：接收一个列表、把它们绑定到模板，以及让用户选择它。
-  这些都在[教程的下一章](./toh-pt2.html)。
-=======
-  template, and allow a user to select a hero in the
-  [next tutorial chapter](./toh-pt2.html).
->>>>>>> 420b9ca5
+  这些都在[教程的下一章](./toh-pt2.html)。
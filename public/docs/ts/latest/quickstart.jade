--- conflicted
+++ resolved
@@ -75,16 +75,17 @@
   :marked
     Install **[Node.js® and npm](https://nodejs.org/en/download/)**
     if they are not already on your machine.
-<<<<<<< HEAD
     
     如果你的机器上还没有**[Node.js®和npm](https://nodejs.org/en/download/)**，请安装它们。
-=======
   .l-sub-section
     :marked
       **Verify that you are running node `v5.x.x` and npm `3.x.x`**
       by running `node -v` and `npm -v` in a terminal/console window.
       Older and newer versions produce errors.
->>>>>>> df87178e
+      
+      **在终端窗口运行`node -v`和`npm -v`，来确认你的node版本为`v5.x.x`，npm版本为`3.x.x`**。
+      老版本和新版本会出错。
+      
 
 block download-source
   .l-main-section

include ../_util-fns

:marked
  In this chapter we'll setup the environment for testing our sample application and write a few easy Jasmine tests of the app's simplest parts.

  本章中，我们将为范例应用设置测试环境，并针对应用程序中最简单的部分，写几个容易点儿的Jasmine测试。

  We'll learn:

  我们会学到：

  - to test one of our application files

  - 测试我们应用程序中的一个文件

  - why we prefer our test files to be next to their corresponding source files

  - 为什么我们更喜欢把测试文件放在它对应的源码旁边

  - to run tests with an `npm` command

  - 用`npm`命令运行测试

  - load the test file with SystemJS

  - 使用SystemJs加载测试文件

.callout.is-helpful
  header Prior Knowledge
  header 预备知识
  :marked
    The Unit Testing chapters build upon each other. We recommend reading them in order.
    We're also assuming that you're already comfortable with basic Angular 2 concepts and the tools
    we introduced in the [QuickStart](../quickstart.html) and
    the [Tour of Heroes](../tutorial/) tutorial
    such as <code>npm</code>, <code>gulp</code>, and <code>lite-server</code>.

    这一章单元测试是在其它章节的基础上写的。我们建议你按顺序阅读它们。同时，我们假设你已经对Angular 2的原理、[“快速起步”](../quickstart.html)和
    [英雄指南](../tutorial)中介绍的<code>npm</code>、<code>gulp</code>和<code>live-server</code>等工具都已经有所了解。

.l-main-section
:marked
  ## Create the test-runner HTML

  ## 创建测试运行器(test-runner)HTML

  Locate the folder that contains the application `index.html` for your testing copy of Tour of Heroes.

  在《英雄指南》的测试拷贝版里找到含有`index.html`的目录。

  Create a new, sibling HTML file, ** `unit-tests.html` ** and copy over the same basic material from the  `unit-tests.html` in the [Jasmine 101](./jasmine-testing-101.html) chapter.

  新建一个同级的HTML文件**`unit-tests.html`**，从[Jasmine 101](./jasmine-testing-101.html)一章中，将`unit-tests.html`里面的基本素材拷贝进该文件。

+makeExample('testing/ts/unit-tests-2.html', 'test-runner-base', 'unit-tests.html')

:marked
  We're picking up right where we left off. All we've done is change the title.

  我们把上次的重点作为起点。那时我们只修改完了标题。

.l-main-section
:marked
  ## Update `package.json` for testing

  ## 为做测试更新`package.json`

  We must install the Jasmine package as well:

  我们还必须安装Jasmine包：

pre.prettyprint.lang-bash
  code npm install jasmine-core --save-dev --save-exact

.alert.is-important 
  :marked
    Be sure to install <code>jasmine-core</code> , not <code>jasmine</code>!

<<<<<<< HEAD
    请确保安装的是<code>jasmine-core</code>，而不是<code>jasmine</code>！
:marked
  Let's make one more change to the `package.json` script commands.

  让我们在`package.json`的脚本命令区再做一项修改。

  **Open the `package.json` ** and scroll to the `scripts` node and add in a new one:
=======
.l-main-section
:marked
  ## Configure `lite-server` for serving our test harness

:marked
  First create a configuration file for serving up our test harness through `lite-server`.

+makeExample('testing/ts/liteserver-test-config.json', '', 'liteserver-test-config.json')

:marked
  Let's make one more change to the `package.json` script commands.

  **Open the `package.json` ** and scroll to the `scripts` node and add the following two entries:
>>>>>>> 08d051d2

  **打开`package.json`**，滚动到`scripts`节点，添加下面这一行：

code-example(format="").
  "lite-server-test": "lite-server --config=liteserver-test-config.json",
  "test": "tsc && concurrently \"npm run tsc:w\" \"npm run lite-server-test\" "

:marked
  The `npm test` command will launch `lite-server` and open a browser to the `unit-tests.html` page we just wrote. It will also take care of recompiling your source code and reloading your browser after any change.

  该指令将启动`live-server`，并在浏览器中打开我们刚写的`unit-tests.html`页面。

.l-main-section
:marked
  ## First app tests

  ## 第一个应用程序测试

  We can start testing *some* of our app right away. For example, we can test the `Hero` interface:

  我们现在可以开始测试应用程序中的*某些*代码了。比如，我们可以测试`Hero`接口：

+makeExample('testing/ts/app/hero.ts')

:marked
  Let's add a couple of simple tests in a new file.

  让我们在一个新文件里面添加一些简单的测试。

+makeExample('testing/ts/app/hero.spec.ts', 'base-hero-spec')

:marked
  That's the basic Jasmine we learned back in "Jasmine 101".

  上面是我们在“Jasmine 101”学习的基本Jasmine知识。

  Notice that we surrounded our tests with ** `describe('Hero')` **.

  请注意，我们把这些测试包裹在**`describe('Hero')`**中了。

  **By convention, our test always begin with a `describe` that identifies the application part under test.**

  **按惯例，我们的测试总会以`describe`开始，它标识出所测的是应用程序的哪个部分。**

  The description should be sufficient to identify the tested application part and its source file.
  Almost any convention will do as long as you and your team follow it consistently and are never confused.

  这个说明要足以标识出所测的部件和相关源码。无论采用什么约定，都应该让你和你的团队始终如一的遵循它，并且永不混淆它们。

  But we haven't saved this test yet.

  不过，我们现在还没保存这个测试呢。

.l-main-section
:marked
  ## Where do tests go?

  ## 测试文件放在哪里？

  Some people like to keep their tests in a `tests` folder parallel to the application source folder.

  有人喜欢把他们的测试保存在与应用程序源码平级的`tests`目录下。

  We are not those people. We like our unit tests to be close to the source code that they test. We prefer this approach because

  但我们不喜欢。我们更喜欢让这些单元测试放得离它们要测的源码尽可能近一点。我们更喜欢这种方式是因为：

  - The tests are easy to find

  - 更容易找到测试

  - We see at a glance if an application part lacks tests.

  - 我们只要扫一眼就能知道应用程序中哪部分缺少测试

  - Nearby tests can teach us about how the part works; they express the developers intention and reveal how the developer thinks the part should behave under a variety of circumstances.

  - 附近的测试能告诉我们这部分是如何工作的，它们能表达开发者的意图，并揭示出开发者认为在各种情况下这部分该有怎样的行为。

  - When we move the source (inevitable), we remember to move the test.

  - 当我们移动源码时(难免的)，总能记得同时移动测试。

  - When we rename the source file (inevitable), we remember to rename the test file.

  - 当我们重命名源码文件时(难免的)，总能记得同时改名测试文件。

  We can't think of a downside. The server doesn't care where they are.  They are easy to find and distinguish from application files when named conventionally.

  我们想不到有什么负面效果。服务器不在乎它们放在哪里。如果按照约定命名它们，它们也很容易从应用本身的文件中找到和区分出来。

.l-sub-section
  :marked
    You may put your tests elsewhere if you wish.
    We're putting ours inside the app, next to the source files that they test.

    如果喜欢，你也可以自己的测试放在其它地方。
    反正我们是把它们放进了我们的应用代码中，紧跟着它们所要测试的源码文件。

.l-main-section
:marked
  ## First spec file

  ## 第一个规约文件

  **Create** a new file, ** `hero.spec.ts` ** in `app` next to `hero.ts`.

  在`app`下，紧挨着`hero.ts`，**创建**一个名叫`hero.spec.ts`的新文件。

  Notice the ".spec" suffix in the test file's filename, appended to the name of the file holding the application part we're testing.

  注意，测试文件名称中的“.spec”后缀，被追加到了被测试的应用程序部件的基本名后面。

.alert.is-important  
  :marked
    All of our unit test files follow this .spec naming pattern.
    
    我们所有的单元测试文件都遵循了这种.spec命名模式。

:marked
  Save the tests we just made in `hero.spec.ts`:

  把测试保存到我们刚新建的`hero.spec.ts`文件：

+makeExample('testing/ts/app/hero.spec.ts', 'base-hero-spec')

:marked
  ### Import the part we're testing

  ### 导入我们准备测试的部件

  We have an `import {Hero} from './hero' ` statement.

  这里我们有个`import {Hero} from './hero' `语句。

  If we forgot this import, a TypeScript-aware editor would warn us, with a squiggly red underline, that it can't find the definition of the `Hero` interface.

  如果我们忘记了这条导入语句，支持TypeScript的编辑器就会通过一个红色曲线警告我们：它找不到`Hero`接口的定义。

  ### Update unit-tests.html

  ### 更新unit-tests.html

  Next we update the `unit-tests.html` with a reference to our new `hero.spec.ts` file. Delete the inline test code.  The revised pertinent HTML looks like this:

  接下来我们在`unit-tests.html`中用一个到这个新的`hero.spec.ts`文件的引用代替原来的内联测试代码。
  修改过的HTML看起来是这样的：

+makeExample('testing/ts/unit-tests-2.html', 'load-hero-and-spec')(format=".")

:marked
  ### Run and Fail
  ### 运行，并失败

  Look over at the browser (lite-server will have reloaded it).  The browser displays

  看看浏览器(live-server应该已经刷新了它)。其中显示的是：

figure.image-display
  img(src='/resources/images/devguide/first-app-tests/Jasmine-not-running-tests.png' style="width:400px;" alt="Jasmine not running any tests")

:marked
  That's Jasmine saying "**things are _so_ bad that _I'm not running any tests_.**"

  这是Jasmine在说“**事情_很糟_，因为_我没找到任何测试_。**”

  Open the browser's Developer Tools (F12, Ctrl-Shift-i). There's an error:

  打开浏览器开发工具(F12或Ctrl-Shift-I)就会看到一个错误：

code-example(format="" language="html").
  Uncaught ReferenceError: System is not defined

.l-main-section
:marked
  ## Load tests with SystemJS

  ## 使用SystemJS加载这些测试

  The immediate cause of the error is the `export` statement in `hero.ts`.
  That error was there all along.
  It wasn't a problem until we tried to `import` the `Hero` interface in our tests.

  导致这个错误的直接原因，就是`hero.ts`中的`export`语句。
  那个错误一直都存在。
  除非我们尝试把`Hero`接口`import`到测试中，否则这个问题会一直存在。

  Our test environment lacks support for module loading.
  Apparently we can't simply load our application and test scripts like we do with 3rd party JavaScript libraries.

  我们的测试环境中缺少了对模块加载的支持。
  显然，我们没法像使用第三方JavaScript库那样简单的加载起应用代码和测试脚本。

  We are committed to module loading in our application.
  Our app will call `import`.  Our tests must do so too.

  我们得在本应用中引入模块加载机制。
  我们在应用代码中要调用`import`，测试代码中也要如此。

  We add module loading support in four steps:

  我们要通过四步儿来添加对模块加载的支持。

  1. add the *SystemJS* module management library

  1. 添加*SystemJS*模块管理库

  1. configure *SystemJS* to look for JavaScript files by default

  1. 配置*SystemJS*来默认查找JavaScript文件

  1. import our test files

  1. 导入我们的测试文件

  1. tell Jasmine to run the imported tests

  1. 让Jasmine运行已导入的测试

  These steps are all clearly visible, in exactly that order, in the following lines that
  replace the `<body>` contents in `unit-tests.html`:

  在`unit-tests.html`中用于替换`<body>`内容的那些代码行中，这些步骤清晰可见：

+makeExample('testing/ts/unit-tests-3.html', 'systemjs')(format=".")

:marked
  Look in the browser window. Our tests pass once again.

  到浏览器窗口中看看，我们的测试又一次通过了。

figure.image-display
  img(src='/resources/images/devguide/first-app-tests/test-passed-once-again.png' style="width:400px;" alt="Tests passed once again")


.l-main-section
:marked
  ## Observations

  ## 回顾

  ### System.config
  System.js demands that we specify a default extension for the filenames that correspond to whatever it is asked to import.
  Without that default, it would translate an import statement such as `import {Hero} from './hero'` to a request for the file named `hero`.
  Not `hero.js`. Just plain `hero`.  Our server error with "404 - not found" because it doesn't have a file of that name.

  System.js强烈要求我们为想import的那些文件指定一个默认扩展名。
  如果没有默认扩展名，它就会把import语句翻译成`import {Hero} from './hero'`来请求一个名叫`hero`的文件，而不是`hero.js`。服务器就会返回一个“404 - not found”，
  因为它找不到那个不带扩展名的文件。

  Once configured with a default extension of 'js',&nbsp;  SystemJS requests `hero.js` which *does* exist and is promptly returned by our server.

  一旦把默认扩展名配置为'js'，SystemJS就会请求`hero.js`，它存在，并且立即被服务器成功返回。

  ### Asynchronous System.import

  ### 异步System.import

  The call to `System.import` shouldn't surprise us but its asynchronous nature might.
  If we ponder this for a moment, we realize that it must be asynchronous because
  System.js may have to fetch the corresponding JavaScript file from the server.
  Accordingly, `System.import` returns a promise and we must wait for that promise to resolve.
  Only then can Jasmine start evaluating the imported tests.

  对`System.import`的调用不会让我们感到意外 —— 除了它的异步性。
  如果我们仔细考虑一会儿，就会认识到它必须是异步的，因为SystemJS不得不从服务器上取得相应的JavaScript文件。
  因此，`System.import`会返回一个承诺(Promise)，我们得等待这个承诺被解决。
  然后，Jasmine才能开始执行这些导入的测试。

  ### window.onload
  Jasmine doesn't have a `start` method.  It wires its own start to the browser window's `load` event.
  That makes sense if we're loading our tests with script tags.
  The browser raises the `load` event when it finishes loading all scripts.

  Jasmine没有一个`start`方法。它把自己的启动代码挂接到了浏览器窗口的`load`事件上。
  如果我们通过`script`标签来启动测试，这样的设计自然很合理。
  当浏览器加载完所有脚本时，它就会触发`load`事件。

  But we're not loading test scripts inline anymore.
  We're using the SystemJS module loader and it won't be done until long after the browser raised the `load` event.
  Meanwhile, Jasmine started and ran to completion, with no tests to evaluate, before the import completed.

  但我们没有用内联的方式加载测试脚本了。
  我们在使用SystemJS模块加载器，除非浏览器触发了`load`事件，否则它什么也不会做。
  同时，在这些import完成之前，Jasmine自己已经启动并且运行结束了，不过一个测试也没有执行。

  So we must wait until the import completes and only then call the window `onLoad` handler.
  Jasmine re-starts, this time with our imported test queued up.

  所以我们必须等待import执行完，然后才调用window的`onLoad`处理器。
  Jasmine重新启动，但这次它带着我们导入的这个测试队列。

.l-main-section
:marked
  ## What's Next?

  ## 下一步呢？

  We are able to test a part of our application with simple Jasmine tests.
  The part was a stand-alone interface that made no mention or use of Angular.

  我们已经能用简单的Jasmine测试来测试应用的一部分。
  这部分是一个独立的接口，它没有引用或使用任何来自Angular的东西。

  That's not rare but it's not typical either.
  Most of our application parts make some use of the Angular framework.
  Let's test a *pipe* class that does rely on Angular.

  这虽然不算罕见，但也不够典型。
  我们应用程序中的大部分都会使用到Angular框架的某些东西。
  我们再来测试一个*管道*类，它依赖于Angular。<|MERGE_RESOLUTION|>--- conflicted
+++ resolved
@@ -72,35 +72,31 @@
 pre.prettyprint.lang-bash
   code npm install jasmine-core --save-dev --save-exact
 
-.alert.is-important 
-  :marked
-    Be sure to install <code>jasmine-core</code> , not <code>jasmine</code>!
-
-<<<<<<< HEAD
-    请确保安装的是<code>jasmine-core</code>，而不是<code>jasmine</code>！
+.alert.is-important Be sure to install <code>jasmine-core</code> , not <code>jasmine</code>!
+
+.alert.is-important 请确保安装的是<code>jasmine-core</code>，而不是<code>jasmine</code>！
+
+.l-main-section
+:marked
+  ## Configure `lite-server` for serving our test harness
+  
+  ## 配置`lite-server`来提供测试环境
+
+:marked
+  First create a configuration file for serving up our test harness through `lite-server`.
+  
+  首先为提供测试环境的`lite-server`创建一个配置文件。
+
++makeExample('testing/ts/liteserver-test-config.json', '', 'liteserver-test-config.json')
+
 :marked
   Let's make one more change to the `package.json` script commands.
 
   让我们在`package.json`的脚本命令区再做一项修改。
 
-  **Open the `package.json` ** and scroll to the `scripts` node and add in a new one:
-=======
-.l-main-section
-:marked
-  ## Configure `lite-server` for serving our test harness
-
-:marked
-  First create a configuration file for serving up our test harness through `lite-server`.
-
-+makeExample('testing/ts/liteserver-test-config.json', '', 'liteserver-test-config.json')
-
-:marked
-  Let's make one more change to the `package.json` script commands.
-
   **Open the `package.json` ** and scroll to the `scripts` node and add the following two entries:
->>>>>>> 08d051d2
-
-  **打开`package.json`**，滚动到`scripts`节点，添加下面这一行：
+
+  **打开`package.json`**，滚动到`scripts`节点，添加下面两行：
 
 code-example(format="").
   "lite-server-test": "lite-server --config=liteserver-test-config.json",

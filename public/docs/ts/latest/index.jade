- var lang = current.path[1]
- var vers = current.path[2]

.clearfix
  a.card.c4(href="/docs/#{lang}/#{vers}/quickstart.html")
    h2.text-headline.text-uppercase Quickstart
    h2.text-headline.text-uppercase 快速起步
    p A short beginner guide explaining the basic concepts of Angular
    p 一个简短的初学者指南，用以解释 Angular 的基本概念

    footer 
      p View Quickstart
      p 查看“快速起步”

  a.card.c4(href="/docs/#{lang}/#{vers}/guide/")
    h2.text-headline.text-uppercase Developer Guide
    h2.text-headline.text-uppercase 开发指南
    p An intermediate development guide covering all major features of Angular
    p 一个面向中级开发者的指南，覆盖了 Angular 的所有主要特性

    footer 
      p View Guide
      p 查看开发指南

  a.card.c4(href="/docs/#{lang}/#{vers}/api/")
    h2.text-headline.text-uppercase API Reference
    h2.text-headline.text-uppercase API 参考手册
    p An advanced reference of all Angular Classes, Methods, etc.
    p 一个高级的参考手册，包括所有的 Angular 类、方法等。

    footer 
      p View API
      p 查看 API 参考手册

.c4.secondary-content-list
  h4 Advanced Documentation
  h4 高级文档
  ul
    li
      a(href="/docs/#{lang}/#{vers}/guide/ngmodule.html") Angular Modules
    li
      a(href="/docs/#{lang}/#{vers}/guide/ngmodule.html") Angular 模块
    li
      a(href="/docs/#{lang}/#{vers}/guide/animations.html") Animations
    li
      a(href="/docs/#{lang}/#{vers}/guide/animations.html") 动画
    li
      a(href="/docs/#{lang}/#{vers}/guide/attribute-directives.html") Attribute Directives
    li
      a(href="/docs/#{lang}/#{vers}/guide/attribute-directives.html") 属性型指令
    li
      a(href="/docs/#{lang}/#{vers}/guide/browser-support.html") Browser Support
    li
      a(href="/docs/#{lang}/#{vers}/guide/browser-support.html") 浏览器支持
    li
      a(href="/docs/#{lang}/#{vers}/guide/component-styles.html") Component Styles
    li
      a(href="/docs/#{lang}/#{vers}/guide/component-styles.html") 组件样式
    li
      a(href="/docs/#{lang}/#{vers}/guide/ngmodule.html") View All...
    li
      a(href="/docs/#{lang}/#{vers}/guide/ngmodule.html") 查看全部……

.c4.secondary-content-list
  h4 Cookbook
  h4 烹饪宝典
  ul
    li
      a(href="/docs/#{lang}/#{vers}/cookbook/aot-compiler.html") Ahead-of-time Compilation
    li
<<<<<<< HEAD
      a(href="/docs/#{lang}/#{vers}/cookbook/aot-compiler.html") 预编译
    li
      a(href="/docs/#{lang}/#{vers}/cookbook/a1-a2-quick-reference.html") Angular 1 to Angular 2
=======
      a(href="/docs/#{lang}/#{vers}/cookbook/ajs-quick-reference.html") AngularJS to Angular
>>>>>>> 747807e2
    li
      a(href="/docs/#{lang}/#{vers}/cookbook/a1-a2-quick-reference.html") Angular 1 迁移到 Angular 2
    li
      a(href="/docs/#{lang}/#{vers}/cookbook/ngmodule-faq.html") Angular Module FAQ
    li
      a(href="/docs/#{lang}/#{vers}/cookbook/ngmodule-faq.html") Angular 模块 FAQ
    li
      a(href="/docs/#{lang}/#{vers}/cookbook/component-communication.html") Component Interaction
    li
      a(href="/docs/#{lang}/#{vers}/cookbook/component-communication.html") 组件交互
    li
      a(href="/docs/#{lang}/#{vers}/cookbook/component-relative-paths.html") Component-Relative Paths
    li
      a(href="/docs/#{lang}/#{vers}/cookbook/component-relative-paths.html") 相对于组件的路径
    li
      a(href="/docs/#{lang}/#{vers}/cookbook/") View All...
    li
      a(href="/docs/#{lang}/#{vers}/cookbook/") 查看全部...

.c4.secondary-content-list
  h4 Tools & Libraries
  h4 工具与库
  ul
    li
      a(target="_blank" href="https://github.com/angular/universal") Angular Universal
    li
      a(target="_blank" href="https://github.com/angular/universal") Angular Universal
    li
      a(target="_blank" href="https://augury.angular.io/") Augury
    li
      a(target="_blank" href="https://augury.angular.io/") Augury
    li
      a(target="_blank" href="https://github.com/jaxio/celerio-angular-quickstart") Celerio Angular Quickstart
    li
      a(target="_blank" href="https://github.com/jaxio/celerio-angular-quickstart") Celerio Angular 快速起步
    li
      a(target="_blank" href="https://github.com/mgechev/codelyzer") Codelyzer
    li
      a(target="_blank" href="https://github.com/johnpapa/lite-server") Lite-server
    li
      a(target="_blank" href="/resources/") View All...
    li
      a(target="_blank" href="/resources/") 查看全部……<|MERGE_RESOLUTION|>--- conflicted
+++ resolved
@@ -68,13 +68,9 @@
     li
       a(href="/docs/#{lang}/#{vers}/cookbook/aot-compiler.html") Ahead-of-time Compilation
     li
-<<<<<<< HEAD
       a(href="/docs/#{lang}/#{vers}/cookbook/aot-compiler.html") 预编译
     li
-      a(href="/docs/#{lang}/#{vers}/cookbook/a1-a2-quick-reference.html") Angular 1 to Angular 2
-=======
       a(href="/docs/#{lang}/#{vers}/cookbook/ajs-quick-reference.html") AngularJS to Angular
->>>>>>> 747807e2
     li
       a(href="/docs/#{lang}/#{vers}/cookbook/a1-a2-quick-reference.html") Angular 1 迁移到 Angular 2
     li

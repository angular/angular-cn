block includes
  include ../_util-fns
  - var _library_module = 'library module'
  - var _at_angular = '@angular'

:marked
  Angular is a framework for building client applications in HTML and
  either JavaScript or a language (like Dart or TypeScript) that compiles to JavaScript.
<<<<<<< HEAD
  
  Angular 2是一个用HTML和JavaScript或者一个可以编译成JavaScript的语言（例如Dart或TypeScript）来构建客户端应用的框架。
=======

  Angular 2是一个用HTML和JavaScript或者一个可以编译成JavaScript的语言（比如Dart或者TypeScript），来构建客户端应用的框架。
>>>>>>> 027657f4

block angular-parts
  :marked
    The framework consists of several libraries, some of them core and some optional.
<<<<<<< HEAD
    
    该框架包括一系列库，有些是核心库，有些是可选库。
    
=======

    该框架包括一系列库文件，有些是核心库，有些是可选库。

>>>>>>> 027657f4
:marked
  You write Angular applications by composing HTML *templates* with Angularized markup,
  writing *component* classes to manage those templates, adding application logic in *services*,
  and boxing components and services in *modules*.

  我们是这样写Angular应用的：用带Angular扩展语法的HTML写*模板*，
  用*组件*类管理这些模板，用*服务*添加应用逻辑，
  用*模块*打包发布组件与服务。

  Then you launch the app by *bootstrapping* the _root module_.
  Angular takes over, presenting your application content in a browser and
  responding to user interactions according to the instructions you've provided.

  然后，我们通过*引导*_根模块_来启动该应用。
  Angular在浏览器中接管、展现应用的内容，并根据我们提供的操作指令响应用户的交互。

  Of course, there is more to it than this.
  You'll learn the details in the pages that follow. For now, focus on the big picture.

  当然，这只是冰山一角。在以后的页面中，我们还会学到更多细节知识。不过，目前我们还是先关注全景图吧。

figure
  img(src="/resources/images/devguide/architecture/overview2.png" alt="overview" style="margin-left:-40px;" width="700")

:marked
  The architecture diagram identifies the eight main building blocks of an Angular application:

  这个架构图展现了Angular应用中的8个主要构造块：

  * [Modules](#modules)

  * [模块(Modules)](#modules)

  * [Components](#components)

  * [组件(Components)](#components)

  * [Templates](#templates)

  * [模板(Templates)](#templates)

  * [Metadata](#metadata)

  * [元数据(Metadata)](#metadata)

  * [Data binding](#data-binding)

  * [数据绑定(Data Binding)](#data-binding)

  * [Directives](#directives)

  * [指令(Directives)](#directives)

  * [Services](#services)

  * [服务(Services)](#services)

  * [Dependency injection](#dependency-injection)

  * [依赖注入(Dependency Injection)](#dependency-injection)

  Learn these building blocks, and you're on your way.

  掌握这些构造块，我们就可以开始使用Angular 2编写应用程序了。

.l-sub-section
  p The code referenced on this page is available as a <live-example></live-example>.

  p 本章所引用的代码可以从这个<live-example>在线例子</live-example>。

.l-main-section
:marked
  ## Modules

  ## 模块

figure
  img(src="/resources/images/devguide/architecture/module.png" alt="模块" align="left" style="width:240px; margin-left:-40px;margin-right:10px" )
:marked
  Angular apps are modular and Angular has its own modularity system called _Angular modules_ or _NgModules_.

  Angular应用是模块化的，并且Angular有自己的模块系统，它被称为_Angular模块_或_NgModules_。

  _Angular modules_ are a big deal. 
  This page introduces modules; the [Angular modules](ngmodule.html) page covers them in depth.

  _Angular模块_很重要。
  这里我们只做一个简介，在[Angular模块](ngmodule.html)中会做深入讲解。

<br class="l-clear-both"><br>
:marked
  Every Angular app has at least one module, the _root module_, conventionally named `AppModule`.

  每个Angular应用至少有一个模块（_根模块_），习惯上命名为`AppModule`。

  While the _root module_ may be the only module in a small application, most apps have many more 
  _feature modules_, each a cohesive block of code dedicated to an application domain,
  a workflow, or a closely related set of capabilities. 
<<<<<<< HEAD
  
  _根模块_在一些小型应用中可能是唯一的模块，不过大多数应用会有很多_特性模块_，每个模块都是一个内聚的代码块专注于某个应用领域、工作流或紧密相关的功能。

  An Angular module, whether a _root_ or _feature_, is a class with an `@NgModule` decorator.
  
  Angular模块（无论是_根模块_还是_特性模块_）都是一个带有`@NgModule`装饰器的类。
  
=======

  _根模块_在一些小型应用中可能是唯一的模块，不过大多数应用可能会有很多_特性模块_，它们由一组领域类、工作流、或紧密相关的功能聚合而成。

  An Angular module, whether a _root_ or _feature_, is a class with an `@NgModule` decorator.

  Angular模块（无论是_根_模块还是_特性模块_）都是一个带有`@NgModule`装饰器的类。

>>>>>>> 027657f4
.l-sub-section
  :marked
    Decorators are functions that modify JavaScript classes.
    Angular has many decorators that attach metadata to classes so that it knows
    what those classes mean and how they should work.
    <a href="https://medium.com/google-developers/exploring-es7-decorators-76ecb65fb841#.x5c2ndtx0" target="_blank">
    Learn more</a> about decorators on the web.

    装饰器是用来修饰JavaScript类的函数。
    Angular有很多装饰器，它们负责把元数据附加到类上，以了解那些类的设计意图以及它们应如何工作。
    点此<a href="https://medium.com/google-developers/exploring-es7-decorators-76ecb65fb841#.x5c2ndtx0" target="_blank">学习更多知识</a>。

:marked
  `NgModule` is a decorator function that takes a single metadata object whose properties describe the module. 
  The most important properties are:

  `NgModule`是一个装饰器函数，它接收一个用来描述模块属性的元数据对象。其中最重要的属性是：

  * `declarations` - the _view classes_ that belong to this module.
  Angular has three kinds of view classes: [components](#components), [directives](#directives), and [pipes](pipes.html).

  * `declarations`（声明） - 本模块中拥有的视图类。
  Angular有三种视图类：[组件](#components)、[指令](#directives)和[管道](pipes.html)。

  * `exports` - the subset of declarations that should be visible and usable in the component [templates](#templates) of other modules.
<<<<<<< HEAD
  
  * `exports` - 声明（declarations）的子集，可用于其它模块的组件[模板](#templates)。

  * `imports` - other modules whose exported classes are needed by component templates declared in _this_ module.
  
  * `imports` - _本_模块声明的组件模板需的类所在的其它模块。

  * `providers` - creators of [services](#services) that this module contributes to
  the global collection of services; they become accessible in all parts of the app.
  
  * `providers` - [服务](#services)的创建者，并加入到全局服务表中，可用于应用任何部分。

  * `bootstrap` - the main application view, called the _root component_, 
  that hosts all other app views. Only the _root module_ should set this `bootstrap` property.
  
  * `bootstrap` - 指定应用的主视图（称为_根组件_），它是所有其它视图的宿主。只有_根模块_才能设置`bootstrap`属性。
=======

  * `exports` - 声明（declaration）的子集，它可用于其它模块中的组件[模板](#templates)。

  * `imports` - other modules whose exported classes are needed by component templates declared in _this_ module.

  * `imports` - _本_模块组件模板中需要由其它模块导出的类。

  * `providers` - creators of [services](#services) that this module contributes to
  the global collection of services; they become accessible in all parts of the app.

  * `providers` - [服务](#services)的创建者。本模块把它们加入全局的服务表中，让它们在应用中的任何部分都可被访问到。

  * `bootstrap` - the main application view, called the _root component_, 
  that hosts all other app views. Only the _root module_ should set this `bootstrap` property.

  * `bootstrap` - 标识出应用的主视图（被称为_根组件_），它是所有其它视图的宿主。只有_根模块_才能设置`bootstrap`属性。
>>>>>>> 027657f4

  Here's a simple root module:

  下面是一个最简单的根模块：

+makeExample('app/mini-app.ts', 'module', 'app/app.module.ts')(format='.')

.l-sub-section
  :marked
    The `export` of `AppComponent` is just to show how to export; it isn't actually necessary in this example. A root module has no reason to _export_ anything because other components don't need to _import_ the root module. 
<<<<<<< HEAD
    
    `AppComponent`的`export`语句只是用于演示如何导出的，它在这个例子中并不是必须的。
=======

    `AppComponent`的`export`语句只是用于演示“如何导出”的，它在这个例子中并无必要。
>>>>>>> 027657f4
    根模块不需要_导出_任何东西，因为其它组件不需要导入根模块。

:marked
  Launch an application by _bootstrapping_ its root module. 
  During development you're likely to bootstrap the `AppModule` in a `main.ts` file like this one.

  我们通过_引导_根模块来启动应用。
<<<<<<< HEAD
  在开发期间，你通常在一个`main.ts`文件中来引导`AppModule`，就像这样：
  
    
=======
  在开发期间，我们通常在一个`main.ts`文件中来引导`AppModule`，就像这样：

>>>>>>> 027657f4
+makeExample('app/main.ts', '', 'app/main.ts')(format='.')

:marked
  ### Angular modules vs. JavaScript modules

  ### Angular模块 vs. JavaScript模块

  The Angular module &mdash; a class decorated with `@NgModule` &mdash; is a fundamental feature of Angular.

  Angular模块（一个用`@NgModule`装饰的类）是Angular的基础特性。

  JavaScript also has its own module system for managing collections of JavaScript objects.
  It's completely different and unrelated to the Angular module system.
<<<<<<< HEAD
  
  JavaScript有自己的模块系统，用来管理一组JavaScript对象。
  它与Angular的模块体系完全不同且完全无关。
  
  In JavaScript each _file_ is a module and all objects defined in the file belong to that module.
  The module declares some objects to be public by marking them with the `export` key word. 
  Other JavaScript modules use *import statements* to access public objects from other modules.
  
  JavaScript中，每个_文件_是一个模块，文件中定义的所有对象都从属于那个模块。
  通过`export`关键字，模块可以把它的某些对象声明为公共的。
  其它JavaScript模块可以使用*import语句*来访问这些公共对象。
=======

  JavaScript还有自己的模块系统，它用来管理一组JavaScript对象。
  它和Angular的模块体系是完全不同而且完全无关的。

  In JavaScript each _file_ is a module and all objects defined in the file belong to that module.
  The module declares some objects to be public by marking them with the `export` key word. 
  Other JavaScript modules use *import statements* to access public objects from other modules.

  在JavaScript中，每个_文件_就是一个模块，并且该文件中定义的所有对象都从属于那个模块。
  通过`export`关键字，模块可以把它的某些对象声明为公开的。
  别的JavaScript模块中可以使用*import语句*来访问这些公开对象。
>>>>>>> 027657f4

+makeExample('app/app.module.ts', 'imports', '')(format='.')
+makeExample('app/app.module.ts', 'export', '')(format='.')

.l-sub-section
  :marked
    <a href="http://exploringjs.com/es6/ch_modules.html" target="_blank">Learn more about the JavaScript module system on the web.</a>

    <a href="http://exploringjs.com/es6/ch_modules.html" target="_blank">可到其它网站深入学习关于JavaScript模块的知识。</a>

:marked
  These are two different and _complementary_ module systems. Use them both to write your apps.

  这两个模块化系统是互补的，我们在写程序时都会用到。

  ### Angular libraries

  ### Angular模块库
figure
  img(src="/resources/images/devguide/architecture/library-module.png" alt="Component" align="left" style="width:240px; margin-left:-40px;margin-right:10px" )

:marked
  Angular ships as a collection of JavaScript modules. You can think of them as library modules. 

  Angular发布了一组JavaScript模块。我们可以把它们看做库模块。

  Each Angular library name begins with the `!{_at_angular}` prefix.

  每个Angular库的名字都带有`!{_at_angular}`前缀。

  You install them with the **npm** package manager and import parts of them with JavaScript `import` statements.
<<<<<<< HEAD
  
  我们可以用**npm**包管理工具安装它们，用JavaScript的`import`语句导入其中某些部件。
  
<br clear="all"><br>
:marked
  For example, import Angular's `Component` decorator from the `@angular/core` library like this.
  
  例如，我们从`@angular/core`库中导入`Component`装饰器，就像这样：
  
=======

  我们可以用**npm**包管理工具安装它们，并且用JavaScript的`import`语句导入它们的某些部件。
<br class="l-clear-both"><br>
:marked
  For example, import Angular's `Component` decorator from the `@angular/core` library like this:

  比如，我们从`@angular/core`库中导入`Component`装饰器，就像这样：
>>>>>>> 027657f4
+makeExample('app/app.component.ts', 'import', '')(format='.')

:marked
  You also import Angular _modules_ from Angular _libraries_ using JavaScript import statements:
<<<<<<< HEAD
  
  我们还可以使用JavaScript的导入语句从Angular_库_中导入Angular的_某些模块_。
  
=======

  我们还使用JavaScript的导入语句从Angular_库_中导入Angular的_某些模块_。

>>>>>>> 027657f4
+makeExample('app/mini-app.ts', 'import-browser-module', '')(format='.')

:marked
  In the example of the simple root module above, the application module needs material from within that `BrowserModule`. To access that material, add it to the `@NgModule` metadata `imports` like this.
<<<<<<< HEAD
  
  在上面这个根模块的例子中，应用模块需要`BrowserModule`的某些素材。要访问这些素材，我们就得把它加入`@NgModule`元数据的`imports`中去，就像这样：
  
=======

  在上面这个关于根模块的小例子中，应用模块需要来自`BrowserModule`的某些素材。要访问这些素材，我们就得把它加入`@NgModule`元数据的`imports`中去，就像这样：

>>>>>>> 027657f4
+makeExample('app/mini-app.ts', 'ngmodule-imports', '')(format='.')

:marked
  In this way you're using both the Angular and JavaScript module systems _together_.
<<<<<<< HEAD
  
  这种情况下，你同时使用了Angular和JavaScript的模块化系统。

  It's easy to confuse the two systems because they share the common vocabulary of "imports" and "exports".
  Hang in there. The confusion yields to clarity with time and experience.
  
  这两个系统比较容易混淆，因为它们共享相同的词汇“imports”和“exports”。
=======

  这种情况下，我们正在同时使用Angular和JavaScript的模块化系统。

  It's easy to confuse the two systems because they share the common vocabulary of "imports" and "exports".
  Hang in there. The confusion yields to clarity with time and experience.

  这两个系统比较容易混淆，因为它们共享相同的词汇（“imports”和“exports”）。
>>>>>>> 027657f4
  先放一放，随着时间和经验的增长，自然就会澄清了。

.l-sub-section
  :marked
    Learn more from the [Angular modules](ngmodule.html) page.

    要了解更多，参见[Angular模块](ngmodule.html)页。

.l-hr 

.l-main-section
:marked
  <a id="components"></a>
  ## Components

  ## 组件

figure
  img(src="/resources/images/devguide/architecture/hero-component.png" alt="组件" align="left" style="width:200px; margin-left:-40px;margin-right:10px" )

:marked
  A _component_ controls a patch of screen called a *view*.
<<<<<<< HEAD
  
  _组件_负责控制屏幕上的一小块区域，我们称之为*视图*。
=======

  _组件_负责控制屏幕上的一小块地方，我们称之为*视图*。
>>>>>>> 027657f4

  For example, the following views are controlled by components:

  例如，下列视图都是由组件控制的：

  * The app root with the navigation links.

  * 带有导航链接的应用根组件。

  * The list of heroes.

  * 英雄列表。

  * The hero editor.

  * 英雄编辑器。

  You define a component's application logic&mdash;what it does to support the view&mdash;inside a class.
  The class interacts with the view through an API of properties and methods.
<<<<<<< HEAD
  
  我们在类中定义组件的应用逻辑(用来为视图提供支持)。
=======

  我们在类中定义组件的应用逻辑(它被用来为视图提供支持)。
>>>>>>> 027657f4
  组件通过一些由属性和方法组成的API与视图交互。

  <a id="component-code"></a>
<<<<<<< HEAD
  例如，`HeroListComponent`有一个`heroes`属性，它返回一个英雄数组，这个数组从一个服务获得。`HeroListComponent`还有一个`selectHero()`方法，当用户从列表中点选一个英雄时，就把它/她设置到`selectedHero`属性。
=======
  For example, this `HeroListComponent` has a `heroes` property that returns !{_an} !{_array} of heroes
  that it acquires from a service.
  `HeroListComponent` also has a `selectHero()` method that sets a `selectedHero` property when the user clicks to choose a hero from that list.

  <a id="component-code"></a>
  例如，`HeroListComponent`有一个`heroes`属性，它返回一个“英雄”数组，这个数组是由一个服务提供的。
  `HeroListComponent`还有一个`selectHero()`方法，当用户从列表中点选一个英雄时，就把它/她设置到`selectedHero`属性。
>>>>>>> 027657f4

+makeExcerpt('app/hero-list.component.ts', 'class')
:marked
  Angular creates, updates, and destroys components as the user moves through the application.
  Your app can take action at each moment in this lifecycle through optional [lifecycle hooks](lifecycle-hooks.html), like `ngOnInit()` declared above.
<<<<<<< HEAD
  
  当用户在这个应用中漫游时，Angular会创建、更新和销毁组件。
  应用可以通过[生命周期钩子](lifecycle-hooks.html)在组件生命周期的各个时间点上插入自己的操作，例如上面声明的`ngOnInit()`。
=======

  当用户在这个应用中“移动”时，Angular会创建、更新和销毁组件。
  本应用可以通过[生命周期钩子](lifecycle-hooks.html)在组件生命周期的各个时间点上插入自己的操作，比如上面声明的`ngOnInit()`。
>>>>>>> 027657f4

.l-hr 

.l-main-section
:marked
  ## Templates

  ## 模板

figure
  img(src="/resources/images/devguide/architecture/template.png" alt="模板" align="left" style="width:200px; margin-left:-40px;margin-right:10px" )
:marked
  You define a component's view with its companion **template**. A template is a form of HTML
  that tells Angular how to render the component.
<<<<<<< HEAD
  
  我们通过组件的自带的**模板**来定义组件视图。模板以HTML形式存在，告诉Angular如何渲染组件(视图)。

  A template looks like regular HTML, except for a few differences. Here is a
  template for our `HeroListComponent`:
  
  多数情况下，模板看起来很像标准HTML……当然也有一点不同的地方。下面是`HeroListComponent`组件的一个模板。  
=======

  我们通过组件的自带的**模板**来定义视图。模板以HTML形式存在，用来告诉Angular如何渲染组件(视图)。

  A template looks like regular HTML, except for a few differences. Here is a
  template for our `HeroListComponent`:

  多数情况下，模板看起来很像标准HTML……当然也有一点奇怪的地方。下面是`HeroListComponent`组件的一个模板。
>>>>>>> 027657f4

+makeExample('app/hero-list.component.html')

:marked
  Although this template uses typical HTML elements like `<h2>` and  `<p>`, it also has some differences. Code like `*ngFor`, `{{hero.name}}`, `(click)`, `[hero]`, and `<hero-detail>` uses Angular's [template syntax](template-syntax.html).

  模板除了可以使用典型的HTML元素（`<h2>`和`<p>`），它还能使用其它元素。例如(template-syntax.html)中使用了Angular的[模板语法]`*ngFor`、`{{hero.name}}`、`(click)`、`[hero]`和`<hero-detail>`。

  In the last line of the template, the `<hero-detail>` tag is a custom element that represents a new component, `HeroDetailComponent`.

  在模板的最后一行，`<hero-detail>`标签就是一个用来表示新组件`HeroDetailComponent`的自定义元素。

  The `HeroDetailComponent` is a *different* component than the `HeroListComponent` you've been reviewing.
  The `HeroDetailComponent` (code not shown) presents facts about a particular hero, the
  hero that the user selects from the list presented by the `HeroListComponent`.
  The `HeroDetailComponent` is a **child** of the `HeroListComponent`.

  `HeroDetailComponent`跟以前见到过的`HeroListComponent`是*不同*的组件。
  `HeroDetailComponent`(未展示代码)用于展现一个特定英雄的情况，这个英雄是用户从`HeroListComponent`列表中选择的。
  `HeroDetailComponent`是`HeroListComponent`的*子组件*。

figure
  img(src="/resources/images/devguide/architecture/component-tree.png" alt="组件树" align="left" style="width:300px; margin-left:-40px;margin-right:10px" )
:marked
  Notice how `<hero-detail>` rests comfortably among native HTML elements. Custom components mix seamlessly with native HTML in the same layouts.

  注意：`<hero-detail>`竟如此和谐的出现在那些原生HTML元素中。
  自定义组件和原生HTML在同一布局中融合得天衣无缝。

<br class="l-clear-both">

.l-hr 

.l-main-section
:marked
  ## Metadata

  ## 元数据

figure
  img(src="/resources/images/devguide/architecture/metadata.png" alt="元数据" align="left" style="width:150px; margin-left:-40px;margin-right:10px" )

:marked
<p style="padding-top:10px">Metadata tells Angular how to process a class.</p>
<p style="padding-top:10px">元数据告诉Angular如何处理一个类。</p>
<br class="l-clear-both">
:marked
  [Looking back at the code](#component-code) for `HeroListComponent`, you can see that it's just a class.
  There is no evidence of a framework, no "Angular" in it at all.

  [回头看看](#component-code)`HeroListComponent`就会明白：它只是一个类。
  一点框架的痕迹也没有，里面完全没有出现"Angular"的字样。

  In fact, `HeroListComponent` really is *just a class*. It's not a component until you *tell Angular about it*.
<<<<<<< HEAD
  
  实际上，`HeroListComponent`真的*只是一个类*。直到我们*告诉Angular*它是一个组件。
  
=======

  实际上，`HeroListComponent`真的*只是一个类*。直到我们*告诉Angular*这是一个组件为止。

>>>>>>> 027657f4
  To tell Angular that `HeroListComponent` is a component, attach **metadata** to the class.

  只要把**元数据**附加到这个类，就相当于告诉Angular：`HeroListComponent`是个组件。

  In !{_Lang}, you attach metadata by using !{_a} **!{_decorator}**.
  Here's some metadata for `HeroListComponent`:

  在!{_Lang}中，我们用**装饰器(!{_decorator})**来附加元数据。
  下面就是`HeroListComponent`的一些元数据。

+makeExcerpt('app/hero-list.component.ts', 'metadata')

:marked
  Here is the `@Component` !{_decorator}, which identifies the class
  immediately below it as a component class.
<<<<<<< HEAD
  
  这里看到`@Component`!{_decoratorCn}，它把紧随其后的类标记成了组件类。
  
=======

  这里看到`@Component`!{_decoratorCn}(毫无悬念的)把紧随其后的类标记成了组件类。

>>>>>>> 027657f4
block ts-decorator
  :marked
    The `@Component` decorator takes a required configuration object with the
    information Angular needs to create and present the component and its view.

    `@Component`!{_decoratorCn}能接受一个配置对象，Angular会基于这些信息创建和展示组件及其视图。

    Here are a few of the possible `@Component` configuration options:
<<<<<<< HEAD
    
    `@Component`的配置项包括：
    
:marked
  - `moduleId: module.id`: sets the base for module-relative loading of the `templateUrl`.
  
  - `moduleId: module.id`: 为与模块相关的URL（如`templateUrl`）提供基地址。
=======

    来看下`@Component`中的一些配置项：

:marked
  - `moduleId`: sets the source of the base address (`module.id`) for module-relative URLs such as the `templateUrl`.

  - `moduleId`: 为与模块相关的URL（如`templateUrl`）提供基地址。
>>>>>>> 027657f4

  - `selector`: CSS selector that tells Angular to create and insert an instance of this component
  where it finds a `<hero-list>` tag in *parent* HTML.
  For example, if an app's  HTML contains `<hero-list></hero-list>`, then
  Angular inserts an instance of the `HeroListComponent` view between those tags.
<<<<<<< HEAD
  
  - `selector`： CSS选择器，它告诉Angular在*父级*HTML中查找`<hero-list>`标签，创建并插入该组件。
  例如，如果应用的HTML包含`<hero-list></hero-list>`，Angular就会把`HeroListComponent`的一个实例插入到这个标签中。
  
  - `templateUrl`: module-relative address of this component's HTML template, shown [above](#templates).
    
  - `templateUrl`：组件HTML模板的模块相对地址，[如前所示](#templates)。  
=======

  - `selector`： 一个CSS选择器，它告诉Angular在*父级*HTML中寻找一个`<hero-list>`标签，然后创建该组件，并插入此标签中。
  比如，如果应用的HTML包含`<hero-list></hero-list>`，Angular就会把`HeroListComponent`的一个实例插入到这个标签中。

  - `templateUrl`: module-relative address of this component's HTML template, shown [above](#templates).

  - `templateUrl`：组件HTML模板的模块相对地址，我们在[前面](#templates)展示过它。
>>>>>>> 027657f4

  - `providers`: !{_array} of **dependency injection providers** for services that the component requires.
  This is one way to tell Angular that the component's constructor requires a `HeroService`
  so it can get the list of heroes to display. 
<<<<<<< HEAD
    
  - `providers` - 组件所需服务的*依赖注入提供商*数组。 
  这是在告诉Angular：该组件的构造函数需要一个`HeroService`服务，这样组件就可以从服务中获得英雄数据。
=======

  - `providers` - 一个数组，包含组件所依赖的服务所需要的*依赖注入提供商*。
  这是在告诉Angular：该组件的构造函数需要一个`HeroService`服务，这样组件就可以从服务中获得用来显示英雄列表的那些数据。
>>>>>>> 027657f4

figure
  img(src="/resources/images/devguide/architecture/template-metadata-component.png" alt="元数据" align="left" style="height:200px; margin-left:-40px;margin-right:10px" )

:marked
  The metadata in the `@Component` tells Angular where to get the major building blocks you specify for the component.

  `@Component`里面的元数据会告诉Angular如何取得你为组件指定的元数据。

  The template, metadata, and component together describe a view.

  模板、元数据和组件共同描绘出这个视图。

  Apply other metadata !{_decorator}s in a similar fashion to guide Angular behavior.
  `@Injectable`, `@Input`, and `@Output` are a few of the more popular !{_decorator}s.

  我们也会沿用类似的风格，用其它元数据!{_decoratorCn}来指导Angular的行为。
<<<<<<< HEAD
  例如`@Injectable`、`@Input`和`@Output`等是一些最常用的!{_decoratorCn}。
  
<br clear="all">
:marked
  The architectural takeaway is that you must add metadata to your code
  so that Angular knows what to do.
  
  这种架构处理方式是：你向代码中添加元数据，以便Angular知道该怎么做。
=======
  比如`@Injectable`、`@Input`和`@Output`等是一些最常用的!{_decoratorCn}。

<br class="l-clear-both">
:marked
  The architectural takeaway is that you must add metadata to your code
  so that Angular knows what to do.

  这种架构所决定的是：必须往代码中添加元数据，以便Angular知道该做什么。
>>>>>>> 027657f4

.l-hr 

.l-main-section
:marked
  ## Data binding

  ## 数据绑定

  Without a framework, you would be responsible for pushing data values into the HTML controls and turning user responses
  into actions and value updates. Writing such push/pull logic by hand is tedious, error-prone, and a nightmare to
  read as any experienced jQuery programmer can attest.

  如果没有框架，我们就得自己把数据值推送到HTML控件中，并把用户的反馈转换成动作和值更新。
  如果手工写代码来实现这些推/拉逻辑，肯定会枯燥乏味、容易出错，读起来简直是噩梦 —— 写过jQuery的程序员大概都对此深有体会。

figure
  img(src="/resources/images/devguide/architecture/databinding.png" alt="数据绑定" style="width:220px; float:left; margin-left:-40px;margin-right:20px" )
:marked
  Angular supports **data binding**,
  a mechanism for coordinating parts of a template with parts of a component.
  Add binding markup to the template HTML to tell Angular how to connect both sides.

  Angular支持**数据绑定**，一种让模板的各部分与组件的各部分相互合作的机制。
  我们往模板HTML中添加绑定标记，来告诉Angular如何连接两者。

  As the diagram shows, there are four forms of data binding syntax. Each form has a direction &mdash; to the DOM, from the DOM, or in both directions.

<<<<<<< HEAD
  如图所示，数据绑定的语法有四种形式。每种形式都有一个方向 —— 绑定到DOM、绑定自DOM以及双向绑定。
  
<br clear="all">
=======
  如图所示，数据绑定的语法有四种形式。每种形式都有一个方向 —— 从DOM来、到DOM去、双向，就像图中的箭头所示意的。

<br class="l-clear-both">
>>>>>>> 027657f4
:marked
  The `HeroListComponent` [example](#templates) template has three forms:

+makeExcerpt('app/hero-list.component.1.html', 'binding')

:marked
  * The `{{hero.name}}` [*interpolation*](displaying-data.html#interpolation)
  displays the component's `hero.name` property value within the `<li>` tags.

  * `{{hero.name}}`[*插值表达式*](displaying-data.html#interpolation)：在`<li>`标签中显示了组件的`hero.name`属性的值。

  * The `[hero]` [*property binding*](template-syntax.html#property-binding) passes the value of `selectedHero` from
  the parent `HeroListComponent` to the `hero` property of the child `HeroDetailComponent`.

  * `[hero]`[*属性绑定*](template-syntax.html#property-binding)：把父组件`HeroListComponent`的`selectedHero`的值传到子组件`HeroDetailComponent`的`hero`属性中。

  * The `(click)` [*event binding*](user-input.html#click) calls the component's `selectHero` method when the user clicks a hero's name.

  **Two-way data binding** is an important fourth form
  that combines property and event binding in a single notation, using the `ngModel` directive.
  Here's an example from the `HeroDetailComponent` template:

  **双向数据绑定**：这是很重要的第四种绑定形式，它使用`ngModel`指令组合了属性绑定和事件绑定的功能。
  下面是`HeroDetailComponent`模板的范例：

+makeExcerpt('app/hero-detail.component.html', 'ngModel')

:marked
  In two-way binding, a data property value flows to the input box from the component as with property binding.
  The user's changes also flow back to the component, resetting the property to the latest value,
  as with event binding.
<<<<<<< HEAD
  
  在双向绑定中，数据属性值通过属性绑定从组件传到输入框。用户的修改通过事件绑传回到组件，把属性值设置为最新的值。
  
=======

  在双向绑定中，数据属性的值会从具有属性绑定的组件传到输入框。通过事件绑定，用户的修改被传回到组件，把属性值设置为最新的值。

>>>>>>> 027657f4
  Angular processes *all* data bindings once per JavaScript event cycle,
  from the root of the application component tree through all child components.

  Angular在每个JavaScript事件周期中一次性处理*所有的*数据绑定，它会从组件树的根部开始，递归处理全部子组件。

figure
  img(src="/resources/images/devguide/architecture/component-databinding.png" alt="数据绑定" style="float:left; width:300px; margin-left:-40px;margin-right:10px" )
:marked
  Data binding plays an important role in communication
  between a template and its component.

  数据绑定在模板与对应组件的交互中扮演了一个很重要的角色。
<br class="l-clear-both">
figure
  img(src="/resources/images/devguide/architecture/parent-child-binding.png" alt="父/子绑定" style="float:left; width:300px; margin-left:-40px;margin-right:10px" )
:marked
  Data binding is also important for communication between parent and child components.
<<<<<<< HEAD
  
  数据绑定在父组件与子组件的通讯中也同样重要。  
  
<br clear="all">
=======

  数据绑定在父组件与子组件的通讯中***也同样重要***。
<br class="l-clear-both">
>>>>>>> 027657f4

.l-hr 

.l-main-section
:marked
  ## Directives
<<<<<<< HEAD
  
  ## 指令（Directive)
    
=======

  ## 指令

>>>>>>> 027657f4
figure
  img(src="/resources/images/devguide/architecture/directive.png" alt="父与子" style="float:left; width:150px; margin-left:-40px;margin-right:10px" )
:marked
  Angular templates are *dynamic*. When Angular renders them, it transforms the DOM
  according to the instructions given by **directives**.
<<<<<<< HEAD
  
  Angular模板是*动态的*。当Angular渲染它们时，它会根据**指令**提供的操作对DOM进行转换。
  
=======

  Angular模板是*动态的*。当Angular渲染它们时，它会根据**指令**提供的操作指南对DOM进行修改。

>>>>>>> 027657f4
  A directive is a class with directive metadata. In !{_Lang}, apply the `@Directive` !{_decorator}
  to attach metadata to the class.

  指令是一个带有“指令元数据”的类。在!{_Lang}中，要通过`@Directive`!{_decoratorCn}把元数据附加到类上。
<br class="l-clear-both">
:marked
  A component is a *directive-with-a-template*;
  a `@Component` !{_decorator} is actually a `@Directive` !{_decorator} extended with template-oriented features.
<<<<<<< HEAD
  
  组件是一个*带模板的指令*；`@Component`!{_decoratorCn}实际上就是一个`@Directive`!{_decoratorCn}，只是扩展了一些面向模板的特性。
=======

  我们已经遇到过指令的形式之一：组件。组件是一个*带模板的指令*，而且`@Component`!{_decoratorCn}实际上就是一个`@Directive`!{_decoratorCn}，只是扩展了一些面向模板的属性。
>>>>>>> 027657f4

.l-sub-section
  :marked
    While **a component is technically a directive**,
    components are so distinctive and central to Angular applications that this architectural overview  separates components from directives.

    虽然**严格来说组件就是一个指令**，但是组件非常独特，并在Angular中位于中心地位，所以在架构概览中，我们把组件从指令中独立了出来。

:marked
  Two *other* kinds of directives exist: _structural_ and _attribute_ directives.
<<<<<<< HEAD
  
  有两种*其它*类型的指令，我们称之为_结构型_指令和_属性(attribute)型_指令。
  
=======

  有两种*其它*类型的指令，我们称之为“结构型”指令和“属性(attribute)型”指令。

>>>>>>> 027657f4
  They tend to appear within an element tag as attributes do,
  sometimes by name but more often as the target of an assignment or a binding.

  它们往往像属性(attribute)一样出现在元素标签中，偶尔会以名字的形式出现但多数时候还是作为赋值目标或绑定目标出现。

  **Structural** directives alter layout by adding, removing, and replacing elements in DOM.

  **结构型指令**通过在DOM中添加、移除和替换元素来修改布局。

  The [example template](#templates) uses two built-in structural directives:

  我们在[范例模板](#templates)中用到了两个内置的结构型指令。

+makeExcerpt('app/hero-list.component.1.html', 'structural')

:marked
  * [`*ngFor`](displaying-data.html#ngFor) tells Angular to stamp out one `<li>` per hero in the `heroes` list.

  * [`*ngFor`](displaying-data.html#ngFor)告诉Angular为`heroes`列表中的每个英雄生成一个`<li>`标签。

  * [`*ngIf`](displaying-data.html#ngIf) includes the `HeroDetail` component only if a selected hero exists.

  * [`*ngIf`](displaying-data.html#ngIf)表示只有在选择的英雄存在时，才会包含`HeroDetail`组件。

block dart-bool
  //- N/A
<<<<<<< HEAD
  
:marked
   **Attribute** directives alter the appearance or behavior of an existing element. 
   In templates they look like regular HTML attributes, hence the name.
   
   **属性型指令** 修改一个现有元素的外观或行为。在模板中，它们看起来就像是标准的HTML属性，故名。
   
   The `ngModel` directive, which implements two-way data binding, is
   an example of an attribute directive. `ngModel` modifies the behavior of
   an existing element (typically an `<input>`)
   by setting its display value property and responding to change events.
   
   `ngModel`指令就是属性型指令的一个例子，它实现了双向数据绑定。它修改了现有元素(一般是`<input>`)的行为：设置其显示属性值，并响应change事件。
=======

:marked
  **Attribute** directives alter the appearance or behavior of an existing element.
  In templates they look like regular HTML attributes, hence the name.

  **属性型指令** 修改一个现有元素的外观或行为。在模板中，它们看起来就像是标准的HTML属性，故名。

  The `ngModel` directive, which implements two-way data binding, is
  an example of an attribute directive. `ngModel` modifies the behavior of
  an existing element (typically an `<input>`)
  by setting its display value property and responding to change events.

  `ngModel`指令就是属性型指令的一个例子，它实现了双向数据绑定。它修改了现有元素(一般是`<input>`)的行为：它设置了显示属性值，并对change事件做出相应回应。
>>>>>>> 027657f4

+makeExcerpt('app/hero-detail.component.html', 'ngModel')
:marked
  Angular has a few more directives that either alter the layout structure
  (for example, [ngSwitch](template-syntax.html#ngSwitch))
  or modify aspects of DOM elements and components
  (for example, [ngStyle](template-syntax.html#ngStyle) and [ngClass](template-syntax.html#ngClass)).

  Angular还有少量指令，它们或者修改结构布局(如[ngSwitch](template-syntax.html#ngSwitch))，或者修改DOM元素和组件的各个方面
  (如[ngStyle](template-syntax.html#ngStyle)和[ngClass](template-syntax.html#ngClass))。

  Of course, you can also write your own directives. Components such as
  `HeroListComponent` are one kind of custom directive.
  <!-- PENDING: link to where to learn more about other kinds! -->

  当然，我们也能编写自己的指令。像`HeroListComponent`这样的组件就是一种自定义指令。

.l-hr 

.l-main-section
:marked
  ## Services

  ## 服务
figure
  img(src="/resources/images/devguide/architecture/service.png" alt="服务" style="float:left; margin-left:-40px;margin-right:10px" )
:marked
  _Service_ is a broad category encompassing any value, function, or feature that your application needs.

  *服务*分为很多种，包括：值、函数，以及应用所需的特性。

  Almost anything can be a service.
  A service is typically a class with a narrow, well-defined purpose. It should do something specific and do it well.

  几乎任何东西都可以是一个服务。
<<<<<<< HEAD
  典型的服务是一个类，具有专注的、明确的用途。它应该做一件特定的事情，并把它做好。
<br clear="all">
=======
  典型的服务是一个类，具有专注的、良好定义的用途。它应该做一件具体的事情，把它做好。
<br class="l-clear-both">
>>>>>>> 027657f4
:marked
  Examples include:

  例如：

  * logging service

  * 日志服务

  * data service

  * 数据服务

  * message bus

  * 消息总线

  * tax calculator

  * 税款计算器

  * application configuration

  * 应用程序配置

  There is nothing specifically _Angular_ about services. Angular has no definition of a service.
  There is no service base class, and no place to register a service.

  服务没有什么特别属于*Angular*的特性。Angular对于服务也没有什么定义。
  它甚至都没有定义服务的基类（Base Class），也没有地方注册一个服务。

  Yet services are fundamental to any Angular application. Components are big consumers of services.

  即便如此，服务仍然是任何Angular应用的基础。组件就是最大的*服务*消费者。

  Here's an example of a service class that logs to the browser console:
<<<<<<< HEAD
  
  这里是一个服务类的范例，用于把日志记录到浏览器的控制台：
  
=======

  这里是一个“服务”类的范例，用于把日志记录到浏览器的控制台：

>>>>>>> 027657f4
+makeExcerpt('app/logger.service.ts', 'class')

:marked
  Here's a `HeroService` that fetches heroes and returns them in a resolved !{_PromiseLinked}.
  The `HeroService` depends on the `Logger` service and another `BackendService` that handles the server communication grunt work.
<<<<<<< HEAD
  
  下面是`HeroService`类，用于获取英雄数据，并返回一个已解析的[承诺（Promise）](http://exploringjs.com/es6/ch_promises.html)。
=======

  下面是`HeroService`类，用于获取英雄数据，并通过一个已解析的[承诺（Promise）](http://exploringjs.com/es6/ch_promises.html)返回它们。
>>>>>>> 027657f4
  `HeroService`还依赖于`Logger`服务和另一个用来处理服务器通讯工作的`BackendService`服务。

+makeExcerpt('app/hero.service.ts', 'class')

:marked
  Services are everywhere.

  服务无处不在。

  Component classes should be lean. They don't fetch data from the server,
  validate user input, or log directly to the console.
  They delegate such tasks to services.
<<<<<<< HEAD
  
  我们倾向于让组件保持精简。组件本身不从服务器获得数据、不进行验证输入，也不直接往控制台写日志。
  它们把这些任务委托给服务。
  
=======

  我们更倾向于让组件保持精简。组件不需要从服务器获得数据、不需要验证输入，也不需要直接往控制台写日志。
  它们把这些任务委托给了服务。

>>>>>>> 027657f4
  A component's job is to enable the user experience and nothing more. It mediates between the view (rendered by the template)
  and the application logic (which often includes some notion of a _model_).
  A good component presents properties and methods for data binding.
  It delegates everything nontrivial to services.

  组件的任务就是提供用户体验，仅此而已。它介于视图(由模板渲染)和应用逻辑(通常包括_模型（model）_的观念)之间。
  设计良好的组件为数据绑定提供属性和方法，把那些其它对它们不重要的事情都委托给服务。

  Angular doesn't *enforce* these principles.
  It won't complain if you write a "kitchen sink" component with 3000 lines.

  Angular不会*强制要求*我们遵循这些原则。
  即使我们花3000行代码写了一个“厨房洗碗槽”组件，它也不会抱怨什么。

  Angular does help you *follow* these principles by making it easy to factor your
  application logic into services and make those services available to components through *dependency injection*.
<<<<<<< HEAD
  
  Angular帮助我们*追随*这些原则 —— 它让我们能轻易地把应用逻辑拆分到服务，并通过*依赖注入*来在组件中使用这些服务。
=======

  Angular帮助我们*追随*这些原则 —— 它让我们能更轻易的把应用逻辑拆分到服务，并通过*依赖注入*来在组件中使用这些服务。
>>>>>>> 027657f4

.l-hr 

.l-main-section
:marked
  ## Dependency injection

  ## 依赖注入
figure
  img(src="/resources/images/devguide/architecture/dependency-injection.png" alt="服务" style="float:left; width:200px; margin-left:-40px;margin-right:10px" )
:marked
  _Dependency injection_ is a way to supply a new instance of a class
  with the fully-formed dependencies it requires. Most dependencies are services.
  Angular uses dependency injection to provide new components with the services they need.

  “依赖注入”是提供类的新实例的一种方式，还负责处理好类所需的全部依赖。大多数依赖都是服务。
  Angular也使用依赖注入提供我们需要的组件以及这些组件所需的服务。

<br class="l-clear-both">
:marked
  Angular can tell which services a component needs by looking at the types of its constructor parameters.
  For example, the constructor of your `HeroListComponent` needs a `HeroService`:
<<<<<<< HEAD
  
  Angular通过查看构造函数的参数类型得知组件需要哪些服务。
=======

  Angular能通过查看构造函数的参数类型，来得知组件需要哪些服务。
>>>>>>> 027657f4
  例如，`HeroListComponent`组件的构造函数需要一个`HeroService`：

+makeExcerpt('app/hero-list.component.ts (constructor)', 'ctor')

:marked
  When Angular creates a component, it first asks an **injector** for
  the services that the component requires.

  当Angular创建组件时，会首先为组件所需的服务找一个**注入器（Injector）**。

  An injector maintains a container of service instances that it has previously created.
  If a requested service instance is not in the container, the injector makes one and adds it to the container
  before returning the service to Angular.
  When all requested services have been resolved and returned,
  Angular can call the component's constructor with those services as arguments.
  This is *dependency injection*.
<<<<<<< HEAD
  
  注入器维护了一个服务实例的容器，存放着以前创建的实例。
  如果所请求的服务实例不在容器中，注入器就会创建一个服务实例，并且添加到容器中，然后把这个服务返回给Angular。
  当所有请求的服务都被解析完并返回时，Angular会以这些服务为参数去调用组件的构造函数。
=======

  注入器是一个维护服务实例的容器，存放着以前创建的实例。
  如果容器中还没有所请求的服务实例，注入器就会创建一个服务实例，并且添加到容器中，然后把这个服务返回给Angular。
  当所有的服务都被解析完并返回时，Angular会以这些服务为参数去调用组件的构造函数。
>>>>>>> 027657f4
  这就是*依赖注入* 。

  The process of `HeroService` injection looks a bit like this:

  `HeroService`注入的过程看起来有点像这样：

figure
  img(src="/resources/images/devguide/architecture/injector-injects.png" alt="服务" )
:marked
  If the injector doesn't have a `HeroService`, how does it know how to make one?

  如果注入器还没有`HeroService`，它怎么知道该如何创建一个呢？

  In brief, you must have previously registered a **provider** of the `HeroService` with the injector.
  A provider is something that can create or return a service, typically the service class itself.

  简单的说，必须在要求注入`HeroService`之前，在注入器中注册`HeroService`的**提供商Provider**。
  提供商用于创建并返回一个服务，通常是这个“服务类”本身。

  You can register providers in modules or in components.

  我们可以在模块上或组件上注册提供商。

  In general, add providers to the [root module](#module) so that
  the same instance of a service is available everywhere.
<<<<<<< HEAD
  
  我们通常会把提供商添加到[根模块](#module)上，以便在任何地方使用服务的同一个实例。
=======

  我们通常会把提供商添加到[根模块](#module)上，以便任何地方使用的都是服务的同一个实例。
>>>>>>> 027657f4

+makeExample('app/app.module.ts', 'providers', 'app/app.module.ts (module providers)')(format='.')

:marked
  Alternatively, register at a component level in the `providers` property of the `@Component` metadata:

  或者，也可以在`@Component`元数据中的`providers`属性中把它注册在组件层：

+makeExample('app/hero-list.component.ts', 'providers', 'app/hero-list.component.ts (component providers)')(format='.')

:marked
  Registering at a component level means you get a new instance of the
  service with each new instance of that component.

  把它注册在组件级表示该组件的每一个新实例都会有一个(在该组件注册的)服务的新实例。

  <!-- We've vastly oversimplified dependency injection for this overview.
  The full story is in the [dependency injection](dependency-injection.html) page. -->

  <!--在这个概览中，我们过度简化了依赖注入机制。
<<<<<<< HEAD
  详见[依赖注入](dependency-injection.html)页 -->
  
=======
  完整的故事出现在[依赖注入](dependency-injection.html)页 -->

>>>>>>> 027657f4
  Points to remember about dependency injection:

  需要记住的关于依赖注入的要点是：

  * Dependency injection is wired into the Angular framework and used everywhere.

  * 依赖注入渗透在整个Angular框架中，并且被到处使用。

  * The *injector* is the main mechanism.

  * **注入器（Injector）**是本机制的核心。

    * An injector maintains a *container* of service instances that it created.

    * 注入器负责维护一个*容器*，用于存放它创建过的服务实例。

    * An injector can create a new service instance from a *provider*.

    * 注入器能使用*提供商*创建一个新的服务实例。

  * A *provider* is a recipe for creating a service.

  * *提供商*是一个用于创建服务的“配方”。

  * Register *providers* with injectors.

  * 把*提供商*注册到注入器。

.l-hr 

.l-main-section
:marked
  ## Wrap up

  ## 总结

  You've learned the basics about the eight main building blocks of an Angular application:

  我们学到的这些只是关于Angular应用程序的八个主要构造块的基础知识：

  * [Modules](#modules)

  * [模块](#modules)

  * [Components](#components)

  * [组件](#components)

  * [Templates](#templates)

  * [模板](#templates)

  * [Metadata](#metadata)

  * [元数据](#metadata)

  * [Data binding](#data-binding)

  * [数据绑定](#data-binding)

  * [Directives](#directives)

  * [指令](#directives)

  * [Services](#services)

  * [服务](#services)

  * [Dependency injection](#dependency-injection)

  * [依赖注入](#dependency-injection)

  That's a foundation for everything else in an Angular application,
  and it's more than enough to get going.
  But it doesn't include everything you need to know.

  这是Angular应用程序中所有其它东西的基础，要使用Angular 2，以这些作为开端就绰绰有余了。
  但它仍然没有包含我们需要知道的全部。

  Here is a brief, alphabetical list of other important Angular features and services.
  Most of them are covered in this documentation (or soon will be).

  这里是一个简短的、按字母排序的列表，列出了其它重要的Angular特性和服务。
  它们大多数已经(或即将)包括在这份开发文档中：

  > [**Animations**](animations.html): Animate component behavior
  without deep knowledge of animation techniques or CSS with Angular's animation library.

  > [**动画**](animations.html)：用Angular的动画库让组件动起来，而不需要对动画技术或CSS有深入的了解。

  > **Change detection**: The change detection documentation will cover how Angular decides that a component property value has changed,
  when to update the screen, and how it uses **zones** to intercept asynchronous activity and run its change detection strategies.

<<<<<<< HEAD
  > **变更检测**：变更检测文档会告诉你Angular是如何决定组件的属性值变化，什么时候该更新到屏幕， 
  以及它是如何利用**zones**来拦截异步活动并执行变更检测策略。
=======
  > **变更检测**：“变更检测”文档会告诉你Angular是如何决定组件的属性值变化和什么时候该更新到屏幕的。
  以及它是如何用**zones**来拦截异步行为并执行变更检测策略。
>>>>>>> 027657f4

  > **Events**: The events documentation will cover how to use components and services to raise events with mechanisms for
  publishing and subscribing to events.

<<<<<<< HEAD
  > **事件**：事件文档会告诉你如何使用组件和服务触发支持发布和订阅的事件。
  
=======
  > **事件**：“事件”文档会告诉你如何使用组件和服务触发支持发布和订阅的事件。

>>>>>>> 027657f4
  > [**Forms**](forms.html): Support complex data entry scenarios with HTML-based validation and dirty checking.

  > [**表单**](forms.html)：通过基于HTML的验证和脏检查机制支持复杂的数据输入场景。

  > [**HTTP**](server-communication.html): Communicate with a server to get data, save data, and invoke server-side actions with an HTTP client.

  > [**HTTP**](server-communication.html)：通过这个HTTP客户端，可以与服务器通讯，以获得数据、保存数据和触发服务端动作。

  > [**Lifecycle hooks**](lifecycle-hooks.html): Tap into key moments in the lifetime of a component, from its creation to its destruction,
  by implementing the lifecycle hook interfaces.

  > [**生命周期钩子**](lifecycle-hooks.html)：通过实现生命周期钩子接口，可以切入组件生命中的几个关键点：从创建到销毁。

  > [**Pipes**](pipes.html): Use pipes in your templates to improve the user experience by transforming values for display. Consider this `currency` pipe expression:
<<<<<<< HEAD
  
  > [**管道**](pipes.html)：在模板中使用管道转换成用于显示的值，以增强用户体验。例如，`currency`管道表达式：
  
=======

  > [**管道**](pipes.html)：在模板中使用管道转换成可显示的值，以增强用户体验。比如这个`currency`管道表达式：

>>>>>>> 027657f4
<div style="margin-left:40px">
code-example().
  price | currency:'USD':true
</div>
:marked
  > It displays a price of "42.33" as `$42.33`.
<<<<<<< HEAD
  
  > 它把价格"42.33"显示为`$42.33`。
  
  > [**Router**](router.html): Navigate from page to page within the client
    application and never leave the browser.
  
  > [**路由器**](router.html)：在应用程序客户端的页面间导航，并且不离开浏览器。
  
=======

  > 它把"42.33"显示为`$42.33`。

  > [**Router**](router.html): Navigate from page to page within the client
    application and never leave the browser.

  > [**路由器**](router.html)：在应用程序客户端导航，并且不离开浏览器。

>>>>>>> 027657f4
  > [**Testing**](testing.html): Run unit tests on your application parts as they interact with the Angular framework
  using the _Angular Testing Platform_.

  > [**测试**](testing.html)：使用Angular测试工具运行单元测试，在你的应用与Angular框架交互时进行测试。<|MERGE_RESOLUTION|>--- conflicted
+++ resolved
@@ -6,26 +6,15 @@
 :marked
   Angular is a framework for building client applications in HTML and
   either JavaScript or a language (like Dart or TypeScript) that compiles to JavaScript.
-<<<<<<< HEAD
-  
-  Angular 2是一个用HTML和JavaScript或者一个可以编译成JavaScript的语言（例如Dart或TypeScript）来构建客户端应用的框架。
-=======
-
-  Angular 2是一个用HTML和JavaScript或者一个可以编译成JavaScript的语言（比如Dart或者TypeScript），来构建客户端应用的框架。
->>>>>>> 027657f4
+
+  Angular是一个用HTML和JavaScript或者一个可以编译成JavaScript的语言（例如Dart或者TypeScript），来构建客户端应用的框架。
 
 block angular-parts
   :marked
     The framework consists of several libraries, some of them core and some optional.
-<<<<<<< HEAD
-    
+
     该框架包括一系列库，有些是核心库，有些是可选库。
-    
-=======
-
-    该框架包括一系列库文件，有些是核心库，有些是可选库。
-
->>>>>>> 027657f4
+
 :marked
   You write Angular applications by composing HTML *templates* with Angularized markup,
   writing *component* classes to manage those templates, adding application logic in *services*,
@@ -124,23 +113,13 @@
   While the _root module_ may be the only module in a small application, most apps have many more 
   _feature modules_, each a cohesive block of code dedicated to an application domain,
   a workflow, or a closely related set of capabilities. 
-<<<<<<< HEAD
-  
+
   _根模块_在一些小型应用中可能是唯一的模块，不过大多数应用会有很多_特性模块_，每个模块都是一个内聚的代码块专注于某个应用领域、工作流或紧密相关的功能。
 
   An Angular module, whether a _root_ or _feature_, is a class with an `@NgModule` decorator.
-  
+
   Angular模块（无论是_根模块_还是_特性模块_）都是一个带有`@NgModule`装饰器的类。
-  
-=======
-
-  _根模块_在一些小型应用中可能是唯一的模块，不过大多数应用可能会有很多_特性模块_，它们由一组领域类、工作流、或紧密相关的功能聚合而成。
-
-  An Angular module, whether a _root_ or _feature_, is a class with an `@NgModule` decorator.
-
-  Angular模块（无论是_根_模块还是_特性模块_）都是一个带有`@NgModule`装饰器的类。
-
->>>>>>> 027657f4
+
 .l-sub-section
   :marked
     Decorators are functions that modify JavaScript classes.
@@ -166,41 +145,22 @@
   Angular有三种视图类：[组件](#components)、[指令](#directives)和[管道](pipes.html)。
 
   * `exports` - the subset of declarations that should be visible and usable in the component [templates](#templates) of other modules.
-<<<<<<< HEAD
-  
+
   * `exports` - 声明（declarations）的子集，可用于其它模块的组件[模板](#templates)。
 
   * `imports` - other modules whose exported classes are needed by component templates declared in _this_ module.
-  
+
   * `imports` - _本_模块声明的组件模板需的类所在的其它模块。
 
   * `providers` - creators of [services](#services) that this module contributes to
   the global collection of services; they become accessible in all parts of the app.
-  
+
   * `providers` - [服务](#services)的创建者，并加入到全局服务表中，可用于应用任何部分。
 
   * `bootstrap` - the main application view, called the _root component_, 
   that hosts all other app views. Only the _root module_ should set this `bootstrap` property.
-  
+
   * `bootstrap` - 指定应用的主视图（称为_根组件_），它是所有其它视图的宿主。只有_根模块_才能设置`bootstrap`属性。
-=======
-
-  * `exports` - 声明（declaration）的子集，它可用于其它模块中的组件[模板](#templates)。
-
-  * `imports` - other modules whose exported classes are needed by component templates declared in _this_ module.
-
-  * `imports` - _本_模块组件模板中需要由其它模块导出的类。
-
-  * `providers` - creators of [services](#services) that this module contributes to
-  the global collection of services; they become accessible in all parts of the app.
-
-  * `providers` - [服务](#services)的创建者。本模块把它们加入全局的服务表中，让它们在应用中的任何部分都可被访问到。
-
-  * `bootstrap` - the main application view, called the _root component_, 
-  that hosts all other app views. Only the _root module_ should set this `bootstrap` property.
-
-  * `bootstrap` - 标识出应用的主视图（被称为_根组件_），它是所有其它视图的宿主。只有_根模块_才能设置`bootstrap`属性。
->>>>>>> 027657f4
 
   Here's a simple root module:
 
@@ -211,13 +171,8 @@
 .l-sub-section
   :marked
     The `export` of `AppComponent` is just to show how to export; it isn't actually necessary in this example. A root module has no reason to _export_ anything because other components don't need to _import_ the root module. 
-<<<<<<< HEAD
-    
+
     `AppComponent`的`export`语句只是用于演示如何导出的，它在这个例子中并不是必须的。
-=======
-
-    `AppComponent`的`export`语句只是用于演示“如何导出”的，它在这个例子中并无必要。
->>>>>>> 027657f4
     根模块不需要_导出_任何东西，因为其它组件不需要导入根模块。
 
 :marked
@@ -225,14 +180,8 @@
   During development you're likely to bootstrap the `AppModule` in a `main.ts` file like this one.
 
   我们通过_引导_根模块来启动应用。
-<<<<<<< HEAD
   在开发期间，你通常在一个`main.ts`文件中来引导`AppModule`，就像这样：
-  
-    
-=======
-  在开发期间，我们通常在一个`main.ts`文件中来引导`AppModule`，就像这样：
-
->>>>>>> 027657f4
+
 +makeExample('app/main.ts', '', 'app/main.ts')(format='.')
 
 :marked
@@ -246,31 +195,17 @@
 
   JavaScript also has its own module system for managing collections of JavaScript objects.
   It's completely different and unrelated to the Angular module system.
-<<<<<<< HEAD
-  
+
   JavaScript有自己的模块系统，用来管理一组JavaScript对象。
   它与Angular的模块体系完全不同且完全无关。
-  
+
   In JavaScript each _file_ is a module and all objects defined in the file belong to that module.
   The module declares some objects to be public by marking them with the `export` key word. 
   Other JavaScript modules use *import statements* to access public objects from other modules.
-  
+
   JavaScript中，每个_文件_是一个模块，文件中定义的所有对象都从属于那个模块。
   通过`export`关键字，模块可以把它的某些对象声明为公共的。
   其它JavaScript模块可以使用*import语句*来访问这些公共对象。
-=======
-
-  JavaScript还有自己的模块系统，它用来管理一组JavaScript对象。
-  它和Angular的模块体系是完全不同而且完全无关的。
-
-  In JavaScript each _file_ is a module and all objects defined in the file belong to that module.
-  The module declares some objects to be public by marking them with the `export` key word. 
-  Other JavaScript modules use *import statements* to access public objects from other modules.
-
-  在JavaScript中，每个_文件_就是一个模块，并且该文件中定义的所有对象都从属于那个模块。
-  通过`export`关键字，模块可以把它的某些对象声明为公开的。
-  别的JavaScript模块中可以使用*import语句*来访问这些公开对象。
->>>>>>> 027657f4
 
 +makeExample('app/app.module.ts', 'imports', '')(format='.')
 +makeExample('app/app.module.ts', 'export', '')(format='.')
@@ -302,72 +237,38 @@
   每个Angular库的名字都带有`!{_at_angular}`前缀。
 
   You install them with the **npm** package manager and import parts of them with JavaScript `import` statements.
-<<<<<<< HEAD
-  
+
   我们可以用**npm**包管理工具安装它们，用JavaScript的`import`语句导入其中某些部件。
-  
-<br clear="all"><br>
-:marked
-  For example, import Angular's `Component` decorator from the `@angular/core` library like this.
-  
+<br class="l-clear-both"><br>
+:marked
+  For example, import Angular's `Component` decorator from the `@angular/core` library like this:
+
   例如，我们从`@angular/core`库中导入`Component`装饰器，就像这样：
-  
-=======
-
-  我们可以用**npm**包管理工具安装它们，并且用JavaScript的`import`语句导入它们的某些部件。
-<br class="l-clear-both"><br>
-:marked
-  For example, import Angular's `Component` decorator from the `@angular/core` library like this:
-
-  比如，我们从`@angular/core`库中导入`Component`装饰器，就像这样：
->>>>>>> 027657f4
 +makeExample('app/app.component.ts', 'import', '')(format='.')
 
 :marked
   You also import Angular _modules_ from Angular _libraries_ using JavaScript import statements:
-<<<<<<< HEAD
-  
+
   我们还可以使用JavaScript的导入语句从Angular_库_中导入Angular的_某些模块_。
-  
-=======
-
-  我们还使用JavaScript的导入语句从Angular_库_中导入Angular的_某些模块_。
-
->>>>>>> 027657f4
+
 +makeExample('app/mini-app.ts', 'import-browser-module', '')(format='.')
 
 :marked
   In the example of the simple root module above, the application module needs material from within that `BrowserModule`. To access that material, add it to the `@NgModule` metadata `imports` like this.
-<<<<<<< HEAD
-  
+
   在上面这个根模块的例子中，应用模块需要`BrowserModule`的某些素材。要访问这些素材，我们就得把它加入`@NgModule`元数据的`imports`中去，就像这样：
-  
-=======
-
-  在上面这个关于根模块的小例子中，应用模块需要来自`BrowserModule`的某些素材。要访问这些素材，我们就得把它加入`@NgModule`元数据的`imports`中去，就像这样：
-
->>>>>>> 027657f4
+
 +makeExample('app/mini-app.ts', 'ngmodule-imports', '')(format='.')
 
 :marked
   In this way you're using both the Angular and JavaScript module systems _together_.
-<<<<<<< HEAD
-  
-  这种情况下，你同时使用了Angular和JavaScript的模块化系统。
+
+  种情况下，你同时使用了Angular和JavaScript的模块化系统。
 
   It's easy to confuse the two systems because they share the common vocabulary of "imports" and "exports".
   Hang in there. The confusion yields to clarity with time and experience.
-  
+
   这两个系统比较容易混淆，因为它们共享相同的词汇“imports”和“exports”。
-=======
-
-  这种情况下，我们正在同时使用Angular和JavaScript的模块化系统。
-
-  It's easy to confuse the two systems because they share the common vocabulary of "imports" and "exports".
-  Hang in there. The confusion yields to clarity with time and experience.
-
-  这两个系统比较容易混淆，因为它们共享相同的词汇（“imports”和“exports”）。
->>>>>>> 027657f4
   先放一放，随着时间和经验的增长，自然就会澄清了。
 
 .l-sub-section
@@ -390,13 +291,8 @@
 
 :marked
   A _component_ controls a patch of screen called a *view*.
-<<<<<<< HEAD
-  
+
   _组件_负责控制屏幕上的一小块区域，我们称之为*视图*。
-=======
-
-  _组件_负责控制屏幕上的一小块地方，我们称之为*视图*。
->>>>>>> 027657f4
 
   For example, the following views are controlled by components:
 
@@ -416,41 +312,26 @@
 
   You define a component's application logic&mdash;what it does to support the view&mdash;inside a class.
   The class interacts with the view through an API of properties and methods.
-<<<<<<< HEAD
-  
+
   我们在类中定义组件的应用逻辑(用来为视图提供支持)。
-=======
-
-  我们在类中定义组件的应用逻辑(它被用来为视图提供支持)。
->>>>>>> 027657f4
   组件通过一些由属性和方法组成的API与视图交互。
 
   <a id="component-code"></a>
-<<<<<<< HEAD
-  例如，`HeroListComponent`有一个`heroes`属性，它返回一个英雄数组，这个数组从一个服务获得。`HeroListComponent`还有一个`selectHero()`方法，当用户从列表中点选一个英雄时，就把它/她设置到`selectedHero`属性。
-=======
   For example, this `HeroListComponent` has a `heroes` property that returns !{_an} !{_array} of heroes
   that it acquires from a service.
   `HeroListComponent` also has a `selectHero()` method that sets a `selectedHero` property when the user clicks to choose a hero from that list.
 
   <a id="component-code"></a>
-  例如，`HeroListComponent`有一个`heroes`属性，它返回一个“英雄”数组，这个数组是由一个服务提供的。
+  例如，`HeroListComponent`有一个`heroes`属性，它返回一个英雄数组，这个数组从一个服务获得。
   `HeroListComponent`还有一个`selectHero()`方法，当用户从列表中点选一个英雄时，就把它/她设置到`selectedHero`属性。
->>>>>>> 027657f4
 
 +makeExcerpt('app/hero-list.component.ts', 'class')
 :marked
   Angular creates, updates, and destroys components as the user moves through the application.
   Your app can take action at each moment in this lifecycle through optional [lifecycle hooks](lifecycle-hooks.html), like `ngOnInit()` declared above.
-<<<<<<< HEAD
-  
+
   当用户在这个应用中漫游时，Angular会创建、更新和销毁组件。
   应用可以通过[生命周期钩子](lifecycle-hooks.html)在组件生命周期的各个时间点上插入自己的操作，例如上面声明的`ngOnInit()`。
-=======
-
-  当用户在这个应用中“移动”时，Angular会创建、更新和销毁组件。
-  本应用可以通过[生命周期钩子](lifecycle-hooks.html)在组件生命周期的各个时间点上插入自己的操作，比如上面声明的`ngOnInit()`。
->>>>>>> 027657f4
 
 .l-hr 
 
@@ -465,23 +346,13 @@
 :marked
   You define a component's view with its companion **template**. A template is a form of HTML
   that tells Angular how to render the component.
-<<<<<<< HEAD
-  
+
   我们通过组件的自带的**模板**来定义组件视图。模板以HTML形式存在，告诉Angular如何渲染组件(视图)。
 
   A template looks like regular HTML, except for a few differences. Here is a
   template for our `HeroListComponent`:
-  
-  多数情况下，模板看起来很像标准HTML……当然也有一点不同的地方。下面是`HeroListComponent`组件的一个模板。  
-=======
-
-  我们通过组件的自带的**模板**来定义视图。模板以HTML形式存在，用来告诉Angular如何渲染组件(视图)。
-
-  A template looks like regular HTML, except for a few differences. Here is a
-  template for our `HeroListComponent`:
-
-  多数情况下，模板看起来很像标准HTML……当然也有一点奇怪的地方。下面是`HeroListComponent`组件的一个模板。
->>>>>>> 027657f4
+
+  多数情况下，模板看起来很像标准HTML……当然也有一点不同的地方。下面是`HeroListComponent`组件的一个模板。
 
 +makeExample('app/hero-list.component.html')
 
@@ -536,15 +407,9 @@
   一点框架的痕迹也没有，里面完全没有出现"Angular"的字样。
 
   In fact, `HeroListComponent` really is *just a class*. It's not a component until you *tell Angular about it*.
-<<<<<<< HEAD
-  
+
   实际上，`HeroListComponent`真的*只是一个类*。直到我们*告诉Angular*它是一个组件。
-  
-=======
-
-  实际上，`HeroListComponent`真的*只是一个类*。直到我们*告诉Angular*这是一个组件为止。
-
->>>>>>> 027657f4
+
   To tell Angular that `HeroListComponent` is a component, attach **metadata** to the class.
 
   只要把**元数据**附加到这个类，就相当于告诉Angular：`HeroListComponent`是个组件。
@@ -560,15 +425,9 @@
 :marked
   Here is the `@Component` !{_decorator}, which identifies the class
   immediately below it as a component class.
-<<<<<<< HEAD
-  
+
   这里看到`@Component`!{_decoratorCn}，它把紧随其后的类标记成了组件类。
-  
-=======
-
-  这里看到`@Component`!{_decoratorCn}(毫无悬念的)把紧随其后的类标记成了组件类。
-
->>>>>>> 027657f4
+
 block ts-decorator
   :marked
     The `@Component` decorator takes a required configuration object with the
@@ -577,58 +436,32 @@
     `@Component`!{_decoratorCn}能接受一个配置对象，Angular会基于这些信息创建和展示组件及其视图。
 
     Here are a few of the possible `@Component` configuration options:
-<<<<<<< HEAD
-    
+
     `@Component`的配置项包括：
-    
-:marked
-  - `moduleId: module.id`: sets the base for module-relative loading of the `templateUrl`.
-  
-  - `moduleId: module.id`: 为与模块相关的URL（如`templateUrl`）提供基地址。
-=======
-
-    来看下`@Component`中的一些配置项：
 
 :marked
   - `moduleId`: sets the source of the base address (`module.id`) for module-relative URLs such as the `templateUrl`.
 
-  - `moduleId`: 为与模块相关的URL（如`templateUrl`）提供基地址。
->>>>>>> 027657f4
+  - `moduleId`: 为与模块相关的URL（如`templateUrl`）提供基地址
 
   - `selector`: CSS selector that tells Angular to create and insert an instance of this component
   where it finds a `<hero-list>` tag in *parent* HTML.
   For example, if an app's  HTML contains `<hero-list></hero-list>`, then
   Angular inserts an instance of the `HeroListComponent` view between those tags.
-<<<<<<< HEAD
-  
+
   - `selector`： CSS选择器，它告诉Angular在*父级*HTML中查找`<hero-list>`标签，创建并插入该组件。
   例如，如果应用的HTML包含`<hero-list></hero-list>`，Angular就会把`HeroListComponent`的一个实例插入到这个标签中。
-  
+
   - `templateUrl`: module-relative address of this component's HTML template, shown [above](#templates).
-    
-  - `templateUrl`：组件HTML模板的模块相对地址，[如前所示](#templates)。  
-=======
-
-  - `selector`： 一个CSS选择器，它告诉Angular在*父级*HTML中寻找一个`<hero-list>`标签，然后创建该组件，并插入此标签中。
-  比如，如果应用的HTML包含`<hero-list></hero-list>`，Angular就会把`HeroListComponent`的一个实例插入到这个标签中。
-
-  - `templateUrl`: module-relative address of this component's HTML template, shown [above](#templates).
-
-  - `templateUrl`：组件HTML模板的模块相对地址，我们在[前面](#templates)展示过它。
->>>>>>> 027657f4
+
+  - `templateUrl`：组件HTML模板的模块相对地址，[如前所示](#templates)。
 
   - `providers`: !{_array} of **dependency injection providers** for services that the component requires.
   This is one way to tell Angular that the component's constructor requires a `HeroService`
   so it can get the list of heroes to display. 
-<<<<<<< HEAD
-    
-  - `providers` - 组件所需服务的*依赖注入提供商*数组。 
+
+  - `providers` - 组件所需服务的*依赖注入提供商*数组。
   这是在告诉Angular：该组件的构造函数需要一个`HeroService`服务，这样组件就可以从服务中获得英雄数据。
-=======
-
-  - `providers` - 一个数组，包含组件所依赖的服务所需要的*依赖注入提供商*。
-  这是在告诉Angular：该组件的构造函数需要一个`HeroService`服务，这样组件就可以从服务中获得用来显示英雄列表的那些数据。
->>>>>>> 027657f4
 
 figure
   img(src="/resources/images/devguide/architecture/template-metadata-component.png" alt="元数据" align="left" style="height:200px; margin-left:-40px;margin-right:10px" )
@@ -646,25 +479,14 @@
   `@Injectable`, `@Input`, and `@Output` are a few of the more popular !{_decorator}s.
 
   我们也会沿用类似的风格，用其它元数据!{_decoratorCn}来指导Angular的行为。
-<<<<<<< HEAD
   例如`@Injectable`、`@Input`和`@Output`等是一些最常用的!{_decoratorCn}。
-  
-<br clear="all">
+
+<br class="l-clear-both">
 :marked
   The architectural takeaway is that you must add metadata to your code
   so that Angular knows what to do.
-  
+
   这种架构处理方式是：你向代码中添加元数据，以便Angular知道该怎么做。
-=======
-  比如`@Injectable`、`@Input`和`@Output`等是一些最常用的!{_decoratorCn}。
-
-<br class="l-clear-both">
-:marked
-  The architectural takeaway is that you must add metadata to your code
-  so that Angular knows what to do.
-
-  这种架构所决定的是：必须往代码中添加元数据，以便Angular知道该做什么。
->>>>>>> 027657f4
 
 .l-hr 
 
@@ -693,15 +515,9 @@
 
   As the diagram shows, there are four forms of data binding syntax. Each form has a direction &mdash; to the DOM, from the DOM, or in both directions.
 
-<<<<<<< HEAD
   如图所示，数据绑定的语法有四种形式。每种形式都有一个方向 —— 绑定到DOM、绑定自DOM以及双向绑定。
-  
-<br clear="all">
-=======
-  如图所示，数据绑定的语法有四种形式。每种形式都有一个方向 —— 从DOM来、到DOM去、双向，就像图中的箭头所示意的。
 
 <br class="l-clear-both">
->>>>>>> 027657f4
 :marked
   The `HeroListComponent` [example](#templates) template has three forms:
 
@@ -733,15 +549,9 @@
   In two-way binding, a data property value flows to the input box from the component as with property binding.
   The user's changes also flow back to the component, resetting the property to the latest value,
   as with event binding.
-<<<<<<< HEAD
-  
+
   在双向绑定中，数据属性值通过属性绑定从组件传到输入框。用户的修改通过事件绑传回到组件，把属性值设置为最新的值。
-  
-=======
-
-  在双向绑定中，数据属性的值会从具有属性绑定的组件传到输入框。通过事件绑定，用户的修改被传回到组件，把属性值设置为最新的值。
-
->>>>>>> 027657f4
+
   Angular processes *all* data bindings once per JavaScript event cycle,
   from the root of the application component tree through all child components.
 
@@ -759,45 +569,26 @@
   img(src="/resources/images/devguide/architecture/parent-child-binding.png" alt="父/子绑定" style="float:left; width:300px; margin-left:-40px;margin-right:10px" )
 :marked
   Data binding is also important for communication between parent and child components.
-<<<<<<< HEAD
-  
-  数据绑定在父组件与子组件的通讯中也同样重要。  
-  
-<br clear="all">
-=======
-
-  数据绑定在父组件与子组件的通讯中***也同样重要***。
+
+  数据绑定在父组件与子组件的通讯中也同样重要。
 <br class="l-clear-both">
->>>>>>> 027657f4
 
 .l-hr 
 
 .l-main-section
 :marked
   ## Directives
-<<<<<<< HEAD
-  
-  ## 指令（Directive)
-    
-=======
-
-  ## 指令
-
->>>>>>> 027657f4
+
+  ## 指令（directive)
+
 figure
   img(src="/resources/images/devguide/architecture/directive.png" alt="父与子" style="float:left; width:150px; margin-left:-40px;margin-right:10px" )
 :marked
   Angular templates are *dynamic*. When Angular renders them, it transforms the DOM
   according to the instructions given by **directives**.
-<<<<<<< HEAD
-  
+
   Angular模板是*动态的*。当Angular渲染它们时，它会根据**指令**提供的操作对DOM进行转换。
-  
-=======
-
-  Angular模板是*动态的*。当Angular渲染它们时，它会根据**指令**提供的操作指南对DOM进行修改。
-
->>>>>>> 027657f4
+
   A directive is a class with directive metadata. In !{_Lang}, apply the `@Directive` !{_decorator}
   to attach metadata to the class.
 
@@ -806,13 +597,8 @@
 :marked
   A component is a *directive-with-a-template*;
   a `@Component` !{_decorator} is actually a `@Directive` !{_decorator} extended with template-oriented features.
-<<<<<<< HEAD
-  
+
   组件是一个*带模板的指令*；`@Component`!{_decoratorCn}实际上就是一个`@Directive`!{_decoratorCn}，只是扩展了一些面向模板的特性。
-=======
-
-  我们已经遇到过指令的形式之一：组件。组件是一个*带模板的指令*，而且`@Component`!{_decoratorCn}实际上就是一个`@Directive`!{_decoratorCn}，只是扩展了一些面向模板的属性。
->>>>>>> 027657f4
 
 .l-sub-section
   :marked
@@ -823,15 +609,9 @@
 
 :marked
   Two *other* kinds of directives exist: _structural_ and _attribute_ directives.
-<<<<<<< HEAD
-  
+
   有两种*其它*类型的指令，我们称之为_结构型_指令和_属性(attribute)型_指令。
-  
-=======
-
-  有两种*其它*类型的指令，我们称之为“结构型”指令和“属性(attribute)型”指令。
-
->>>>>>> 027657f4
+
   They tend to appear within an element tag as attributes do,
   sometimes by name but more often as the target of an assignment or a binding.
 
@@ -858,21 +638,6 @@
 
 block dart-bool
   //- N/A
-<<<<<<< HEAD
-  
-:marked
-   **Attribute** directives alter the appearance or behavior of an existing element. 
-   In templates they look like regular HTML attributes, hence the name.
-   
-   **属性型指令** 修改一个现有元素的外观或行为。在模板中，它们看起来就像是标准的HTML属性，故名。
-   
-   The `ngModel` directive, which implements two-way data binding, is
-   an example of an attribute directive. `ngModel` modifies the behavior of
-   an existing element (typically an `<input>`)
-   by setting its display value property and responding to change events.
-   
-   `ngModel`指令就是属性型指令的一个例子，它实现了双向数据绑定。它修改了现有元素(一般是`<input>`)的行为：设置其显示属性值，并响应change事件。
-=======
 
 :marked
   **Attribute** directives alter the appearance or behavior of an existing element.
@@ -885,8 +650,7 @@
   an existing element (typically an `<input>`)
   by setting its display value property and responding to change events.
 
-  `ngModel`指令就是属性型指令的一个例子，它实现了双向数据绑定。它修改了现有元素(一般是`<input>`)的行为：它设置了显示属性值，并对change事件做出相应回应。
->>>>>>> 027657f4
+  `ngModel`指令就是属性型指令的一个例子，它实现了双向数据绑定。它修改了现有元素(一般是`<input>`)的行为：设置其显示属性值，并响应change事件。
 
 +makeExcerpt('app/hero-detail.component.html', 'ngModel')
 :marked
@@ -922,13 +686,8 @@
   A service is typically a class with a narrow, well-defined purpose. It should do something specific and do it well.
 
   几乎任何东西都可以是一个服务。
-<<<<<<< HEAD
   典型的服务是一个类，具有专注的、明确的用途。它应该做一件特定的事情，并把它做好。
-<br clear="all">
-=======
-  典型的服务是一个类，具有专注的、良好定义的用途。它应该做一件具体的事情，把它做好。
 <br class="l-clear-both">
->>>>>>> 027657f4
 :marked
   Examples include:
 
@@ -965,27 +724,16 @@
   即便如此，服务仍然是任何Angular应用的基础。组件就是最大的*服务*消费者。
 
   Here's an example of a service class that logs to the browser console:
-<<<<<<< HEAD
-  
+
   这里是一个服务类的范例，用于把日志记录到浏览器的控制台：
-  
-=======
-
-  这里是一个“服务”类的范例，用于把日志记录到浏览器的控制台：
-
->>>>>>> 027657f4
+
 +makeExcerpt('app/logger.service.ts', 'class')
 
 :marked
   Here's a `HeroService` that fetches heroes and returns them in a resolved !{_PromiseLinked}.
   The `HeroService` depends on the `Logger` service and another `BackendService` that handles the server communication grunt work.
-<<<<<<< HEAD
-  
-  下面是`HeroService`类，用于获取英雄数据，并返回一个已解析的[承诺（Promise）](http://exploringjs.com/es6/ch_promises.html)。
-=======
 
   下面是`HeroService`类，用于获取英雄数据，并通过一个已解析的[承诺（Promise）](http://exploringjs.com/es6/ch_promises.html)返回它们。
->>>>>>> 027657f4
   `HeroService`还依赖于`Logger`服务和另一个用来处理服务器通讯工作的`BackendService`服务。
 
 +makeExcerpt('app/hero.service.ts', 'class')
@@ -998,17 +746,10 @@
   Component classes should be lean. They don't fetch data from the server,
   validate user input, or log directly to the console.
   They delegate such tasks to services.
-<<<<<<< HEAD
-  
+
   我们倾向于让组件保持精简。组件本身不从服务器获得数据、不进行验证输入，也不直接往控制台写日志。
   它们把这些任务委托给服务。
-  
-=======
-
-  我们更倾向于让组件保持精简。组件不需要从服务器获得数据、不需要验证输入，也不需要直接往控制台写日志。
-  它们把这些任务委托给了服务。
-
->>>>>>> 027657f4
+
   A component's job is to enable the user experience and nothing more. It mediates between the view (rendered by the template)
   and the application logic (which often includes some notion of a _model_).
   A good component presents properties and methods for data binding.
@@ -1025,13 +766,8 @@
 
   Angular does help you *follow* these principles by making it easy to factor your
   application logic into services and make those services available to components through *dependency injection*.
-<<<<<<< HEAD
-  
+
   Angular帮助我们*追随*这些原则 —— 它让我们能轻易地把应用逻辑拆分到服务，并通过*依赖注入*来在组件中使用这些服务。
-=======
-
-  Angular帮助我们*追随*这些原则 —— 它让我们能更轻易的把应用逻辑拆分到服务，并通过*依赖注入*来在组件中使用这些服务。
->>>>>>> 027657f4
 
 .l-hr 
 
@@ -1054,13 +790,8 @@
 :marked
   Angular can tell which services a component needs by looking at the types of its constructor parameters.
   For example, the constructor of your `HeroListComponent` needs a `HeroService`:
-<<<<<<< HEAD
-  
+
   Angular通过查看构造函数的参数类型得知组件需要哪些服务。
-=======
-
-  Angular能通过查看构造函数的参数类型，来得知组件需要哪些服务。
->>>>>>> 027657f4
   例如，`HeroListComponent`组件的构造函数需要一个`HeroService`：
 
 +makeExcerpt('app/hero-list.component.ts (constructor)', 'ctor')
@@ -1077,17 +808,10 @@
   When all requested services have been resolved and returned,
   Angular can call the component's constructor with those services as arguments.
   This is *dependency injection*.
-<<<<<<< HEAD
-  
+
   注入器维护了一个服务实例的容器，存放着以前创建的实例。
   如果所请求的服务实例不在容器中，注入器就会创建一个服务实例，并且添加到容器中，然后把这个服务返回给Angular。
   当所有请求的服务都被解析完并返回时，Angular会以这些服务为参数去调用组件的构造函数。
-=======
-
-  注入器是一个维护服务实例的容器，存放着以前创建的实例。
-  如果容器中还没有所请求的服务实例，注入器就会创建一个服务实例，并且添加到容器中，然后把这个服务返回给Angular。
-  当所有的服务都被解析完并返回时，Angular会以这些服务为参数去调用组件的构造函数。
->>>>>>> 027657f4
   这就是*依赖注入* 。
 
   The process of `HeroService` injection looks a bit like this:
@@ -1113,13 +837,8 @@
 
   In general, add providers to the [root module](#module) so that
   the same instance of a service is available everywhere.
-<<<<<<< HEAD
-  
+
   我们通常会把提供商添加到[根模块](#module)上，以便在任何地方使用服务的同一个实例。
-=======
-
-  我们通常会把提供商添加到[根模块](#module)上，以便任何地方使用的都是服务的同一个实例。
->>>>>>> 027657f4
 
 +makeExample('app/app.module.ts', 'providers', 'app/app.module.ts (module providers)')(format='.')
 
@@ -1140,13 +859,8 @@
   The full story is in the [dependency injection](dependency-injection.html) page. -->
 
   <!--在这个概览中，我们过度简化了依赖注入机制。
-<<<<<<< HEAD
   详见[依赖注入](dependency-injection.html)页 -->
-  
-=======
-  完整的故事出现在[依赖注入](dependency-injection.html)页 -->
-
->>>>>>> 027657f4
+
   Points to remember about dependency injection:
 
   需要记住的关于依赖注入的要点是：
@@ -1240,24 +954,14 @@
   > **Change detection**: The change detection documentation will cover how Angular decides that a component property value has changed,
   when to update the screen, and how it uses **zones** to intercept asynchronous activity and run its change detection strategies.
 
-<<<<<<< HEAD
-  > **变更检测**：变更检测文档会告诉你Angular是如何决定组件的属性值变化，什么时候该更新到屏幕， 
+  > **变更检测**：变更检测文档会告诉你Angular是如何决定组件的属性值变化，什么时候该更新到屏幕，
   以及它是如何利用**zones**来拦截异步活动并执行变更检测策略。
-=======
-  > **变更检测**：“变更检测”文档会告诉你Angular是如何决定组件的属性值变化和什么时候该更新到屏幕的。
-  以及它是如何用**zones**来拦截异步行为并执行变更检测策略。
->>>>>>> 027657f4
 
   > **Events**: The events documentation will cover how to use components and services to raise events with mechanisms for
   publishing and subscribing to events.
 
-<<<<<<< HEAD
   > **事件**：事件文档会告诉你如何使用组件和服务触发支持发布和订阅的事件。
-  
-=======
-  > **事件**：“事件”文档会告诉你如何使用组件和服务触发支持发布和订阅的事件。
-
->>>>>>> 027657f4
+
   > [**Forms**](forms.html): Support complex data entry scenarios with HTML-based validation and dirty checking.
 
   > [**表单**](forms.html)：通过基于HTML的验证和脏检查机制支持复杂的数据输入场景。
@@ -1272,40 +976,23 @@
   > [**生命周期钩子**](lifecycle-hooks.html)：通过实现生命周期钩子接口，可以切入组件生命中的几个关键点：从创建到销毁。
 
   > [**Pipes**](pipes.html): Use pipes in your templates to improve the user experience by transforming values for display. Consider this `currency` pipe expression:
-<<<<<<< HEAD
-  
+
   > [**管道**](pipes.html)：在模板中使用管道转换成用于显示的值，以增强用户体验。例如，`currency`管道表达式：
-  
-=======
-
-  > [**管道**](pipes.html)：在模板中使用管道转换成可显示的值，以增强用户体验。比如这个`currency`管道表达式：
-
->>>>>>> 027657f4
+
 <div style="margin-left:40px">
 code-example().
   price | currency:'USD':true
 </div>
 :marked
   > It displays a price of "42.33" as `$42.33`.
-<<<<<<< HEAD
-  
+
   > 它把价格"42.33"显示为`$42.33`。
-  
+
   > [**Router**](router.html): Navigate from page to page within the client
     application and never leave the browser.
-  
+
   > [**路由器**](router.html)：在应用程序客户端的页面间导航，并且不离开浏览器。
-  
-=======
-
-  > 它把"42.33"显示为`$42.33`。
-
-  > [**Router**](router.html): Navigate from page to page within the client
-    application and never leave the browser.
-
-  > [**路由器**](router.html)：在应用程序客户端导航，并且不离开浏览器。
-
->>>>>>> 027657f4
+
   > [**Testing**](testing.html): Run unit tests on your application parts as they interact with the Angular framework
   using the _Angular Testing Platform_.
 

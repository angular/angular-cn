--- conflicted
+++ resolved
@@ -458,13 +458,9 @@
 
 .l-sub-section
   :marked
-<<<<<<< HEAD
-    Read also **Should I add providers to the root AppModule or the root AppComponent?** at the [NgModule](ngmodule.html#q-root-component-or-module) chapter.
+    Read also **Should I add app-wide providers to the root `AppModule` or the root `AppComponent`?** in the [NgModule FAQ](../cookbook/ngmodule-faq.html#!#q-root-component-or-module) chapter.
     
-    参见[NgModule](ngmodule.html#q-root-component-or-module)一章的**我该把提供商加到根模块还是根组件？**
-=======
-    Read also **Should I add app-wide providers to the root `AppModule` or the root `AppComponent`?** in the [NgModule FAQ](../cookbook/ngmodule-faq.html#!#q-root-component-or-module) chapter.
->>>>>>> 23ff8aac
+    参见[NgModule FAQ](../cookbook/ngmodule-faq.html#!#q-root-component-or-module)一章的**我该把“全应用级”提供商加到根模块还是根组件？**
 
 :marked
   ### Preparing the HeroListComponent for injection
@@ -834,34 +830,13 @@
 
 +makeExample('dependency-injection/ts/app/providers.component.ts','providers-1')
 
-<<<<<<< HEAD
-:marked
-  This is actually a short-hand expression for a provider registration
-  
-  这实际上是注册提供商的一种简写表达式。
-  
-  <span if-docs="ts">
-    using a _provider_ object literal with two properties:    
-  </span>
-  
-  <span if-docs="ts">
-      使用一个拥有两个属性的_provider_对象：
-  </span>
-    
-  <span if-docs="dart">
-    that creates a new instance of the
-    [Provider](../api/core/index/Provider-class.html) class:
-  </span>
-  
-  <span if-docs="dart">
-      创建[Provider](../api/core/index/Provider-class.html)类的一个实例：
-    </span>
-=======
 block provider-shorthand
   :marked
     This is actually a shorthand expression for a provider registration
     using a _provider_ object literal with two properties:
->>>>>>> 23ff8aac
+    
+    这其实是一个用于注册提供商的简写表达式。
+    使用的是一个带有两个属性的_提供商_对象字面量：
 
 +makeExample('dependency-injection/ts/app/providers.component.ts','providers-3')
 

--- conflicted
+++ resolved
@@ -49,13 +49,9 @@
 
   Let's start with the following code.
 
-<<<<<<< HEAD
   我们从下列代码开始：
 
-+makeExample('dependency-injection/ts/app/car/car-no-di.ts', 'car', 'app/car/car.ts (without DI)')
-=======
 +makeExample('dependency-injection/ts/src/app/car/car-no-di.ts', 'car', 'src/app/car/car.ts (without DI)')
->>>>>>> 747807e2
 
 :marked
   Our `Car` creates everything it needs inside its constructor.
@@ -168,13 +164,9 @@
 :marked
   Now we create a car by passing the engine and tires to the constructor.
 
-<<<<<<< HEAD
   现在，通过往构造函数中传入引擎和轮胎来创建一辆车。
 
-+makeExample('dependency-injection/ts/app/car/car-creations.ts', 'car-ctor-instantiation', '')(format=".")
-=======
 +makeExample('dependency-injection/ts/src/app/car/car-creations.ts', 'car-ctor-instantiation', '')(format=".")
->>>>>>> 747807e2
 
 :marked
   How cool is that?
@@ -241,13 +233,9 @@
 
   We could write a giant class to do that:
 
-<<<<<<< HEAD
   可以写一个巨型类来做这件事：
 
-+makeExample('dependency-injection/ts/app/car/car-factory.ts', null, 'app/car/car-factory.ts')
-=======
 +makeExample('dependency-injection/ts/src/app/car/car-factory.ts', null, 'src/app/car/car-factory.ts')
->>>>>>> 747807e2
 
 :marked
   It's not so bad now with only three creation methods.
@@ -274,13 +262,9 @@
 
   When we need a `Car`, we simply ask the injector to get it for us and we're good to go.
 
-<<<<<<< HEAD
   当需要一个`Car`时，就简单的找注入器取车就可以了。
 
-+makeExample('dependency-injection/ts/app/car/car-injector.ts','injector-call')(format=".")
-=======
 +makeExample('dependency-injection/ts/src/app/car/car-injector.ts','injector-call')(format=".")
->>>>>>> 747807e2
 
 :marked
   Everyone wins. The `Car` knows nothing about creating an `Engine` or `Tires`.
@@ -373,13 +357,9 @@
     :marked
       See [this note](#one-class-per-file) for details.
 
-<<<<<<< HEAD
       更多信息，见[这个笔记](#one-class-per-file)。
 
-+makeExample('dependency-injection/ts/app/heroes/hero.service.1.ts',null, 'app/heroes/hero.service.ts' )
-=======
 +makeExample('dependency-injection/ts/src/app/heroes/hero.service.1.ts',null, 'src/app/heroes/hero.service.ts' )
->>>>>>> 747807e2
 
 :marked
   Our `HeroService` exposes a `getHeroes` method that returns
@@ -425,14 +405,10 @@
   We don't have to create an Angular injector.
   Angular creates an application-wide injector for us during the bootstrap process.
 
-<<<<<<< HEAD
   不需要创建 Angular 注入器。
   Angular 在启动过程中自动为我们创建一个应用级注入器。
 
-+makeExcerpt('app/main.ts', 'bootstrap')
-=======
 +makeExcerpt('src/main.ts', 'bootstrap')
->>>>>>> 747807e2
 
 :marked
   We do have to configure the injector by registering the **providers**
@@ -453,21 +429,13 @@
 
     Here's our AppModule where we register a `Logger`, a `UserService`, and an `APP_CONFIG` provider.
 
-<<<<<<< HEAD
     下面的例子是在 AppModule 中注册`Logger`、`UserService`和`APP_CONFIG`提供商。
 
-- var app_module_ts = 'app/app.module.ts';
+- var app_module_ts = 'src/app/app.module.ts';
   +makeExcerpt(app_module_ts + ' (excerpt)', 'ngmodule',app_module_ts, { otl: /(providers:)/ })
   //-The preferred approach is to register application providers in application components.
   //-Because the `HeroService` is used within the *Heroes* feature area &mdash;
   //-and nowhere else &mdash; the ideal place to register it is in the top-level `HeroesComponent`.
-=======
-  - var app_module_ts = 'src/app/app.module.ts';
-  +makeExcerpt(app_module_ts + ' (excerpt)', 'ngmodule', app_module_ts, { otl: /(providers:)/ })
-  //- The preferred approach is to register application providers in application components.
-  //- Because the `HeroService` is used within the *Heroes* feature area &mdash;
-  //- and nowhere else &mdash; the ideal place to register it is in the top-level `HeroesComponent`.
->>>>>>> 747807e2
 
 :marked
   ### Registering providers in a component
@@ -533,13 +501,9 @@
 
     Adding a parameter to the constructor isn't all that's happening here.
 
-<<<<<<< HEAD
     往构造函数中添加参数并不是这里所发生的一切。
 
-  +makeExample('dependency-injection/ts/app/heroes/hero-list.component.2.ts', 'ctor')(format=".")
-=======
   +makeExample('dependency-injection/ts/src/app/heroes/hero-list.component.2.ts', 'ctor')(format=".")
->>>>>>> 747807e2
 
   :marked
     Note that the constructor parameter has the type `HeroService`, and that
@@ -569,13 +533,9 @@
   use it to create a new `Car`. Here we also show how such an injector
   would be explicitly created:
 
-<<<<<<< HEAD
   在前面介绍注入器时，展示了如何使用它创建一个新`Car`。这里，也展示一下如何显性的创建这样的注入器：
 
-+makeExample('dependency-injection/ts/app/car/car-injector.ts','injector-create-and-call')(format=".")
-=======
 +makeExample('dependency-injection/ts/src/app/car/car-injector.ts','injector-create-and-call')(format=".")
->>>>>>> 747807e2
 
 :marked
   We won't find code like that in the Tour of Heroes or any of our other samples.
@@ -621,13 +581,9 @@
   For example, we can create a new `HeroListComponent` with a mock service that we can manipulate
   under test:
 
-<<<<<<< HEAD
   例如，新建的`HeroListComponent`实例使用一个模拟 (mock) 服务，以便可以在测试中操纵它：
 
-+makeExample('dependency-injection/ts/app/test.component.ts', 'spec')(format='.')
-=======
 +makeExample('dependency-injection/ts/src/app/test.component.ts', 'spec')(format='.')
->>>>>>> 747807e2
 
 .l-sub-section
   :marked
@@ -789,13 +745,9 @@
 
   Our logger service is quite simple:
 
-<<<<<<< HEAD
   这个日志服务很简单：
 
-+makeExample('app/logger.service.ts')
-=======
 +makeExample('src/app/logger.service.ts')
->>>>>>> 747807e2
 
 block real-logger
   //- N/A
@@ -805,14 +757,10 @@
   so we put it in the project's `#{_appDir}` folder, and
   we register it in the `providers` #{_array} of our application !{_moduleVsComp}, `!{_AppModuleVsAppComp}`.
 
-<<<<<<< HEAD
   应用的每个角落都可能需要日志服务，所以把它放到项目的`#{_appDir}`目录，
   并在应用模块`AppModule`的元数据`providers`数组里注册它。
 
-+makeExcerpt('app/providers.component.ts (excerpt)', 'providers-logger','app/app.module.ts')
-=======
 +makeExcerpt('src/app/providers.component.ts (excerpt)', 'providers-logger','src/app/app.module.ts')
->>>>>>> 747807e2
 
 :marked
   If we forget to register the logger, Angular throws an exception when it first looks for the logger:
@@ -856,13 +804,9 @@
 
   Earlier we registered the `Logger` service in the `providers` #{_array} of the metadata for the `AppModule` like this:
 
-<<<<<<< HEAD
   我们在前面通过`AppModule`元数据中的`providers`数组注册过`Logger`服务，就像这样：
 
-+makeExample('dependency-injection/ts/app/providers.component.ts','providers-logger')
-=======
 +makeExample('dependency-injection/ts/src/app/providers.component.ts','providers-logger')
->>>>>>> 747807e2
 
 - var implements = _docsFor == 'dart' ? 'implements' : 'looks and behaves like a '
 - var implementsCn = _docsFor == 'dart' ? '实现' : '表现和行为像'
@@ -905,27 +849,19 @@
 :marked
   We wrote the `providers` #{_array} like this:
 
-<<<<<<< HEAD
   像下面一样写`providers`数组：
 
-+makeExample('dependency-injection/ts/app/providers.component.ts','providers-1')
-=======
 +makeExample('dependency-injection/ts/src/app/providers.component.ts','providers-1')
->>>>>>> 747807e2
 
 block provider-shorthand
   :marked
     This is actually a shorthand expression for a provider registration
     using a _provider_ object literal with two properties:
 
-<<<<<<< HEAD
     这其实是用于注册提供商的简写表达式。
     使用的是一个带有两个属性的_提供商_对象字面量：
 
-+makeExample('dependency-injection/ts/app/providers.component.ts','providers-3')
-=======
 +makeExample('dependency-injection/ts/src/app/providers.component.ts','providers-3')
->>>>>>> 747807e2
 
 block provider-ctor-args
   - var _secondParam = 'provider definition object';
@@ -955,14 +891,10 @@
   The following code tells the injector
   to return a `BetterLogger` when something asks for the `Logger`.
 
-<<<<<<< HEAD
   某些时候，我们会请求一个不同的类来提供服务。
   下列代码告诉注入器，当有人请求`Logger`时，返回`BetterLogger`。
 
-+makeExample('dependency-injection/ts/app/providers.component.ts','providers-4')
-=======
 +makeExample('dependency-injection/ts/src/app/providers.component.ts','providers-4')
->>>>>>> 747807e2
 
 block dart-diff-const-metadata
   //- N/A
@@ -976,26 +908,18 @@
   This logger gets the user from the injected `UserService`,
   which happens also to be injected at the application level.
 
-<<<<<<< HEAD
   假设`EvenBetterLogger`可以在日志消息中显示用户名。
   这个日志服务从注入的`UserService`中取得用户，
   `UserService`通常也会在应用级注入。
 
-+makeExample('dependency-injection/ts/app/providers.component.ts','EvenBetterLogger')(format='.')
-=======
 +makeExample('dependency-injection/ts/src/app/providers.component.ts','EvenBetterLogger')(format='.')
->>>>>>> 747807e2
 
 :marked
   Configure it like we did `BetterLogger`.
 
-<<<<<<< HEAD
   就像之前在`BetterLogger`中那样配置它。
 
-+makeExample('dependency-injection/ts/app/providers.component.ts','providers-5')(format=".")
-=======
 +makeExample('dependency-injection/ts/src/app/providers.component.ts','providers-5')(format=".")
->>>>>>> 747807e2
 
 :marked
   ### Aliased class providers
@@ -1025,14 +949,10 @@
   We certainly do not want two different `NewLogger` instances in our app.
   Unfortunately, that's what we get if we try to alias `OldLogger` to `NewLogger` with `useClass`.
 
-<<<<<<< HEAD
   我们当然不会希望应用中有两个不同的`NewLogger`实例。
   不幸的是，如果尝试通过`useClass`来把`OldLogger`作为`NewLogger`的别名，就会导致这样的后果。
 
-+makeExample('dependency-injection/ts/app/providers.component.ts','providers-6a')(format=".")
-=======
 +makeExample('dependency-injection/ts/src/app/providers.component.ts','providers-6a')(format=".")
->>>>>>> 747807e2
 
 :marked
   The solution: alias with the `useExisting` option.
@@ -1128,13 +1048,9 @@
 :marked
   Instead the `HeroService` constructor takes a boolean flag to control display of secret heroes.
 
-<<<<<<< HEAD
   让`HeroService`的构造函数带上一个布尔型的标志，来控制是否显示隐藏的英雄。
 
-+makeExample('dependency-injection/ts/app/heroes/hero.service.ts','internals', 'app/heroes/hero.service.ts (excerpt)')(format='.')
-=======
 +makeExample('dependency-injection/ts/src/app/heroes/hero.service.ts','internals', 'src/app/heroes/hero.service.ts (excerpt)')(format='.')
->>>>>>> 747807e2
 
 :marked
   We can inject the `Logger`, but we can't inject the  boolean `isAuthorized`.
@@ -1145,13 +1061,9 @@
 
   A factory provider needs a factory function:
 
-<<<<<<< HEAD
   工厂提供商需要一个工厂方法：
 
-+makeExample('dependency-injection/ts/app/heroes/hero.service.provider.ts','factory', 'app/heroes/hero.service.provider.ts (excerpt)')(format='.')
-=======
 +makeExample('dependency-injection/ts/src/app/heroes/hero.service.provider.ts','factory', 'src/app/heroes/hero.service.provider.ts (excerpt)')(format='.')
->>>>>>> 747807e2
 
 :marked
   Although the `HeroService` has no access to the `UserService`, our factory function does.
@@ -1160,13 +1072,9 @@
 
   We inject both the `Logger` and the `UserService` into the factory provider and let the injector pass them along to the factory function:
 
-<<<<<<< HEAD
   同时把`Logger`和`UserService`注入到工厂提供商中，并且让注入器把它们传给工厂方法：
 
-+makeExample('dependency-injection/ts/app/heroes/hero.service.provider.ts','provider', 'app/heroes/hero.service.provider.ts (excerpt)')(format='.')
-=======
 +makeExample('dependency-injection/ts/src/app/heroes/hero.service.provider.ts','provider', 'src/app/heroes/hero.service.provider.ts (excerpt)')(format='.')
->>>>>>> 747807e2
 
 .l-sub-section
   :marked
@@ -1231,14 +1139,10 @@
   the class *type* served as its own lookup key.
   Here we get a `HeroService` directly from the injector by supplying the `HeroService` type as the token:
 
-<<<<<<< HEAD
   在前面的所有例子中，依赖值都是一个类*实例*，并且类的*类型*作为它自己的查找键值。
   在下面的代码中，`HeroService`类型作为令牌，直接从注入器中获取`HeroService` 实例：
 
-+makeExample('dependency-injection/ts/app/injector.component.ts','get-hero-service')(format='.')
-=======
 +makeExample('dependency-injection/ts/src/app/injector.component.ts','get-hero-service')(format='.')
->>>>>>> 747807e2
 
 :marked
   We have similar good fortune when we write a constructor that requires an injected class-based dependency.
@@ -1246,15 +1150,11 @@
   and Angular knows to inject the
   service associated with that `HeroService` class token:
 
-<<<<<<< HEAD
   编写需要基于类的依赖注入的构造函数对我们来说是很幸运的。
   只要定义一个`HeroService`类型的构造函数参数，
   Angular 就会知道把跟`HeroService`类令牌关联的服务注入进来：
 
-+makeExample('dependency-injection/ts/app/heroes/hero-list.component.ts', 'ctor-signature')
-=======
 +makeExample('dependency-injection/ts/src/app/heroes/hero-list.component.ts', 'ctor-signature')
->>>>>>> 747807e2
 
 :marked
   This is especially convenient when we consider that most dependency values are provided by classes.
@@ -1282,14 +1182,11 @@
     | They can be object literals 
   | &nbsp;such as this one:
 
-<<<<<<< HEAD
 p 应用程序经常为很多很小的因素定义配置对象（例如应用程序的标题或网络API终点的地址）。
-  但是这些配置对象不总是类的实例，它们可能是对象，如下面这个：
-
-+makeExample('dependency-injection/ts/app/app.config.ts','config','app/app-config.ts (excerpt)')(format='.')
-=======
+  block config-obj-maps
+    | 但是这些配置对象不总是类的实例，它们可能是对象，如下面这个：
+
 +makeExample('dependency-injection/ts/src/app/app.config.ts','config','src/app/app-config.ts (excerpt)')(format='.')
->>>>>>> 747807e2
 
 :marked
   We'd like to make this configuration object available for injection.
@@ -1312,15 +1209,10 @@
 
       The `HERO_DI_CONFIG` constant has an interface, `AppConfig`. Unfortunately, we
       cannot use a TypeScript interface as a token:
-<<<<<<< HEAD
 
       `CONFIG`常量有一个接口：`AppConfig`。不幸的是，不能把 TypeScript 接口用作令牌：
-    +makeExample('dependency-injection/ts/app/providers.component.ts','providers-9-interface')(format=".")
-    +makeExample('dependency-injection/ts/app/providers.component.ts','provider-9-ctor-interface')(format=".")
-=======
     +makeExample('dependency-injection/ts/src/app/providers.component.ts','providers-9-interface')(format=".")
     +makeExample('dependency-injection/ts/src/app/providers.component.ts','provider-9-ctor-interface')(format=".")
->>>>>>> 747807e2
     :marked
       That seems strange if we're used to dependency injection in strongly typed languages, where
       an interface is the preferred dependency lookup key.
@@ -1345,36 +1237,24 @@
   to define and use an !{opaquetoken}.
   The definition looks like this:
 
-<<<<<<< HEAD
   解决方案是定义和使用 !{opaquetoken}（不透明的令牌）。定义方式类似于这样：
 
-+makeExample('dependency-injection/ts/app/app.config.ts','token')(format='.')
-=======
 +makeExample('dependency-injection/ts/src/app/app.config.ts','token')(format='.')
->>>>>>> 747807e2
 
 :marked
   We register the dependency provider using the `OpaqueToken` object:
 
-<<<<<<< HEAD
   使用这个`OpaqueToken`对象注册依赖的提供商：
 
-+makeExample('dependency-injection/ts/app/providers.component.ts','providers-9')(format=".")
-=======
 +makeExample('dependency-injection/ts/src/app/providers.component.ts','providers-9')(format=".")
->>>>>>> 747807e2
 
 :marked
   Now we can inject the configuration object into any constructor that needs it, with
   the help of an `@Inject` #{_decorator}:
 
-<<<<<<< HEAD
   现在，在`@Inject`装饰器的帮助下，这个配置对象可以注入到任何需要它的构造函数中：
 
-+makeExample('dependency-injection/ts/app/app.component.2.ts','ctor')(format=".")
-=======
 +makeExample('dependency-injection/ts/src/app/app.component.2.ts','ctor')(format=".")
->>>>>>> 747807e2
 
 - var configType = _docsFor == 'dart' ? '<code>Map</code>' : '<code>AppConfig</code>'
 .l-sub-section
@@ -1388,13 +1268,9 @@
   :marked
     Or we can provide and inject the configuration object in an ngModule like `AppModule`.
 
-<<<<<<< HEAD
     或者在 ngModule 中提供并注入这个配置对象，如`AppModule`。
 
-  +makeExcerpt('app/app.module.ts','ngmodule-providers')
-=======
   +makeExcerpt('src/app/app.module.ts','ngmodule-providers')
->>>>>>> 747807e2
 
 #optional
 :marked
@@ -1450,14 +1326,10 @@
   We rarely work directly with an injector, but
   here's an `InjectorComponent` that does.
 
-<<<<<<< HEAD
   这里的`InjectorComponent`直接使用了注入器，
   但我们很少直接使用它。
 
-+makeExample('dependency-injection/ts/app/injector.component.ts', 'injector', 'app/injector.component.ts')
-=======
 +makeExample('dependency-injection/ts/src/app/injector.component.ts', 'injector', 'src/app/injector.component.ts')
->>>>>>> 747807e2
 
 :marked
   An `Injector` is itself an injectable service.

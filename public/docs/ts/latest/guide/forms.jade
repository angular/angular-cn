--- conflicted
+++ resolved
@@ -4,132 +4,87 @@
   Forms are the mainstay of business applications.
   You use forms to log in, submit a help request, place an order, book a flight,
   schedule a meeting, and perform countless other data-entry tasks.
-
-<<<<<<< HEAD
+  
   表单是商业应用的支柱，我们用它来执行登录、求助、下单、预订机票、安排会议，以及不计其数的其它数据录入任务。
 
-  Any seasoned web developer can slap together an HTML form with all the right tags.
-  It's more challenging to create a cohesive data entry experience that guides the
-  user efficiently and effectively through the workflow behind the form.
-
-  任何经验丰富的 Web 开发人员都能使用适当的标签拼凑出 HTML 表单。
-  但是，要想做出具有贴心的数据输入体验的表单，
-  引导用户明晰、高效地完成表单背后的工作流程，挑战就大多了。
-
-  *That* takes design skills that are, to be frank, well out of scope for this guide.
-
-  坦白地讲，*这当中*所需要的设计技能超出了本章的范围。
-
-  It also takes framework support for
-  **two-way data binding, change tracking, validation, and error handling**
-  ... which we shall cover in this guide on Angular forms.
-
-  **双向数据绑定、变更跟踪、有效性验证和错误处理**等功能离不开框架的支持。
-  本章将介绍 Angular 表单相关的内容。
-
-  We will build a simple form from scratch, one step at a time. Along the way we'll learn how to:
-
-  下面，从零开始，一步一步构建出一个简单的表单。在这个过程中，我们将学会如何：
-
-  - Build an Angular form with a component and template
-  
-    使用组件和模板构建 Angular 表单
-      
-  - Use `ngModel` to create two-way data bindings for reading and writing input control values
-  
-    用`ngModel`创建双向数据绑定，以读取和写入输入控件的值
-      
-  - Track state changes and the validity of form controls
-  
-    跟踪状态的变化，并验证表单控件
-      
-  - Provide visual feedback using special CSS classes that track the state of the controls
-  
-    使用特殊的CSS类来跟踪控件的状态并给出视觉反馈
-      
-  - Display validation errors to users and enable/disable form controls
-  
-    向用户显示验证错误提示，以及启用/禁用表单控件
-      
-  - Share information across HTML elements using template reference variables
-
-    使用模板引用变量在 HTML 元素之间共享信息
-
-  Run the <live-example></live-example>.
-
-  运行<live-example>在线例子</live-example>
-
-.l-main-section
-:marked
-  ## Template-driven forms
-
-  ## 模板驱动的表单
-
-  Many of us will build forms by writing templates in the Angular [template syntax](./template-syntax.html) with
-  the form-specific directives and techniques described in this guide.
-=======
   In developing a form, it's important to create a data-entry experience that guides the
   user efficiently and effectively through the workflow.
+  
+  在开发表单时，创建数据方面的体验是非常重要的，它能指引用户明细、高效的完成工作流程。
 
   Developing forms requires design skills (which are out of scope for this page), as well as framework support for
   *two-way data binding, change tracking, validation, and error handling*,
   which you'll learn about on this page.
+  
+  开发表单需要设计能力（那超出了本章的范围），而框架支持*双向数据绑定、变更检测、验证和错误处理*，而本章我们会接触到它们。
 
   This page shows you how to build a simple form from scratch. Along the way you'll learn how to:
+  
+  这个页面演示了如何从草稿构建一个简单的表单。这个过程中你将学会如何：
 
   * Build an Angular form with a component and template.
+  
+    用组件和模板构建 Angular 表单
+    
   * Use `ngModel` to create two-way data bindings for reading and writing input-control values.
+  
+    用`ngModel`创建双向数据绑定，以读取和写入输入控件的值
+    
   * Track state changes and the validity of form controls.
+  
+    跟踪状态的变化，并验证表单控件
+    
   * Provide visual feedback using special CSS classes that track the state of the controls.
+  
+    使用特殊的CSS类来跟踪控件的状态并给出视觉反馈
+    
   * Display validation errors to users and enable/disable form controls.
+  
+    向用户显示验证错误提示，以及启用/禁用表单控件
+    
   * Share information across HTML elements using template reference variables.
+  
+    使用模板引用变量在 HTML 元素之间共享信息
 
   You can run the <live-example></live-example> in Plunker and download the code from there.
+  
+  你可以在Plunker中运行<live-example>在线例子</live-example>，并且从那里下载代码。
 
 .l-main-section#template-driven
 :marked
   ## Template-driven forms
+  
+  ## 模板驱动的表单
 
   You can build forms by writing templates in the Angular [template syntax](./template-syntax.html) with
   the form-specific directives and techniques described in this page.
->>>>>>> f1345962
 
   通常，使用 Angular [模板语法](./template-syntax.html)编写模板，结合本章所描述的表单专用指令和技术来构建表单。
+  
 .l-sub-section
   :marked
-<<<<<<< HEAD
-    That's not the only way to create a form but it's the way we'll cover in this guide.
-
-    这不是创建表单的唯一方式，本章中只介绍模板驱动的表单。
-=======
     You can also use a reactive (or model-driven) approach to build forms. 
     However, this page focuses on template-driven forms.
 
->>>>>>> f1345962
+    你还可以使用响应式（也叫模型驱动）的方式来构建表单。不过本章中只介绍模板驱动表单。
+
 :marked
   You can build almost any form with an Angular template&mdash;login forms, contact forms, and pretty much any business form.
   You can lay out the controls creatively, bind them to data, specify validation rules and display validation errors,
   conditionally enable or disable specific controls, trigger built-in visual feedback, and much more.
-
-<<<<<<< HEAD
+  
   利用 Angular 模板，可以构建几乎所有表单 &mdash; 登录表单、联系人表单…… 以及任何的商务表单。
-  可以创造性的摆放各种控件、把它们绑定到数据、指定校验规则、显示校验错误、有条件的禁用或
-  启用特定的控件、触发内置的视觉反馈等等，不胜枚举。
-
-  It will be pretty easy because Angular handles many of the repetitive, boilerplate tasks we'd
-  otherwise wrestle with ourselves.
-
-  它用起来很简单，这是因为 Angular 处理了大多数重复、单调的任务，这让我们可以不必亲自操刀、身陷其中。
-
-  We'll discuss and learn to build a template-driven form that looks like this:
-=======
+    可以创造性的摆放各种控件、把它们绑定到数据、指定校验规则、显示校验错误、有条件的禁用或
+    启用特定的控件、触发内置的视觉反馈等等，不胜枚举。
+
   Angular makes the process easy by handling many of the repetitive, boilerplate tasks you'd
   otherwise wrestle with yourself.
+  
+  它用起来很简单，这是因为 Angular 处理了大多数重复、单调的任务，这让我们可以不必亲自操刀、身陷其中。
 
   You'll learn to build a template-driven form that looks like this:
->>>>>>> f1345962
-
-  我们将讨论和学习构建如下的“模板驱动”表单：
+
+  我们将学习构建如下的“模板驱动”表单：
 
 figure.image-display
   img(src="/resources/images/devguide/forms/hero-form-1.png" width="400px" alt="Clean Form")
@@ -143,13 +98,9 @@
 
   Two of the three fields on this form are required. Required fields have a green bar on the left to make them easy to spot.
 
-<<<<<<< HEAD
   表单中的三个字段，其中两个是必填的。必填的字段在左侧有个绿色的竖条，方便用户分辨哪些是必填项。
 
-  If we delete the hero name, the form displays a validation error in an attention-grabbing style:
-=======
   If you delete the hero name, the form displays a validation error in an attention-grabbing style:
->>>>>>> f1345962
 
   如果删除了英雄的名字，表单就会用醒目的样式把验证错误显示出来。
 
@@ -181,39 +132,29 @@
      创建控制此表单的组件。
 
   1. Create a template with the initial form layout.
-<<<<<<< HEAD
 
      创建具有初始表单布局的模板。
 
-  1. Bind data properties to each form control using the `ngModel` two-way data binding syntax.
+  1. Bind data properties to each form control using the `ngModel` two-way data-binding syntax.
 
      使用`ngModel`双向数据绑定语法把数据属性绑定到每个表单输入控件。
 
-  1. Add a `name` attribute to each form input control.
+  1. Add a `name` attribute to each form-input control.
 
      往每个表单输入控件上添加`name`属性 (attribute)。
-
   1. Add custom CSS to provide visual feedback.
 
      添加自定义 CSS 来提供视觉反馈。
 
-  1. Show and hide validation error messages.
+  1. Show and hide validation-error messages.
 
      显示和隐藏有效性验证的错误信息。
 
-  1. Handle form submission with **ngSubmit**.
+  1. Handle form submission with *ngSubmit*.
 
      使用 **ngSubmit** 处理表单提交。
 
-  1. Disable the form’s submit button until the form is valid.
-=======
-  1. Bind data properties to each form control using the `ngModel` two-way data-binding syntax.
-  1. Add a `name` attribute to each form-input control.
-  1. Add custom CSS to provide visual feedback.
-  1. Show and hide validation-error messages.
-  1. Handle form submission with *ngSubmit*.
   1. Disable the form’s *Submit* button until the form is valid.
->>>>>>> f1345962
 
      禁用此表单的提交按钮，直到表单变为有效。
 
@@ -229,15 +170,10 @@
 
   ## Create the Hero model class
 
-<<<<<<< HEAD
   ## 创建 Hero 模型类
 
-  As users enter form data, we'll capture their changes and update an instance of a model.
-  We can't lay out the form until we know what the model looks like.
-=======
   As users enter form data, you'll capture their changes and update an instance of a model.
   You can't lay out the form until you know what the model looks like.
->>>>>>> f1345962
 
   当用户输入表单数据时，需要捕获它们的变化，并更新到模型的实例中。
   除非知道模型里有什么，否则无法设计表单的布局。
@@ -246,14 +182,10 @@
   That describes well the `Hero` class with its three required fields (`id`, `name`, `power`)
   and one optional field (`alterEgo`).
 
-<<<<<<< HEAD
   最简单的模型是个“属性包”，用来存放应用中一件事物的事实。
   这里使用三个必备字段 (`id`、`name`、`power`)，和一个可选字段 (`alterEgo`，译注：中文含义是第二人格，例如 X 战警中的 Jean / 黑凤凰)。
 
-  In the `!{_appDir}` directory, create the following file with the given content:
-=======
   In the `app` directory, create the following file with the given content:
->>>>>>> f1345962
 
   在应用文件夹中创建下列文件：
 
@@ -267,21 +199,15 @@
   The TypeScript compiler generates a public field for each `public` constructor parameter and
   automatically assigns the parameter’s value to that field when you create heroes.
 
-<<<<<<< HEAD
   TypeScript 编译器为每个`public`构造函数参数生成一个公共字段，在创建新的英雄实例时，自动把参数值赋给这些公共字段。
 
-  The `alterEgo` is optional, so the constructor lets us omit it; note the (?) in `alterEgo?`.
+  The `alterEgo` is optional, so the constructor lets you omit it; note the question mark (?) in `alterEgo?`.
 
   `alterEgo`是可选的，调用构造函数时可省略，注意`alterEgo?`中的问号 (?)。
 
-  We can create a new hero like this:
+  You can create a new hero like this:
   
   可以这样创建新英雄：
-=======
-  The `alterEgo` is optional, so the constructor lets you omit it; note the question mark (?) in `alterEgo?`.
-
-  You can create a new hero like this:
->>>>>>> f1345962
 
 +makeExcerpt('src/app/hero-form.component.ts', 'SkyDog', '')
 
@@ -293,15 +219,9 @@
 
   An Angular form has two parts: an HTML-based _template_ and a component _class_
   to handle data and user interactions programmatically.
-<<<<<<< HEAD
+  Begin with the class because it states, in brief, what the hero editor can do.
 
   Angular 表单分为两部分：基于 HTML 的*模板*和组件*类*，用来程序处理数据和用户交互。
-
-  We begin with the class because it states, in brief, what the hero editor can do.
-=======
-  Begin with the class because it states, in brief, what the hero editor can do.
->>>>>>> f1345962
-
   先从组件类开始，是因为它可以简要说明英雄编辑器能做什么。
 
   Create the following file with the given content:
@@ -312,92 +232,61 @@
 
 :marked
   There’s nothing special about this component, nothing form-specific,
-<<<<<<< HEAD
-  nothing to distinguish it from any component we've written before.
+  nothing to distinguish it from any component you've written before.
 
   这个组件没有什么特别的地方，没有表单相关的东西，与之前写过的组件没什么不同。
 
-  Understanding this component requires only the Angular concepts covered in previous guides.
-
+  Understanding this component requires only the Angular concepts covered in previous pages.
+  
   只需要前面章节中学过的概念，就可以完全理解这个组件：
 
-  1. The code imports the Angular core library, and the `Hero` model we just created.
-
-     这段代码导入了Angular核心库以及我们刚刚创建的`Hero`模型。
-
-  1. The `@Component` selector value of "hero-form" means we can drop this form in a parent template with a `<hero-form>` tag.
-
-     `@Component`选择器"hero-form"表示可以用`<hero-form>`标签把这个表单放进父模板。
-
-  1. The `moduleId: module.id` property sets the base for module-relative loading of the `templateUrl`.
-
-     `moduleId: module.id`属性设置了基地址，用于从相对模块路径加载`templateUrl`。
-
-  1. The `templateUrl` property points to a separate file for the template HTML.
-
-     `templateUrl`属性指向一个独立的 HTML 模板文件。
-
-  1. We defined dummy data for `model` and `powers`, as befits a demo.
-  Down the road, we can inject a data service to get and save real data
-  or perhaps expose these properties as
-  [inputs and outputs](./template-syntax.html#inputs-outputs) for binding to a
-  parent component. None of this concerns us now and these future changes won't affect our form.
-
-     为`model`和`powers`定义了供演示用的假数据。 将来，可以注入服务来获取和保存真实数据， 或者暴露这些属性为[输入与输出属性](./template-syntax.html#inputs-outputs)，绑定到父组件上。 先不关心这些，因为这些未来的变化不会影响到表单。
-     
-  1. We threw in a `diagnostic` property  to return a JSON representation of our model.
-  It'll help us see what we're doing during our development; we've left ourselves a cleanup note to discard it later.
-=======
-  nothing to distinguish it from any component you've written before.
-
-  Understanding this component requires only the Angular concepts covered in previous pages.
-
   * The code imports the Angular core library and the `Hero` model you just created.
+  
+    这段代码导入了Angular核心库以及我们刚刚创建的`Hero`模型。
+    
   * The `@Component` selector value of "hero-form" means you can drop this form in a parent template with a `<hero-form>` tag.
+  
+    `@Component`选择器"hero-form"表示可以用`<hero-form>`标签把这个表单放进父模板。
+    
   * The `templateUrl` property points to a separate file for the template HTML.
+  
+    `moduleId: module.id`属性设置了基地址，用于从相对模块路径加载`templateUrl`。
+    
   * You defined dummy data for `model` and `powers`, as befits a demo.
+  
+    `templateUrl`属性指向一个独立的 HTML 模板文件。
   
   Down the road, you can inject a data service to get and save real data
   or perhaps expose these properties as inputs and outputs
   (see [Input and output properties](./template-syntax.html#inputs-outputs) on the
   [Template Syntax](./template-syntax.html) page) for binding to a
   parent component. This is not a concern now and these future changes won't affect the form.
+  
+  接下来，我们可以注入一个数据服务，以获取或保存真实的数据，或者把这些属性暴露为输入属性和输出属性（参见[Template Syntax](./template-syntax.html)中的[输入和输出属性](./template-syntax.html#inputs-outputs)）来绑定到一个父组件。这不是现在需要关心的问题，未来的更改不会影响到这个表单。
 
   * You added a `diagnostic` property to return a JSON representation of the model.
   It'll help you see what you're doing during development; you've left yourself a cleanup note to discard it later.
->>>>>>> f1345962
-
-     在最后增加`diagnostic`属性，它返回这个模型的 JSON 形式。在开发过程中，它用于调试，最后清理时会丢弃它。
+
+    我们添加一个`diagnostic`属性，以返回这个模型的 JSON 形式。在开发过程中，它用于调试，最后清理时会丢弃它。
 
   ### Why the separate template file?
 
-<<<<<<< HEAD
   ### 为何分离模板文件？
 
-  Why don't we write the template inline in the component file as we often do elsewhere?
+  Why don't you write the template inline in the component file as you often do elsewhere?
 
   为什么不与我们在其他地方常常做的那样，以内联的方式把模板写在组件文件中呢？
 
-  There is no “right” answer for all occasions. We like inline templates when they are short.
-  Most form templates won't be short. TypeScript and JavaScript files generally aren't the best place to
-  write (or read) large stretches of HTML and few editors are much help with files that have a mix of HTML and code.
-  We also like short files with a clear and obvious purpose like this one.
+  There is no "right" answer for all occasions. Inline templates are useful when they are short.
+  Most form templates aren't short. TypeScript and JavaScript files generally aren't the best place to
+  write (or read) large stretches of HTML, and few editors help with files that have a mix of HTML and code.
 
   没有什么答案在所有场合都总是“正确”的。当模板足够短的时候，内联形式更招人喜欢。
   但大多数的表单模板都不短。通常，TypeScript 和 JavaScript 文件不是写（读）大型 HTML 的好地方，
   而且没有几个编辑器能对混写的 HTML 和代码提供足够的帮助。
   我们还是喜欢内容清晰、目标明确的短文件，像这个一样。
 
-  Form templates tend to be quite large even when displaying a small number of fields
-=======
-  Why don't you write the template inline in the component file as you often do elsewhere?
-
-  There is no "right" answer for all occasions. Inline templates are useful when they are short.
-  Most form templates aren't short. TypeScript and JavaScript files generally aren't the best place to
-  write (or read) large stretches of HTML, and few editors help with files that have a mix of HTML and code.
-
   Form templates tend to be large, even when displaying a small number of fields,
->>>>>>> f1345962
   so it's usually best to put the HTML template in a separate file.
   You'll write that template file in a moment. First,
   revise the `app.module.ts` and `app.component.ts` to make use of the new `HeroFormComponent`.
@@ -409,23 +298,15 @@
 :marked
   ## Revise *app.module.ts*
 
-<<<<<<< HEAD
   ## 修改 *app.module.ts*
 
-  `app.module.ts` defines the application's root module. In it we identify the external modules we'll use in our application
-  and declare the components that belong to this module, such as our `HeroFormComponent`.
-
-  `app.module.ts`定义了应用的根模块。其中标识即将用到的外部模块，以及声明属于本模块中的组件，例如`HeroFormComponent`。
-
-  Because template-driven forms are in their own module, we need to add the `FormsModule` to the array of
-  `imports` for our application module before we can use forms.
-=======
   `app.module.ts` defines the application's root module. In it you identify the external modules you'll use in the application
   and declare the components that belong to this module, such as the `HeroFormComponent`.
 
+  `app.module.ts`定义了应用的根模块。其中标识即将用到的外部模块，以及声明属于本模块中的组件，例如`HeroFormComponent`。
+
   Because template-driven forms are in their own module, you need to add the `FormsModule` to the array of
   `imports` for the application module before you can use forms.
->>>>>>> f1345962
 
   因为模板驱动的表单位于它们自己的模块，所以在使用表单之前，需要将`FormsModule`添加到应用模块的`imports`数组中。
 
@@ -439,27 +320,18 @@
   :marked
     There are three changes:
 
-<<<<<<< HEAD
     有三处更改：
 
-    1. We import `FormsModule` and our new `HeroFormComponent`.
+    1. You import `FormsModule` and the new `HeroFormComponent`.
 
        导入`FormsModule`和新组件`HeroFormComponent`。
-
-    1. We add the `FormsModule` to the list of `imports` defined in the `ngModule` decorator. This gives our application
-    access to all of the template-driven forms features, including `ngModel`.
-
-       把`FormsModule`添加到`ngModule`装饰器的`imports`列表中，这样应用就能访问模板驱动表单的所有特性，包括`ngModel`。
-
-    1. We add the `HeroFormComponent` to the list of `declarations` defined in the `ngModule` decorator. This makes
-=======
-    1. You import `FormsModule` and the new `HeroFormComponent`.
 
     1. You add the `FormsModule` to the list of `imports` defined in the `ngModule` decorator. This gives the application
     access to all of the template-driven forms features, including `ngModel`.
 
+       把`FormsModule`添加到`ngModule`装饰器的`imports`列表中，这样应用就能访问模板驱动表单的所有特性，包括`ngModel`。
+
     1. You add the `HeroFormComponent` to the list of `declarations` defined in the `ngModule` decorator. This makes
->>>>>>> f1345962
     the `HeroFormComponent` component visible throughout this module.
 
        把`HeroFormComponent`添加到`ngModule`装饰器的`declarations`列表中，使`HeroFormComponent`组件在整个模块中可见。
@@ -476,13 +348,9 @@
 :marked
   ## Revise *app.component.ts*
 
-<<<<<<< HEAD
   ## 修改 *app.component.ts*
 
-  `AppComponent` is the application's root component. It will host our new `HeroFormComponent`.
-=======
   `AppComponent` is the application's root component. It will host the new `HeroFormComponent`.
->>>>>>> f1345962
 
   `AppComponent`是应用的根组件，`HeroFormComponent`将被放在其中。
 
@@ -497,29 +365,20 @@
   :marked
     There are only two changes.
     The `template` is simply the new element tag identified by the component's `selector` property.
-<<<<<<< HEAD
-    This will display the hero form when the application component is loaded.
-    We've also dropped the `name` field from the class body.
+    This displays the hero form when the application component is loaded.
+    You've also dropped the `name` field from the class body.
     
     这里只做了两处修改。
     `template`中只剩下这个新的元素标签，即组件的`selector`属性。这样当应用组件被加载时，就会显示这个英雄表单。
     另外，我们还从类中移除了`name`字段。
-=======
-    This displays the hero form when the application component is loaded.
-    You've also dropped the `name` field from the class body.
->>>>>>> f1345962
 
 .l-main-section
 :marked
   ## Create an initial HTML form template
 
-<<<<<<< HEAD
   ## 创建初始 HTML 表单模板
 
-  Create the new template file with the following contents:
-=======
   Create the template file with the following contents:
->>>>>>> f1345962
 
   用下列内容新建模板文件：
 
@@ -533,30 +392,25 @@
 
   The *Name* `<input>` control has the HTML5 `required` attribute;
   the *Alter Ego* `<input>` control does not because `alterEgo` is optional.
-
-<<<<<<< HEAD
+  
   *Name* `<input>`控件具有 HTML5 的`required`属性；但 *Alter Ego* `<input>`控件没有，因为`alterEgo`字段是可选的。
 
-  We've got a *Submit* button at the bottom with some classes on it for styling.
-
-  底部有个 *Submit* 按钮，具有一些 CSS 样式类。
-
-  **We are not using Angular yet**. There are no bindings, no extra directives, just layout.
-
-  **还没有真正用到Angular**。没有绑定，没有额外的指令，只有布局。
-
-=======
   You added a *Submit* button at the bottom with some classes on it for styling.
 
+  在底部添加个 *Submit* 按钮，它还带一些 CSS 样式类。
+
   *You're not using Angular yet*. There are no bindings or extra directives, just layout.
+  
+  **我们还没有真正用到Angular**。没有绑定，没有额外的指令，只有布局。
 
 .l-sub-section
   :marked
     In template driven forms, if you've imported `FormsModule`, you don't have to do anything 
     to the `<form>` tag in order to make use of `FormsModule`. Continue on to see how this works.
-
-:marked
->>>>>>> f1345962
+    
+    在模板驱动表单中，你只要导入了`FormsModule`就不用对`<form>`做任何改动来使用`FormsModule`。接下来你会看到它的原理。
+
+:marked
   The `container`, `form-group`, `form-control`, and `btn` classes
   come from [Twitter Bootstrap](http://getbootstrap.com/css/). These classes are purely cosmetic.
   Bootstrap gives the form a little style.
@@ -565,14 +419,10 @@
   我们使用 Bootstrap 来美化表单。嘿，一点样式都没有的表单算个啥！
 
 .callout.is-important
-<<<<<<< HEAD
-  header Angular forms do not require a style library
+  header Angular forms don't require a style library
 
   header Angular 表单不需要任何样式库
-
-=======
-  header Angular forms don't require a style library
->>>>>>> f1345962
+  
   :marked
     Angular makes no use of the `container`, `form-group`, `form-control`, and `btn` classes or
     the styles of any external library. Angular apps can use any CSS library or none at all.
@@ -581,36 +431,25 @@
     或者外部库的任何样式。Angular 应用可以使用任何 CSS 库…… ，或者啥都不用。
 
 :marked
-<<<<<<< HEAD
-  Let's add the stylesheet. Open `index.html` and add the following link to the `<head>`:
+  To add the stylesheet, open `index.html` and add the following link to the `<head>`:
   
   我们来添加样式表。打开`index.html`，并把下列链接添加到`<head>`中：
-=======
-  To add the stylesheet, open `index.html` and add the following link to the `<head>`:
->>>>>>> f1345962
 
 +makeExcerpt('src/index.html', 'bootstrap')
 
 .l-main-section
 :marked
   ## Add powers with _*ngFor_
-
-<<<<<<< HEAD
+  
   ## 用 ***ngFor*** 添加超能力
 
-  Our hero must choose one super power from a fixed list of Agency-approved powers.
-  We maintain that list internally (in `HeroFormComponent`).
-
-  我们的英雄必须从认证过的固定列表中选择一项超能力。
-  这个列表位于`HeroFormComponent`中。
-
-  We'll add a `select` to our
-=======
   The hero must choose one superpower from a fixed list of agency-approved powers.
   You maintain that list internally (in `HeroFormComponent`).
+  
+  我们的英雄必须从认证过的固定列表中选择一项超能力。
+    这个列表位于`HeroFormComponent`中。
 
   You'll add a `select` to the
->>>>>>> f1345962
   form and bind the options to the `powers` list using `ngFor`,
   a technique seen previously in the [Displaying Data](./displaying-data.html) page.
 
@@ -650,26 +489,18 @@
   [User Input](./user-input.html) shows how to listen for DOM events with an
   event binding and how to update a component property with the displayed value.
 
-<<<<<<< HEAD
   因为还没有绑定到某个英雄，所以看不到任何数据。
   解决方案见前面的章节。
   [显示数据](./displaying-data.html)介绍了属性绑定。
   [用户输入](./user-input.html)介绍了如何通过事件绑定来监听 DOM 事件，以及如何用显示值更新组件的属性。
 
-  Now we need to display, listen, and extract at the same time.
-
+  Now you need to display, listen, and extract at the same time.
+  
   现在，需要同时进行显示、监听和提取。
-
-  We could use the techniques we already know, but
-  instead we'll introduce something new: the `[(ngModel)]` syntax, which
-  makes binding the form to the model super easy.
-=======
-  Now you need to display, listen, and extract at the same time.
 
   You could use the techniques you already know, but
   instead you'll use the new `[(ngModel)]` syntax, which
   makes binding the form to the model easy.
->>>>>>> f1345962
 
   虽然可以在表单中再次使用这些技术。
   但是，这里将介绍个新东西，`[(ngModel)]`语法，使表单绑定到模型的工作变得超级简单。
@@ -691,51 +522,65 @@
 
 :marked
   Focus on the binding syntax: `[(ngModel)]="..."`.
-
-<<<<<<< HEAD
+  
   聚焦到绑定语法`[(ngModel)]="..."`上。
 
-  If we run the app right now and started typing in the *Name* input box,
-  adding and deleting characters, we'd see them appearing and disappearing
-=======
   You need one more addition to display the data. Declare 
   a template variable for the form. Update the `<form>` tag with 
   `#heroForm="ngForm"` as follows:
+  
+  我们需要更多的工作来显示数据。在表单中声明一个模板变量。往`<form>`标签中加入`#heroForm="ngForm"`，代码如下：
 
 +makeExcerpt('src/app/hero-form.component.html (excerpt)', 'template-variable')
 
 :marked
   The variable `heroForm` is now a reference to the `NgForm` directive that governs the form as a whole.
+  
+  `heroForm`变量是一个到`NgForm`指令的引用，它代表该表单的整体。
 
 .l-sub-section#ngForm
   :marked
     ### The _NgForm_ directive
+    
+    ### `NgForm`指令
 
     What `NgForm` directive?
     You didn't add an [NgForm](../api/forms/index/NgForm-directive.html) directive.
+    
+    什么是`NgForm`指令？
+    但我们明明没有添加过[NgForm](../api/forms/index/NgForm-directive.html)指令啊！
 
     Angular did. Angular automatically creates and attaches an `NgForm` directive to the `<form>` tag.
+    
+    Angular替你做了。Angular会在`<form>`标签上自动创建并附加一个`NgForm`指令。
 
     The `NgForm` directive supplements the `form` element with additional features.
     It holds the controls you created for the elements with an `ngModel` directive
     and `name` attribute, and monitors their properties, including their validity.
     It also has its own `valid` property which is true only *if every contained
     control* is valid.
+    
+    `NgForm`指令为`form`增补了一些额外特性。
+    它会控制那些带有`ngModel`指令和`name`属性的元素，监听他们的属性（包括其有效性）。
+    它还有自己的`valid`属性，这个属性只有在*它包含的每个控件*都有效时才是真。
 
 :marked
   If you ran the app now and started typing in the *Name* input box,
   adding and deleting characters, you'd see them appear and disappear
->>>>>>> f1345962
   from the interpolated text.
   At some point it might look like this:
 
   如果现在运行这个应用，开始在*姓名*输入框中键入，添加和删除字符，将看到它们从插值结果中显示和消失。
   某一瞬间，它看起来可能是这样：
+  
 figure.image-display
   img(src="/resources/images/devguide/forms/ng-model-in-action.png" width="400px" alt="操作中的ngModel")
+  
 :marked
   The diagnostic is evidence that values really are flowing from the input box to the model and
   back again.
+  
+  诊断信息可以证明，数据确实从输入框流动到模型，再反向流动回来。
   
 .l-sub-section
   :marked
@@ -744,7 +589,7 @@
     [Two-way binding with NgModel](template-syntax.html#ngModel) on the
     the [Template Syntax](template-syntax.html) page.
 
-    诊断信息可以证明，数据确实从输入框流动到模型，再反向流动回来。**这就是双向数据绑定！**
+    **这就是双向数据绑定！**要了解更多信息，参见[模板语法](template-syntax.html)页的[使用NgModel进行双向绑定](template-syntax.html#ngModel)。
 
 :marked
   Notice that you also added a `name` attribute to the `<input>` tag and set it to "name",
@@ -771,15 +616,11 @@
   and add a new binding (at the top) to the component's `diagnostic` property.
   Then you can confirm that two-way data binding works *for the entire hero model*.
 
-<<<<<<< HEAD
   为*第二人格*和*超能力*属性添加类似的`[(ngModel)]`绑定和`name`属性。
   抛弃输入框的绑定消息，在组件顶部添加到`diagnostic`属性的新绑定。
   这样就能确认双向数据绑定*在整个 Hero 模型上*都能正常工作了。
 
-  After revision, the core of our form should look like this:
-=======
   After revision, the core of the form should look like this:
->>>>>>> f1345962
 
   修改之后，这个表单的核心看起来是这样的：
 
@@ -789,22 +630,15 @@
   :marked
     * Each input element has an `id` property that is used by the `label` element's `for` attribute
     to match the label to its input control.
-<<<<<<< HEAD
 
       每个 input 元素都有`id`属性，`label`元素的`for`属性用它来匹配到对应的输入控件。
 
-    - Each input element has a `name` property that is required by Angular forms to register the control with the form.
+    * Each input element has a `name` property that is required by Angular forms to register the control with the form.
 
       每个 input 元素都有`name`属性，Angular 表单用它注册控件。
-=======
-    * Each input element has a `name` property that is required by Angular forms to register the control with the form.
-
-:marked
-  If you run the app now and change every hero model property, the form might display like this:
->>>>>>> f1345962
-
-:marked
-  If we run the app  now and changed every hero model property, the form might display like this:
+
+:marked
+  If you run the app  now and change every hero model property, the form might display like this:
   
   如果现在运行本应用，修改 Hero 模型的每个属性，表单看起来像这样：
   
@@ -815,33 +649,20 @@
   The diagnostic near the top of the form
   confirms that all of your changes are reflected in the model.
 
-<<<<<<< HEAD
   表单顶部的诊断信息反映出所做的一切更改。
 
-  **Delete** the `{{diagnostic}}` binding at the top as it has served its purpose.
-=======
   *Delete* the `{{diagnostic}}` binding at the top as it has served its purpose.
->>>>>>> f1345962
 
   表单顶部的`{{diagnostic}}`绑定已经完成了它的使命，**删除**它。
 
 .l-main-section
 :marked
   ## Track control state and validity with _ngModel_
-
-<<<<<<< HEAD
+  
   ## 通过 **ngModel** 跟踪修改状态与有效性验证
 
-  A form isn't just about data binding. We'd also like to know the state of the controls in our form.
-
-  表单不仅是关于数据绑定的。我们还想知道表单中各个控件的状态。
-
-  Using `ngModel` in a form gives us more than just a two way data binding. It also tells
-  us if the user touched the control, if the value changed, or if the value became invalid.
-=======
   Using `ngModel` in a form gives you more than just two-way data binding. It also tells
   you if the user touched the control, if the value changed, or if the value became invalid.
->>>>>>> f1345962
 
   在表单中使用`ngModel`可以获得比仅使用双向数据绑定更多的控制权。它还会告诉我们很多信息：用户碰过此控件吗？它的值变化了吗？数据变得无效了吗？
 
@@ -863,44 +684,24 @@
       p Class if false
       p 为假时的 CSS 类
   tr
-<<<<<<< HEAD
     td
-      p Control has been visited
-      p 控件已经被访问过
-    td
-      p <code>ng-touched</code>
-    td
-      p <code>ng-untouched</code>
-  tr
-    td
-      p Control's value has changed
-      p 控件值已经变化
-    td
-      p <code>ng-dirty</code>
-    td
-      p <code>ng-pristine</code>
-  tr
-    td
-      p Control's value is valid
-      p 控件值是有效的
-    td
-      p <code>ng-valid</code>
-    td
-      p <code>ng-invalid</code>
-=======
-    td The control has been visited.
+      p The control has been visited.
+      p 控件被访问过。
     td <code>ng-touched</code>
     td <code>ng-untouched</code>
   tr
-    td The control's value has changed.
+    td
+      p The control's value has changed.
+      p 控件的值变化了。
     td <code>ng-dirty</code>
     td <code>ng-pristine</code>
   tr
-    td The control's value is valid.
+    td 
+      p The control's value is valid.
+      p 控件的值有效。
     td <code>ng-valid</code>
     td <code>ng-invalid</code>
 
->>>>>>> f1345962
 :marked
   Temporarily add a [template reference variable](./template-syntax.html#ref-vars) named `spy`
   to the _Name_ `<input>` tag and use it to display the input's CSS classes.
@@ -940,15 +741,10 @@
 figure.image-display
   img(src="/resources/images/devguide/forms/control-state-transitions-anim.gif"  alt="控件状态转换")
 :marked
-<<<<<<< HEAD
-  We should see the following transitions and class names:
+  You should see the following transitions and class names:
   
   我们会看到下列转换及其类名：
   
-=======
-  You should see the following transitions and class names:
-
->>>>>>> f1345962
 figure.image-display
   img(src="/resources/images/devguide/forms/ng-control-class-changes.png" width="500px" alt="Control state transitions")
 
@@ -957,14 +753,10 @@
   strong visual signal when the values are invalid. You also want to mark required fields.
   To create such visual feedback, add definitions for the `ng-*` CSS classes.
 
-<<<<<<< HEAD
   (`ng-valid` | `ng-invalid`)这一对是我们最感兴趣的。当数据变得无效时，我们希望发出强力的视觉信号，
   还想要标记出必填字段。可以通过加入自定义 CSS 来提供视觉反馈。
 
-  **Delete** the `#spy` template reference variable and the `TODO` as they have served their purpose.
-=======
   *Delete* the `#spy` template reference variable and the `TODO` as they have served their purpose.
->>>>>>> f1345962
 
   **删除**模板引用变量`#spy`和`TODO`，因为它们已经完成了使命。
 
@@ -972,14 +764,10 @@
 :marked
   ## Add custom CSS for visual feedback
 
-<<<<<<< HEAD
 
   ## 添加用于视觉反馈的自定义 CSS
 
-  We can mark required fields and invalid data at the same time with a colored bar
-=======
   You can mark required fields and invalid data at the same time with a colored bar
->>>>>>> f1345962
   on the left of the input box:
 
   可以在输入框的左侧添加带颜色的竖条，用于标记必填字段和无效输入：
@@ -1003,25 +791,17 @@
 
 :marked
   ## Show and hide validation error messages
-
-<<<<<<< HEAD
+  
   ## 显示和隐藏验证错误信息
-  
-  We can do better. The _Name_ input box is requiredand clearing it turns the bar red. That says *something* is wrong but we
-  don't know *what* is wrong or what to do about it.
-  We can leverage the control's state to reveal a helpful message.
-
-  我们能做的更好。“Name” 输入框是必填的，清空它会让左侧的条变红。这表示*某些东西*是错的，但我们不知道错在哪里，或者如何纠正。
-  可以借助`ng-invalid`类来给出有用的提示。
-
-  Here's the way it should look when the user deletes the name:
-=======
+
   You can improve the form. The _Name_ input box is required and clearing it turns the bar red.
   That says something is wrong but the user doesn't know *what* is wrong or what to do about it.
   Leverage the control's state to reveal a helpful message.
+  
+  我们能做的更好。“Name” 输入框是必填的，清空它会让左侧的条变红。这表示*某些东西*是错的，但我们不知道错在哪里，或者如何纠正。
+    可以借助`ng-invalid`类来给出有用的提示。
 
   When the user deletes the name, the form should look like this:
->>>>>>> f1345962
 
   当用户删除姓名时，看起来应该是这样的：
 
@@ -1029,30 +809,21 @@
   img(src="/resources/images/devguide/forms/name-required-error.png" width="400px" alt="必须填写姓名")
 
 :marked
-<<<<<<< HEAD
-  To achieve this effect we extend the `<input>` tag with
+  To achieve this effect, extend the `<input>` tag with the following:
 
   要达到这个效果，在`<input>`标签中添加：
 
-  1. a [template reference variable](./template-syntax.html#ref-vars)
-
-     [模板引用变量](./template-syntax.html#ref-vars)
-
-  1. the "*is required*" message in a nearby `<div>` which we'll display only if the control is invalid.
-
-      “is required”消息，放在邻近的`<div>`元素中，只有当控件无效时，才显示它。
-
-  Here's an example of adding an error message to the _name_ input box:
+  * A [template reference variable](./template-syntax.html#ref-vars).
+  
+    [模板引用变量](./template-syntax.html#ref-vars)
+    
+  * The "*is required*" message in a nearby `<div>`, which you'll display only if the control is invalid.
+  
+    “is required”消息，放在邻近的`<div>`元素中，只有当控件无效时，才显示它。
+
+  Here's an example of an error message added to the _name_ input box:
   
   这个例子中我们把一条错误信息添加到了_name_输入框中：
-=======
-  To achieve this effect, extend the `<input>` tag with the following:
-
-  * A [template reference variable](./template-syntax.html#ref-vars).
-  * The "*is required*" message in a nearby `<div>`, which you'll display only if the control is invalid.
-
-  Here's an example of an error message added to the _name_ input box:
->>>>>>> f1345962
 
 +makeExcerpt('src/app/hero-form.component.html (excerpt)', 'name-with-error-msg')
 
@@ -1075,11 +846,7 @@
     这里把`name`设置为`ngModel`是因为`ngModel`指令的`exportAs`属性设置成了 “ngModel”。
 
 :marked
-<<<<<<< HEAD
-  We control visibility of the name error message by binding properties of the `name`
-=======
   You control visibility of the name error message by binding properties of the `name`
->>>>>>> f1345962
   control to the message `<div>` element's `hidden` property.
 
   我们把`div`元素的`hidden`属性绑定到`name`控件的属性，这样就可以控制“姓名”字段错误信息的可见性了。
@@ -1090,41 +857,27 @@
   In this example, you hide the message when the control is valid or pristine;
   "pristine" means the user hasn't changed the value since it was displayed in this form.
 
-<<<<<<< HEAD
   上例中，当控件是有效的 (valid) 或全新的 (pristine) 时，隐藏消息。
   “全新的”意味着从它被显示在表单中开始，用户还从未修改过它的值。
 
-  This user experience is the developer's choice. Some folks want to see the message at all times.
-  If we ignore the `pristine` state, we would hide the message only when the value is valid.
-  If we arrive in this component with a new (blank) hero or an invalid hero,
-  we'll see the error message immediately, before we've done anything.
-
-  这种用户体验取决于开发人员的选择。有些人会希望任何时候都显示这条消息。
-  如果忽略了`pristine`状态，就会只在值有效时隐藏此消息。
-  如果往这个组件中传入全新（空）的英雄，或者无效的英雄，将立刻看到错误信息 —— 虽然我们还啥都没做。
-
-  Some folks find that behavior disconcerting.
-  They only want to see the message when the user makes an invalid change.
-=======
   This user experience is the developer's choice. Some developers want the message to display at all times.
   If you ignore the `pristine` state, you would hide the message only when the value is valid.
   If you arrive in this component with a new (blank) hero or an invalid hero,
   you'll see the error message immediately, before you've done anything.
 
+  这种用户体验取决于开发人员的选择。有些人会希望任何时候都显示这条消息。
+  如果忽略了`pristine`状态，就会只在值有效时隐藏此消息。
+  如果往这个组件中传入全新（空）的英雄，或者无效的英雄，将立刻看到错误信息 —— 虽然我们还啥都没做。
+
   Some developers want the message to display only when the user makes an invalid change.
->>>>>>> f1345962
   Hiding the message while the control is "pristine" achieves that goal.
   You'll see the significance of this choice when you [add a new hero](#new-hero) to the form.
 
-<<<<<<< HEAD
   有些人会为这种行为感到不安。它们希望只有在用户做出无效的更改时才显示这个消息。
   如果当控件是“全新”状态时也隐藏消息，就能达到这个目的。
   在往表单中[添加新英雄](#new-hero)时，将看到这种选择的重要性。
 
-  The hero *Alter Ego* is optional so we can leave that be.
-=======
   The hero *Alter Ego* is optional so you can leave that be.
->>>>>>> f1345962
 
   英雄的*第二人格*是可选项，所以不用改它。
 
@@ -1132,21 +885,17 @@
   You can add the same kind of error handling to the `<select>` if you want,
   but it's not imperative because the selection box already constrains the
   power to valid values.
-
-<<<<<<< HEAD
+  
   英雄的*超能力*选项是必填的。
-  只要愿意，可以往`<select>`上添加相同的错误处理。
-  但没有必要，这个选择框已经限制了“超能力”只能选有效值。
-
-  We'd like to add a new hero in this form.
-  We place a "New Hero" button at the bottom of the form and bind its click event to a `newHero` component method.
-  
-  我们希望在这个表单中添加新的英雄。
-  在表单的底部放置“New Hero（新增英雄）”按钮，并把它的点击事件绑定到`newHero`组件。
-=======
+    只要愿意，可以往`<select>`上添加相同的错误处理。
+    但没有必要，这个选择框已经限制了“超能力”只能选有效值。
+
   Now you'll add a new hero in this form.
   Place a *New Hero* button at the bottom of the form and bind its click event to a `newHero` component method.
->>>>>>> f1345962
+  
+  我们希望在这个表单中添加新的英雄。
+    在表单的底部放置“New Hero（新增英雄）”按钮，并把它的点击事件绑定到`newHero`组件。
+
 
 +makeExample('forms/ts/src/app/hero-form.component.html',
 'new-hero-button-no-reset',
@@ -1168,31 +917,20 @@
   错误信息是隐藏的，因为表单还是全新的，还没有修改任何东西。
 
   Enter a name and click *New Hero* again.
-<<<<<<< HEAD
-  The app displays a **_Name is required_** error message!
-  We don't want error messages when we create a new (empty) hero.
-  Why are we getting one now?
-=======
-  The app displays a _Name is required_ error message.
+  The app displays a _Name is required_ error message. 
   You don't want error messages when you create a new (empty) hero.
   Why are you getting one now?
->>>>>>> f1345962
 
   输入名字，再次点击 *New Hero* 按钮。
   这次，出现了错误信息！为什么？我们不希望显示新（空）的英雄时，出现错误信息。
 
   Inspecting the element in the browser tools reveals that the *name* input box is _no longer pristine_.
-<<<<<<< HEAD
-  The form remembers that we entered a name before clicking *New Hero*.
+  The form remembers that you entered a name before clicking *New Hero*.
   Replacing the hero *did not restore the pristine state* of the form controls.
 
   使用浏览器工具审查这个元素就会发现，这个 *name* 输入框并不是全新的。
   表单记得我们在点击 *New Hero* 前输入的名字。
   更换了英雄*并不会重置控件的“全新”状态*。
-=======
-  The form remembers that you entered a name before clicking *New Hero*.
-  Replacing the hero object *did not restore the pristine state* of the form controls.
->>>>>>> f1345962
 
   You have to clear all of the flags imperatively, which you can do
   by calling the form's `reset()` method after calling the `newHero()` method.
@@ -1232,44 +970,12 @@
 +makeExcerpt('forms/ts/src/app/hero-form.component.html (ngSubmit)')
 
 :marked
-<<<<<<< HEAD
-  We slipped in something extra there at the end!  We defined a
-  template reference variable, **`#heroForm`**, and initialized it with the value "ngForm".
-
-  上面代码的最后出现一些额外的东西！定义了模板引用变量**`#heroForm`**，并初始化为 "ngForm"。
-
-  The variable `heroForm` is now a reference to the `NgForm` directive that governs the form as a whole.
-
-  现在`heroForm`变量引用的是`NgForm`指令，它代表的是表单的整体。
-  
-.l-sub-section#ngForm
-  :marked
-    ### The _NgForm_ directive
-    ### NgForm指令    
-    
-    What `NgForm` directive? 
-    We didn't add an [NgForm](../api/forms/index/NgForm-directive.html) directive!
-
-    什么`NgForm`指令？之前没有添加过 [NgForm](../api/common/index/NgForm-directive.html) 指令啊！
-
-    Angular did. Angular creates and attaches an `NgForm` directive to the `<form>` tag automatically.
-
-    是 Angular 干的。Angular 自动创建了`NgForm`指令，并把它附加到`<form>`标签。
-
-    The `NgForm` directive supplements the `form` element with additional features.
-    It holds the controls we created for the elements with an `ngModel` directive 
-    and `name` attribute, and monitors their properties including their validity.
-    It also has its own `valid` property which is true only *if every contained
-    control* is valid.
-=======
   You'd already defined a template reference variable, 
   `#heroForm`, and initialized it with the value "ngForm". 
   Now, use that variable to access the form with the Submit button.
->>>>>>> f1345962
-
-    `NgForm`指令为`form`元素扩充了额外的特性。
-    它持有通过`ngModel`指令和`name`属性为各个元素创建的那些控件，并且监视它们的属性变化，包括有效性。
-    它还有自己的`valid`属性，只有当*其中所有控件*都有效时，它才有效。
+  
+  我们已经定义了一个模板引用变量`#heroForm`，并且把赋值为"ngForm"。
+  现在，就可以在"Submit"按钮中访问这个表单了。
 
 :marked
   You'll bind the form's overall validity via
@@ -1284,31 +990,20 @@
   If you run the application now, you find that the button is enabled&mdash;although 
   it doesn't do anything useful yet.
 
-<<<<<<< HEAD
   重新运行应用。表单打开时，状态是有效的，按钮是可用的。
 
-  Now if we delete the Name, we violate the "required" rule, which
-=======
   Now if you delete the Name, you violate the "required" rule, which
->>>>>>> f1345962
   is duly noted in the error message.
   The *Submit* button is also disabled.
 
-<<<<<<< HEAD
   现在，如果我们删除*姓名*，就会违反“必填姓名”规则，就会像以前那样显示出错误信息。同时，Submit 按钮也被禁用了。
 
-  Not impressed?  Think about it for a moment. What would we have to do to
-  wire the button's enable/disabled state to the form's validity without Angular's help?
-
-  没感动吗？再想一会儿。如果没有 Angular `NgForm`的帮助，又该怎么让按钮的禁用/启用状态和表单的有效性关联起来呢？
-
-  For us, it was as simple as:
-=======
   Not impressed?  Think about it for a moment. What would you have to do to
   wire the button's enable/disabled state to the form's validity without Angular's help?
 
+  没感动吗？再想一会儿。如果没有 Angular `NgForm`的帮助，又该怎么让按钮的禁用/启用状态和表单的有效性关联起来呢？
+
   For you, it was as simple as this:
->>>>>>> f1345962
 
   有了 Angular，它就是这么简单：
 
@@ -1345,15 +1040,11 @@
 :marked
   For a more strikingly visual effect,
   hide the data entry area and display something else.
-
-<<<<<<< HEAD
+  
   来实现一些更炫的视觉效果吧。
-  隐藏掉数据输入框，显示一些其它东西。
-
-  Start by wrapping the form in a `<div>` and bind
-=======
+    隐藏掉数据输入框，显示一些其它东西。
+
   Wrap the form in a `<div>` and bind
->>>>>>> f1345962
   its `hidden` property to the `HeroFormComponent.submitted` property.
 
   先把表单包裹进`<div>`中，再把它的`hidden`属性绑定到`HeroFormComponent.submitted`属性。
@@ -1377,14 +1068,10 @@
   当点击 Submit 按钮时，`submitted`标志会变成 true，并且表单像预想中一样消失了。
   
   Now the app needs to show something else while the form is in the submitted state.
-<<<<<<< HEAD
-  Add the following HTML below the `<div>` wrapper we just wrote:
+  Add the following HTML below the `<div>` wrapper you just wrote:
   
   现在，当表单处于已提交状态时，需要显示一些别的东西。
   在刚刚写的`<div>`包装下方，添加下列 HTML 语句：
-=======
-  Add the following HTML below the `<div>` wrapper you just wrote:
->>>>>>> f1345962
 
 +makeExcerpt('src/app/hero-form.component.html (excerpt)', 'submitted')
 
@@ -1392,95 +1079,66 @@
   There's the hero again, displayed read-only with interpolation bindings.
   This `<div>` appears only while the component is in the submitted state.
 
-<<<<<<< HEAD
   英雄又出现了，它通过插值表达式绑定显示为只读内容。
   这一小段 HTML 只在组件处于已提交状态时才会显示。
 
-  The HTML includes an _Edit_ button whose click event is bound to an expression
-=======
   The HTML includes an *Edit* button whose click event is bound to an expression
->>>>>>> f1345962
   that clears the `submitted` flag.
   
   这段HTML包含一个 “Edit（编辑）”按钮，将 click 事件绑定到表达式，用于清除`submitted`标志。
 
-<<<<<<< HEAD
-  When we click the _Edit_ button, this block disappears and the editable form reappears.
-
-  当点它时，这个只读块消失了，可编辑的表单重新出现了。
-
-  That's as much drama as we can muster for now.
-=======
   When you click the *Edit* button, this block disappears and the editable form reappears.
->>>>>>> f1345962
-
-  够炫吗？好吧，我们已经尽力了！
+
+  当点*Edit*按钮时，这个只读块消失了，可编辑的表单重新出现了。
 
 .l-main-section
 :marked
   ## Conclusion
 
-<<<<<<< HEAD
   ## 结论
 
-  The Angular form discussed in this guide takes advantage of the following 
-  framework features to provide support for data modification, validation, and more:
-
-  本章讨论的 Angular 表单技术利用了下列框架特性来支持数据修改、验证和更多操作：
-
-  - An Angular HTML form template.
-
-    Angular HTML 表单模板。
-
-  - A form component class with a `@Component` decorator.
-
-    带有`@Component`装饰器的表单组件类。
-
-  - Handling form submission by binding to the `NgForm.ngSubmit` event property.
-
-    通过绑定到`NgForm.ngSubmit`事件属性来处理表单提交。
-
-  - Template reference variables such as `#heroForm` and `#name`.
-
-    模板引用变量，例如`#heroForm`和`#name`。
-
-  - `[(ngModel)]` syntax for two-way data binding.
-  
-    `[(ngModel)]`语法用来实现双向数据绑定。
-    
-  - The use of `name` attributes for validation and form element change tracking.
-
-    `name`属性的用途是有效性验证和对表单元素的变更进行追踪。
-    
-  - The reference variable’s `valid` property on input controls to check if a control is valid and show/hide error messages.
-
-    指向 input 控件的引用变量上的`valid`属性，可用于检查控件是否有效、是否显示/隐藏错误信息。
-
-  - Controlling the submit button's enabled state by binding to `NgForm` validity.
-
-    通过绑定到`NgForm`的有效性状态，控制提交按钮的禁用状态。
-
-  - Custom CSS classes that provide visual feedback to users about invalid controls.
-
-    定制 CSS 类来给用户提供无效控件的视觉反馈。
-
-  Our final project folder structure should look like this:
-=======
   The Angular form discussed in this page takes advantage of the following
   framework features to provide support for data modification, validation, and more:
 
+  本章讨论的 Angular 表单技术利用了下列框架特性来支持数据修改、验证和更多操作：
+
   * An Angular HTML form template.
+
+    Angular HTML 表单模板。
+
   * A form component class with a `@Component` decorator.
+
+    带有`@Component`装饰器的表单组件类。
+
   * Handling form submission by binding to the `NgForm.ngSubmit` event property.
+
+    通过绑定到`NgForm.ngSubmit`事件属性来处理表单提交。
+
   * Template-reference variables such as `#heroForm` and `#name`.
+
+    模板引用变量，例如`#heroForm`和`#name`。
+
   * `[(ngModel)]` syntax for two-way data binding.
+  
+    `[(ngModel)]`语法用来实现双向数据绑定。
+    
   * The use of `name` attributes for validation and form-element change tracking.
+
+    `name`属性的用途是有效性验证和对表单元素的变更进行追踪。
+    
   * The reference variable’s `valid` property on input controls to check if a control is valid and show/hide error messages.
+
+    指向 input 控件的引用变量上的`valid`属性，可用于检查控件是否有效、是否显示/隐藏错误信息。
+
   * Controlling the *Submit* button's enabled state by binding to `NgForm` validity.
+
+    通过绑定到`NgForm`的有效性状态，控制*Submit*按钮的禁用状态。
+
   * Custom CSS classes that provide visual feedback to users about invalid controls.
 
+    定制 CSS 类来给用户提供无效控件的视觉反馈。
+
   The final project folder structure should look like this:
->>>>>>> f1345962
 
   最终的项目目录结构看起来是这样：
 

--- conflicted
+++ resolved
@@ -1066,13 +1066,10 @@
   重新运行应用。表单打开时，状态是有效的，按钮是可用的。
 
   Now delete the *Name*. We violate the "name required" rule which
-<<<<<<< HEAD
-  is duely noted in our error message as before. And now the Submit button is also disabled.
+  is duly noted in our error message as before. And now the Submit button is also disabled.
   
   现在，删除*姓名*。我们违反了“必填姓名”规则，它还是像以前那样显示了错误信息来提醒我们。同时，“提交”按钮也被禁用了。
-=======
-  is duly noted in our error message as before. And now the Submit button is also disabled.
->>>>>>> 301aaddd
+  
 
   Not impressed?  Think about it for a moment. What would we have to do to
   wire the button's enable/disabled state to the form's validity without Angular's help?

include ../_util-fns

:marked
  We’ve all used a form to log in, submit a help request, place an order, book a flight,
  schedule a meeting and perform countless other data entry tasks.
  Forms are the mainstay of business applications.

  我们全都用过表单来执行登录、求助、下单、预订机票、发起会议，以及不计其数的其它数据录入任务。
  表单是商业应用的主体。
  
  Any seasoned web developer can slap together an HTML form with all the right tags.
  It's more challenging to create a cohesive data entry experience that guides the
  user efficiently and effectively through the workflow behind the form.

  不管什么样的Web开发者，都能使用适当的标签“捏”出一个HTML。
  但是，要想做出一个优秀的表单，让它具有贴心的数据输入体验，以指导用户明晰、高效的通过表单完成背后的工作流程，这个挑战就大多了。
  
  *That* takes design skills that are, to be frank, well out of scope for this chapter.
  
  *这当中*所需要的设计技能，坦白讲，确实超出了本章的范围。

  It also takes framework support for
  **two-way data binding, change tracking, validation, and error handling**
  ... which we shall cover in this chapter on Angular forms.
  
  但是，它也需要框架支持，来实现**双向数据绑定、变更跟踪、有效性验证和错误处理**……
  这些Angular表单相关的内容，属于本章的范围。

  We will build a simple form from scratch, one step at a time. Along the way we'll learn how to
  
  我们将从零构建一个简单的表单，把它简化到一次一步。通过这种方式，我们将学到如何：

  - build an Angular form with a component and template
  
  - 使用组件和模板构建一个Angular表单

  - two-way data bind with `[(ngModel)]` syntax for reading and writing values to input controls
  
  - 使用`[(ngModel)]`语法实现双向数据绑定，以便于读取和写入输入控件的值

  - track the change state and validity of form controls using `ngModel` in combination with a form 
  
  - 结合表单来使用`ngModel`，能让我们跟踪状态的变化并对表单控件做验证

  - provide strong visual feedback using special CSS classes that track the state of the controls
  
  - 使用特殊的CSS类来跟踪控件状态，并提供强烈的视觉反馈

  - display validation errors to users and enable/disable form controls
  
  - 向用户显示有效性验证的错误提示，以及禁用/启用表单控件

  - use [template reference variables](./template-syntax.html#ref-vars) for sharing information among HTML elements

  - 通过模板引用变量，在控件之间共享信息
  
  Run the <live-example></live-example>.
  
  运行<live-example>在线例子</live-example>

.l-main-section
:marked
  ## Template-Driven Forms
  
  ## 模板驱动的表单

  Many of us will build forms by writing templates in the Angular [template syntax](./template-syntax.html) with
  the form-specific directives and techniques described in this chapter.
  
  我们大多数都可以使用表单特有的指令和本章所描述的技术，在模板中按照Angular[模板语法](./template-syntax.html)来构建表单。
  
.l-sub-section
  :marked
    That's not the only way to create a form but it's the way we'll cover in this chapter.
    
    这不是创建表单的唯一方式，但它是我们将在本章中使用的方式。(译注：Angular支持的另一种方式叫做模型驱动表单Model-Driven Forms)
    
:marked
  We can build almost any form we need with an Angular template &mdash; login forms, contact forms ... pretty much any business forms.
  We can lay out the controls creatively, bind them to data, specify validation rules and display validation errors,
  conditionally enable or disable specific controls, trigger built-in visual feedback, and much more.
  
  利用Angular模板，我们可以构建几乎所有表单 —— 登录表单、联系人表单…… 大量的各种商务表单。
  我们可以创造性的摆放各种控件、把它们绑定到数据、指定校验规则、显示校验错误、有条件的禁用/启用特定的控件、触发内置的视觉反馈等等，不胜枚举。

  It will be pretty easy because Angular handles many of the repetitive, boiler plate tasks we'd
  otherwise wrestle with ourselves.
  
  它的确很简单，这是因为Angular帮我们处理了大多数重复、单调的任务，这让我们可以不必亲自操刀、身陷其中。

  We'll discuss and learn to build the following template-driven form:
  
  我们将讨论和学习构建如下的“模板驱动”表单：

figure.image-display
  img(src="/resources/images/devguide/forms/hero-form-1.png" width="400px" alt="Clean Form")

:marked
  Here at the *Hero Employment Agency* we use this form to maintain personal information about the
  heroes in our stable. Every hero needs a job. It's our company mission to match the right hero with the right crisis!
  
  这里是*英雄管理局*，我们使用这个表单来维护候选英雄们的个人信息。每个英雄都需要一份工作。我们公司的任务就是让适当的英雄去解决它/她所擅长应对的危机！

  Two of the three fields on this form are required. Required fields have a green bar on the left to make them easy to spot.
  
  这个表单中的三个字段都是必填的。这些必填的字段在左侧会有一个绿色的竖条，让它们更容易看出来。

  If we delete the hero name, the form displays a validation error in an attention grabbing style:
  
  如果我们删除了英雄的名字，表单就会用一种引人注目的样式把验证错误显示出来。

figure.image-display
  img(src="/resources/images/devguide/forms/hero-form-2.png" width="400px" alt="无效！名字是必填项")

:marked
  Note that the submit button is disabled and the "required" bar to the left of the input control changed from green to red.
  
  注意，提交按钮被禁用了，而且输入控件左侧的“必填”条从绿色变为了红色。

.l-sub-section
  p We'll customize the colors and location of the "required" bar with standard CSS.
  
  p 我们将使用标准CSS来定制“必填”条的颜色和位置。

:marked
  We will build this form in the following sequence of small steps
  
  我们将按照一系列很小的步骤来构建此表单：

  1. Create the `Hero` model class
  
  1. 创建`Hero`模型类
  
  1. Create the component that controls the form
  
  1. 创建控制此表单的组件
  
  1. Create a template with the initial form layout
  
  1. 创建具有初始表单布局的模板
  
  1. Bind data properties to each form input control with the `ngModel` two-way data binding syntax
  
  1. 使用`ngModel`双向数据绑定语法把数据属性绑定到每个表单输入控件
  
  1. Add the `name` attribute to each form input control
  
  1. 往每个表单输入控件上添加`name`属性(Attribute)
  
  1. Add custom CSS to provide visual feedback
  
  1. 添加自定义CSS来提供视觉反馈
  
  1. Show and hide validation error messages
  
  1. 显示和隐藏有效性验证的错误信息
  
  1. Handle form submission with **ngSubmit**
  
  1. 使用**ngSubmit**处理表单提交
  
  1. Disable the form’s submit button until the form is valid
  
  1. 禁用此表单的提交按钮，直到表单变为有效

:marked
  ## Setup
  
  ## 搭建
  
  Create a new project folder (`angular-forms`) and follow the steps in the [QuickStart](../quickstart.html).
  
  创建一个新的项目文件夹(`angular-forms`)，并且完成[“快速起步”](../quickstart.html)中的步骤。

include ../_quickstart_repo
:marked
  ## Create the Hero Model Class
  
  ## 创建一个Hero模型类

  As users enter form data, we capture their changes and update an instance of a model.
  We can't layout the form until we know what the model looks like.
  
  当用户输入表单数据时，我们要捕获它们的变化，并更新到模型的一个实例中。
  除非我们知道模型里有什么，否则无法设计表单。

  A model can be as simple as a "property bag" that holds facts about a thing of application importance.
  That describes well our `Hero` class with its three required fields (`id`, `name`, `power`)
  and one optional field (`alterEgo`).
  
  最简单的模型就是一个“属性包”，用来存放应用中一件事物的事实。
  这里我们使用三个必备字段(`id`、`name`、`power`)，和一个可选字段(`alterEgo`，译注：中文含义：第二人格，比如X战警中的Jean/黑凤凰)。

  Create a new file in the app folder called `hero.ts` and give it the following class definition:
  
  在应用文件夹中创建一个`hero.ts`文件，并且写入下列类定义内容：

+makeExample('forms/ts/app/hero.ts', null, 'app/hero.ts')

:marked
  It's an anemic model with few requirements and no behavior. Perfect for our demo.
  
  这是一个少量需求和零行为的贫血模型。对我们的演示来说很完美。

  The TypeScript compiler generates a public field for each `public` constructor parameter and
  assigns the parameter’s value to that field automatically when we create new heroes.
  
  TypeScript编译器为构造函数中每个标为`public`的参数创建一个公有字段，并在创建新的英雄实例时，把参数值自动赋给这些公有字段。
  
  The `alterEgo` is optional and the constructor lets us omit it; note the (?) in `alterEgo?`.
  
  `alterEgo`是可选的，构造函数允许我们省略它，注意`alterEgo?`中的问号(?)。

  We can create a new hero like this:
  
  我们可以像这样创建一个新英雄：
code-example(format="").
  let myHero =  new Hero(42, 'SkyDog',
                         'Fetch any object at any distance',
                         'Leslie Rollover');
  console.log('My hero is called ' + myHero.name); // "My hero is called SkyDog"
:marked

.l-main-section
:marked
  ## Create a Form component
  
  ## 创建一个表单组件

  An Angular form has two parts: an HTML-based template and a code-based Component to handle data and user interactions.
  
  每个Angular表单分为两部分：一个基于HTML的模板，和一个基于代码的组件，它用来处理数据和用户交互。

  We begin with the Component because it states, in brief, what the Hero editor can do.
  
  我们从组件开始，是因为它能够简要说明英雄编辑器能做什么。

  Create a new file called `hero-form.component.ts` and give it the following definition:
  
  创建一个名叫`hero-form.component.ts`的文件，并且放进下列定义：

+makeExample('forms/ts/app/hero-form.component.ts', 'first', 'app/hero-form.component.ts')

:marked
  There’s nothing special about this component, nothing form-specific, nothing to distinguish it from any component we've written before.
  
  本组件没有什么特别的地方：没有表单相关的东西，也没有任何地方能把它和我们以前写过的那些组件区分开。

  Understanding this component requires only the Angular concepts we’ve learned in previous chapters
  
  只需要用到前面章节中已经学过的那些概念，就可以完全理解这个组件：

  1. We import the `Component` decorator from the Angular library as we usually do.
  
  1. 像往常一样，我们从Angular库中导入`Component`装饰器。

  1. We import the `Hero` model we just created.

  1. 导入刚刚创建的`Hero`模型

  1. The `@Component` selector value of "hero-form" means we can drop this form in a parent template with a `<hero-form>` tag.  
  
  1. `@Component`选择器"hero-form"表示我们可以通过一个`<hero-form>`标签，把此表单扔进父模板中。

  1. The `moduleId: module.id` property sets the base for module-relative loading of the `templateUrl`.
  
  1. The `templateUrl` property points to a separate file for the template HTML called `hero-form.component.html`.
  
  1. `templateUrl`属性指向一个独立的HTML模板文件，名叫`hero-form.component.html`。

  1. We defined dummy data for `model` and `powers` as befits a demo.
  Down the road, we can inject a data service to get and save real data
  or perhaps expose these properties as [inputs and outputs](./template-syntax.html#inputs-outputs) for binding to a
  parent component. None of this concerns us now and these future changes won't affect our form.
  
  1. 我们为`model`和`powers`定义了供演示用的假数据。
  接下来，我们可以注入一个用于获取和保存真实数据的服务，
  或者把这些属性暴露为[输入与输出属性](./template-syntax.html#inputs-outputs)，以绑定到父组件上。
  我们目前不关心这些，因为将来这些变化不会影响到我们的表单。

  1. We threw in a `diagnostic` property at the end to return a JSON representation of our model.
  It'll help us see what we're doing during our development; we've left ourselves a cleanup note to discard it later.
  
  1. 我们在最后增加一个`diagnostic`属性，它返回这个模型的JSON形式。
  它会帮我们看清开发过程中发生的事，等最后做清理时我们会丢弃它。

  Why don't we write the template inline in the component file as we often do
  elsewhere in the Developer Guide?
  
  这次我们为什么不像在开发指南中的其它地方那样，以内联的方式把模板放到组件文件呢？

  There is no “right” answer for all occasions. We like inline templates when they are short.
  Most form templates won't be short. TypeScript and JavaScript files generally aren't the best place to
  write (or read) large stretches of HTML and few editors are much help with files that have a mix of HTML and code.
  We also like short files with a clear and obvious purpose like this one.
  
  没有什么答案在所有场合都总是“正确”的。当内联模板足够短的时候，我们更喜欢用它。
  但大多数的表单模板都不短。普遍来讲，TypeScript和JavaScript文件不是写大型HTML的好地方(也不好读)。
  而且没有几个编辑器能对混写的HTML和代码提供足够的帮助。
  我们还是喜欢写成像这个一样清晰明确的短文件。

  We made a good choice to put the HTML template elsewhere.
  We'll write that template in a moment. Before we do, we'll take a step back
  and revise the `app.module.ts` and `app.component.ts` to make use of our new `HeroFormComponent`.
  
  把HTML模板放在别处是一个好的选择。
  我们一会儿就去写那个模板。在这之前，我们先回来修改`app.module.ts`和`app.component.ts`文件，来让它用上我们新的`HeroFormComponent`组件。

.l-main-section
:marked
  ## Revise the *app.module.ts*
  
  ## 修改 *app.module.ts**

  `app.module.ts` defines the application's root module. In it we identify the external modules we'll use in our application
  and declare the components that belong to this module, such as our `HeroFormComponent`.
  
  `app.module.ts`定义了应用的根模块。在那里，我们指出了即将用到的外部模块，并且声明了属于本模块中的组件，比如`HeroFormComponent`。

  Because template-driven forms are in their own module, we need to add the `FormsModule` to the array of
  `imports` for our application module before we can use forms.
  
  因为模板驱动的表单有它们自己的模块，所以我们得把`FormsModule`添加到本应用的`imports`数组中，这样我们才能使用表单。

  Replace the contents of the "QuickStart" version with the following:
  
  把“快速起步”版的文件替换为如下内容：
  
+makeExample('forms/ts/app/app.module.ts', null, 'app/app.module.ts')

:marked
.l-sub-section
  :marked
    There are three changes:
    
    有三处更改：

    1. We import `FormsModule` and our new `HeroFormComponent`.
    
    1. 我们导入了`FormsModule`以及新组件`HeroFormComponent`。

    1. We add the `FormsModule` to the list of `imports` defined in the `ngModule` decorator. This gives our application
    access to all of the template-driven forms features, including `ngModel`.
    
    1. 我们把`FormsModule`添加到`ngModule`装饰器的`imports`列表中。这会让我们的应用能使用模板驱动表单的所有特性，包括`ngModel`。

    1. We add the `HeroFormComponent` to the list of `declarations` defined in the `ngModule` decorator. This makes
    the `HeroFormComponent` component visible throughout this module.
    
    1. 我们把`HeroFormComponent`添加到`ngModule`装饰器的`declarations`列表中。这让`HeroFormComponent`组件在本模块中随处都可访问。

.alert.is-important
  :marked
    If a component, directive, or pipe belongs to a module in the `imports` array, _DON'T_ declare it in the `declarations` array.
    If you wrote it and it should belong to this module, _DO_ declare it in the `declarations` array.
    
    如果一个组件、指令或管道出现在模块的`imports`数组中，就说明它是外来模块，_不要_再到`declarations`数组中声明它们。
    如果你自己写的它，并且它属于当前模块，_就要_把它声明在`declarations`数组中。

.l-main-section
:marked
  ## Revise the *app.component.ts*
  
  ## 修改*app.component.ts*文件

  `app.component.ts` is the application's root component. It will host our new `HeroFormComponent`.
  
  `app.component.ts`是本应用的根组件，我们的`HeroFormComponent`将被放在其中。

  Replace the contents of the "QuickStart" version with the following:
  
  把"快速起步"的版本内容替换成下列代码：
+makeExample('forms/ts/app/app.component.ts', null, 'app/app.component.ts')

:marked
.l-sub-section
  :marked
<<<<<<< HEAD
    There is only one changes:
    
    仅有的一处修改是：
=======
    There is only one change:
>>>>>>> 66c567be

    1. The `template` is simply the new element tag identified by the component's `selector` property.
    This will display the hero form when the application component is loaded.
    
    1. 直接把`template`的内容改成`HeroFormComponent`的`selector`属性中指定的新元素标签。
    于是当应用组件被加载时，将显示这个英雄表单。

.l-main-section
:marked
  ## Create an initial HTML Form Template
  
  ## 创建一个初始HTML表单模板

  Create a new template file called `hero-form.component.html` and give it the following definition:
  
  创建一个新的模板文件，命名为`hero-form.component.html`，并且填写如下内容：

+makeExample('forms/ts/app/hero-form.component.html', 'start', 'app/hero-form.component.html')

:marked
  That is plain old HTML 5. We're presenting two of the `Hero` fields, `name` and `alterEgo`, and
  opening them up for user input in input boxes.
  
  这只是一段普通的旧式HTML 5代码。这里出现了两个`Hero`字段，`name`和`alterEgo`，让用户可以在输入框中输入，修改它们。

  The *Name* `<input>` control has the HTML5 `required` attribute;
  the *Alter Ego* `<input>` control does not because `alterEgo` is optional.
  
  *Name*`<input>`控件具有HTML5的`required`属性；但 *Alter Ego* `<input>`控件没有，因为`alterEgo`字段是可选的。

  We've got a *Submit* button at the bottom with some classes on it for styling.
  
  我们在底部有一个*Submit*按钮，它有一些用来添加样式的CSS类。

  **We are not using Angular yet**. There are no bindings. No extra directives. Just layout.
  
  **我们还没有用到Angular**。没有绑定。没有额外的指令。只做了个布局。

  The `container`, `form-group`, `form-control`, and `btn` classes
  come from [Twitter Bootstrap](http://getbootstrap.com/css/). Purely cosmetic.
  We're using Bootstrap to gussy up our form.
  Hey, what's a form without a little style!
  
  `container`、`form-group`、`form-control`和`btn`类来自[Twitter Bootstrap](http://getbootstrap.com/css/)。纯粹是装饰。
  我们使用Bootstrap来打扮我们的表单。
  嘿，一点样式都没有的表单算个啥！

.callout.is-important
  header Angular Forms Do Not Require A Style Library
  
  header Angular表单不需要任何样式库
  
  :marked
    Angular makes no use of the `container`, `form-group`, `form-control`, and `btn` classes or
    the styles of any external library. Angular apps can use any CSS library
    ... or none at all.
    
    Angular不需要`container`、`form-group`、`form-control`和`btn`类，或者来自任何第三方库的任何样式，Angular应用可以使用任何CSS库 …… 或者啥都不用。

:marked
  Let's add the stylesheet.
  
  我们来添加样式表。

ol
  li Open a terminal window in the application root folder and enter the command:
  
  li 在应用的根目录下打开一个终端窗口，敲如下命令：
    code-example(language="html" escape="html").
      npm install bootstrap --save
  li Open <code>index.html</code> and add the following link to the <code>&lt;head></code>.
  
  li 打开<code>index.html</code>文件并且把下列链接添加到<code>&lt;head></code>中。
      +makeExample('forms/ts/index.html', 'bootstrap')(format=".")
      
:marked
.l-main-section
:marked
  ## Add Powers with ***ngFor**
  
  ## 用***ngFor***添加超能力
  
  Our hero may choose one super power from a fixed list of Agency-approved powers.
  We maintain that list internally (in `HeroFormComponent`).
  
  我们的英雄可以从由英雄管理局认证过的固定列表中选择一项超能力。
  我们先在`HeroFormComponent`中内部维护这个列表。

  We'll add a `select` to our
  form and bind the options to the `powers` list using `ngFor`,
  a technique we might have seen before in the [Displaying Data](./displaying-data.html) chapter.
  
  我们将添加一个`select`到表单中，并且用`ngFor`把`powers`列表绑定到`option`中。
  前面我们应该在[显示数据](./displaying-data.html)一章中见过`ngFor`。

  Add the following HTML *immediately below* the *Alter Ego* group.
  
  在*Alter Ego*的紧下方添加如下HTML：
  
+makeExample('forms/ts/app/hero-form.component.html', 'powers', 'app/hero-form.component.html (节选)')(format=".")

:marked
  We are repeating the `<options>` tag for each power in the list of Powers.
  The `p` template input variable is a different power in each iteration;
  we display its name using the interpolation syntax with the double-curly-braces.
  
  我们为列表中的每一项超能力渲染出一个`<option>`标签。
  模板输入变量`p`在每个迭代中都代表一个不同的超能力，我们使用双花括号插值表达式语法来显示它的名称。

<a id="ngModel"></a>
.l-main-section
:marked
  ## Two-way data binding with **ngModel**
  
  ## 使用**ngModel**进行双向数据绑定
  
  Running the app right now would be disappointing.
  
  如果立即运行此应用，你将会失望。

figure.image-display
  img(src="/resources/images/devguide/forms/hero-form-3.png" width="400px" alt="没有数据绑定的早期表单")
:marked
  We don't see hero data because we are not binding to the `Hero` yet.
  We know how to do that from earlier chapters.
  [Displaying Data](./displaying-data.html) taught us Property Binding.
  [User Input](./user-input.html) showed us how to listen for DOM events with an
  Event Binding and how to update a component property with the displayed value.
  
  我们没有看到英雄的数据，这是因为还没有绑定到`Hero`。
  从以前的章节中，我们知道该怎么解决。
  [显示数据](./displaying-data.html)教会我们属性绑定。
  [用户输入](./user-input.html)告诉我们如何通过事件绑定来监听DOM事件，以及如何用所显示的值更新组件的属性。

  Now we need to display, listen, and extract at the same time.
  
  现在，我们需要同时进行显示、监听和提取。

  We could use those techniques again in our form.
  Instead we'll introduce something new, the `[(ngModel)]` syntax, that
  makes binding our form to the model super-easy.
  
  虽然可以在表单中再次使用这些技术。
  但是，这里我们将引入一个新东西 —— `[(ngModel)]`语法，它使用一种超简单的方式把我们的表单绑定到模型。

  Find the `<input>` tag for the "Name" and update it like this
  
  找到“Name”对应的`<input>`标签，并且像这样修改它：

+makeExample('forms/ts/app/hero-form.component.html', 'ngModel-1','app/hero-form.component.html (节选)')(format=".")

.l-sub-section
  :marked
    We appended a diagnostic interpolation after the input tag
    so we can see what we're doing.
    We left ourselves a note to throw it away when we're done.
    
    我们在input标签后添加一个诊断用的插值表达式，以看清正在发生什么事。
    我们给自己留下了一个备注，提醒我们完成后移除它。
    

:marked
  Focus on the binding syntax: `[(ngModel)]="..."`.
  
  聚焦到绑定语法`[(ngModel)]="..."`上。

  If we ran the app right now and started typing in the *Name* input box,
  adding and deleting characters, we'd see them appearing and disappearing
  from the interpolated text.
  At some point it might look like this.
  
  如果我们现在运行这个应用，并且开始在*姓名*输入框中键入，添加和删除字符，我们将看到它们从插值结果中显示和消失。
  某一瞬间，它看起来可能是这样：
  
figure.image-display
  img(src="/resources/images/devguide/forms/ng-model-in-action.png" width="400px" alt="操作中的ngModel")
:marked
  The diagnostic is evidence that we really are flowing values from the input box to the model and
  back again. **That's two-way data binding!**
  
  诊断信息是一个证据，用来表明数据从输入框流动到模型，再反向流动回来的过程。**这就是双向数据绑定！** 

  Notice that we also added a `name` attribute to our `<input>` tag and set it to "name"
  which makes sense for the hero's name. Any unique value will do, but using a descriptive name is helpful.
  Defining a `name` attribute is a requirement when using `[(ngModel)]` in combination with a form.
  
  注意，我们还往`<input>`标签上添加了一个`name`属性(Attribute)并且把它设置为"name"，这表示英雄的名字。使用任何唯一的值都可以，但使用具有描述性的名字会更有帮助。
  当在表单中使用`[(ngModel)]`时，必须要定义`name`属性。

.l-sub-section
  :marked
    Internally Angular creates `FormControls` and registers them with an `NgForm` directive that Angular
    attached to the `<form>` tag. Each `FormControl` is registered under the name we assigned to the `name` attribute.
    We'll talk about `NgForm` [later in this chapter](#ngForm).

:marked
  Let's add similar `[(ngModel)]` bindings and `name` attributes to *Alter Ego* and *Hero Power*.
  We'll ditch the input box binding message
  and add a new binding at the top to the component's `diagnostic` property.
  Then we can confirm that two-way data binding works *for the entire Hero model*.
  
  让我们用类似的方式把`[(ngModel)]`绑定添加到*第二人格*和*超能力*属性。
  我们将抛弃输入框的绑定消息，并在组件顶部添加一个到`diagnostic`的新绑定。
  这样我们能确认双向数据绑定*在整个Hero模型上*都能正常工作了。

  After revision the core of our form should have three `[(ngModel)]` bindings and `name` attributes that
  look much like this:
  
  修改之后的表单，其核心是三个`[(ngModel)]`绑定，看起来像这样：

+makeExample('forms/ts/app/hero-form.component.html', 'ngModel-2', 'app/hero-form.component.html (节选)')

.l-sub-section
  :marked
    - Each input element has an `id` property that is used by the `label` element's `for` attribute
    to match the label to it's input control.

    - 每一个input元素都有一个`id`属性，它被`label`元素的`for`属性用来把标签匹配到对应的`input`。

    - Each input element has a `name` property that is required by Angular Forms to register the control with the form.

    - 每一个input元素都有一个`name`属性，Angular的表单模块需要使用它为表单注册控制器。
    
:marked
  If we ran the app right now and changed every Hero model property, the form might display like this:
  
  如果现在我们运行本应用，并且修改Hero模型的每一个属性，表单看起来像这样：
  
figure.image-display
  img(src="/resources/images/devguide/forms/ng-model-in-action-2.png" width="400px" alt="ngModel in super action")
:marked
  The diagnostic near the top of the form
  confirms that all of our changes are reflected in the model.
  
  表单顶部的诊断信息反映出了我们所做的一切更改。

  **Delete** the `{{diagnostic}}` binding at the top as it has served its purpose.
  
  表单顶部的`{{diagnostic}}`绑定表达式已经完成了它的使命，**删除**它。

.l-sub-section
  :marked
    ### Inside [(ngModel)]
    
    ### [(ngModel)]内幕
    
    *This section is an optional deep dive into [(ngModel)]. Not interested? Skip ahead!*
    
    *本节是对[(ngModel)]的深入剖析，它是可选的。不感兴趣？跳过它！*
    
    The punctuation in the binding syntax, <span style="font-family:courier"><b>[()]</b></span>, is a good clue to what's going on.
    
    绑定语法中的<span style="font-family:courier"><b>[()]</b></span>是一个很好的线索。

    In a Property Binding, a value flows from the model to a target property on screen.
    We identify that target property by surrounding its name in brackets, <span style="font-family:courier"><b>[]</b></span>.
    This is a one-way data binding **from the model to the view**.
    
    在属性绑定中，一个值从模型中传到屏幕上的目标属性。
    我们通过把名字括在方括号中来标记出目标属性，<span style="font-family:courier"><b>[]</b></span>。
    这是一个**从模型到视图**的单向数据绑定。

    In an Event Binding, we flow the value from the target property on screen to the model.
    We identify that target property by surrounding its name in parentheses, <span style="font-family:courier"><b>()</b></span>.
    This is a one-way data binding in the opposite direction **from the view to the model**.
    
    在事件绑定中，值从屏幕上的目标属性传到模型中。
    我们通过把名字括在圆括号中来标记出目标属性，<span style="font-family:courier"><b>()</b></span>。
    这是一个**从视图到模型**的反向单向数据绑定。

    No wonder Angular chose to combine the punctuation as <span style="font-family:courier"><b>[()]</b></span>
    to signify a two-way data binding and a **flow of data in both directions**.
    
    不出所料，Angular选择了组合标点 <span style="font-family:courier"><b>[()]</b></span> 来标记出双向数据绑定和双向数据流。

    In fact, we can break the `NgModel` binding into its two separate modes
    as we do in this re-write of the "Name" `<input>` binding:
    
    事实上，我们可以把`NgModel`绑定拆成两个独立的绑定，就像我们重写的“Name”`<input>`绑定一样：
    
  +makeExample('forms/ts/app/hero-form.component.html', 'ngModel-3','app/hero-form.component.html (节选)')(format=".")

  :marked
    <br>The Property Binding should feel familiar. The Event Binding might seem strange.
    
    <br>这个属性绑定看起来很眼熟，但事件绑定看起来有点怪。

    The `ngModelChange` is not an `<input>` element event.
    It is actually an event property of the `NgModel` directive.
    When Angular sees a binding target in the form <span style="font-family:courier">[(x)]</span>,
    it expects the `x` directive to have an `x` input property and an `xChange` output property.
    
    `ngModelChange`并不是`<input>`元素的事件。
    它实际上是一个来自`ngModel`指令的事件属性。
    当Angular在表单中看到一个<span style="font-family:courier">[(x)]</span>的绑定目标时，
    它会期待这个`x`指令有一个名为`x`的输入属性，和一个名为`xChange`的输出属性。

    The other oddity is the template expression, `model.name = $event`.
    We're used to seeing an `$event` object coming from a DOM event.
    The `ngModelChange` property doesn't produce a DOM event; it's an Angular `EventEmitter`
    property that returns the input box value when it fires &mdash; which is precisely what
    we should assign to the model's `name` property.
    
    模板表达式中的另一个古怪之处是`model.name = $event`。
    我们以前看到的`$event`变量是来自DOM事件的。
    但`ngModelChange`属性不会生成DOM事件 —— 它是一个Angular `EventEmitter`类型的属性，当它触发时，
    它返回的是输入框的值 —— 它恰好和我们希望赋给模型上`name`属性的值一样。

    Nice to know but is it practical? We almost always prefer `[(ngModel)]`.
    We might split the binding if we had to do something special in
    the event handling such as debounce or throttle the key strokes.
    
    很高兴知道这些，但是这样现实吗？实践上我们几乎总是优先使用`[(ngModel)]`形式的双向绑定。
    只有当我们不得不在事件处理函数中做一些特别的事情(比如合并或限制按键频率)时，才需要拆分出独立的事件处理函数。

    Learn more about `NgModel` and other template syntax in the
    [Template Syntax](./template-syntax.html) chapter.
    
    要学习关于`ngModel`和其它模板语法的更多知识，请参见
    [模板语法](./template-syntax.html)一章。

.l-main-section
:marked
  ## Track change-state and validity with **ngModel**
  
  ## 通过**ngModel**跟踪修改状态与有效性验证

  A form isn't just about data binding. We'd also like to know the state of the controls on our form.
  
  表单不仅是关于数据绑定的。我们还希望知道表单中各个控件的状态。

  Using `ngModel` in a form gives us more than just two way data binding. It also tells us if the user touched the control, if the value changed, or if the value became invalid.
  
  在表单中使用`ngModel`能让我们比仅使用双向数据绑定获得更多的控制权。它还会告诉我们很多信息：用户碰过此控件吗？它的值变化了吗？数据变得无效了吗？

  The *NgModel* directive doesn't just track state; it updates the control with special Angular CSS classes that reflect the state.
  We can leverage those class names to change the appearance of the
  control and make messages appear or disappear.
  
  *NgModel*指令不仅仅跟踪状态。它还使用三个CSS类来更新控件，以便反映当前状态。
  我们可以通过定制这些CSS类的样式来更改控件的外观，以及让消息被显示或隐藏。
  
table
  tr
    th 
      p State
      p 状态
    th 
      p Class if true
      p 为真时的CSS类
    th 
      p Class if false
      p 为假时的CSS类
  tr
    td 
      p Control has been visited
      p 控件已经被访问过
    td 
      p <code>ng-touched</code>
      p <code>ng-touched</code>
    td 
      p <code>ng-untouched</code>
  tr
    td 
      p Control's value has changed
      p 控件值已经变化
    td 
      p <code>ng-dirty</code>
      p <code>ng-dirty</code>
    td 
      p <code>ng-pristine</code>
      p <code>ng-pristine</code>
  tr
    td 
      p Control's value is valid
      p 控件值是有效的
    td 
      p <code>ng-valid</code>
      p <code>ng-valid</code>
    td 
      p <code>ng-invalid</code>
:marked
  Let's add a temporary [template reference variable](./template-syntax.html#ref-vars) named **spy**
  to the "Name" `<input>` tag and use the spy to display those classes.
  
  我们往姓名`<input>`标签上添加一个名叫**spy**的临时[模板引用变量](./template-syntax.html#local-vars)，然后用这个spy来显示它上面的所有css类。

+makeExample('forms/ts/app/hero-form.component.html', 'ngModelName-2','app/hero-form.component.html (excerpt)')(format=".")

:marked
  Now run the app and focus on the *Name* input box.
  Follow the next four steps *precisely*
  
  现在，运行本应用，并让*姓名*输入框获得焦点。
  然后严格按照下面四个步骤来做：

  1. Look but don't touch
  
  1. 查看输入框，但别碰它
  
  1. Click in the input box, then click outside the text input box
  
  1. 点击输入框，然后点击输入框外面
  
  1. Add slashes to the end of the name
  
  1. 在名字的末尾添加一个斜杠
  
  1. Erase the name
  
  1. 删除名字

  The actions and effects are as follows:
  
  动作和它对应的效果如下：
  
figure.image-display
  img(src="/resources/images/devguide/forms/control-state-transitions-anim.gif"  alt="控件状态转换")
:marked
  We should be able to see the following four sets of class names and their transitions:
  
  我们应该能看到下列四组类名以及它们的变迁：
  
figure.image-display
  img(src="/resources/images/devguide/forms/ng-control-class-changes.png" width="400px" alt="控件状态转换")

:marked
  The (`ng-valid` | `ng-invalid`) pair are most interesting to us. We want to send a
  strong visual signal when the data are invalid and we want to mark required fields.
  So we add custom CSS for visual feedback.
  
  (`ng-valid` | `ng-invalid`)这一对是我们最感兴趣的。当数据变得无效时，我们希望发出一个强力的视觉信号。我们还希望标记出必填字段。
  于是我们加入自定义CSS来提供视觉反馈。

  **Delete** the `#spy` template reference variable and `TODO` as they have served their purpose.
  
  也**删除**模板引用变量`#spy`以及`TODO`，因为它们已经完成了使命。

.l-main-section
:marked
  ## Add Custom CSS for Visual Feedback
  
  ## 添加自定义CSS，以提供视觉反馈
  
  We realize we can mark required fields and invalid data at the same time with a colored bar
  on the left of the input box:
  
  我们意识到，只要在输入框的左侧添加一个带颜色的竖条，就可以同时做到标记出必填字段和无效输入：

figure.image-display
  img(src="/resources/images/devguide/forms/validity-required-indicator.png" width="400px" alt="无效表单")

:marked
  We achieve this effect by adding two styles to a new `forms.css` file
  that we add to our project as a sibling to `index.html`.
  
  在新建的`forms.css`文件中，添加两个样式的定义就达到了预期效果。我们把这个文件添加到项目中，和`index.html`相邻。

+makeExample('forms/ts/forms.css',null,'forms.css')(format=".")
:marked
  These styles select for the two Angular validity classes and the HTML 5 "required" attribute.
  
  这些样式的选择器是这两个Angular有效性类和HTML5的“required” 属性。

  We update the `<head>` of the `index.html` to include this style sheet.
  
  我们更新`index.html`中的`<head>`标签来包含这个样式表。
  
+makeExample('forms/ts/index.html', 'styles', 'index.html (节选)')(format=".")
:marked
  ## Show and Hide Validation Error messages
  
  ## 显示和隐藏有效性校验的错误信息

  We can do better.
  
  我们能做的更好。

  The "Name" input box is required. Clearing it turns the bar red. That says *something* is wrong but we
  don't know *what* is wrong or what to do about it.
  We can leverage the `ng-invalid` class to reveal a helpful message.
  
  “Name”输入框是必填的，清空它会让左侧的条变红。这表示*某些东西*是错的，但我们不知道错在哪里，或者如何纠正。
  我们可以借助`ng-invalid`类来给出一个更有用的消息。

  Here's the way it should look when the user deletes the name:
  
  当用户删除姓名时，显示方式应该是这样的：
  
figure.image-display
  img(src="/resources/images/devguide/forms/name-required-error.png" width="400px" alt="必须填写姓名")

:marked
  To achieve this effect we extend the `<input>` tag with
  
  要达到这个效果，我们得通过下列方式扩展`<input>`标签：
  
  1. a [template reference variable](./template-syntax.html#ref-vars)
  
  1. 一个[模板引用变量](./template-syntax.html#ref-vars)
  
  1. the "*is required*" message in a nearby `<div>` which we'll display only if the control is invalid.
  
  1. 将“is required”的消息放在附近的一个`<div>`元素中，只有当控件无效时，我们才显示它。

  Here's how we do it for the *name* input box:
  
  下面是我们应该对*Name*输入框所要做的：
  
+makeExample('forms/ts/app/hero-form.component.html', 
  'name-with-error-msg', 
  'app/hero-form.component.html (节选)')(format=".")
:marked
  We need a template reference variable to access the input box's Angular control from within the template.
  Here we created a variable called `name` and gave it the value "ngModel".
  
  我们需要一个模板引用变量来访问模板中输入框的Angular控件。
  这里，我们创建了一个名叫`name`的变量，并且把它赋值为"ngModel"。
  
.l-sub-section
  :marked
    Why "ngModel"?
    A directive's [exportAs](../api/core/index/DirectiveMetadata-class.html#!#exportAs-anchor) property
    tells Angular how to link the reference variable to the directive.
    We set `name` to `ngModel` because the `ngModel` directive's `exportAs` property happens to be "ngModel".
    
    为什么是"ngModel"？
    指令的[exportAs](../api/core/index/DirectiveMetadata-class.html#!#exportAs)属性告诉Angular如何把模板引用变量链接到指令中。
    这里我们把`name`设置为`ngModel`就是因为`ngModel`指令的`exportAs`属性设置成了“ngModel”。

    Now we can control visibility of the "name" error message by binding properties of the `name` control to the message `<div>` element's `hidden` property.

    现在，通过把`div`元素的`hidden`属性绑定到`name`控件的属性，我们就可以控制“姓名”字段错误信息的可见性了。
    
+makeExample('forms/ts/app/hero-form.component.html', 
  'hidden-error-msg', 
  'app/hero-form.component.html (节选)')
:marked
  In this example, we hide the message when the control is valid or pristine; 
  pristine means the user hasn't changed the value since it was displayed in this form. 
  
  这个范例中，当控件是有效或全新(pristine)的时，我们要隐藏消息。“全新”意味着从它被显示在表单中开始，用户还从未修改过它的值。
  
  This user experience is the developer's choice. Some folks want to see the message at all times.
  If we ignore the `pristine` state, we would hide the message only when the value is valid.
  If we arrive in this component with a new (blank) hero or an invalid hero,
  we'll see the error message immediately, before we've done anything.
  
  这种用户体验取决于开发人员的选择。有些人会希望任何时候都显示这条消息。
  如果忽略了`pristine`状态，我们就会只在值有效时隐藏此消息。
  如果往这个组件中传入一个全新(空白)的英雄，或者一个无效的英雄，我们将立刻看到错误信息 —— 虽然我们还啥都没做。
   
  Some folks find that behavior disconcerting. They only want to see the message when the user makes an invalid change.
  Hiding the message while the control is "pristine" achieves that goal.
  We'll see the significance of this choice when we [add a new hero](#new-hero) to the form.
  
  有些人会为这种行为感到不安。它们希望只有在用户做出一个无效的更改时才显示这个消息。如果当控件是“全新”状态时也隐藏消息，就能达到这个目的。
  在往表单中[添加一个新英雄](#new-hero)时，我们将看到这种选择的重要性。

  The Hero *Alter Ego* is optional so we can leave that be.
  
  英雄的*第二人格*是可选项，所以我们不填它。

  Hero *Power* selection is required.
  We can add the same kind of error handling to the `<select>` if we  want
  but it's not imperative because the selection box already constrains the
  power to valid value.
  
  英雄的*超能力*选项是必填的。
  只要愿意，我们可以往`<select>`上添加相同的错误处理。
  但是这没有那么迫切，因为这个选择框已经足够把“超能力”约束成有效值了。
  
<a id="new-hero"></a>
<a id="reset"></a>
.l-main-section
:marked
  ## Add a hero and reset the form
  
  ## 添加一个英雄，并且重置表单
  
  We'd like to add a new hero in this form. 
  We place a "New Hero" button at the bottom of the form and bind its click event to a component method.
  
  我们希望在这个表单中添加一个新的英雄。
  我们在表单的底部放一个“新增英雄”按钮，并且把它的点击事件绑定到一个组件方法上。
  
+makeExample('forms/ts/app/hero-form.component.html', 
  'new-hero-button', 
  'app/hero-form.component.html (新增英雄按钮)')
:marked
+makeExample('forms/ts/app/hero-form.component.ts', 
  'new-hero-v1', 
  'app/hero-form.component.ts (新增英雄方法 - v1)')(format=".")
:marked
  Run the application again, click the *New Hero* button, and the form clears.
  The *required* bars to the left of the input box are red, indicating invalid `name` and `power` properties.
  That's understandable as these are required fields.
  The error messages are hidden because the form is pristine; we haven't changed anything yet.
  
  再次运行应用，点击*新增英雄*按钮，表单被清空了。
  输入框左侧的*必填项*竖条是红色的，表示`name`和`power`属性是无效的。
  对三个必填字段来说，这种方式清晰易懂。
  错误信息是隐藏的，这是因为表单还是全新的，我们还没有修改任何东西。
  
  Enter a name and click *New Hero* again.
  This time we see an error message! Why? We don't want that when we display a new (empty) hero.
  
  输入一个名字，并再次点击*新增英雄*按钮。
  这次，我们看到了错误信息！为什么？当我们显示一个新(空白)的英雄时，我们不希望如此。
  
  Inspecting the element in the browser tools reveals that the *name* input box is no longer pristine.
  Replacing the hero *did not restore the pristine state* of the control.
  
  使用浏览器工具审查这个元素就会发现，这个*name*输入框并不是全新的。
  更换了英雄*并不会重置控件的“全新”状态*。
  
.l-sub-section
  :marked
    Upon reflection, we realize that Angular cannot distinguish between
    replacing the entire hero and clearing the `name` property programmatically.
    Angular makes no assumptions and leaves the control in its current, dirty state.
    
    这反映出，在这种实现方式下，Angular没办法区分是替换了整个英雄数据还是用程序单独清除了`name`属性。
    Angular不能作出假设，因此只好让控件保留当前状态 —— 脏状态。
    
:marked
  We'll have to reset the form controls manually with a small trick.
  We add an `active` flag to the component, initialized to `true`. When we add a new hero,
  we toggle `active` false and then immediately back to true with a quick `setTimeout`.
  
  我们不得不使用一个小花招来重置表单控件。
  我们给组件添加一个`active`标记，把它初始化为`true`。当我们添加一个新的英雄时，它把`active`标记设置为`false`，
  然后通过一个快速的`setTimeout`函数迅速把它设置回`true`。
  
+makeExample('forms/ts/app/hero-form.component.ts', 
  'new-hero', 
  'app/hero-form.component.ts (新增英雄 - 最终版)')(format=".")
:marked
  Then we bind the form element to this `active` flag.
  
  然后，我们把form元素绑定到这个`active`标志上。
  
+makeExample('forms/ts/app/hero-form.component.html', 
  'form-active', 
  'app/hero-form.component.html (Form标签)')
:marked
  With `NgIf` bound to the `active` flag,
  clicking "New Hero" removes the form from the DOM and recreates it in a blink of an eye.
  The re-created form is in a pristine state. The error message is hidden.
  
  在通过`NgIf`绑定到`active`标志之后，点击“新增英雄”将从DOM中移除这个表单，并在一眨眼的功夫重建它。
  重新创建的表单处于“全新”状态。错误信息被隐藏了。
  
.l-sub-section
  :marked
    This is a temporary workaround while we await a proper form reset feature.
    
    这只是一个临时的变通方案，将来我们还会有一个更合适的方案来重置表单。
:marked

.l-main-section
:marked
  ## Submit the form with **ngSubmit**
  
  ## 通过**ngSubmit**来提交表单
  
  The user should be able to submit this form after filling it in.
  The Submit button at the bottom of the form
  does nothing on its own but it will
  trigger a form submit because of its type (`type="submit"`).
  
  在填表完成之后，用户还应该能提交这个表单。
  “提交”按钮位于表单的底部，它自己不会做任何事，但因为具有特殊的type值(`type="submit"`)，所以它会触发表单提交。

  A "form submit" is useless at the moment.
  To make it useful, we'll update the `<form>` tag with another Angular directive, `NgSubmit`,
  and bind it to the `HeroFormComponent.submit()` method with an  event binding
  
  仅仅触发“表单提交”在目前是没用的。
  要让它有用，我们还要用另一个Angular指令更新`<form>`标签 —— `NgSubmit`，
  并且通过事件绑定机制把它绑定到`HeroFormComponent.submit()`方法上。
  
+makeExample('forms/ts/app/hero-form.component.html', 'ngSubmit')(format=".")

:marked
  We slipped in something extra there at the end!  We defined a
  template reference variable, **`#heroForm`**, and initialized it with the value, "ngForm".
  
  最后，我们发现了一些额外的东西！我们定义了一个模板引用变量**`#heroForm`**，并且把它初始化为"ngForm"。

  The variable `heroForm` is now a reference to the `NgForm` directive that governs the form as a whole.
  
  这个`heroForm`变量现在引用的是`NgForm`指令，它代表的是表单的整体。
  
<a id="ngForm"></a>
.l-sub-section
  :marked
    ### The NgForm directive
    
    ### NgForm指令
    
    What `NgForm` directive? We didn't add an [NgForm](../api/common/index/NgForm-directive.html) directive!
    
    什么`NgForm`指令？我们没有添加过[NgForm](../api/common/index/NgForm-directive.html)指令啊！
    
    Angular did. Angular creates and attaches an `NgForm` directive to the `<form>` tag automatically.
    
    Angular替我们做了。Angular自动创建了`NgForm`指令，并且把它附加到`<form>`标签上。

    The `NgForm` directive supplements the `form` element with additional features.
    It holds the controls we created for the elements with `ngModel` directive and `name` attribute
    and monitors their properties including their validity.
    It also has its own `valid` property which is true only *if every contained
    control* is valid.
    
    `NgForm`指令为普通的`form`元素扩充了额外的特性。
    它持有我们通过`ngModel`指令和`name`属性为各个元素创建的那些控件类，并且监视它们的属性变化，包括有效性。
    它还有自己的`valid`属性，只有当*每一个被包含的控件*都有效时，它才有效。
    
:marked
  Later in the template we bind the button's `disabled` property to the form's over-all validity via
  the `heroForm` variable. Here's that bit of markup:
  
  模板中稍后的部分，通过`heroForm`变量，我们把按钮的`disabled`属性绑定到了表单的全员有效性。这里是那点HTML：
  
+makeExample('forms/ts/app/hero-form.component.html', 'submit-button')
:marked
  Re-run the application. The form opens in a valid state and the button is enabled.
  
  重新运行应用。表单打开时，状态是有效的，按钮是可用的。

  Now delete the *Name*. We violate the "name required" rule which
  is duly noted in our error message as before. And now the Submit button is also disabled.
  
  现在，删除*姓名*。我们违反了“必填姓名”规则，它还是像以前那样显示了错误信息来提醒我们。同时，“提交”按钮也被禁用了。
  

  Not impressed?  Think about it for a moment. What would we have to do to
  wire the button's enable/disabled state to the form's validity without Angular's help?
  
  没想明白？再想一会儿。如果没有Angular `NgForm`的帮助，我们又该怎么让按钮的禁用/启用状态和表单的有效性关联起来呢？

  For us, it was as simple as
  
  有了Angular，它就是这么简单：
  
  1. Define a template reference variable on the (enhanced) form element
  
  1. 定义一个模板引用变量，放在(强化过的)form元素上
  
  2. Reference that variable in a button some 50 lines away.
  
  2. 从50行之外的按钮上引用这个变量。

.l-main-section
:marked
  ## Toggle two form regions (extra credit)
  
  ## 切换两个表单区域(额外的荣誉)
  
  Submitting the form isn't terribly dramatic at the moment.
  
  现在就提交表单还不够激动人心。
  
.l-sub-section
  :marked
    An unsurprising observation for a demo. To be honest,
    jazzing it up won't teach us anything new about forms.
    But this is an opportunity to exercise some of our newly won
    binding skills.
    If you're not interested, you can skip to the chapter's conclusion
    and not miss a thing.
    
    对演示来说，这是一个平淡的收场。老实说，即使让它更出彩，也无法教给我们任何关于表单的新知识。
    但这是一个锻炼我们新学到的绑定技能的好机会。
    如果你不感兴趣，可以跳过本章的下面这部分，而不用担心错失任何东西。
    
:marked
  Let's do something more strikingly visual.
  Let's hide the data entry area and display something else.
  
  我们来实现一些更明显的视觉效果吧。
  隐藏掉数据输入框，并且显示一些别的东西。

  Start by wrapping the form in a `<div>` and bind
  its `hidden` property to the `HeroFormComponent.submitted` property.
  
  先把表单包裹进`<div>`中，并且把它的`hidden`属性绑定到`HeroFormComponent.submitted`属性上。

+makeExample('forms/ts/app/hero-form.component.html', 'edit-div', 'app/hero-form.component.html (节选)')(format=".")

:marked
  The main form is visible from the start because the
  the `submitted` property is false until we submit the form,
  as this fragment from the `HeroFormComponent` reminds us:
  
  主表单从一开始就是可见的，因为`submitted`属性是false，直到我们提交了这个表单。来自`HeroFormComponent`的代码片段告诉了我们这一点：

+makeExample('forms/ts/app/hero-form.component.ts', 'submitted')(format=".")

:marked
  When we click the Submit button, the `submitted` flag becomes true and the form disappears
  as planned.

  当我们点击提交按钮时，`submitted`标志会变成true，并且表单像预想中一样消失了。

  Now we need to show something else while the form is in the submitted state.
  Add the following block of HTML below the `<div>` wrapper we just wrote:
  
  现在，当表单处于已提交状态时，我们需要显示一些别的东西。
  在我们刚刚写的`<div>`包装下方，添加下列HTML块：
  
+makeExample('forms/ts/app/hero-form.component.html', 'submitted', 'app/hero-form.component.html (节选)')

:marked
  There's our hero again, displayed read-only with interpolation bindings.
  This slug of HTML only appears while the component is in the submitted state.
  
  我们的英雄又来了，它通过插值表达式绑定显示为只读内容。
  这一小段HTML只在组件处于已提交状态时才会显示。

  We added an Edit button whose click event is bound to an expression
  that clears the `submitted` flag.

  我们添加了一个“编辑”按钮，它的click事件被绑定到了一个表达式，它会清除`submitted`标志。
  
  When we click it, this block disappears and the editable form reappears.
  
  当我们点它时，这个只读块消失了，可编辑的表单重新出现了。

  That's as much drama as we can muster for now.
  
  现在，它比我们那个刚好够用的版本好玩多了。

.l-main-section
:marked
  ## Conclusion
  
  ## 结论

  The Angular form techniques discussed in this chapter take
  advantage of the following framework features to provide support for data modification, validation and more:
  
  本章讨论的Angular表单技术利用了下列框架特性来支持数据修改、验证和更多操作：

  - An Angular HTML form template.
  
  - Angular HTML表单模板。
  
  - A form component class with a `Component` decorator.
  
  - 带有`Component`装饰器的组件类。
  
  - The `ngSubmit` directive for handling the form submission.
  
  - 用来处理表单提交的`ngSubmit`指令。
  
  - Template reference variables such as `#heroForm`, `#name` and `#power`.
  
  - 模板引用变量，如`#heroForm`、`#name`和`#power`。
  
  - The `[(ngModel)]` syntax and a `name` attribute for two-way data binding, validation and change tracking. 
  
  - 用于双向数据绑定、数据验证和变化追踪的`[(ngModel)]`语法和`name`属性。
  
  - The reference variable’s `valid` property on input controls to check if a control is valid and show/hide error messages.
  
  - 指向input控件的引用变量上的`valid`属性，可用于检查控件是否有效、是否显示/隐藏错误信息。
  
  - Controlling the submit button's enabled state by binding to `NgForm` validity.
  
  - 通过绑定到`NgForm`的有效性状态，控制提交按钮的禁用状态。
  
  - Custom CSS classes that provide visual feedback to users about invalid controls.
  
  - 对无效控件，定制CSS类来给用户提供视觉反馈。

  Our final project folder structure should look like this:
  
  我们最终的项目目录结构看起来是这样：
  
.filetree
  .file angular-forms
  .children
    .file app
    .children
      .file app.component.ts
      .file app.module.ts
      .file hero.ts
      .file hero-form.component.html
      .file hero-form.component.ts
      .file main.ts
    .file node_modules ...
    .file typings ...
    .file index.html
    .file package.json
    .file tsconfig.json
    .file typings.json
:marked
  Here’s the final version of the source:
  
  这里是源码的最终版本：

+makeTabs(
  `forms/ts/app/hero-form.component.ts,
   forms/ts/app/hero-form.component.html,
   forms/ts/app/hero.ts,
   forms/ts/app/app.module.ts,
   forms/ts/app/app.component.ts,
   forms/ts/app/main.ts,
   forms/ts/index.html,
   forms/ts/forms.css`,
  'final, final,,,,,',
  `hero-form.component.ts,
   hero-form.component.html,
   hero.ts,
   app.module.ts,
   app.component.ts,
   main.ts,
   index.html,
   forms.css`)
:marked<|MERGE_RESOLUTION|>--- conflicted
+++ resolved
@@ -375,13 +375,9 @@
 :marked
 .l-sub-section
   :marked
-<<<<<<< HEAD
-    There is only one changes:
+    There is only one change:
     
     仅有的一处修改是：
-=======
-    There is only one change:
->>>>>>> 66c567be
 
     1. The `template` is simply the new element tag identified by the component's `selector` property.
     This will display the hero form when the application component is loaded.

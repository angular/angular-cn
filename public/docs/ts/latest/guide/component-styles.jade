--- conflicted
+++ resolved
@@ -33,12 +33,9 @@
   * [Appendix 2: Loading Styles with Relative URLs](#relative-urls)
   * [附录2：使用相对URL加载样式](#relative-urls)
 
-<<<<<<< HEAD
-p Run the #[+liveExampleLink2()] of the code shown in this chapter.
-p 运行本章这些代码的#[+liveExampleLink2("在线例子")]
-=======
   Run the <live-example></live-example> of the code shown in this chapter.
->>>>>>> 37b377dd
+  
+  运行本章这些代码的<live-example></live-example>。
 
 .l-main-section
 :marked

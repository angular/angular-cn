--- conflicted
+++ resolved
@@ -2,35 +2,22 @@
   include ../_util-fns
 
 :marked
-<<<<<<< HEAD
-  We learned the basics of Angular Dependency injection in the
-  [Dependency Injection](./dependency-injection.html) chapter.
-  
-  在[依赖注入](./dependency-injection.html)一章中，我们已经学过了 Angular 依赖注入的基础知识。
-
-  Angular has a Hierarchical Dependency Injection system.
-  There is actually a tree of injectors
-  that parallel an application's component tree.
-  We can reconfigure the injectors at any level of that component tree with
-  interesting and useful results.
-  
-  Angular 有一个多级依赖注入系统。
-  实际上，应用程序中有一个与组件树平行的注入器树（译注：平行是指结构完全相同且一一对应）。
-  我们可以在组件树中的任何级别上重新配置注入器，达到一些有趣和有用的效果。
-
-  In this chapter we explore these points and write some code.
-  
-  在本章中，我们将浏览这些要点，并写点代码来验证它。
-=======
   You learned the basics of Angular Dependency injection in the
   [Dependency Injection](./dependency-injection.html) guide.
+  
+  在[依赖注入](./dependency-injection.html)一章中，我们已经学过了 Angular 依赖注入的基础知识。
 
   Angular has a _Hierarchical Dependency Injection_ system.
   There is actually a tree of injectors that parallel an application's component tree.
   You can reconfigure the injectors at any level of that component tree.
+  
+  Angular 有一个*多级依赖注入系统*。
+  实际上，应用程序中有一个与组件树平行的注入器树（译注：平行是指结构完全相同且一一对应）。
+  我们可以在组件树中的任何级别上重新配置注入器，达到一些有趣和有用的效果。
 
   This guide explores this system and how to use it to your advantage.
->>>>>>> 747807e2
+  
+  在本章中，我们将浏览这个体系，并告诉你如何善用它。
 
   Try the <live-example></live-example>.
   
@@ -40,102 +27,58 @@
 :marked
   ## The injector tree
 
-<<<<<<< HEAD
   ## 注入器树
 
-  In the [Dependency Injection](./dependency-injection.html) chapter
-  we learned how to configure a dependency injector and how to retrieve dependencies where we need them.
-  
-  在[依赖注入](./dependency-injection.html)一章中，我们学过如何配置依赖注入器，以及如何在我们需要时用它获取依赖。
-
-  We oversimplified. In fact, there is no such thing as ***the*** injector!
-  An application may have multiple injectors!
-  
-  我们其实有点简化过度了。实际上，没有***那个（唯一的）***注入器这回事，一个应用中可能有多个注入器。
-=======
   In the [Dependency Injection](./dependency-injection.html) guide,
   you learned how to configure a dependency injector and how to retrieve dependencies where you need them.
->>>>>>> 747807e2
+  
+  在[依赖注入](./dependency-injection.html)一章中，我们学过如何配置依赖注入器，以及如何在我们需要时用它获取依赖。
 
   In fact, there is no such thing as *the* injector.
   An application may have multiple injectors.
   An Angular application is a tree of components. Each component instance has its own injector!
   The tree of components parallels the tree of injectors.
   
+  实际上，没有***那个（唯一的）***注入器这回事，一个应用中可能有多个注入器。
   一个 Angular 应用是一个组件树。每个组件实例都有自己的注入器！
   组件的树与注入器的树平行。
 
-<<<<<<< HEAD
-
-.l-sub-section
-  :marked
-    Angular doesn't *literally* create a separate injector for each component.
-    Every component doesn't need its own injector and it would be horribly inefficient to create
-    masses of injectors for no good purpose.
-    
-    Angular 并没有像*字面上理解的*那样为每个组件都创建一个独立的注入器。
-    不是每个组件都需要它自己的注入器，创建大量没有明确用途的注入器是非常低效的。
-
-    But it is true that every component ***has an injector*** (even if it shares that injector with another component)
-    and there may be many different injector instances operating at different levels of the component tree.
-    
-    但是，每个组件都**有一个注入器**是真实的（就算它与其它组件共享注入器，也是*有注入器*），
-    并且确实可能会有大量不同的注入器实例工作在组件树的不同级别。
-
-    It is useful to pretend that every component has its own injector.
-    
-    我们可以假装每个组件都有自己的注入器，因为这样有助于思考和理解。
-:marked
-  Consider a simple variation on the Tour of Heroes application consisting of three different components:
-  `HeroesApp`, `HeroesListComponent` and `HeroesCardComponent`.
-  The `HeroesApp` holds a single instance of `HeroesListComponent`.
-  The new twist is that the `HeroesListComponent` may hold and manage multiple instances of the `HeroesCardComponent`.
-  
-  考虑《英雄指南》应用的一个简单变种，它由三个不同的组件构成：`HeroesApp`、`HeroesListComponent`和`HeroesCardComponent`。
-  `HeroesApp`保存了`HeroesListComponent`的一个实例。
-  新的变化是，`HeroesListComponent`可以保存和管理`HeroesCardComponent`的多个实例。
-
-  The following diagram represents the state of the component tree when there are three instances of `HeroesCardComponent`
-=======
-:marked
-  Consider this guide's variation on the Tour of Heroes application.
-  At the top is the `AppComponent` which has some sub-components.
-  One of them is the `HeroesListComponent`.
-  The `HeroesListComponent` holds and manages multiple instances of the `HeroTaxReturnComponent`.
+:marked
+  Consider this guide's variation on the Tour of Heroes application .
+  At the top is the `AppComponent` which has some sub- components.
+  One of them is the`HeroesListComponent`.
+  The  `HeroesListComponent` holds and manages multiple instances of the `HeroTaxReturnComponent`.
   The following diagram represents the state of the this guide's three-level component tree when there are three instances of `HeroTaxReturnComponent`
->>>>>>> 747807e2
   open simultaneously.
   
-  下图展示了当`HeroesCardComponent`的三个实例同时展开时组件树的状态。
+  考虑《英雄指南》应用的一个简单变种。它的顶层是`AppComponent`组件，它有一些子组件。
+  `HeroesListComponent`组件保存和管理着`HeroTaxReturnComponent`的多个实例。
+  下图展示了当`HeroesCardComponent`的三个 `HeroTaxReturnComponent` 实例同时展开时的三级组件树状态。
 
 figure.image-display
   img(src="/resources/images/devguide/dependency-injection/component-hierarchy.png" alt="injector tree" width="600")
 
 :marked
-<<<<<<< HEAD
-  Each component instance gets its own injector and an injector at one level is a child injector of the injector above it in the tree.
-  
-  每个组件实例获得了它自己的注入器，并且每个级别上的注入器都是它上级节点的子注入器。
-=======
   Angular doesn't actually _create_ a separate injector for each component.
   Every component doesn't need its own injector and it would be horribly inefficient to create
   masses of injectors for no good purpose.
+  
+  但Angular实际上并没有为每个组件*创建*一个独立的注入器。
+  每个组件并不需要自己的注入器，那样做会非常低效，而且没有好处。
 
   But every component _has an injector_, even if it shares that injector with another component or with the injector of the root `AppModule`.
   And there _may_ be multiple injector instances operating at different levels of the component tree 
   depending upon how the developer registers providers, which is the subject of this guide.
->>>>>>> 747807e2
 
   ### Injector bubbling  
 
   When a component requests a dependency, Angular tries to satisfy that dependency with a provider registered in that component's own injector.
   If the component's injector lacks the provider, it passes the request up to its parent component's injector.
-<<<<<<< HEAD
-  If that injector can't satisfy the request, it passes it along to *its* parent component's injector.
-  The requests keep bubbling up until we find an injector that can handle the request or run out of component ancestors.
-  If we run out of ancestors, Angular throws an error.
-  
-  当一个底层的组件申请获得一个依赖时，Angular 先尝试用该组件自己的注入器来满足它。
+  If that injector can't satisfy the request, it passes it along to *its* parent injector.
+  The requests keep bubbling up until Angular finds an injector that can handle the request or runs out of ancestor injectors.
+  If it runs out of ancestors, Angular throws an error.
+  
+  当一个组件申请获得一个依赖时，Angular 先尝试用该组件自己的注入器来满足它。
   如果该组件的注入器没有找到对应的提供商，它就把这个申请转给它父组件的注入器来处理。
   如果那个注入器也无法满足这个申请，它就继续转给*它的*父组件的注入器。
   这个申请继续往上冒泡 —— 直到我们找到了一个能处理此申请的注入器或者超出了组件树中的祖先位置为止。
@@ -143,61 +86,14 @@
 
 .l-sub-section
   :marked
-    There's a third possibility. An intermediate component can declare that it is the "host" component.
-    The hunt for providers will climb no higher than the injector for this host component.
-     We'll reserve discussion of this option for another day.
-    
-    其实还有第三种可能性。一个中层的组件可以声称它自己是“宿主”组件。
+    You can cap the bubbling. An intermediate component can declare that it is the "host" component.
+    The hunt for providers will climb no higher than the injector for that host component.
+     This a topic for another day.
+     
+     我们还可以“盖住”这次冒泡。一个中层的组件可以声称自己是“宿主”组件。
     向上查找提供商的过程会截止于这个“宿主”组件。
     我们先保留这个问题，等改天再讨论这个选项。
-:marked
-  Such a proliferation of injectors makes little sense until we consider the possibility that injectors at different levels can be
-  configured with different providers. We don't *have* to reconfigure providers at every level. But we *can*.
-  
-  除非注入器能在各个不同层次上使用不同的提供商进行配置，否则没必要让注入器分裂成这么多。
-  虽然我们并不是*必须*在每一层都重新配置提供商，但我们*可以*这样做。
-
-  If we don't reconfigure, the tree of injectors appears to be flat. All requests bubble up to the root 
-  <span if-docs="ts">NgModule</span> injector that we configured with the `!{_bootstrapModule}` method.
-  
-  如果我们完全没有进行过重新配置，注入器的树看起来将是“平面”的。所有的申请都会被冒泡到根 <span if-docs="ts">NgModule</span>
-  注入器进行处理，也就是我们在`!{_bootstrapModule}`方法中配置的那个。
-  
-  The ability to configure one or more providers at different levels opens up interesting and useful possibilities.
-  
-  在不同层次上重新配置一个或多个提供商的能力，开启了一些既有趣又有用的可能性。
-
-  Let’s return to our Car example.
-  Suppose we configured the root injector (marked as A) with providers for `Car`, `Engine` and `Tires`.
-  We create a child component (B) that defines its own providers for `Car` and `Engine`
-  This child is the parent of another component (C) that defines its own provider for `Car`.
-  
-  让我们回到“汽车 (Car) ”类的例子。
-  假设“根注入器”（记为 A）配置过`Car`、`Engine`和`Tires`的提供商。
-  然后创建了一个子组件(B)，它为`Car`和`Engine`定义了自己的提供商。
-  这个子组件 (B) 又有另一个子组件 (C)，(C) 也为`Car`定义了自己的提供商。
-
-  Behind the scenes each component sets up its own injector with one or more providers defined for that component itself.
-  
-  幕后的情况是这样的：每个组件都设置了它自己的注入器，这些注入器都带着一个或多个为组件自身设计的提供商。
-
-  When we resolve an instance of `Car` at the deepest component (C),
-  its injector produces an instance of `Car` resolved by injector (C) with an `Engine` resolved by injector (B) and
-  `Tires` resolved by the root injector (A).
-  
-  当我们在最底层的组件 (C) 中试图解析出一个`Car`的实例时，注入器 (C) 解析出的`Car`类的实例，
-  该`Car`的实例带有一个`Engine`类的实例（由注入器 (B) 解析出）和一个`Tires`类的实例（由跟注入器 (A) 解析出）。
-=======
-  If that injector can't satisfy the request, it passes it along to *its* parent injector.
-  The requests keep bubbling up until Angular finds an injector that can handle the request or runs out of ancestor injectors.
-  If it runs out of ancestors, Angular throws an error.
-
-.l-sub-section
-  :marked
-    You can cap the bubbling. An intermediate component can declare that it is the "host" component.
-    The hunt for providers will climb no higher than the injector for that host component.
-    This a topic for another day.
-
+    
 :marked
   ### Re-providing a service at different levels
   You can re-register a provider for a particular dependency token at multiple levels of the injector tree.
@@ -210,37 +106,23 @@
 
   If you only specify providers at the top level (typically the root `AppModule`), the tree of injectors appears to be flat. 
   All requests bubble up to the root <span if-docs="ts"><code>NgModule</code></span> injector that you configured with the `!{_bootstrapModule}` method.
+  
+  如果我们只在顶级（通常是根模块`AppModule`），这三个注入器看起来将是“平面”的。
+  所有的申请都会冒泡到根<span if-docs="ts"><code>NgModule</code></span>进行处理，也就是我们在`!{_bootstrapModule}`方法中配置的那个。
 
 .l-main-section
 :marked
   ## Component injectors
->>>>>>> 747807e2
+  
+  ## 组件注入器
 
   The ability to configure one or more providers at different levels opens up interesting and useful possibilities.
+  
+  在不同层次上重新配置一个或多个提供商的能力，开启了一些既有趣又有用的可能性。
 
 :marked
   ### Scenario: service isolation
 
-<<<<<<< HEAD
-  ## 组件注入器
-
-  In the previous section, we talked about injectors and how they are organized like a tree. Lookups follow the injector tree upwards until they find the requested thing to inject. But when do we actually want to provide providers on the root injector and when do we want to provide them on a child injector?
-  
-  在前一节中，我们讨论了注入器以及它们是如何被组织成一棵树的。Angular 会沿着注入器树往上逐级查找，直到发现了那个申请者要求注入的东西。
-  但是，我们什么时候该在根注入器上提供提供商，什么时候又该在子注入器上提供它们呢？
-
-  Consider you are building a component to show a list of super heroes that displays each super hero in a card with its name and superpower. There should also be an edit button that opens up an editor to change the name and superpower of our hero.
-  
-  考虑我们正在构建一个组件，用来显示一个超级英雄的列表，它需要在每个卡片中显示一位超级英雄的名字和超能力。还要有一个编辑按钮来打开编辑器，以修改这位英雄的名字和超能力。
-
-  One important aspect of the editing functionality is that we want to allow multiple heroes to be in edit mode at the same time and that one can always either commit or cancel the proposed changes.
-  
-  关于编辑功能的一个重要方面是，我们得允许多个英雄同时进入编辑模式，每一个都要始终允许提交或取消所做的修改。
-
-  Let’s take a look at the `HeroesListComponent` which is the root component for this example.
-  
-  我们看看`HeroesListComponent`，也就是这个例子中的根组件。
-=======
   Architectural reasons may lead you to restrict access to a service to the application domain where it belongs.
 
   The guide sample includes a `VillainsListComponent` that displays a list of villains.
@@ -251,50 +133,25 @@
 
   If you later modify the `VillainsService`, you could break something in a hero component somewhere.
   That's not supposed to happen but the way you've provided the service creates that risk.
->>>>>>> 747807e2
 
   Instead, provide the `VillainsService` in the `providers` metadata of the `VillainsListComponent` like this:
 
 +makeExample('hierarchical-dependency-injection/ts/src/app/villains-list.component.ts', 'metadata','src/app/villains-list.component.ts (metadata)')(format='.')
 :marked
-<<<<<<< HEAD
-  Notice that it imports the `HeroService` that we’ve used before so we can skip its declaration. The only difference is that we’ve used a more formal approach for our `Hero`model and defined it upfront as such.
-  
-  注意，它导入了`HeroService`类，我们以前用到过这个类，所以直接跳过它的声明。
-  唯一的不同是，这里我们用一种更正规的方式使用`Hero`模型，提前定义它。
-=======
   By providing `VillainsService` in the `VillainsListComponent` metadata &mdash; and nowhere else &mdash;, 
   the service becomes available only in the `VillainsListComponent` and its sub-component tree.
   It's still a singleton, but it's a singleton that exist solely in the _villain_ domain.
->>>>>>> 747807e2
 
   You are confident that a hero component can't access it. You've reduced your exposure to error.
 
-<<<<<<< HEAD
-:marked
-  Our `HeroesListComponent` defines a template that creates a list of `HeroCardComponent`s and `HeroEditorComponent`s, each bound to an instance of hero that is returned from the `HeroService`. Ok, that’s not entirely true. It actually binds to an `EditItem<Hero>` which is a simple generic datatype that can wrap any type and indicate if the item being wrapped is currently being edited or not.
-  
-  我们的`HeroesListComponent`组件定义了一个模板，来创建`HeroCardComponent`和`HeroEditorComponent`的列表，
-  它们的每个条目都绑定到一个由`HeroService`返回的 Hero 实例。
-  好吧，这么说也不完全对。它实际上绑定到了一个`EditItem<Hero>`实例，这是一个简单的泛型数据类型，它可以包裹任何类型的实例，
-  并额外添加一个`editing`属性，用来标记被包裹的实例是否正在编辑状态。
-=======
   ### Scenario: multiple edit sessions
->>>>>>> 747807e2
 
   Many applications allow users to work on several open tasks at the same time.
   For example, in a tax preparation application, the preparer could be working several tax returns,
   switching from one to the other throughout the day.
 
-<<<<<<< HEAD
-:marked
-  But how is `HeroCardComponent` implemented? Let’s take a look.
-  
-  但`HeroCardComponent`是怎么实现的？我们来看看。
-=======
   This guide demonstrates that scenario with an example in the Tour of Heroes theme.
   Imagine an outer `HeroListComponent` that displays a list of super heroes.
->>>>>>> 747807e2
 
   To open a hero's tax return, the preparer clicks on a hero name, which opens a component for editing that return. 
   Each selected hero tax return opens in its own component and multiple returns can be open at the same time.
@@ -307,15 +164,6 @@
 figure.image-display
   img(src="/resources/images/devguide/dependency-injection/hid-heroes-anim.gif" width="400" alt="Heroes in action")
 :marked
-<<<<<<< HEAD
-  The `HeroCardComponent` is basically a component that defines a template to render a hero. Nothing more.
-  
-  `HeroCardComponent`基本是一个组件，它定义了一个模板来渲染英雄。没别的。
-
-  Let’s get to the interesting part and take a look at the `HeroEditorComponent`
-  
-  让我们开始更有趣的部分，来看看`HeroEditorComponent`：
-=======
   One might suppose that the `TaxReturnComponent` has logic to manage and restore changes. 
   That would be a pretty easy task for a simple hero tax return. 
   In the real world, with a rich tax return data model, the change management would be tricky.
@@ -325,24 +173,12 @@
   It caches a single `HeroTaxReturn`, tracks changes to that return, and can save or restore it.
   It also delegates to the application-wide, singleton `HeroService`, which it gets by injection.
 +makeExample('hierarchical-dependency-injection/ts/src/app/hero-tax-return.service.ts', '', 'src/app/hero-tax-return.service.ts')
->>>>>>> 747807e2
 
 :marked
   Here is the `HeroTaxReturnComponent` that makes use of it.
 +makeExample('hierarchical-dependency-injection/ts/src/app/hero-tax-return.component.ts', null, 'src/app/hero-tax-return.component.ts')
 
 :marked
-<<<<<<< HEAD
-  Now here it’s getting interesting. The `HeroEditorComponent`defines a template with an input to change the name of the hero and a `cancel` and a `save` button. Remember that we said we want to have the flexibility to cancel our editing and restore the old value? This means we need to maintain two copies of our `Hero` that we want to edit. Thinking ahead, this is a perfect use case to abstract it into its own generic service since we have probably more cases like this in our app.
-  
-  现在，事情开始变得有趣了。`HeroEditorComponent`定义了一个模板，它有一个输入框来修改英雄的名字，以及一个`cancel`按钮和一个`save`按钮。
-  还记得吗？我们说过要能够灵活的取消编辑，并且回复原值吗？这意味着我们得维护这个待编辑`Hero`的两份实例。
-  想得超前一点，这是一个把它抽象成一个通用服务的完美案例，因为将来我们的应用中可能会需要更多与此类似的操作逻辑。
-
-  And this is where the `RestoreService` enters the stage.
-  
-  该是`RestoreService`登场的时候了！
-=======
   The _tax-return-to-edit_ arrives via the input property which is implemented with getters and setters.
   The setter initializes the component's own instance of the `HeroTaxReturnService` with the incoming return.
   The getter always returns what that service says is the current state of the hero.
@@ -352,28 +188,11 @@
   Every component would share the same service instance. 
   Each component would overwrite the tax return that belonged to another hero.
   What a mess!
->>>>>>> 747807e2
 
   Look closely at the metadata for the `HeroTaxReturnComponent`. Notice the `providers` property.
 
 +makeExample('hierarchical-dependency-injection/ts/src/app/hero-tax-return.component.ts', 'providers')
 :marked
-<<<<<<< HEAD
-  All this tiny service does is define an API to set a value of any type which can be altered, retrieved or set back to its initial value. That’s exactly what we need to implement the desired functionality.
-  
-  这个微型服务唯一所做的是定义一个 API 来设置一个任意类型的值，它可以被修改、获取或者恢复成初始值。
-  这正是我们需要实现的功能。
-
-  Our `HeroEditComponent` uses this services under the hood for its `hero` property. It intercepts the `get` and `set` method to delegate the actual work to our `RestoreService` which in turn makes sure that we won’t work on the original item but on a copy instead.
-  
-  我们的`HeroEditComponent`组件在幕后把这个服务用在它的`hero`属性上。它拦截了`get`和`set`方法，并把真正的工作委托给我们的`RestoreService`服务，这样可以确保我们并不是在操作原始条目，而是一个副本。
-
-  At this point we may be scratching our heads asking what this has to do with component injectors?
-  Look closely at the metadata for our `HeroEditComponent`. Notice the `providers` property.
-  
-  这时，我们可能挠着头问，这跟组件注入器有什么关系？
-  凑近我们的`HeroEditComponent`的元数据看看。注意看它的`providers`属性。
-=======
   The `HeroTaxReturnComponent` has its own provider of the `HeroTaxReturnService`. 
   Recall that every component _instance_ has its own injector. 
   Providing the service at the component level ensures that _every_ instance of the component gets its own, private instance of the service.
@@ -389,63 +208,16 @@
 
   Another reason to re-provide a service is to substitute a _more specialized_ implementation of that service,
   deeper in the component tree.
->>>>>>> 747807e2
 
   Consider again the Car example from the [Dependency Injection](./dependency-injection.html) guide.
   Suppose you configured the root injector (marked as A) with _generic_ providers for 
   `CarService`, `EngineService` and `TiresService`.
 
-<<<<<<< HEAD
-- var _root_NgModule = _docsFor == 'dart' ? '<code>bootstrap</code> arguments' : 'root <code>NgModule</code>'
-:marked
-  This adds a `RestoreService` provider to the injector of the `HeroEditComponent`.
-  Couldn’t we simply alter our !{_root_NgModule} to include this provider?
-  
-  它往`HeroEditComponent`的注入器中添加了一个`RestoreService`提供商。
-  不能简化点，直接在我们的!{_root_NgModule}后面包含这个提供商吗？
-=======
   You create a car component (A) that displays a car constructed from these three generic services.
->>>>>>> 747807e2
 
   Then you create a child component (B) that defines its own, _specialized_ providers for `CarService` and `EngineService`
   that have special capabilites suitable for whatever is going on in component (B).
 
-<<<<<<< HEAD
-:marked
-  Technically we could, but our component wouldn’t quite behave the way it is supposed to. Remember that each injector treats the services that it provides as singletons. However, in order to be able to have multiple instances of `HeroEditComponent` edit multiple heroes at the same time we need to have multiple instances of the `RestoreService`. More specifically, each instance of `HeroEditComponent` needs to be bound to its own instance of the `RestoreService`.
-  
-  虽然理论上可以，但我们的组件却无法像预期的那样工作。记住，每个注入器都会把它提供的服务处理成单例。
-  可是，我们需要同时用多个`HeroEditComponent`实例来编辑多个英雄，这就意味着我们需要`RestoreService`的多个实例。
-  更明确的说，每个`HeroEditComponent`的实例都得绑定到它自己的`RestoreService`实例。
-
-  By configuring a provider for the `RestoreService` on the `HeroEditComponent`, we get exactly one new instance of the `RestoreService`per `HeroEditComponent`.
-  
-  通过在`HeroEditComponent`上配置`RestoreService`的提供商，我们可以精确的实现每个`HeroEditComponent`都有一个`RestoreService`的新实例。
-
-  Does that mean that services aren’t singletons anymore in Angular? Yes and no.
-  There can be only one instance of a service type in a particular injector.
-  But we've learned that we can have multiple injectors operating at different levels of the application's component tree.
-  Any of those injectors could have its own instance of the service.
-  
-  这是否意味着在 Angular 2 中服务再也不是单例的了？是，也不是。
-  对某一个具体的注入器来讲，仍然是每个服务类型只有一个实例。
-  但我们已经知道，在应用程序组件树的各个不同级别上可以有多个注入器。
-  任何一个注入器都可以有它自己的服务实例。
-
-  If we defined a `RestoreService` provider only on the root component,
-  we would have exactly one instance of that service and it would be shared across the entire application.
-  
-  如果我们只在根组件上定义了一个`RestoreService`提供商，我们就确实只有该服务的一个实例了，它会在整个应用程序中被共享。
-
-  That’s clearly not what we want in this scenario. We want each component to have its own instance of the `RestoreService`.
-  Defining (or redefining) a provider at the component level creates a new instance of the service for each new instance
-  of that component. We've made the `RestoreService` a kind of "private" singleton for each `HeroEditComponent`,
-  scoped to that component instance and its child components.
-  
-  但很明显，这个场景下我们不希望这样。我们希望每个组件都有它自己的`RestoreService`实例。
-  在组件级别上定义（或重定义）一个提供商，将会为该组件创建一个新的服务实例。
-  我们已经为`HeroEditComponent`制造了一种“私有”`RestoreService`单例，它的作用域被局限在了该组件的实例及其子组件中。
-=======
   Component (B) is the parent of another component (C) that defines its own, even _more specialized_ provider for `CarService`.
 
 figure.image-display
@@ -460,7 +232,6 @@
 
 figure.image-display
   img(src="/resources/images/devguide/dependency-injection/injector-tree.png" alt="car injector tree" width="600")
->>>>>>> 747807e2
 
 .l-sub-section
   :marked

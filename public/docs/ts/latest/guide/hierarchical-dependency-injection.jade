--- conflicted
+++ resolved
@@ -21,12 +21,9 @@
   
   在本章中，我们将浏览这些要点，并写点代码来验证它。
 
-<<<<<<< HEAD
-p Try the #[+liveExampleLink2()].
-p 试试#[+liveExampleLink2("在线例子")].
-=======
   Try the <live-example></live-example>.
->>>>>>> 37b377dd
+  
+  试试<live-example></live-example>.
 
 .l-main-section
 :marked

--- conflicted
+++ resolved
@@ -183,13 +183,10 @@
     td
       :marked
         [Intl API](#intl)
-<<<<<<< HEAD
-    td 
-      p All but Chrome, Firefox, Edge and IE11
-      p 除了Chrome、Firefox、Edge和IE11外的所有
-=======
     td All but Chrome, Firefox, Edge, IE11 and Safari 10
->>>>>>> c348e833
+    td 
+      p All but Chrome, Firefox, Edge, E11 and Safari 10
+      p 除了Chrome、Firefox、Edge、IE11和Safari 10外的所有浏览器
   tr(style="vertical-align: top") 
     td 
       p

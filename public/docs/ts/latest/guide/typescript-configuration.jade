include ../_util-fns

:marked
<<<<<<< HEAD
  TypeScript is a primary language for Angular application development.

  TypeScript是Angular应用开发中使用的主语言。

  TypeScript is a dialect of JavaScript with design-time support for type-safety and tooling.

  TypeScript是JavaScript的“方言”之一，为类型安全和工具化而做了设计期支持。

  Browsers can't execute TypeScript directly. It has to be "transpiled" into JavaScript with the *tsc* compiler
  and that effort requires some configuration.

  浏览器不能直接执行TypeScript。它得先用*tsc*编译器转译(transpile)成JavaScript，而且这项工作需要进行一定的配置。

  This chapter covers some aspects of TypeScript configuration and the TypeScript environment
  that are important to Angular developers.

  本章会覆盖TypeScript配置与环境的某些方面，这些对Angular开发者是很重要的。

=======
  TypeScript is a primary language for Angular application development. It is a dialect of JavaScript with design-time support for type-safety and tooling.
  
  Browsers can't execute TypeScript directly. Typescript must be "transpiled" into JavaScript using the *tsc* compiler,
  which requires some configuration.
  
  This page covers some aspects of TypeScript configuration and the TypeScript environment
  that are important to Angular developers, including details about the following files:
  
>>>>>>> 23ff8aac
  * [tsconfig.json](#tsconfig) - TypeScript compiler configuration.

  * [tsconfig.json](#tsconfig) - TypeScript编译器配置。

  * [typings](#typings) - TypesScript declaration files.

  * [typings](#typings) - TypesScript类型声明文件。

a(id="tsconfig")
.l-main-section
:marked
  ## *tsconfig.json*
  Typically, you add a TypeScript configuration file (`tsconfig.json`) to your project to
  guide the compiler as it generates JavaScript files.

  我们通常会往项目中加入一个TypeScript配置文件(`tsconfig.json`)，来指导编译器如何生成JavaScript文件。
.l-sub-section
  :marked
    For details about `tsconfig.json`, see the official
    [TypeScript wiki](http://www.typescriptlang.org/docs/handbook/tsconfig-json.html).
    
    要了解关于`tsconfig.json`的详情，请参阅官方提供的
    [TypeScript wiki](http://www.typescriptlang.org/docs/handbook/tsconfig-json.html)。

:marked
<<<<<<< HEAD
  We created the following `tsconfig.json` for the [QuickStart](../quickstart.html):

  我们在[快速起步](../quickstart.html)中创建过如下的`tsconfig.json`：

+makeJson('quickstart/ts/tsconfig.1.json', null, 'tsconfig.json')(format=".")
:marked
  The options and flags in this file are essential for Angular 2 applications.

  该文件中的选项和标志是写Angular 2应用程序的基础。

=======
  We created the following `tsconfig.json` for [QuickStart](../quickstart.html):
+makeJson('quickstart/ts/tsconfig.1.json', null, 'tsconfig.json')(format=".")
:marked
  This file contains options and flags that are essential for Angular 2 applications.
  
>>>>>>> 23ff8aac
  <a id="noImplicitAny"></a>
  ### *noImplicitAny* and *suppressImplicitAnyIndexErrors*
  ### *noImplicitAny*与*suppressImplicitAnyIndexErrors*

  TypeScript developers disagree about whether the `noImplicitAny` flag should be `true` or `false`.
  There is no correct answer and you can change the flag later.
  But your choice now can make a difference in larger projects, so it merits discussion.

<<<<<<< HEAD
  TypeScript开发者们在`noImplicitAny`标志应该是`true`还是`false`上存在分歧。
  这没有标准答案，我们以后还可以修改这个标志。
  但是我们的选择会在大项目中产生显著差异，所以它值得讨论一番。

  When the `noImplicitAny` flag is `false` (the default),
  the compiler silently defaults the type of a variable to `any` if it cannot infer
  the type based on how the variable is used. That's what we mean by *implicit `any`*.

  当`noImplicitAny`标志是`false`(默认值)时，
  如果编译器无法根据变量的用途推断出变量的类型，它就会悄悄的把变量类型默认为`any`。
  这就是*隐式`any`*的含义。

  We initialized the `noImplicitAny` flag to `false` in the QuickStart
=======
  When the `noImplicitAny` flag is `false` (the default), and if
  the compiler cannot infer the variable type based on how it's used, the compiler silently defaults the type to `any`. That's what is meant by *implicit `any`*.

  In the QuickStart exercise, the `noImplicitAny` flag is initialized to `false`
>>>>>>> 23ff8aac
  to make learning TypeScript development easier.

  我们在“快速起步”中把`noImplicitAny`标志初始化为`false`，是为了让学习TypeScript开发更简单点。

  When the `noImplicitAny` flag is `true` and the TypeScript compiler cannot infer
  the type, it still generates the JavaScript files, but it also **reports an error**.
  Many seasoned developers prefer this stricter setting because type checking catches more
  unintentional errors at compile time.
<<<<<<< HEAD

  当`noImplicitAny`标志是`true`并且TypeScript编译器无法推断出类型时，它仍然会生成JavaScript文件。
  但是它也会**报告一个错误**。
  很多饱经沧桑的程序员更喜欢这种严格的设置，因为类型检查能在编译期间捕获更多意外错误。

  We can set a variable's type to `any` even when the `noImplicitAny` flag is `true`.
  We do so when that seems like the best choice for the situation,
  deliberately and explicitly, after giving the matter some thought.

  即使`noImplicitAny`标志设置为`true`，我们也仍然能把变量的类型指定为`any`。
  在经过了审慎而明确的评估之后，如果某种情况下它看起来确实是最佳选择，那我们就这么做。

  If we set the `noImplicitAny` flag to `true`, we may get *implicit index errors* as well.
  Most developers feel that *this particular error* is more annoying than helpful.
  We can suppress them with the following additional flag.

  如果我们把`noImplicitAny`标志设置为了`true`，我们可能会得到*隐式索引错*。
  大多数程序员可能觉得*这种错误*是个烦恼而不是助力。
  我们可以使用下列附加标志来禁止它们。
=======
  
  You can set a variable's type to `any` even when the `noImplicitAny` flag is `true`.

  If you set the `noImplicitAny` flag to `true`, you may get *implicit index errors* as well.
  Most developers feel that *this particular error* is more annoying than helpful.
  You can suppress them with the following additional flag:
>>>>>>> 23ff8aac
code-example(format=".").
  "suppressImplicitAnyIndexErrors":true


a(id="typings")
.l-main-section
:marked
  ## TypeScript Typings
<<<<<<< HEAD
  ## TypeScript类型定义(typings)
  Many JavaScript libraries such as jQuery, the Jasmine testing library, and Angular itself,
  extend the JavaScript environment with features and syntax
  that the TypeScript compiler doesn't recognize natively.
  When the compiler doesn't recognize something, it throws an error.

  很多JavaScript库，比如jQuery、Jasmine测试库和Angular自己，会通过新的特性和语法来扩展JavaScript环境。
  而TypeScript编译器并不能原生的识别它们。
  当编译器不能识别时，它就会抛出一个错误。

  We use [TypeScript type definition files](http://www.typescriptlang.org/Handbook#writing-dts-files)
  &mdash; *d.ts files* &mdash; to tell the compiler about the libraries we load.

  我们可以使用[TypeScript类型定义文件](http://www.typescriptlang.org/Handbook#writing-dts-files)
  —— *.d.ts文件* ——来告诉编译器要加载的库的类型定义。

  TypeScript-aware editors leverage these same definition files to display type information about library features.

  TypeScript敏感的编辑器借助这些定义文件来显示这些库中各个特性的类型定义。

  Many libraries include their definition files in their npm packages where both the TypeScript compiler and editors
  can find them. Angular is one such library.
  Peek into the `node_modules/@angular/core/` folder of any Angular application to see several `...d.ts` files that describe parts of Angular.

  很多库在自己的npm包中都包含了它们的类型定义文件，TypeScript编译器和编辑器都能找到它们。Angular库也是这样的。
  进到任何Angular应用程序的`node_modules/@angular/core/`目录下，就能看到几个`...d.ts`文件，它们描述了Angular的各个部分。

  **We need do nothing to get *typings* files for library packages which include *d.ts* files &mdash; as all Angular packages do.**

  **我们不需要为那些包含了*d.ts*文件的库获取*类型定义*文件 —— Angular的所有包都是如此。**

  ### Installable typings files
  ### 安装类型定义文件
  Sadly, many libraries &mdash; jQuery, Jasmine, and Lodash among them &mdash; do *not* include `d.ts` files in their npm packages.
  Fortunately, either their authors or community contributors have created separate *d.ts* files for these libraries and
  published them in well-known locations.
  The *typings* tool can find and fetch these files for us.

  遗憾的是，很多库 —— jQuery、Jasmine和Lodash等库 —— 都*没有*在它们自己的npm包中包含`d.ts`文件。
  幸运的是，它们的作者或社区中的贡献者已经为这些库创建了独立的*d.ts*文件，并且把它们发布到了一个众所周知的位置。
  有一个叫*typings*的工具可以为我们找到并获取这些文件。

  We installed the [typings](https://github.com/typings/typings/blob/master/README.md) tool
  with npm (it's listed among the *devDependencies* in the `package.json`) and added an npm script
  to run that tool automatically after *npm* installation completes.

  我们已经用npm安装了这个[typings](https://github.com/typings/typings/blob/master/README.md)工具(它被列在了`package.json`的*devDependencies*中)
  并添加了一个npm脚本，以便在所有*npm*包安装完之后运行那个工具。

+makeJson('quickstart/ts/package.1.json', {paths: 'scripts.postinstall'}, 'package.json (postinstall)')(format=".")
:marked
  This *typings* tool command installs the *d.ts* files that we identify in a `typings.json` file into the **typings** folder.
  We created a `typings.json` file in the [QuickStart](../quickstart.html):

  这个*typings*命令行工具会把我们在`typings.json`文件中指定的那些*d.ts*文件安装进**typings**目录。
  我们在[“快速起步”](../quickstart.html)中创建过这样一个`typings.json`文件：

+makeJson('quickstart/ts/typings.1.json', null, 'typings.json')(format=".")
:marked
  We identified three *typings* file in the QuickStart, the *d.ts* files for

  我们在“快速起步”中指定过三个*类型定义*文件，这些*d.ts*文件是：

  * [core-js](https://github.com/zloirock/core-js/blob/master/README.md)
  that brings ES2015/ES6 capabilities to our ES5 browsers

  * [core-js](https://github.com/zloirock/core-js/blob/master/README.md)是为ES5浏览器添加ES2015/ES6特性的类型定义

  * [jasmine](http://jasmine.github.io/) typings for the Jasmine test framework

  * [jasmine](http://jasmine.github.io/)是Jasmine测试框架的类型定义

  * [node](https://github.com/DefinitelyTyped/DefinitelyTyped/blob/master/node/node.d.ts) for code that references objects in the nodejs environment;
  see the [webpack](./webpack.html) chapter for an example.

  * [node](https://github.com/DefinitelyTyped/DefinitelyTyped/blob/master/node/node.d.ts)是为了在nodejs环境中引用对象的代码提供的类型定义。
  在[webpack](./webpack.html)一章可以看到例子。

  QuickStart itself doesn't require these typings but many of the documentation samples do.
  Most of us would be disappointed if we couldn't code against
  typical ES2015 features or support testing right out-of-the-box.

  “快速起步”本身不需要这些类型定义，但是文档中的很多例子都需要。
  如果不能直接编写典型ES2015特性的代码或者写支持外部测试的代码，大部分读者会很失望(所以快速起步中有这些类型定义)。

  We can also run the *typings* tool ourselves.
  The following command (re)installs the typings files, as is sometimes necessary when the `postInstall` hook fails to do so.

  我们也可以自己运行*typings*工具。
  如果npm的`postInstall`钩子执行失败了，也可以用下列命令来安装(或重装)这些类型定义文件。

code-example(format="").
  npm run typings install
:marked
  This command lists the installed typings files:

  该命令会列出已经安装的类型定义文件：

code-example(format="").
  npm run typings list
:marked
  The following command installs or updates the typings file for the Jasmine test library from the *DefinitelyTyped* repository
  and updates the `typings.config` so we that we get it automatically the next time we install typings.

  下列命令会从*DefinitelyTyped*仓库中为Jasmine测试库安装类型定义文件，并更新`typings.config`文件，以便当我们下次安装类型定义文件时来自动获取它。
=======
  Many JavaScript libraries, such as jQuery, the Jasmine testing library, and Angular,
  extend the JavaScript environment with features and syntax
  that the TypeScript compiler doesn't recognize natively.
  When the compiler doesn't recognize something, it throws an error. 
  
  Use [TypeScript type definition files](https://www.typescriptlang.org/docs/handbook/writing-declaration-files.html)&mdash;`d.ts files`&mdash;to tell the compiler about the libraries you load.
  
  TypeScript-aware editors leverage these same definition files to display type information about library features.
  
  Many libraries include definition files in their npm packages where both the TypeScript compiler and editors
  can find them. Angular is one such library. 
  The `node_modules/@angular/core/` folder of any Angular application contains several `d.ts` files that describe parts of Angular.
  
  **You need do nothing to get *typings* files for library packages that include `d.ts` files&mdash;as all Angular packages do.**
  
  ### Installable typings files
  Many libraries&mdash;jQuery, Jasmine, and Lodash among them&mdash;do *not* include `d.ts` files in their npm packages.
  Fortunately, either their authors or community contributors have created separate `d.ts` files for these libraries and 
  published them in well-known locations.
  The *typings* tool can find and fetch these files for you.
  
  After installing the [typings](https://github.com/typings/typings/blob/master/README.md) tool 
  with npm (it's listed among the *devDependencies* in the `package.json`), add an npm script (`postinstall`)
  to run that tool automatically, after *npm* installation finishes.
+makeJson('quickstart/ts/package.1.json', {paths: 'scripts.postinstall'}, 'package.json (postinstall)')(format=".")
:marked
  This *typings* tool command, `typings install`, installs the `d.ts` files into the **typings** folder.
  You created a `typings.json` file in the [QuickStart](../quickstart.html):
+makeJson('quickstart/ts/typings.1.json', null, 'typings.json')(format=".")
:marked
  QuickStart identified three *typings* (`d.ts`) files:
  
  * [core-js](https://github.com/zloirock/core-js/blob/master/README.md)
  brings ES2015/ES6 capabilities to ES5 browsers
  
  * [jasmine](http://jasmine.github.io/) typings for the Jasmine test framework
  
  * [node](https://github.com/DefinitelyTyped/DefinitelyTyped/blob/master/node/node.d.ts) for code that references objects in the *nodejs* environment; 
  You can view an example in the [webpack](./webpack.html) page.
  
  QuickStart doesn't require these typings but many of the samples do.

  You can also run the *typings* tool yourself.
  If the `postInstall` command fails to (re)install the typings files, run the following command to do so.
code-example(format="").
  npm run typings install
:marked
  Run this command to list the installed typings files:
code-example(format="").
  npm run typings list
:marked
  The following command installs or updates the typings file for the Jasmine test library from the *DefinitelyTyped* repository,
  and updates the `typings.config` file so you receive it automatically the next time you install typings.
>>>>>>> 23ff8aac
code-example(format="").
  npm run typings -- install dt~jasmine --save --global
.l-sub-section
  :marked
<<<<<<< HEAD
    The [`--`option](https://docs.npmjs.com/cli/run-script) is important;
    it tells npm to pass all arguments to the right of `--` to the *typings* command.

    这个[`--`选项](https://docs.npmjs.com/cli/run-script)是很重要的，
    它告诉npm要把`--`右侧的所有参数都传给*typings*命令。

    Learn about the features of the *typings* tool at its [site on github](https://github.com/typings/typings/blob/master/README.md).

    要学习关于*typings*工具的更多特性，请到[它在github上的网站](https://github.com/typings/typings/blob/master/README.md)。
=======
    The [&ndash;&ndash; option](https://docs.npmjs.com/cli/run-script) tells npm to pass all arguments to the right of `--` to the *typings* command.
    
    Read about the features of the *typings* tool at its [site on github](https://github.com/typings/typings/blob/master/README.md).
>>>>>>> 23ff8aac
<|MERGE_RESOLUTION|>--- conflicted
+++ resolved
@@ -1,35 +1,21 @@
 include ../_util-fns
 
 :marked
-<<<<<<< HEAD
-  TypeScript is a primary language for Angular application development.
-
+  TypeScript is a primary language for Angular application development. It is a dialect of JavaScript with design-time support for type-safety and tooling.
+  
   TypeScript是Angular应用开发中使用的主语言。
-
-  TypeScript is a dialect of JavaScript with design-time support for type-safety and tooling.
-
-  TypeScript是JavaScript的“方言”之一，为类型安全和工具化而做了设计期支持。
-
-  Browsers can't execute TypeScript directly. It has to be "transpiled" into JavaScript with the *tsc* compiler
-  and that effort requires some configuration.
-
-  浏览器不能直接执行TypeScript。它得先用*tsc*编译器转译(transpile)成JavaScript，而且这项工作需要进行一定的配置。
-
-  This chapter covers some aspects of TypeScript configuration and the TypeScript environment
-  that are important to Angular developers.
-
-  本章会覆盖TypeScript配置与环境的某些方面，这些对Angular开发者是很重要的。
-
-=======
-  TypeScript is a primary language for Angular application development. It is a dialect of JavaScript with design-time support for type-safety and tooling.
-  
-  Browsers can't execute TypeScript directly. Typescript must be "transpiled" into JavaScript using the *tsc* compiler,
+  它是JavaScript的“方言”之一，为类型安全和工具化而做了设计期支持。
+
+  Browsers can't execute TypeScript directly. Typescript must be "transpiled" into JavaScript using the *tsc* compiler
   which requires some configuration.
-  
+
+  浏览器不能直接执行TypeScript。它得先用*tsc*编译器转译(transpile)成JavaScript，而且编译器需要进行一些配置。
+
   This page covers some aspects of TypeScript configuration and the TypeScript environment
   that are important to Angular developers, including details about the following files:
-  
->>>>>>> 23ff8aac
+
+  本页面会覆盖TypeScript配置与环境的某些方面，这些对Angular开发者是很重要的。具体来说包括下列文件：
+
   * [tsconfig.json](#tsconfig) - TypeScript compiler configuration.
 
   * [tsconfig.json](#tsconfig) - TypeScript编译器配置。
@@ -55,24 +41,16 @@
     [TypeScript wiki](http://www.typescriptlang.org/docs/handbook/tsconfig-json.html)。
 
 :marked
-<<<<<<< HEAD
-  We created the following `tsconfig.json` for the [QuickStart](../quickstart.html):
+  We created the following `tsconfig.json` for [QuickStart](../quickstart.html):
 
   我们在[快速起步](../quickstart.html)中创建过如下的`tsconfig.json`：
 
 +makeJson('quickstart/ts/tsconfig.1.json', null, 'tsconfig.json')(format=".")
 :marked
-  The options and flags in this file are essential for Angular 2 applications.
+  This file contains options and flags that are essential for Angular 2 applications.
 
   该文件中的选项和标志是写Angular 2应用程序的基础。
 
-=======
-  We created the following `tsconfig.json` for [QuickStart](../quickstart.html):
-+makeJson('quickstart/ts/tsconfig.1.json', null, 'tsconfig.json')(format=".")
-:marked
-  This file contains options and flags that are essential for Angular 2 applications.
-  
->>>>>>> 23ff8aac
   <a id="noImplicitAny"></a>
   ### *noImplicitAny* and *suppressImplicitAnyIndexErrors*
   ### *noImplicitAny*与*suppressImplicitAnyIndexErrors*
@@ -81,62 +59,42 @@
   There is no correct answer and you can change the flag later.
   But your choice now can make a difference in larger projects, so it merits discussion.
 
-<<<<<<< HEAD
   TypeScript开发者们在`noImplicitAny`标志应该是`true`还是`false`上存在分歧。
   这没有标准答案，我们以后还可以修改这个标志。
   但是我们的选择会在大项目中产生显著差异，所以它值得讨论一番。
 
-  When the `noImplicitAny` flag is `false` (the default),
-  the compiler silently defaults the type of a variable to `any` if it cannot infer
-  the type based on how the variable is used. That's what we mean by *implicit `any`*.
-
-  当`noImplicitAny`标志是`false`(默认值)时，
-  如果编译器无法根据变量的用途推断出变量的类型，它就会悄悄的把变量类型默认为`any`。
-  这就是*隐式`any`*的含义。
-
-  We initialized the `noImplicitAny` flag to `false` in the QuickStart
-=======
   When the `noImplicitAny` flag is `false` (the default), and if
   the compiler cannot infer the variable type based on how it's used, the compiler silently defaults the type to `any`. That's what is meant by *implicit `any`*.
 
+  当`noImplicitAny`标志是`false`(默认值)时，
+  如果编译器无法根据变量的用途推断出变量的类型，它就会悄悄的把变量类型默认为`any`。这就是*隐式`any`*的含义。
+
   In the QuickStart exercise, the `noImplicitAny` flag is initialized to `false`
->>>>>>> 23ff8aac
   to make learning TypeScript development easier.
 
-  我们在“快速起步”中把`noImplicitAny`标志初始化为`false`，是为了让学习TypeScript开发更简单点。
+  我们在“快速起步”中把`noImplicitAny`标志初始化为`false`，这是为了让学习TypeScript开发更简单点。
 
   When the `noImplicitAny` flag is `true` and the TypeScript compiler cannot infer
   the type, it still generates the JavaScript files, but it also **reports an error**.
   Many seasoned developers prefer this stricter setting because type checking catches more
   unintentional errors at compile time.
-<<<<<<< HEAD
 
   当`noImplicitAny`标志是`true`并且TypeScript编译器无法推断出类型时，它仍然会生成JavaScript文件。
   但是它也会**报告一个错误**。
   很多饱经沧桑的程序员更喜欢这种严格的设置，因为类型检查能在编译期间捕获更多意外错误。
 
-  We can set a variable's type to `any` even when the `noImplicitAny` flag is `true`.
-  We do so when that seems like the best choice for the situation,
-  deliberately and explicitly, after giving the matter some thought.
-
-  即使`noImplicitAny`标志设置为`true`，我们也仍然能把变量的类型指定为`any`。
-  在经过了审慎而明确的评估之后，如果某种情况下它看起来确实是最佳选择，那我们就这么做。
-
-  If we set the `noImplicitAny` flag to `true`, we may get *implicit index errors* as well.
+  You can set a variable's type to `any` even when the `noImplicitAny` flag is `true`.
+  
+  即使`noImplicitAny`标志被设置成了`true`，你也可以把变量的类型设置为`any`。
+
+  If you set the `noImplicitAny` flag to `true`, you may get *implicit index errors* as well.
   Most developers feel that *this particular error* is more annoying than helpful.
-  We can suppress them with the following additional flag.
+  You can suppress them with the following additional flag:
 
   如果我们把`noImplicitAny`标志设置为了`true`，我们可能会得到*隐式索引错*。
   大多数程序员可能觉得*这种错误*是个烦恼而不是助力。
   我们可以使用下列附加标志来禁止它们。
-=======
-  
-  You can set a variable's type to `any` even when the `noImplicitAny` flag is `true`.
-
-  If you set the `noImplicitAny` flag to `true`, you may get *implicit index errors* as well.
-  Most developers feel that *this particular error* is more annoying than helpful.
-  You can suppress them with the following additional flag:
->>>>>>> 23ff8aac
+
 code-example(format=".").
   "suppressImplicitAnyIndexErrors":true
 
@@ -145,183 +103,115 @@
 .l-main-section
 :marked
   ## TypeScript Typings
-<<<<<<< HEAD
   ## TypeScript类型定义(typings)
-  Many JavaScript libraries such as jQuery, the Jasmine testing library, and Angular itself,
-  extend the JavaScript environment with features and syntax
-  that the TypeScript compiler doesn't recognize natively.
-  When the compiler doesn't recognize something, it throws an error.
-
-  很多JavaScript库，比如jQuery、Jasmine测试库和Angular自己，会通过新的特性和语法来扩展JavaScript环境。
-  而TypeScript编译器并不能原生的识别它们。
-  当编译器不能识别时，它就会抛出一个错误。
-
-  We use [TypeScript type definition files](http://www.typescriptlang.org/Handbook#writing-dts-files)
-  &mdash; *d.ts files* &mdash; to tell the compiler about the libraries we load.
-
-  我们可以使用[TypeScript类型定义文件](http://www.typescriptlang.org/Handbook#writing-dts-files)
-  —— *.d.ts文件* ——来告诉编译器要加载的库的类型定义。
-
-  TypeScript-aware editors leverage these same definition files to display type information about library features.
-
-  TypeScript敏感的编辑器借助这些定义文件来显示这些库中各个特性的类型定义。
-
-  Many libraries include their definition files in their npm packages where both the TypeScript compiler and editors
-  can find them. Angular is one such library.
-  Peek into the `node_modules/@angular/core/` folder of any Angular application to see several `...d.ts` files that describe parts of Angular.
-
-  很多库在自己的npm包中都包含了它们的类型定义文件，TypeScript编译器和编辑器都能找到它们。Angular库也是这样的。
-  进到任何Angular应用程序的`node_modules/@angular/core/`目录下，就能看到几个`...d.ts`文件，它们描述了Angular的各个部分。
-
-  **We need do nothing to get *typings* files for library packages which include *d.ts* files &mdash; as all Angular packages do.**
-
-  **我们不需要为那些包含了*d.ts*文件的库获取*类型定义*文件 —— Angular的所有包都是如此。**
-
-  ### Installable typings files
-  ### 安装类型定义文件
-  Sadly, many libraries &mdash; jQuery, Jasmine, and Lodash among them &mdash; do *not* include `d.ts` files in their npm packages.
-  Fortunately, either their authors or community contributors have created separate *d.ts* files for these libraries and
-  published them in well-known locations.
-  The *typings* tool can find and fetch these files for us.
-
-  遗憾的是，很多库 —— jQuery、Jasmine和Lodash等库 —— 都*没有*在它们自己的npm包中包含`d.ts`文件。
-  幸运的是，它们的作者或社区中的贡献者已经为这些库创建了独立的*d.ts*文件，并且把它们发布到了一个众所周知的位置。
-  有一个叫*typings*的工具可以为我们找到并获取这些文件。
-
-  We installed the [typings](https://github.com/typings/typings/blob/master/README.md) tool
-  with npm (it's listed among the *devDependencies* in the `package.json`) and added an npm script
-  to run that tool automatically after *npm* installation completes.
-
-  我们已经用npm安装了这个[typings](https://github.com/typings/typings/blob/master/README.md)工具(它被列在了`package.json`的*devDependencies*中)
-  并添加了一个npm脚本，以便在所有*npm*包安装完之后运行那个工具。
-
-+makeJson('quickstart/ts/package.1.json', {paths: 'scripts.postinstall'}, 'package.json (postinstall)')(format=".")
-:marked
-  This *typings* tool command installs the *d.ts* files that we identify in a `typings.json` file into the **typings** folder.
-  We created a `typings.json` file in the [QuickStart](../quickstart.html):
-
-  这个*typings*命令行工具会把我们在`typings.json`文件中指定的那些*d.ts*文件安装进**typings**目录。
-  我们在[“快速起步”](../quickstart.html)中创建过这样一个`typings.json`文件：
-
-+makeJson('quickstart/ts/typings.1.json', null, 'typings.json')(format=".")
-:marked
-  We identified three *typings* file in the QuickStart, the *d.ts* files for
-
-  我们在“快速起步”中指定过三个*类型定义*文件，这些*d.ts*文件是：
-
-  * [core-js](https://github.com/zloirock/core-js/blob/master/README.md)
-  that brings ES2015/ES6 capabilities to our ES5 browsers
-
-  * [core-js](https://github.com/zloirock/core-js/blob/master/README.md)是为ES5浏览器添加ES2015/ES6特性的类型定义
-
-  * [jasmine](http://jasmine.github.io/) typings for the Jasmine test framework
-
-  * [jasmine](http://jasmine.github.io/)是Jasmine测试框架的类型定义
-
-  * [node](https://github.com/DefinitelyTyped/DefinitelyTyped/blob/master/node/node.d.ts) for code that references objects in the nodejs environment;
-  see the [webpack](./webpack.html) chapter for an example.
-
-  * [node](https://github.com/DefinitelyTyped/DefinitelyTyped/blob/master/node/node.d.ts)是为了在nodejs环境中引用对象的代码提供的类型定义。
-  在[webpack](./webpack.html)一章可以看到例子。
-
-  QuickStart itself doesn't require these typings but many of the documentation samples do.
-  Most of us would be disappointed if we couldn't code against
-  typical ES2015 features or support testing right out-of-the-box.
-
-  “快速起步”本身不需要这些类型定义，但是文档中的很多例子都需要。
-  如果不能直接编写典型ES2015特性的代码或者写支持外部测试的代码，大部分读者会很失望(所以快速起步中有这些类型定义)。
-
-  We can also run the *typings* tool ourselves.
-  The following command (re)installs the typings files, as is sometimes necessary when the `postInstall` hook fails to do so.
-
-  我们也可以自己运行*typings*工具。
-  如果npm的`postInstall`钩子执行失败了，也可以用下列命令来安装(或重装)这些类型定义文件。
-
-code-example(format="").
-  npm run typings install
-:marked
-  This command lists the installed typings files:
-
-  该命令会列出已经安装的类型定义文件：
-
-code-example(format="").
-  npm run typings list
-:marked
-  The following command installs or updates the typings file for the Jasmine test library from the *DefinitelyTyped* repository
-  and updates the `typings.config` so we that we get it automatically the next time we install typings.
-
-  下列命令会从*DefinitelyTyped*仓库中为Jasmine测试库安装类型定义文件，并更新`typings.config`文件，以便当我们下次安装类型定义文件时来自动获取它。
-=======
   Many JavaScript libraries, such as jQuery, the Jasmine testing library, and Angular,
   extend the JavaScript environment with features and syntax
   that the TypeScript compiler doesn't recognize natively.
   When the compiler doesn't recognize something, it throws an error. 
-  
+
+  很多JavaScript库，比如jQuery、Jasmine测试库和Angular，会通过新的特性和语法来扩展JavaScript环境。
+  而TypeScript编译器并不能原生的识别它们。
+  当编译器不能识别时，它就会抛出一个错误。
+
   Use [TypeScript type definition files](https://www.typescriptlang.org/docs/handbook/writing-declaration-files.html)&mdash;`d.ts files`&mdash;to tell the compiler about the libraries you load.
-  
+
+  我们可以使用[TypeScript类型定义文件](https://www.typescriptlang.org/docs/handbook/writing-declaration-files.html)
+  —— `.d.ts`文件 —— 来告诉编译器要加载的库的类型定义。
+
   TypeScript-aware editors leverage these same definition files to display type information about library features.
-  
+
+  TypeScript敏感的编辑器借助这些定义文件来显示这些库中各个特性的类型定义。
+
   Many libraries include definition files in their npm packages where both the TypeScript compiler and editors
   can find them. Angular is one such library. 
   The `node_modules/@angular/core/` folder of any Angular application contains several `d.ts` files that describe parts of Angular.
-  
-  **You need do nothing to get *typings* files for library packages that include `d.ts` files&mdash;as all Angular packages do.**
-  
+
+  很多库在自己的npm包中都包含了它们的类型定义文件，TypeScript编译器和编辑器都能找到它们。Angular库也是这样的。
+  任何Angular应用程序的`node_modules/@angular/core/`目录下，都包含几个`d.ts`文件，它们描述了Angular的各个部分。
+
+  **You need do nothing to get *typings* files for library packages that include `d.ts` files &mdash; as all Angular packages do.**
+
+  **我们不需要为那些包含了`d.ts`文件的库获取*类型定义*文件 —— Angular的所有包都是如此。**
+
   ### Installable typings files
+  ### 安装类型定义文件
   Many libraries&mdash;jQuery, Jasmine, and Lodash among them&mdash;do *not* include `d.ts` files in their npm packages.
   Fortunately, either their authors or community contributors have created separate `d.ts` files for these libraries and 
   published them in well-known locations.
   The *typings* tool can find and fetch these files for you.
-  
-  After installing the [typings](https://github.com/typings/typings/blob/master/README.md) tool 
+
+  遗憾的是，很多库 —— jQuery、Jasmine和Lodash等库 —— 都*没有*在它们自己的npm包中包含`d.ts`文件。
+  幸运的是，它们的作者或社区中的贡献者已经为这些库创建了独立的`d.ts`文件，并且把它们发布到了一个众所周知的位置。
+  有一个叫*typings*的工具可以为我们找到并获取这些文件。
+
+  After installing the [typings](https://github.com/typings/typings/blob/master/README.md) tool
   with npm (it's listed among the *devDependencies* in the `package.json`), add an npm script (`postinstall`)
   to run that tool automatically, after *npm* installation finishes.
+
+  用npm安装这个[typings](https://github.com/typings/typings/blob/master/README.md)工具(它被列在了`package.json`的*devDependencies*中)
+  并添加一个npm脚本(`postinstall`)，以便在所有*npm*包安装完之后运行那个工具。
+
 +makeJson('quickstart/ts/package.1.json', {paths: 'scripts.postinstall'}, 'package.json (postinstall)')(format=".")
 :marked
   This *typings* tool command, `typings install`, installs the `d.ts` files into the **typings** folder.
   You created a `typings.json` file in the [QuickStart](../quickstart.html):
+
+  这个*typings*命令行工具(`typings install`)会把那些`d.ts`文件安装进**typings**目录。
+  我们在[“快速起步”](../quickstart.html)中创建过这样一个`typings.json`文件：
+
 +makeJson('quickstart/ts/typings.1.json', null, 'typings.json')(format=".")
 :marked
   QuickStart identified three *typings* (`d.ts`) files:
+  
+  我们在“快速起步”中指定过三个*类型定义*文件（`d.ts`）：
   
   * [core-js](https://github.com/zloirock/core-js/blob/master/README.md)
   brings ES2015/ES6 capabilities to ES5 browsers
-  
+
+  * [core-js](https://github.com/zloirock/core-js/blob/master/README.md)是为ES5浏览器添加ES2015/ES6特性的类型定义
+
   * [jasmine](http://jasmine.github.io/) typings for the Jasmine test framework
-  
+
+  * [jasmine](http://jasmine.github.io/)是Jasmine测试框架的类型定义
+
   * [node](https://github.com/DefinitelyTyped/DefinitelyTyped/blob/master/node/node.d.ts) for code that references objects in the *nodejs* environment; 
   You can view an example in the [webpack](./webpack.html) page.
-  
+
+  * [node](https://github.com/DefinitelyTyped/DefinitelyTyped/blob/master/node/node.d.ts)是为了在*nodejs*环境中引用对象的代码提供的类型定义。
+  在[webpack](./webpack.html)页面可以看到例子。
+
   QuickStart doesn't require these typings but many of the samples do.
+
+  “快速起步”本身不需要这些类型定义，但是文档中的很多例子都需要。
 
   You can also run the *typings* tool yourself.
   If the `postInstall` command fails to (re)install the typings files, run the following command to do so.
+
+  我们也可以自己运行*typings*工具。
+  如果npm的`postInstall`钩子执行失败了，也可以用下列命令来安装(或重装)这些类型定义文件。
+
 code-example(format="").
   npm run typings install
 :marked
   Run this command to list the installed typings files:
+
+  运行此命令来列出已经安装的类型定义文件：
+
 code-example(format="").
   npm run typings list
 :marked
   The following command installs or updates the typings file for the Jasmine test library from the *DefinitelyTyped* repository,
   and updates the `typings.config` file so you receive it automatically the next time you install typings.
->>>>>>> 23ff8aac
+
+  下列命令会从*DefinitelyTyped*仓库中为Jasmine测试库安装类型定义文件，并更新`typings.config`文件，以便当我们下次安装类型定义文件时来自动获取它。
 code-example(format="").
   npm run typings -- install dt~jasmine --save --global
 .l-sub-section
   :marked
-<<<<<<< HEAD
-    The [`--`option](https://docs.npmjs.com/cli/run-script) is important;
-    it tells npm to pass all arguments to the right of `--` to the *typings* command.
-
-    这个[`--`选项](https://docs.npmjs.com/cli/run-script)是很重要的，
-    它告诉npm要把`--`右侧的所有参数都传给*typings*命令。
-
-    Learn about the features of the *typings* tool at its [site on github](https://github.com/typings/typings/blob/master/README.md).
+    The [&ndash;&ndash; option](https://docs.npmjs.com/cli/run-script) tells npm to pass all arguments to the right of `--` to the *typings* command.
+
+    这个[`--`选项](https://docs.npmjs.com/cli/run-script)会告诉npm要把`--`右侧的所有参数都传给*typings*命令。
+
+    Read about the features of the *typings* tool at its [site on github](https://github.com/typings/typings/blob/master/README.md).
 
     要学习关于*typings*工具的更多特性，请到[它在github上的网站](https://github.com/typings/typings/blob/master/README.md)。
-=======
-    The [&ndash;&ndash; option](https://docs.npmjs.com/cli/run-script) tells npm to pass all arguments to the right of `--` to the *typings* command.
-    
-    Read about the features of the *typings* tool at its [site on github](https://github.com/typings/typings/blob/master/README.md).
->>>>>>> 23ff8aac

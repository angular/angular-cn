--- conflicted
+++ resolved
@@ -496,13 +496,9 @@
 
 .s-why
   :marked
-<<<<<<< HEAD
-    **Why?** Clear service names such as `logger` do not require a suffix.
-    
-    **为何？**清楚的服务名，比如`logger`不需要后缀。
-=======
     **Why?** Clear service names such as `Logger` do not require a suffix.
->>>>>>> 33b5829b
+    
+    **为何？**清楚的服务名，比如`Logger`不需要后缀。
 
 .s-why.s-why-last
   :marked

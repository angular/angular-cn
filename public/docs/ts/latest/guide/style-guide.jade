--- conflicted
+++ resolved
@@ -1658,23 +1658,16 @@
 
 .s-rule.consider
   :marked
-<<<<<<< HEAD
-    **Do** create a file that imports, aggregates, and re-exports items. We call this technique a **barrel**.
-    
-    **坚持**新建一个文件，用来导入、归集和重新导出项目。该技巧被称作**封装桶**。
-=======
     **Consider** creating a file that imports, aggregates, and re-exports items. We call this technique a **barrel**.
->>>>>>> 41947cbd
-
+    
+    **考虑**新建一个文件，用来导入、归集和重新导出项目。该技巧被称作**封装桶**。
+    
 .s-rule.consider
   :marked
-<<<<<<< HEAD
-    **Do** name this barrel file `index.ts`.
-    
-    **坚持**把该封装桶文件命名为`index.ts`。
-=======
     **Consider** naming this barrel file `index.ts`.
->>>>>>> 41947cbd
+    
+    **考虑**把该封装桶文件命名为`index.ts`。
+    
 
 .s-why
   :marked
@@ -1686,9 +1679,8 @@
   :marked
     **Why?** A barrel reduces the number of imports a file may need.
     
-<<<<<<< HEAD
     **为何？**封装桶减少文件可能需要导入的数量。
-=======
+    
 .s-why
   :marked
     **Why?** A barrel provides a consistent pattern to import everything exported in the barrel from a folder.
@@ -1696,7 +1688,6 @@
 .s-why
   :marked
     **Why?** This is consistent with a pattern from Node, which imports the index.js|ts file from a folder.
->>>>>>> 41947cbd
 
 .s-why.s-why-last
   :marked
@@ -2778,15 +2769,12 @@
     
     **考虑**使用[Visual Studio Code](https://code.visualstudio.com/)的[代码片段](https://marketplace.visualstudio.com/items?itemName=johnpapa.Angular2)来实施本风格指南。
 
-<<<<<<< HEAD
     [![Use Extension](https://github.com/johnpapa/vscode-angular2-snippets/raw/master/images/use-extension.gif)](https://marketplace.visualstudio.com/items?itemName=johnpapa.Angular2)
   
     [![使用插件](https://github.com/johnpapa/vscode-angular2-snippets/raw/master/images/use-extension.gif)](https://marketplace.visualstudio.com/items?itemName=johnpapa.Angular2)
-=======
     <a href="https://marketplace.visualstudio.com/items?itemName=johnpapa.Angular2">
       <img src="https://github.com/johnpapa/vscode-angular2-snippets/raw/master/images/use-extension.gif", width="80%", alt="Use Extension">
     </a>  
->>>>>>> 41947cbd
 
     **Consider** using [snippets](https://atom.io/packages/angular-2-typescript-snippets) for [Atom](https://atom.io/) that follow these styles and guidelines.
 

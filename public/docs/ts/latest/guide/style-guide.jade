--- conflicted
+++ resolved
@@ -105,16 +105,9 @@
     1. [数据服务](#data-services)    
     
     1. [Lifecycle Hooks](#lifecycle-hooks)
-<<<<<<< HEAD
     
     1. [生命周期钩子](#lifecycle-hooks)    
     
-    1. [Routing](#routing)
-    
-    1. [路由](#routing)    
-    
-=======
->>>>>>> 08d051d2
     1. [Appendix](#appendix)
     
     1. [附录](#appendix)    
@@ -124,15 +117,10 @@
   ## Single Responsibility
   ## 单一职责
 
-<<<<<<< HEAD
-  We apply the [Single Responsibility Principle](https:\/\/en.wikipedia.org/wiki/Single_responsibility_principle) to all Components, Services, and other symbols we create. 
-  This helps make our app cleaner, easier to read and maintain, and more testable.
+  We apply the [Single Responsibility Principle](https://wikipedia.org/wiki/Single_responsibility_principle) to all Components, Services, and other symbols we create. This helps make our app cleaner, easier to read and maintain, and more testable.
   
   我们遵循[单一职责原则](https:\/\/en.wikipedia.org/wiki/Single_responsibility_principle)来创建的所有组件、服务和其它标志等。这样能帮助我们把应用程序弄的干净整洁，易于阅读、维护和测试。
-=======
-  We apply the [Single Responsibility Principle](https://wikipedia.org/wiki/Single_responsibility_principle) to all Components, Services, and other symbols we create. This helps make our app cleaner, easier to read and maintain, and more testable.
->>>>>>> 08d051d2
-
+  
   ### <a id="01-01"></a>Rule of One
   ### <a id="01-01"></a>单一法则
   #### <a href="#01-01">Style 01-01</a>

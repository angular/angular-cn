{
  "index": {
    "title": "文档概览",
    "navTitle": "概览",
    "description": "如何阅读本文档",
    "nextable": true,
    "basics": true
  },

  "architecture": {
    "title": "架构概览",
    "navTitle": "架构",
    "intro": "Angular 2应用的基本构造块",
    "nextable": true,
    "basics": true
  },

  "displaying-data": {
    "title": "显示数据",
    "intro": "利用插值表达式和其它形式的属性绑定机制，把数据显示到UI上。",
    "nextable": true,
    "basics": true
  },

  "user-input": {
    "title": "用户输入",
    "intro": "用户输入触发DOM事件。我们通过事件绑定来监听它们，把更新过的数据导入回我们的组件和model。",
    "nextable": true,
    "basics": true
  },

  "forms": {
    "title": "表单",
    "intro": "表单创建一个有机、有效、引人注目的数据输入体验。Angular表单协调一组数据绑定控件，跟踪变更，验证输入的有效性，并且显示错误信息。",
    "nextable": true,
    "basics": true
  },

  "forms-deprecated": {
    "title": "表单(已废弃)",
    "intro": "表单创建一个有机、有效、引人注目的数据输入体验。Angular表单协调一组数据绑定控件，跟踪变更，验证输入的有效性，并且显示错误信息。",
    "nextable": true,
    "basics": true,
    "hide": true
  },

  "dependency-injection": {
    "title": "依赖注入",
    "intro": "Angular的依赖注入系统能够JIT(刚好及时)的创建和交付所依赖的服务。",
    "nextable": true,
    "basics": true
  },

  "template-syntax": {
    "title": "模板语法",
    "intro": "学习如何写模板来显示数据，以及在数据绑定的帮助下响应用户事件。",
    "nextable": true,
    "basics": true
  },

  "cheatsheet": {
<<<<<<< HEAD
    "title": "Angular小抄",
    "intro": "一份Angular语法的快速指南",
=======
    "title": "Angular Cheat Sheet",
    "intro": "A quick guide to Angular syntax. (Content is provisional and may change.)",
>>>>>>> 215733e3
    "nextable": true,
    "basics": true
  },

  "style-guide": {
    "title": "风格指南",
    "intro": "如何写Angular2风格的程序",
    "basics": true
  },

  "ngmodule": {
    "title": "Angular模块（NgModule）",
    "intro": "用@NgModule定义应用中的模块"
  },

  "animations": {
    "title": "动画",
    "intro": "Angular动画系统指南。"
  },

  "attribute-directives": {
    "title": "属性型指令",
    "intro": "属性型指令把行为添加到现有元素上。"
  },

  "browser-support": {
    "title": "Browser support",
    "intro": "Browser support and polyfills guide."
  },

  "component-styles": {
    "title": "组件样式",
    "intro": "学习如何给组件应用CSS样式。"
  },

  "glossary": {
    "title": "词汇表",
    "intro": "Angular 2重要词汇的简短定义。",
    "basics": true
  },

  "hierarchical-dependency-injection": {
    "title": "多级依赖注入器",
    "navTitle": "多级注入器",
    "intro": "Angular的多级依赖注入系统支持与组件树并行的嵌套式注入器。"
  },

  "server-communication": {
    "title": "HTTP客户端",
    "intro": "通过HTTP客户端与远程服务器对话。"
  },

  "lifecycle-hooks": {
    "title": "生命周期钩子",
    "intro": "Angular调用指令和组件的生命周期钩子函数，包括它的创建、变更和销毁时。"
  },

  "npm-packages": {
    "title": "Npm包",
    "intro": "推荐的npm包以及如何指定所依赖的包"
  },

  "pipes": {
    "title": "管道",
    "intro": "管道可以在模板中转换显示的内容。"
  },

  "router-deprecated": {
    "title": "Router (Deprecated Beta)",
    "intro": "The deprecated Beta Router.",
    "hide": true
  },

  "router": {
    "title": "路由与导航",
    "intro": "揭示如何通过Angular 2路由进行基本的屏幕导航。"
  },

  "security": {
    "title": "安全",
    "intro": "开发“内容安全”的Angular应用。"
  },

  "structural-directives": {
    "title": "结构型指令",
    "intro": "Angular有一个强力的模板引擎，它能让你轻松维护元素的DOM树结构。"
  },

  "testing": {
    "title": "测试",
    "intro": "Angular 2应用的测试技术与实践。"
  },

  "typescript-configuration": {
    "title": "TypeScript配置",
    "intro": "Angular 2开发者的TypeScript配置"
  },

  "upgrade": {
    "title": "从1.x升级",
    "intro": "Angular 1应用可以逐步升级到Angular 2。"
  },

  "webpack": {
    "title": "Webpack简介",
    "intro": "使用基于Webpack的工具创建Angular 2应用"
  }
}<|MERGE_RESOLUTION|>--- conflicted
+++ resolved
@@ -59,13 +59,8 @@
   },
 
   "cheatsheet": {
-<<<<<<< HEAD
     "title": "Angular小抄",
     "intro": "一份Angular语法的快速指南",
-=======
-    "title": "Angular Cheat Sheet",
-    "intro": "A quick guide to Angular syntax. (Content is provisional and may change.)",
->>>>>>> 215733e3
     "nextable": true,
     "basics": true
   },

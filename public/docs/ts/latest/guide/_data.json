--- conflicted
+++ resolved
@@ -80,13 +80,8 @@
   },
 
   "server-communication": {
-<<<<<<< HEAD
-    "title": "Http客户端",
-    "intro": "通过Angular Http客户端与远程服务器对话。"
-=======
-    "title": "HTTP Client",
-    "intro": "Talk to a remote server with an HTTP Client."
->>>>>>> 33b5829b
+    "title": "HTTP客户端",
+    "intro": "通过HTTP客户端与远程服务器对话。"
   },
 
   "lifecycle-hooks": {

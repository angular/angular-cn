--- conflicted
+++ resolved
@@ -221,15 +221,13 @@
   We'll add an `import` statement to fetch the 'Highlight' directive and, 
   added that class to the `declarations` NgModule metadata so that Angular 
   will recognize our directive when it encounters `myHighlight` in the template. 
-<<<<<<< HEAD
   
   我们添加了一个`import`语句来获得'Highlight'指令类，并把这个类添加到`AppComponent`组件的`directives`数组中。
   这样，当Angular在模板中遇到`myHighlight`时，就能认出这是指令了。
 
-=======
 +makeExample('attribute-directives/ts/app/app.module.ts',null,'app/app.module.ts')
-:marked
->>>>>>> 420b9ca5
+
+:marked
   We run the app and see that our directive highlights the paragraph text.
   
   运行应用，就会看到我们的指令确实高亮了段落中的文本。
@@ -253,14 +251,11 @@
       Can't bind to 'myHighlight' since it isn't a known property of 'p'.
   :marked
     Angular detects that we're trying to bind to *something* but it doesn't know what.
-<<<<<<< HEAD
-    We have to tell it by listing `HighlightDirective` in the `directives` metadata array.
+    We have to tell it by listing `HighlightDirective` in the `declarations` metadata array.
     
     这是因为Angular检测到我们正在尝试绑定到*某些东西*，但它不认识。
-    我们必需把`HighlightDirective`列在元数据的`directives`数组中，来告诉它有这样一个指令。
-=======
-    We have to tell it by listing `HighlightDirective` in the `declarations` metadata array.
->>>>>>> 420b9ca5
+    我们必需把`HighlightDirective`列在元数据的`declarations`数组中，来告诉它有这样一个指令。
+    
 :marked
   Let's recap what happened.
   

block includes
  include ../_util-fns

:marked
  The Angular documentation is a living document with continuous improvements.
  This log calls attention to recent significant changes.

<<<<<<< HEAD
  我们将持续不断的更新和改进Angular文档。本日志记录了近期最重要的变更。
=======
  ## NEW: Samples re-structured with `src/` folder (2017-02-02)
  All documentation samples have been realigned with the default folder structure of the angular-cli.
  That's a step along the road to basing our sample in the angular-cli.
  But it's also good in its own right. 
  It helps clearly separate app code from setup and configuration files.

  We've updated all samples with an `src/` folder at the project root.
  The former `app/` folder moves under `src/`. 
  Read about moving your existing project to this structure in 
  <a href="https://github.com/angular/quickstart#updating-to-a-newer-version-of-the-quickstart-repo" target="_blank" target="Migrating samples/quickstart app to the src folder">
  the QuickStart repo update instructions</a>.

  Notably:
  * `app/main.ts` moved to `src/main.ts`.
  * `app/` moved to `src/app/`.
  * `index.html`, `styles.css` and `tsconfig.json` moved inside `src/`.
  * `systemjs.config.js` now imports `main.js` instead of `app`.
  * Added `lite-server` configuration (`bs-config.json`) to serve `src/`.

  ## NEW: Reactive Forms guide (2017-01-31)
  The new [**Reactive Forms**](reactive-forms.html) guide explains how and why to build a "reactive form".
  "Reactive Forms" are the code-based counterpart to the declarative "Template Driven" forms approach
  introduced in the [Forms](forms.html) guide.
  Check it out before you decide how to add forms to your app. 
  Remember also that you can use both techniques in the same app, 
  choosing the approach that best fits each scenario.

  ## NEW: Deployment guide (2017-01-30)
  The new [Deployment](deployment.html) guide describes techniques for putting your application on a server.
  It includes important advice on optimizing for production.

  ## Hierarchical Dependency Injection: refreshed (2017-01-13)
  [Hierarchical Dependency Injection](hierarchical-dependency-injection.html) guide significantly revised.
  Closes issue #3086
  Revised samples are more clear and cover all topics discussed

  ## Miscellaneous (2017-01-05)
  * [Setup](setup.html) guide: 
  added (optional) instructions on how to remove _non-essential_ files. 
  * No longer consolidate RxJS operator imports in `rxjs-extensions` file; each file should import what it needs.
  * All samples prepend template/style URLS URLs w/ `./` ... and so should you.
  * [Style Guide](style-guide.html): copy edits and revised rules.

  ## Router: more detail (2016-12-21)
  Added more information to the [Router](router.html) guide 
  including sections named outlets, wildcard routes, and preload strategies.

  ## Http: how to set default request headers (and other request options) (2016-12-14)
  Added section on how to set default request headers (and other request options) to 
  [Http](server-communication.html#override-default-request-options) guide.

  ## Testing: added component test plunkers (2016-12-02)
  Added two plunkers that each test _one simple component_ so you can write a component test plunker of your own: <live-example name="setup" plnkr="quickstart-specs">one</live-example> for the QuickStart seed's `AppComponent` and <live-example name="testing" plnkr="banner-specs">another</live-example> for the Testing guide's `BannerComponent`. 
  Linked to these plunkers in [Testing](testing.html#live-examples) and [Setup anatomy](setup-systemjs-anatomy) guides.

  ## Internationalization: pluralization and _select_ (2016-11-30)
  The [Internationalization (i18n)](i18n.html) guide explains how to handle pluralization and
  translation of alternative texts with `select`.
  The sample demonstrates these features too.

  ## Testing: karma file updates (2016-11-30)
  * karma.config + karma-test-shim can handle multiple spec source paths;
  see quickstart issue: [angular/quickstart#294](https://github.com/angular/quickstart/issues/294)
  * Displays Jasmine Runner output in the karma-launched browser
>>>>>>> 747807e2

  ## QuickStart Rewrite (2016-11-18)

  ## 全新《快速起步》 (2016-11-18)

  The QuickStart is completely rewritten so that it actually is quick.
  It references a minimal "Hello Angular" app running in Plunker.
  The new [Setup](setup.html) page tells you how to install a local development environment
  by downloading (or cloning) the QuickStart github repository.
  You are no longer asked to copy-and-paste code into setup files that were not explained anyway.

  《快速起步》被重新编写，变得更加快速。
  它使用了在 Plunker 中运行的最小化的 “Hello Angular” 应用。
  新添加的[搭建本地开发环境](setup.html)页面解释了如何通过下载或者克隆 QuickStart github 库来安装本地开发环境。
  你将不再需要拷贝粘贴代码到一些并没有对其解释的配置文件中。

  ## Sync with Angular v.2.2.0 (2016-11-14)

  ## 与Angular v.2.2.0同步(2016-11-14)

  Docs and code samples updated and tested with Angular v.2.2.0

  使用Angular v.2.2.0更新和测试所有文档和代码例子。

<<<<<<< HEAD
  ## UPDATE: NgUpgrade Guide for the AoT friendly _upgrade/static_ module (2016-11-14)

  ## 更新：用于AoT的_upgrade/static_模块NgUpgrade指南 (2016-11-14)

  The updated [NgUpgrade Guide](upgrade.html) guide covers the
  new AoT friendly `upgrade/static` module
=======
  ## UPDATE: NgUpgrade Guide for the AOT friendly _upgrade/static_ module (2016-11-14)
  The updated [NgUpgrade Guide](upgrade.html) guide covers the 
  new AOT friendly `upgrade/static` module 
>>>>>>> 747807e2
  released in v.2.2.0, which is the recommended
  facility for migrating from AngularJS to Angular.
  The documentation for the version prior to v.2.2.0 has been removed.

  更新的[NgUpgrade指南](upgrade.html)覆盖在v.2.2.0发布的AoT`upgrade/static`模块，
  是从Angular 1升级至Angular 2的推荐工具。
  删除早于v.2.2.0版本的文档。

  ## ES6  described in "TypeScript to JavaScript" (2016-11-14)

  ## 在"从TypeScript到JavaScript"增加ES6的描述 (2016-11-14)

  The updated "[TypeScript to JavaScript](../cookbook/ts-to-js.html)" cookbook
  now explains how to write apps in ES6/7

  更新了"[从TypeScript到JavaScript](../cookbook/ts-to-js.html)"烹饪宝典，解释如何使用ES6/7编写应用

  by translating the common idioms in the TypeScript documentation examples
  (and elsewhere on the web) to ES6/7 and ES5.

  将TypeScript文档示例中（以及网站其它地方）的习惯用法翻译成ES6/7和ES5。

  ## Sync with Angular v.2.1.1 (2016-10-21)

  ## 与Angular v.2.1.1 同步(2016-10-21)

  Docs and code samples updated and tested with Angular v.2.1.0

  使用Angular v.2.1.1更新和测试所有文档和代码例子。

  ## npm _@types_ packages replace _typings_ (2016-10-20)

  ## 使用npm的_@types_包替换_typings_ (2016-10-20)

  Documentation samples now get TypeScript type information for 3rd party libraries
  from npm `@types` packages rather than with the _typings_ tooling.
  The `typings.json` file is gone.

<<<<<<< HEAD
  文档例子现在从npm的`@types`第三方库获取TypeScript类型信息，不再使用_typings_。
  删除`typings.json`文件。

  The "[Angular 1 Upgrade](upgrade.html)" guide reflects this change.
=======
  The "[AngularJS Upgrade](upgrade.html)" guide reflects this change.
>>>>>>> 747807e2
  The `package.json` installs `@types/angular` and several `@types/angular-...`
  packages in support of upgrade; these are not needed for pure Angular development.

  "[从1.x升级](upgrade.html)"指南反映了这个变化。
  `package.json`安装`@types/angular`和一些`@types/angular-...`包来支持升级。它们在纯Angular 2开发中是不需要的。

  ## "Template Syntax" explains two-way data binding syntax (2016-10-20)

  ## "模板语法"添加了双向数据绑定语法的解释(2016-10-20)

  Demonstrates how to two-way data bind to a custom Angular component and
  re-explains `[(ngModel)]` in terms of the basic `[()]` syntax.

  展示了如何在自定义Angular组件中双向数据绑定，用基础`[()]`重新解释`[(ngModel)]`。

  ## BREAKING CHANGE: `in-memory-web-api` (v.0.1.11) delivered as esm umd (2016-10-19)

  ## 破坏性变化：`in-memory-web-api` (v.0.1.11) 以esm umd的形式发布 (2016-10-19)

  This change supports ES6 developers and aligns better with typical Angular libraries.
  It does not affect the module's API but it does affect how you load and import it.
  See the <a href="https://github.com/angular/in-memory-web-api/blob/master/CHANGELOG.md#0113-2016-10-20" target="_blank">change note</a>
  in the `in-memory-web-api` repo.

  这个变化支持ES6开发者，并与典型的Angular库看齐。
  它不会影响模块的API，但是它改变了加载和导入它的方式。
  参见`in-memory-web-api`库的<a href="https://github.com/angular/in-memory-web-api/blob/master/CHANGELOG.md#0113-2016-10-20" target="_blank">变更记录</a>。

  ## "Router" _preload_ syntax and _:enter_/_:leave_ animations (2016-10-19)

  ## "路由器"_预加载_语法和_:enter_/_:leave_动画(2016-10-19)

  The router can lazily _preload_ modules _after_ the app starts and
  _before_ the user navigates to them for improved perceived performance.

  路由器可以在应用启动_之后_和用户导航到惰性加载模块_之前_，预先加载惰性模块，以增强性能。

  New `:enter` and `:leave` aliases make animation more natural.

  新`:enter`和`:leave`语法，让动画更加自然。

  ## Sync with Angular v.2.1.0 (2016-10-12)

  ## 与Angular v.2.1.0同步(2016-10-12)

  Docs and code samples updated and tested with Angular v.2.1.0

  使用Angular v.2.1.0更新和测试所有文档和代码例子。

<<<<<<< HEAD
  ## NEW "Ahead of Time (AoT) Compilation" cookbook (2016-10-11)

  ## 添加了新的“预编译(AoT)"烹饪书(2016-10-11)

  The NEW [Ahead of Time (AoT) Compilation](../cookbook/aot-compiler.html) cookbook
  explains what AoT compilation is and why you'd want it.
=======
  ## NEW "Ahead of time (AOT) Compilation" cookbook (2016-10-11)
  The NEW [Ahead of time (AOT) Compilation](../cookbook/aot-compiler.html) cookbook
  explains what AOT compilation is and why you'd want it.
>>>>>>> 747807e2
  It demonstrates the basics with a QuickStart app
  followed by the more advanced considerations of compiling and bundling the Tour of Heroes.

  全新[预编译(AoT)](../cookbook/aot-compiler.html)烹饪书介绍了什么是AoT编译和为何你需要它。
  它以**快速起步**应用程序开始讲解，接着介绍了编译和构建**英雄指南**的更高级的注意事项。

  ## Sync with Angular v.2.0.2 (2016-10-6)

  ## 与Angular v.2.0.2同步 (2016-10-6)

  Docs and code samples updated and tested with Angular v.2.0.2

  使用Angular v.2.0.2更新和测试所有文档和代码例子。

  ## "Routing and Navigation" guide with the _Router Module_ (2016-10-5)

  ## 在“路由和导航”向导中添加**路由模块** (2016-10-5)

  The [Routing and Navigation](router.html) guide now locates route configuration
  in a _Routing Module_. 
  The _Routing Module_ replaces the previous _routing object_ involving the `ModuleWithProviders`.

  [Routing and Navigation](router.html)现在在**路由模块**中设置路由配置。
  **路由模块**替换之前的**路由对象**，使用了`ModuleWithProviders`。

  [Routing and Navigation](router.html)

  [路由与导航](router.html)

  All guided samples with routing use the _Routing Module_ and prose content has been updated,
  most conspicuously in the 
  [NgModule](ngmodule.html) guide and [NgModule FAQ](../cookbook/ngmodule-faq.html) cookbook.

  所有使用路由的例子都使用**路由模块**，相关内容也被更新。更新最多的是[Angular模块（NgModule）](ngmodule.html)章和[Angular模块常见问题](../cookbook/ngmodule-faq.html)烹饪书。

  ## New "Internationalization" Cookbook (2016-09-30)

  ## 全新“国际化”烹饪书(2016-09-30)

  Added a new [Internationalization (i18n)](../cookbook/i18n.html) cookbook that shows how
  to use Angular "i18n" facilities to translate template text into multiple languages.

  添加了新的[国际化(i18n)](../cookbook/i18n.html)烹饪书，展示了如何使用Angular的“i18n”工具来讲模板文本翻译到多种语言。

  ## "angular-in-memory-web-api" package rename (2016-09-27)

  ## 重命名“angular-in-memory-web-api”包(2016-09-27)

  Many samples use the `angular-in-memory-web-api` to simulate a remote server.
  This library is also useful to you during early development before you have a server to talk to.

  许多例子使用了`angular-in-memory-web-api`来模拟远程服务器。
  这个库在你拥有服务器之前的早期开发阶段也很有用。

  The package name was changed from "angular2-in-memory-web-api" which is still frozen-in-time on npm.
  The new "angular-in-memory-web-api" has new features. 
  <a href="https://github.com/angular/in-memory-web-api/blob/master/README.md" target="_blank">Read about them on github</a>.

  这个包的名字从“angular2-in-memory-web-api”（仍然有效，但不再更新了）重新命名了。
  新的“angular-in-memory-web-api”有新的功能。
  <a href="https://github.com/angular/in-memory-web-api/blob/master/README.md" target="_blank">到github获得更多详情</a>.

  ## "Style Guide" with _NgModules_ (2016-09-27)

  ## “风格指南”中添加了_NgModules_(2016-09-27)

  [StyleGuide](style-guide.html) explains our recommended conventions for Angular modules (NgModule).

  [StyleGuide](style-guide.html)解释了我们为Angular模块（NgModule）而推荐的约定。

  Barrels now are far less useful and have been removed from the style guide;
  they remain valuable but are not a matter of Angular style.
  We also relaxed the rule that discouraged use of the `@Component.host` property.

  现在，封装桶不再那么重要，风格指南已经移除了它们。
  它们仍然很有价值，但是它们与Angular风格无关。
  我们同时对**不推荐使用`@Component.host`属性**的规则有所放宽。

  ## _moduleId: module.id_ everywhere (2016-09-25)

  ## moduleId：到处添加module.id(2016-09-25)

  Sample components that get their templates or styles with `templateUrl` or `styleUrls`
  have been converted to _module-relative_ URLs.
  We added the `moduleId: module.id` property-and-value to their `@Component` metadata.
<<<<<<< HEAD

  在所有使用`templateUrl`或者`styleUrls`来获取模板或样式的例子组件都被转换为**相对模块**的URL。
  我们添加了`moduleId: module.id`到它们的`@Component`元数据。

  This change is a requirement for compilation with AoT compiler when the app loads
=======
  
  This change is a requirement for compilation with AOT compiler when the app loads
>>>>>>> 747807e2
  modules with SystemJS as the samples currently do.

  当应用像例子当前使用的方法一样 - 使用SystemJS加载模块时，本更新是AoT编译器的前提条件。

  ## "Lifecycle Hooks" guide simplified (2016-09-24)

  ## 简化了“生命周期钩子”章(2016-09-24)

  The [Lifecycle Hooks](lifecycle-hooks.html) guide is shorter, simpler, and
  draws more attention to the order in which Angular calls the hooks.

  [生命周期钩子](lifecycle-hooks.html)章现在更加简短，并且对强调了Angular是以什么顺序来调用钩子方法的。<|MERGE_RESOLUTION|>--- conflicted
+++ resolved
@@ -5,9 +5,8 @@
   The Angular documentation is a living document with continuous improvements.
   This log calls attention to recent significant changes.
 
-<<<<<<< HEAD
   我们将持续不断的更新和改进Angular文档。本日志记录了近期最重要的变更。
-=======
+
   ## NEW: Samples re-structured with `src/` folder (2017-02-02)
   All documentation samples have been realigned with the default folder structure of the angular-cli.
   That's a step along the road to basing our sample in the angular-cli.
@@ -72,7 +71,6 @@
   * karma.config + karma-test-shim can handle multiple spec source paths;
   see quickstart issue: [angular/quickstart#294](https://github.com/angular/quickstart/issues/294)
   * Displays Jasmine Runner output in the karma-launched browser
->>>>>>> 747807e2
 
   ## QuickStart Rewrite (2016-11-18)
 
@@ -97,18 +95,12 @@
 
   使用Angular v.2.2.0更新和测试所有文档和代码例子。
 
-<<<<<<< HEAD
-  ## UPDATE: NgUpgrade Guide for the AoT friendly _upgrade/static_ module (2016-11-14)
+  ## UPDATE: NgUpgrade Guide for the AOT friendly _upgrade/static_ module (2016-11-14)
 
   ## 更新：用于AoT的_upgrade/static_模块NgUpgrade指南 (2016-11-14)
 
   The updated [NgUpgrade Guide](upgrade.html) guide covers the
-  new AoT friendly `upgrade/static` module
-=======
-  ## UPDATE: NgUpgrade Guide for the AOT friendly _upgrade/static_ module (2016-11-14)
-  The updated [NgUpgrade Guide](upgrade.html) guide covers the 
-  new AOT friendly `upgrade/static` module 
->>>>>>> 747807e2
+  new AOT friendly `upgrade/static` module
   released in v.2.2.0, which is the recommended
   facility for migrating from AngularJS to Angular.
   The documentation for the version prior to v.2.2.0 has been removed.
@@ -147,14 +139,10 @@
   from npm `@types` packages rather than with the _typings_ tooling.
   The `typings.json` file is gone.
 
-<<<<<<< HEAD
   文档例子现在从npm的`@types`第三方库获取TypeScript类型信息，不再使用_typings_。
   删除`typings.json`文件。
 
-  The "[Angular 1 Upgrade](upgrade.html)" guide reflects this change.
-=======
   The "[AngularJS Upgrade](upgrade.html)" guide reflects this change.
->>>>>>> 747807e2
   The `package.json` installs `@types/angular` and several `@types/angular-...`
   packages in support of upgrade; these are not needed for pure Angular development.
 
@@ -204,18 +192,12 @@
 
   使用Angular v.2.1.0更新和测试所有文档和代码例子。
 
-<<<<<<< HEAD
-  ## NEW "Ahead of Time (AoT) Compilation" cookbook (2016-10-11)
+  ## NEW "Ahead of time (AOT) Compilation" cookbook (2016-10-11)
 
   ## 添加了新的“预编译(AoT)"烹饪书(2016-10-11)
 
-  The NEW [Ahead of Time (AoT) Compilation](../cookbook/aot-compiler.html) cookbook
-  explains what AoT compilation is and why you'd want it.
-=======
-  ## NEW "Ahead of time (AOT) Compilation" cookbook (2016-10-11)
   The NEW [Ahead of time (AOT) Compilation](../cookbook/aot-compiler.html) cookbook
   explains what AOT compilation is and why you'd want it.
->>>>>>> 747807e2
   It demonstrates the basics with a QuickStart app
   followed by the more advanced considerations of compiling and bundling the Tour of Heroes.
 
@@ -301,16 +283,11 @@
   Sample components that get their templates or styles with `templateUrl` or `styleUrls`
   have been converted to _module-relative_ URLs.
   We added the `moduleId: module.id` property-and-value to their `@Component` metadata.
-<<<<<<< HEAD
 
   在所有使用`templateUrl`或者`styleUrls`来获取模板或样式的例子组件都被转换为**相对模块**的URL。
   我们添加了`moduleId: module.id`到它们的`@Component`元数据。
 
-  This change is a requirement for compilation with AoT compiler when the app loads
-=======
-  
   This change is a requirement for compilation with AOT compiler when the app loads
->>>>>>> 747807e2
   modules with SystemJS as the samples currently do.
 
   当应用像例子当前使用的方法一样 - 使用SystemJS加载模块时，本更新是AoT编译器的前提条件。

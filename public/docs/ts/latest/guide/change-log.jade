--- conflicted
+++ resolved
@@ -5,16 +5,8 @@
   The Angular documentation is a living document with continuous improvements.
   This log calls attention to recent significant changes.
 
-<<<<<<< HEAD
   我们将持续不断的更新和改进Angular文档。本日志记录了近期最重要的变更。
 
-  ## NEW: Samples re-structured with `src/` folder (2017-02-02)
-  
-  ## 新增：调整了范例程序的结构，移到了`src/`文件夹 (2017-02-02)
-  
-  All documentation samples have been realigned with the default folder structure of the angular-cli.
-  That's a step along the road to basing our sample in the angular-cli.
-=======
   ## Updated to Angular 4.0. Documentation for Angular 2.x can be found at [v2.angular.io](https://v2.angular.io).
 
   ## All mention of moduleId removed. "Component relative paths" cookbook deleted (2017-03-13)
@@ -35,9 +27,11 @@
   Revised samples are more clear and cover all topics discussed.
   
   ## NEW: Samples re-structured with `src/` folder (2017-02-02)
+  
+  ## 新增：调整了范例程序的结构，移到了`src/`文件夹 (2017-02-02)
+  
   All documentation samples have been realigned with the default folder structure of the Angular CLI.
   That's a step along the road to basing the sample in the Angular CLI.
->>>>>>> f1345962
   But it's also good in its own right. 
   It helps clearly separate app code from setup and configuration files.
   
@@ -56,13 +50,9 @@
   要了解如何对你的现有工程进行这种迁移，请参阅<a href="https://github.com/angular/quickstart#updating-to-a-newer-version-of-the-quickstart-repo" target="_blank" target="把范例中的应用迁移到src文件夹">QuickStart中的迁移指南</a>。
 
   Notably:
-<<<<<<< HEAD
   
   要点：
   
-=======
-
->>>>>>> f1345962
   * `app/main.ts` moved to `src/main.ts`.
   
       把`app/main.ts`移到`src/main.ts`。
@@ -100,13 +90,9 @@
   同时，别忘了你可以在同一个应用中同时使用这两种技术，根据场景来选择最合适的方法。
 
   ## NEW: Deployment guide (2017-01-30)
-<<<<<<< HEAD
   
   ## 新增：部署指南 (2017-01-30)
   
-=======
-
->>>>>>> f1345962
   The new [Deployment](deployment.html) guide describes techniques for putting your application on a server.
   It includes important advice on optimizing for production.
   
@@ -114,29 +100,19 @@
   其中包括了为生产环境进行优化的重要建议。
 
   ## Hierarchical Dependency Injection: refreshed (2017-01-13)
-<<<<<<< HEAD
   
   ## 多级依赖注入：更新完毕 (2017-01-13)
   
-  [Hierarchical Dependency Injection](hierarchical-dependency-injection.html) guide significantly revised.
-  Closes issue #3086
-  Revised samples are more clear and cover all topics discussed
-  
-  [多级依赖注入](hierarchical-dependency-injection.html)做了显著修改。关闭了issue #3086。修改过的范例更加清晰，而且覆盖了讨论到的全部主题。
-
-  ## Miscellaneous (2017-01-05)
-  
-  ## 杂项 (2017-01-05)
-  
-=======
-
   [Hierarchical Dependency Injection](hierarchical-dependency-injection.html) guide is significantly revised.
   Closes issue #3086.
-  Revised samples are clearer and cover all topics discussed.
+  Revised samples are clearer and cover all topics discussed
+  
+  [多级依赖注入](hierarchical-dependency-injection.html)做了显著修改。关闭了issue #3086。修改过的范例更加清晰，而且覆盖了讨论到的全部主题。
 
   ## Miscellaneous (2017-01-05)
-
->>>>>>> f1345962
+  
+  ## 杂项 (2017-01-05)
+  
   * [Setup](setup.html) guide: 
       added (optional) instructions on how to remove _non-essential_ files. 
       
@@ -144,57 +120,36 @@
       添加了（可选的）步骤说明，告诉你如何移除*非核心*文件。
   
   * No longer consolidate RxJS operator imports in `rxjs-extensions` file; each file should import what it needs.
-<<<<<<< HEAD
       
       不再在`rxjs-extensions`文件中统一导入RxJS的操作符，每个文件应该各自导入它自己所需的。
   
-  * All samples prepend template/style URLS URLs w/ `./` ... and so should you.
+  * All samples prepend template/style URLs with `./` as a best practice.
   
       所有范例都在模板/样式的URL之前添加`./`前缀 …… 而且你在实际开发中也应该这么做。
   
-=======
-  * All samples prepend template/style URLs with `./` as a best practice.
->>>>>>> f1345962
   * [Style Guide](style-guide.html): copy edits and revised rules.
   
       [风格指南](style-guide.html)：复制了编辑过的和修改过的规则。
 
   ## Router: more detail (2016-12-21)
-<<<<<<< HEAD
   
   ## 路由：更详细 (2016-12-21)
   
-=======
-
->>>>>>> f1345962
   Added more information to the [Router](router.html) guide 
   including sections named outlets, wildcard routes, and preload strategies.
   
   往[路由指南](router.html)中添加了更多信息，包括“命名插座（Outlet）”、通配符路由和预加载策略。
 
-<<<<<<< HEAD
-  ## Http: how to set default request headers (and other request options) (2016-12-14)
-  
-  ## Http：如何设置默认的请求头（以及其它配置项） (2016-12-14)
-  
-  Added section on how to set default request headers (and other request options) to 
-  [Http](server-communication.html#override-default-request-options) guide.
-  
-  往[Http指南](server-communication.html#override-default-request-options)中添加了一节“如何设置默认的请求头（以及其它配置项）”
-
-  ## Testing: added component test plunkers (2016-12-02)
-  
-  ## 测试：添加了组件测试的plunker范例 (2016-12-02)
-  
-=======
-  ## HTTP: how to set default request headers (and other request options) (2016-12-14)
-
+  ## HTTP: how to set default request headers (and other request options) (2016-12-14)## Http：如何设置默认的请求头（以及其它配置项） (2016-12-14)
   Added section on how to set default request headers (and other request options) to 
   [HTTP](server-communication.html#override-default-request-options) guide.
+  
+  往[Http指南](server-communication.html#override-default-request-options)中添加了一节“如何设置默认的请求头（以及其它配置项）”
 
   ## Testing: added component test plunkers (2016-12-02)
-
->>>>>>> f1345962
+  
+  ## 测试：添加了组件测试的plunker范例 (2016-12-02)
+  
   Added two plunkers that each test _one simple component_ so you can write a component test plunker of your own: <live-example name="setup" plnkr="quickstart-specs">one</live-example> for the QuickStart seed's `AppComponent` and <live-example name="testing" plnkr="banner-specs">another</live-example> for the Testing guide's `BannerComponent`. 
   Linked to these plunkers in [Testing](testing.html#live-examples) and [Setup anatomy](setup-systemjs-anatomy) guides.
   
@@ -202,15 +157,9 @@
   并在[测试](testing.html#live-examples)和[环境设置剖析](setup-systemjs-anatomy)中链接到它们。
 
   ## Internationalization: pluralization and _select_ (2016-11-30)
-<<<<<<< HEAD
-  
-  ## 国际化：单复数和`select` (2016-11-30)
-  
-  The [Internationalization (i18n)](i18n.html) guide explains how to handle pluralization and
-=======
-
-  The [Internationalization (i18n)](../cookbook/i18n.html) guide explains how to handle pluralization and
->>>>>>> f1345962
+  
+  ## 国际化：单复数和`select` (2016-11-30)  The [Internationalization (i18n)](../cookbook/i18n.html) guide explains how to handle pluralization and
+  
   translation of alternative texts with `select`.
   The sample demonstrates these features too.
   
@@ -218,32 +167,22 @@
   例子中也演示了这些特性。
 
   ## Testing: karma file updates (2016-11-30)
-<<<<<<< HEAD
   
   ## 测试：更新了karma文件 (2016-11-30)
   
-  * karma.config + karma-test-shim can handle multiple spec source paths;
-  see quickstart issue: [angular/quickstart#294](https://github.com/angular/quickstart/issues/294)
-    
-      karma.config + karma-test-shim可以处理多个测试源文件路径了，参见[angular/quickstart#294](https://github.com/angular/quickstart/issues/294)。
-  
-  * Displays Jasmine Runner output in the karma-launched browser
-  
-      在启动了karma的浏览器中显示Jasmine的输出。
-
-  ## QuickStart Rewrite (2016-11-18)
-
-  ## 全新《快速起步》 (2016-11-18)
-
-=======
-
   * `karma.config` + `karma-test-shim` can handle multiple spec source paths;
   see quickstart issue: [angular/quickstart#294](https://github.com/angular/quickstart/issues/294).
+    
+      `karma.config` + `karma-test-shim`可以处理多个测试源文件路径了，参见[angular/quickstart#294](https://github.com/angular/quickstart/issues/294)。
+  
   * Displays Jasmine Runner output in the karma-launched browser.
+  
+      在启动了karma的浏览器中显示Jasmine的输出。
 
   ## QuickStart Rewrite (2016-11-18)
 
->>>>>>> f1345962
+  ## 全新《快速起步》 (2016-11-18)
+
   The QuickStart is completely rewritten so that it actually is quick.
   It references a minimal "Hello Angular" app running in Plunker.
   The new [Setup](setup.html) page tells you how to install a local development environment
@@ -256,28 +195,18 @@
   你将不再需要拷贝粘贴代码到一些并没有对其解释的配置文件中。
 
   ## Sync with Angular v.2.2.0 (2016-11-14)
-
-<<<<<<< HEAD
-  ## 与Angular v.2.2.0同步(2016-11-14)
-
-  Docs and code samples updated and tested with Angular v.2.2.0
+  
+  ## 与Angular v.2.2.0同步(2016-11-14)  
+  
+  Docs and code samples updated and tested with Angular v.2.2.0 .
 
   使用Angular v.2.2.0更新和测试所有文档和代码例子。
 
   ## UPDATE: NgUpgrade Guide for the AOT friendly _upgrade/static_ module (2016-11-14)
-
-  ## 更新：用于AoT的_upgrade/static_模块NgUpgrade指南 (2016-11-14)
-
-  The updated [NgUpgrade Guide](upgrade.html) guide covers the
-  new AOT friendly `upgrade/static` module
-=======
-  Docs and code samples updated and tested with Angular v.2.2.0.
-
-  ## UPDATE: NgUpgrade Guide for the AOT friendly _upgrade/static_ module (2016-11-14)
-
-  The updated [NgUpgrade Guide](upgrade.html) guide covers the 
+  
+  ## 更新：用于AoT的_upgrade/static_模块NgUpgrade指南 (2016-11-14)  The updated [NgUpgrade Guide](upgrade.html) guide covers the 
+  
   new AOT friendly `upgrade/static` module 
->>>>>>> f1345962
   released in v.2.2.0, which is the recommended
   facility for migrating from AngularJS to Angular.
   The documentation for the version prior to v.2.2.0 has been removed.
@@ -287,14 +216,10 @@
   删除早于v.2.2.0版本的文档。
 
   ## ES6  described in "TypeScript to JavaScript" (2016-11-14)
-
-<<<<<<< HEAD
-  ## 在"从TypeScript到JavaScript"增加ES6的描述 (2016-11-14)
-
-  The updated "[TypeScript to JavaScript](../cookbook/ts-to-js.html)" cookbook
-=======
+  
+  ## 在"从TypeScript到JavaScript"增加ES6的描述 (2016-11-14)  
+  
   The updated [TypeScript to JavaScript](../cookbook/ts-to-js.html) cookbook 
->>>>>>> f1345962
   now explains how to write apps in ES6/7
 
   更新了"[从TypeScript到JavaScript](../cookbook/ts-to-js.html)"烹饪宝典，解释如何使用ES6/7编写应用
@@ -305,11 +230,10 @@
   将TypeScript文档示例中（以及网站其它地方）的习惯用法翻译成ES6/7和ES5。
 
   ## Sync with Angular v.2.1.1 (2016-10-21)
-
-<<<<<<< HEAD
-  ## 与Angular v.2.1.1 同步(2016-10-21)
-
-  Docs and code samples updated and tested with Angular v.2.1.0
+  
+  ## 与Angular v.2.1.1 同步(2016-10-21)  
+  
+  Docs and code samples updated and tested with Angular v.2.1.1. 
 
   使用Angular v.2.1.1更新和测试所有文档和代码例子。
 
@@ -317,24 +241,14 @@
 
   ## 使用npm的_@types_包替换_typings_ (2016-10-20)
 
-=======
-  Docs and code samples updated and tested with Angular v.2.1.1.
-
-  ## npm _@types_ packages replace _typings_ (2016-10-20)
-
->>>>>>> f1345962
   Documentation samples now get TypeScript type information for 3rd party libraries
   from npm `@types` packages rather than with the _typings_ tooling.
   The `typings.json` file is gone.
 
-<<<<<<< HEAD
   文档例子现在从npm的`@types`第三方库获取TypeScript类型信息，不再使用_typings_。
   删除`typings.json`文件。
 
-  The "[AngularJS Upgrade](upgrade.html)" guide reflects this change.
-=======
   The [AngularJS Upgrade](upgrade.html) guide reflects this change.
->>>>>>> f1345962
   The `package.json` installs `@types/angular` and several `@types/angular-...`
   packages in support of upgrade; these are not needed for pure Angular development.
 
@@ -343,11 +257,8 @@
 
   ## "Template Syntax" explains two-way data binding syntax (2016-10-20)
 
-<<<<<<< HEAD
   ## "模板语法"添加了双向数据绑定语法的解释(2016-10-20)
 
-=======
->>>>>>> f1345962
   Demonstrates how to two-way data bind to a custom Angular component and
   re-explains `[(ngModel)]` in terms of the basic `[()]` syntax.
 
@@ -355,11 +266,8 @@
 
   ## BREAKING CHANGE: `in-memory-web-api` (v.0.1.11) delivered as esm umd (2016-10-19)
 
-<<<<<<< HEAD
   ## 破坏性变化：`in-memory-web-api` (v.0.1.11) 以esm umd的形式发布 (2016-10-19)
 
-=======
->>>>>>> f1345962
   This change supports ES6 developers and aligns better with typical Angular libraries.
   It does not affect the module's API but it does affect how you load and import it.
   See the <a href="https://github.com/angular/in-memory-web-api/blob/master/CHANGELOG.md#0113-2016-10-20" target="_blank">change note</a>
@@ -371,11 +279,8 @@
 
   ## "Router" _preload_ syntax and _:enter_/_:leave_ animations (2016-10-19)
 
-<<<<<<< HEAD
   ## "路由器"_预加载_语法和_:enter_/_:leave_动画(2016-10-19)
 
-=======
->>>>>>> f1345962
   The router can lazily _preload_ modules _after_ the app starts and
   _before_ the user navigates to them for improved perceived performance.
 
@@ -386,11 +291,10 @@
   新`:enter`和`:leave`语法，让动画更加自然。
 
   ## Sync with Angular v.2.1.0 (2016-10-12)
-
-<<<<<<< HEAD
-  ## 与Angular v.2.1.0同步(2016-10-12)
-
-  Docs and code samples updated and tested with Angular v.2.1.0
+  
+  ## 与Angular v.2.1.0同步(2016-10-12)  
+  
+  Docs and code samples updated and tested with Angular v.2.1.0 .
 
   使用Angular v.2.1.0更新和测试所有文档和代码例子。
 
@@ -398,12 +302,6 @@
 
   ## 添加了新的“预编译(AoT)"烹饪书(2016-10-11)
 
-=======
-  Docs and code samples updated and tested with Angular v.2.1.0.
-
-  ## NEW "Ahead of time (AOT) Compilation" cookbook (2016-10-11)
-
->>>>>>> f1345962
   The NEW [Ahead of time (AOT) Compilation](../cookbook/aot-compiler.html) cookbook
   explains what AOT compilation is and why you'd want it.
   It demonstrates the basics with a QuickStart app
@@ -414,10 +312,9 @@
 
   ## Sync with Angular v.2.0.2 (2016-10-6)
 
-<<<<<<< HEAD
-  ## 与Angular v.2.0.2同步 (2016-10-6)
-
-  Docs and code samples updated and tested with Angular v.2.0.2
+  ## 与Angular v.2.0.2同步 (2016-10-6)  
+  
+  Docs and code samples updated and tested with Angular v.2.0.2 .
 
   使用Angular v.2.0.2更新和测试所有文档和代码例子。
 
@@ -425,12 +322,6 @@
 
   ## 在“路由和导航”向导中添加**路由模块** (2016-10-5)
 
-=======
-  Docs and code samples updated and tested with Angular v.2.0.2.
-
-  ## "Routing and Navigation" guide with the _Router Module_ (2016-10-5)
-  
->>>>>>> f1345962
   The [Routing and Navigation](router.html) guide now locates route configuration
   in a _Routing Module_. 
   The _Routing Module_ replaces the previous _routing object_ involving the `ModuleWithProviders`.
@@ -477,16 +368,11 @@
 
   ## "Style Guide" with _NgModules_ (2016-09-27)
 
-<<<<<<< HEAD
   ## “风格指南”中添加了_NgModules_(2016-09-27)
 
-  [StyleGuide](style-guide.html) explains our recommended conventions for Angular modules (NgModule).
+  [StyleGuide](style-guide.html) explains recommended conventions for Angular modules (NgModule).
 
   [StyleGuide](style-guide.html)解释了我们为Angular模块（NgModule）而推荐的约定。
-
-=======
-  [StyleGuide](style-guide.html) explains recommended conventions for Angular modules (NgModule).
->>>>>>> f1345962
   Barrels now are far less useful and have been removed from the style guide;
   they remain valuable but are not a matter of Angular style.
   Also relaxed the rule that discouraged use of the `@Component.host` property.
@@ -501,16 +387,10 @@
 
   Sample components that get their templates or styles with `templateUrl` or `styleUrls`
   have been converted to _module-relative_ URLs.
-<<<<<<< HEAD
-  We added the `moduleId: module.id` property-and-value to their `@Component` metadata.
+  Added the `moduleId: module.id` property-and-value to their `@Component` metadata.
 
   在所有使用`templateUrl`或者`styleUrls`来获取模板或样式的例子组件都被转换为**相对模块**的URL。
   我们添加了`moduleId: module.id`到它们的`@Component`元数据。
-
-=======
-  Added the `moduleId: module.id` property-and-value to their `@Component` metadata.
-  
->>>>>>> f1345962
   This change is a requirement for compilation with AOT compiler when the app loads
   modules with SystemJS as the samples currently do.
 

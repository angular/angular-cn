include ../_util-fns

:marked
  [**Webpack**](https://webpack.github.io/) is a popular module bundler,
  a tool for bundling application source code in convenient _chunks_
  and for loading that code from a server into a browser.

  [**Webpack**](https://webpack.github.io/)是一个广受欢迎的模块打包器，
  这个工具用来把程序源码打包到一些方便易用的_块_中，以便把这些代码从服务器加载到浏览器中。

  It's an excellent alternative to the *SystemJS* approach we use throughout the documentation.
<<<<<<< HEAD
  In this guide we get a taste of Webpack and how to use it with Angular 2 applications.

  它是我们在文档中到处使用的*SystemJS*的一个优秀替代品。这篇指南会带我们尝尝Webpack的滋味，并学习如何在Angular 2程序中使用它。

=======
  In this guide we get a taste of Webpack and how to use it with Angular applications.
  
>>>>>>> c348e833
  <a id="top"></a>
  ## Table of contents
  ## 目录

  [What is Webpack?](#what-is-webpack)

  [什么是Webpack？](#what-is-webpack)

    * [Entries and outputs](#entries-outputs)

    * [入口与输出](#entries-outputs)

    * [Loaders](#loaders)

    * [加载器](#loaders)

    * [Plugins](#plugins)

    * [插件](#plugins)

  [Configuring Webpack](#configure-webpack)

  [配置Webpack](#configure-webpack)

    * [Common configuration](#common-configuration)

    * [公共配置](#common-configuration)

    * [Development configuration](#development-configuration)

    * [开发环境配置](#development-configuration)

    * [Production configuration](#production-configuration)

    * [生产环境配置](#production-configuration)

    * [Test configuration](#test-configuration)

    * [测试环境配置](#test-configuration)

  [Trying it out](#try)

  [试一下](#try)

  [Conclusions](#conclusions)

  [总结](#conclusions)

.l-main-section
<a id="what-is-webpack"></a>
:marked
  ## What is Webpack?

  ## 什么是Webpack？

  Webpack is a powerful module bundler.
  A _bundle_ is a JavaScript file that incorporate _assets_ that *belong* together and
  should be served to the client in a response to a single file request.
  A bundle can include JavaScript, CSS styles, HTML, and almost any other kind of file.

  Webpack是一个强力的模块打包器。
  所谓_包(bundle)_就是一个JavaScript文件，它把一堆_资源(assets)_合并在一起，以便它们可以在同一个文件请求中发回给客户端。
  包中可以包含JavaScript、CSS样式、HTML以及很多其它类型的文件。

  Webpack roams over your application source code,
  looking for `import` statements, building a dependency graph, and emitting one (or more) _bundles_.
  With plugin "loaders" Webpack can preprocess and minify different non-JavaScript files such as TypeScript, SASS, and LESS files.

  Webpack会遍历你应用中的所有源码，查找`import`语句，构建出依赖图谱，并产出一个(或多个)_包_。
  通过“加载器(loaders)”插件，Webpack可以对各种非JavaScript文件进行预处理和最小化(Minify)，比如TypeScript、SASS和LESS文件等。

  We determine what Webpack does and how it does it with a JavaScript configuration file, `webpack.config.js`.

  我们通过一个JavaScript配置文件`webpack.config.js`来决定Webpack做什么以及如何做。

a(id="entries-outputs")
.l-main-section
:marked
  ### Entries and outputs

  ### 入口与输出

  We feed Webpack with one or more *entry* files and let it find and incorporate the dependencies that radiate from those entries.
  In this example, we start from the application's root file, `src/app.ts`:

  我们给Webpack提供一个或多个*入口*文件，来让它查找与合并那些从这些入口点发散出去的依赖。
  在下面这个例子中，我们的入口点是该应用的根文件`src/app.ts`：

+makeExample('webpack/ts-snippets/webpack.config.snippets.ts', 'one-entry', 'webpack.config.js (single entry)')(format=".")

:marked
  Webpack inspects that file and traverses its `import` dependencies recursively.

  Webpack探查那个文件，并且递归遍历它的`import`依赖。

+makeExample('webpack/ts-snippets/webpack.config.snippets.ts', 'app-example', 'src/app.ts')(format=".")

:marked
  Here it sees that we're importing *@angular/core* so it adds that to its dependency list for (potential) inclusion in the bundle.
  It opens *@angular/core* and follows _its_ network of `import` statements until it has build the complete dependency graph from `app.ts` down.

  这里，Webpack看到我们正在导入*@angular/core*，于是就这个文件加入到它的依赖列表里，为(有可能)把该文件打进包中做准备。
  它打开*@angular/core*并追踪由_该文件的_`import`语句构成的网络，直到构建出从`app.ts`往下的整个依赖图谱。

  Then it **outputs** these files to the `app.js` _bundle file_ designated in configuration:

  然后它把这些文件**输出**到当前配置所指定的_包文件_`app.js`中：

+makeExample('webpack/ts-snippets/webpack.config.snippets.ts', 'one-output', 'webpack.config.js (single output)')(format=".")

:marked
  This `app.js` output bundle is a single JavaScript file that contains our application source and its dependencies.
  We'll load it later with a &lt;script&gt; tag in our index.html.

  这个`app.js`输出包是个单一的JavaScript文件，它包含程序的源码及其所有依赖。
  后面我们将在`index.html`中用`<script>`标签来加载它。

  #### Multiple bundles

  #### 多重包

  We probably do not want one giant bundle of everything.
  We'll likely prefer to separate our volatile application app code from comparatively stable vendor code modules.

  我们可能不会希望把所有东西打进一个巨型包，而更喜欢把多变的应用代码从相对稳定的第三方提供商模块中分离出来。

  We change the configuration so that we have two entry points, `app.ts` and `vendor.ts`:

  所以要修改配置，以获得两个入口点：`app.ts`和`vendor.ts`：

+makeExample('webpack/ts-snippets/webpack.config.snippets.ts', 'two-entries','webpack.config.js (two entries)')(format=".")
:marked
  Webpack constructs two separate dependency graphs
  and emits *two* bundle files, one called `app.js` containing only our application code and
  another called `vendor.js` with all the vendor dependencies.

  Webpack会构造出两个独立的依赖图谱，并产出*两个*包文件：一个叫做`app.js`，它只包含我们的应用代码；另一个叫做`vendor.js`，它包含所有的提供商依赖。

.l-sub-section
  :marked
    The `[name]` in the output name is a Webpack *placeholder* that is replaced with the entry names.
    `app` and `vendor` respectively.

    在输出文件名中出现的`[name]`是一个Webpack的*占位符*，它将被替换为入口点的名字，分别是`app`和`vendor`。

    We need a plugin to make this work; we'll [cover that later](#commons-chunk-plugin) in the chapter.

    我们需要一个插件来完成此项工作，本章[后面](#commons-chunk-plugin)的部分会覆盖它。

:marked
  We met `app.ts` earlier. We wrote `vendor.ts` such that it imports the vendor modules we need:

  我们以前见过`app.ts`，就不再赘述了。还要再写一个`vendor.ts`，让它导入我们要用的提供商模块：

+makeExample('webpack/ts/src/vendor.ts', null,'src/vendor.ts')(format=".")


a(id="loaders")
.l-main-section
:marked
  ### Loaders

  ### 加载器(Loader)

  Webpack can bundle any kind of file: JavaScript, TypeScript, CSS, SASS, LESS, images, html, fonts, whatever.
  Webpack itself doesn't know what to do with a non-JavaScript file.
  We teach it to process such files into JavaScript with *loaders*.
  Here we configure loaders for TypeScript and CSS:

  Webpack可以打包任何类型的文件：JavaScript、TypeScript、CSS、SASS、LESS、图片、HTML以及字体文件等等。
  Webpack本身并不知道该如何处理这些非JavaScript文件。
  我们要通过*加载器*来告诉它如何把这些文件处理成JavaScript文件。
  在这里，我们为TypeScript和CSS文件配置了加载器。

+makeExample('webpack/ts-snippets/webpack.config.snippets.ts', 'loaders', 'webpack.config.js (two entries)')(format=".")

:marked
  As Webpack encounters `import` statements like these ...

  当Webpack遇到像这样的`import`语句时……

+makeExample('webpack/ts-snippets/webpack.config.snippets.ts', 'imports')(format=".")

:marked
  ... it applies the `test` RegEx patterns. When a pattern matches the filename, Webpack processes the file with the associated loader.

  ……它会使用`test`后面的正则表达式进行模式匹配。如果一个模式匹配上文件名，Webpack就用它所关联的加载器处理这个文件。

  The first `import` file matches the `.ts` pattern so Webpack processes it with the `ts` (TypeScript) loader.
  The imported file doesn't match the second pattern so its loader is ignored.

  第一个`import`文件匹配上了`.ts`模式，于是Webpack就用`ts`(TypeScript)加载器处理它。
  导入的文件没有匹配上第二个模式，于是它的加载器就被忽略了。

  The second `import` matches the second `.css` pattern for which we have *two* loaders chained by the (!) character.
  Webpack applies chained loaders *right to left* so it applies
  the `css` loader first (to flatten CSS `@import` and `url(...)` statements) and
   then the `style` loader (to append the css inside *&lt;style&gt;* elements on the page).

  第二个`import`匹配上了第二个`.css`模式，它有两个用叹号字符(`!`)串联起来的加载器。
  Webpack会*从右到左*逐个应用串联的加载器，于是它先应用了`css`加载器(用来平面化CSS的`@import`和`url(...)`语句)，
  然后应用了`style`加载器(用来把css追加到页面上的*&lt;style&gt;*元素中)。

a(id="plugins")
.l-main-section
:marked
  ### Plugins

  ### 插件

  Webpack has a build pipeline with well-defined phases.
  We tap into that pipeline with plugins such as the `uglify` minification plugin:

  Webpack有一条构建流水线，它被划分成多个经过精心定义的阶段(phase)。
  我们可以把插件(比如`uglify`代码最小化插件)挂到流水线上：

+makeExample('webpack/ts-snippets/webpack.config.snippets.ts', 'plugins')(format=".")

a(id="configure-webpack")
.l-main-section
:marked
  ## Configure Webpack
<<<<<<< HEAD
  ## 配置Webpack

  After that brief orientation, we are ready to build our own Webpack configuration for Angular 2 apps.

  经过简短的培训之后，我们准备为Angular 2应用构建一份自己的Webpack配置了。

=======
  
  After that brief orientation, we are ready to build our own Webpack configuration for Angular apps. 
  
>>>>>>> c348e833
  Begin by setting up the development environment.

  从设置开发环境开始。

  Create a **new project folder**

  创建一个**新的项目文件夹**

code-example(format="").
  mkdir angular-webpack
  cd    angular-webpack

:marked
  Add these files to the root directory:

  把下列文件添加到根目录下：

+makeTabs(
  `webpack/ts/package.webpack.json,
  webpack/ts/typings.1.json,
  webpack/ts/tsconfig.1.json,
  webpack/ts/webpack.config.js,
  webpack/ts/karma.webpack.conf.js,
  webpack/ts/config/helpers.js`,
  null,
  `package.json,
  typings.json,
  tsconfig.json,
  webpack.config.js,
  karma.conf.js,
  config/helpers.js`
)
.l-sub-section
  :marked
<<<<<<< HEAD
    Many of these files and much of their content should be familiar from other Angular 2 documentation chapters.

    这些文件及其内容多数都在其它Angular 2文档中见过了，应该比较熟悉。

=======
    Many of these files and much of their content should be familiar from other Angular documentation chapters.
    
>>>>>>> c348e833
    Learn about the `package.json` in the [npm packages](../guide/npm-packages.html) chapter.
    We require packages for Webpack use in addition to the ones listed in that chapter.

    要了解`package.json`，请到[npm包](../guide/npm-packages.html)一章。
    除了那一章列出的包之外，我们还需要用到Webpack的包。

    Learn about `tsconfig.json` and `typings.json` in the [Typescript configuration](../guide/typescript-configuration.html) chapter.

    要了解`tsconfig.json`和`typings.json`，请到[Typescript配置](../guide/typescript-configuration.html)一章。

:marked
  Open a terminal/console window and install the *npm* packages with `npm install`.

  打开终端/控制台窗口，并通过`npm install`命令安装这些*npm*包。


a(id="common-configuration")
.l-main-section
:marked
  ### Common Configuration
  ### 公共配置

  We will define separate configurations for development, production, and test environments.
  All three have some configuration in common.
  We'll gather that common configuration in a separate file called `webpack.common.js`.

  我们可以为开发、产品和测试环境定义分别各自的配置文件。
  但三者总会有一些公共配置。
  于是我们把那些公共的配置收集到一个名叫`webpack.common.js`的独立文件中。

  Let's see the entire file and then walk through it a section at a time:

  来看下入口文件，用一个小节的时间了解下它的内容：

+makeExample('webpack/ts/config/webpack.common.js', null, 'config/webpack.common.js')(format=".")

:marked
  Webpack is a NodeJS-based tool so its configuration is a JavaScript _commonjs_ module file
  that begins with `require` statements as such files do.

  Webpack是一个基于NodeJS的工具，所以它的配置文件就是一个JavaScript的_CommonJS_模块文件，它像常规写法一样以`require`语句开始。

  The configuration exports several objects, beginning with the *entries* described earlier:

  这个配置项导出了几个对象，从前面说过的*入口点(entry)*开始：

+makeExample('webpack/ts/config/webpack.common.js', 'entries', 'config/webpack.common.js')(format=".")
:marked
  We are splitting our application into three bundles:
<<<<<<< HEAD

  我们正在把应用拆成三个包：

  * polyfills - the standard polyfills we require to run Angular 2 applications in most modern browsers.

  * polyfills - 我们在大多数现代浏览器中运行Angular 2程序时需要的标准填充物。

  * vendor - the vendor files we need: Angular 2, lodash, bootstrap.css...

  * vendor - 我们需要的提供商文件：Angular 2、Lodash、bootstrap.css……

=======
  
  * polyfills - the standard polyfills we require to run Angular applications in most modern browsers.
  * vendor - the vendor files we need: Angular, lodash, bootstrap.css...
>>>>>>> c348e833
  * app - our application code.

  * app - 我们的应用代码。

.callout.is-critical
  header Loading polyfills
  header 加载填充物(polyfills)
  :marked
    Load Zone.js early, immediately after the other ES6 and metadata shims.

    早点加载Zone.js，紧跟在其它ES6和metadata垫片(shim)之后。

:marked
  Our app will `import` dozens if not hundreds of JavaScript and TypeScript files.
  We _might_ write `import` statements with explicit extensions as in this example:

  本程序将需要`import`十多个(如果不是上百个的话)JavaScript和TypeScript文件。
  我们_可以_带着明确的扩展名来写这些`import`语句，就像下面的例子中这样：

+makeExample('webpack/ts-snippets/webpack.config.snippets.ts', 'single-import')(format=".")

:marked
  But most of our `import` statements won't mention the extension at all.
  So we  tell Webpack to _resolve_ module file requests by looking for matching files with

  但是大多数`import`语句完全不会去引用扩展名。
  所以我们要告诉Webpack如何通过查找匹配的文件来_解析_模块文件的加载请求：

  * an explicit extension (signified by the empty extension string, `''`) or
  * 一个明确的扩展名(通过一个空白的扩展名字符串`''`标记出来)，或者
  * `.js` extension (for regular JavaScript files and pre-compiled TypeScript files) or
  * `.js`扩展名(为了查找标准的JavaScript文件和预编译过的TypeScript文件)，或者
  * `.ts` extension.
  * `.ts`扩展名。

+makeExample('webpack/ts/config/webpack.common.js', 'resolve', 'config/webpack.common.js')(format=".")
.l-sub-section
  :marked
    We could add  `.css` and `.html` later if we want Webpack to resolve extension-less files with _those_ extension too.

    我们以后还可能会添加`.css`和`.html` —— 如果希望Webpack也用无扩展名的方式去解析_那些_扩展名的话。

:marked
  Next we specify the loaders:

  接下来我们开始指定加载器：

+makeExample('webpack/ts/config/webpack.common.js', 'loaders', 'config/webpack.common.js')(format=".")

:marked
  * ts - a loader to transpile our Typescript code to ES5, guided by the `tsconfig.json` file
  * ts - 一个用于把TypeScript代码转译成ES5的加载器，它会由`tsconfig.json`文件提供指导
  * angular2-template-loader - loads angular components' template and styles
  * angular2-template-loader - 用于加载Angular组件的模板和样式
  * html - for component templates
  * html - 为组件模板准备的加载器
  * images/fonts - Images and fonts are bundled as well.
  * images/fonts - 图片和字体文件也能被打包。
  * css - The pattern matches application-wide styles; the second handles component-scoped styles (the ones specified in a component's `styleUrls` metadata property)
  * css - 第一个模式匹配应用级样式，第二个模式匹配组件局部样式(就是在组件元数据的`styleUrls`属性中指定的那些)。
.l-sub-section
  :marked
    The first pattern excludes `.css` files within the `/src/app` directories where our component-scoped styles sit.
    It includes only `.css` files located at or above `/src`; these are the application-wide styles.
    The `ExtractTextPlugin` (described below) applies the `style` and `css` loaders to these files.

    第一个模式排除了`/src/app`目录下的`.css`文件，因为那里放着我们的组件局部样式。
    它只包含了那些位于`/src`及其上级目录的`.css`文件，那里是应用级样式。
    `ExtractTextPlugin`(后面会讲到)使用`style`和`css`加载器来处理这些文件。

    The second pattern filters for component-scoped styles and loads them as strings via the `raw` loader &mdash;
    which is what Angular expects to do with styles specified in a `styleUrls` metadata property.

    第二个模式过滤器是给组件局部样式的，并通过`raw`加载器把它们加载成字符串 —— 那是Angular期望通过元数据的`styleUrls`属性来指定样式的形式。

.l-sub-section
  :marked
    Multiple loaders can be also chained using the array notation.
    
    多重加载器也能使用数组形式串联起来。

:marked
  Finally we add two plugins:

  最后我们来添加两个插件：

+makeExample('webpack/ts/config/webpack.common.js', 'plugins', 'config/webpack.common.js')(format=".")

a(id="commons-chunk-plugin")
:marked
  #### *CommonsChunkPlugin*

  We want the `app.js` bundle to contain only app code and the `vendor.js` bundle to contain only the vendor code.

  我们希望`app.js`包中只包含应用代码，而`vendor.js`包中只包含提供商代码。

  Our application code `imports` vendor code. Webpack is not smart enough to keep the vendor code out of the `app.js` bundle.
  We rely on the `CommonsChunkPlugin` to do that job.

  应用代码中`import`了提供商代码。Webpack还没有智能到自动把提供商代码排除在`app.js`包之外。
  `CommonsChunkPlugin`插件能完成此工作。

.l-sub-section
  :marked
    It identifies the hierarchy among three _chunks_: `app` -> `vendor` -> `polyfills`.
    Where Webpack finds that `app` has shared dependencies with `vendor`, it removes them from `app`.
    It would do the same if `vendor` and `polyfills` had shared dependencies (which they don't).

    这里标记出了三个_块_之间的等级体系：`app` -> `vendor` -> `polyfills`。
    当Webpack发现`app`与`vendor`有共享依赖时，就把它们从`app`中移除。
    在`vendor`和`polyfills`之间有共享依赖时也同样如此(虽然它们没啥可共享的)。

a(id="html-webpack-plugin")
:marked
  #### *HtmlWebpackPlugin*

  Webpack generates a number of js and css files.
  We _could_ insert them into our `index.html` _manually_. That would be tedious and error-prone.
  Webpack can inject those scripts and links for us with the `HtmlWebpackPlugin`.

  Webpack生成了一些js和css文件。
  虽然我们_可以手动_把它们插入到`index.html`中，但那样既枯燥又容易出错。
  Webpack可以通过`HtmlWebpackPlugin`自动为我们注入那些`script`和`link`标签。

a(id="environment-configuration")
.l-main-section
:marked
  ### Environment-specific configuration

  ### 环境相关的配置

  The `webpack.common.js` configuration file does most of the heavy lifting.
  We create separate, environment-specific configuration files that build on `webpack.common`
  by merging into it the peculiarities particular to their target environments.

  `webpack.common.js`配置做了大部分繁重的工作。
  通过合并它们特有的配置，我们可以基于`webpack.common`为目标环境创建独立的、环境相关的配置文件。

  These files tend to be short and simple.

  这些文件越小越简单越好。

a(id="development-configuration")
.l-main-section
:marked
  ### Development Configuration

  ### 开发环境配置

  Here is the development configuration file, `webpack.dev.js`

  下面是开发环境的而配置文件`webpack.dev.js`：

+makeExample('webpack/ts/config/webpack.dev.js', null, 'config/webpack.dev.js')(format=".")

:marked
  The development build relies on the Webpack development server which we configure near the bottom of the file.

  开发环境下的构建依赖于Webpack的开发服务器，我们在靠近文件底部的地方配置了它。

  Although we tell Webpack to put output bundles in the `dist` folder,
  the dev server keeps all bundles in memory; it doesn't write them to disk.
  So we won't find any files in the `dist` folder (at least not any generated from `this development build`).

  虽然我们告诉Webpack把输出包放到`dist`目录，但实际上开发服务器把这些包都放在了内存里，而不会把它们写到硬盘中。
  所以在`dist`目录下是找不到任何文件的(至少现在这个开发环境下构建时没有)。


  The `HtmlWebpackPlugin` (added in `webpack.common.js`) use the *publicPath* and the *filename* settings to generate
  appropriate &lt;script&gt; and &lt;link&gt; tags into the `index.html`.

  `HtmlWebpackPlugin`(由`webpack.common.js`引入)插件使用了*`publicPath`*和*`filename`*设置，
  来向`index.html`中插入适当的&lt;script&gt;和&lt;link&gt;标签。

  Our CSS are buried inside our Javascript bundles by default. The `ExtractTextPlugin` extracts them into
  external `.css` files that the `HtmlWebpackPlugin` inscribes as &lt;link&gt; tags into the `index.html`.

  我们这些CSS默认情况下会被埋没在JavaScript包中。`ExtractTextPlugin`会把它们提取成外部`.css`文件，
  这样`HtmlWebpackPlugin`插件就会转而把一个&lt;link&gt;标签写进`index.html`了。

  Refer to the Webpack documentation for details on these and other configuration options in this file

  要了解本文件中这些以及其它配置项的详情，请参阅Webpack文档。

  Grab the app code at the end of this guide and try:

  抓取本指南底部的应用代码，并试一试：

code-example(format="").
  npm start

a(id="production-configuration")
.l-main-section
:marked
  ### Production Configuration

  ### 产品环境配置

  Configuration of a *production* build resembles *development* configuration ... with a few key changes.

  *产品环境*下的配置和*开发环境*下的配置很相似……除了一些关键的改动。

+makeExample('webpack/ts/config/webpack.prod.js', null, 'config/webpack.prod.js')(format=".")

:marked
  We don't use a development server. We're expected to deploy the application and its dependencies to a real production server.

  我们不会在产品环境下使用开发服务器，而是希望把应用程序及其依赖都部署到一个真实的产品服务器中。

  This time the output bundle files are physically placed in the `dist` folder.

  这次，输出的包文件就被真的放到`dist`目录下了。

  Webpack generates file names with cache-busting hash.
  Thanks to the `HtmlWebpackPlugin` we don't have to update the `index.html` file when the hashes changes.

  Webpack生成的文件名中带有“缓存无效哈希(cache-busting hash)”。
  感谢`HtmlWebpackPlugin`插件，当这些哈希值变化时，我们不用去更新`index.html`了。

  There are additional plugins:

  还有一些额外的插件：

  * **NoErrorsPlugin** - stops the build if there is any error.
  * **NoErrorsPlugin** - 如果出现任何错误，就终止构建。
  * **DedupePlugin** - detects identical (and nearly identical) files and removes them from the output.
  * **DedupePlugin** - 检测完全相同(以及几乎完全相同)的文件，并把它们从输出中移除。
  * **UglifyJsPlugin** - minifies the bundles.
  * **UglifyJsPlugin** - 最小化(minify)生成的包。
  * **ExtractTextPlugin** - extracts embedded css as external files, adding cache-busting hash to the filename.
  * **ExtractTextPlugin** - 把内嵌的css抽取成外部文件，并为其文件名添加“缓存无效哈希”。
  * **DefinePlugin** - use to define environment variables that we can reference within our application.
<<<<<<< HEAD
  * **DefinePlugin** - 用来定义环境变量，以便我们在自己的程序中引用它。

  Thanks to the *DefinePlugin* and the `ENV` variable defined at top, we can enable Angular 2 production mode like this:

  感谢*DefinePlugin*和顶部定义的`ENV`变量，我们就可以像这样启用Angular 2的产品模式了：

=======
  
  Thanks to the *DefinePlugin* and the `ENV` variable defined at top, we can enable Angular production mode like this:
  
>>>>>>> c348e833
+makeExample('webpack/ts/src/main.ts', 'enable-prod')(format=".")

:marked
  Grab the app code at the end of this guide and try:

  抓取本指南底部的应用代码，并试一试：

code-example(format="").
  npm run build

a(id="test-configuration")
.l-main-section
:marked
  ### Test Configuration

  ### 测试环境配置

  We don't need much configuration to run unit tests.
  We don't need the loaders and plugins that we declared for our development and production builds.
  We probably don't need to load and process the application-wide styles files for unit tests and doing so would slow us down;
  we'll use the `null` loader for those CSS.

  我们并不需要使用很多配置项来运行单元测试。
  也不需要在开发环境和产品环境下引入的那些加载器和插件。
  如果有可能拖慢执行速度，甚至都不需要在单元测试中加载和处理应用全局样式文件，所以我们用一个`null`加载器来处理所有CSS。

  We could merge our test configuration into the `webpack.common` configuration and override the parts we don't want or need.
  But it might be simpler to start over with a completely fresh configuration.

  我们可以把测试环境的配置合并到`webpack.common`配置中，并且改写不想要或不需要的部分。
  但是从一个全新的配置开始可能更简单。

+makeExample('webpack/ts/config/webpack.test.js', null, 'config/webpack.test.js')(format=".")

:marked
  Here's our karma configuration:

  这里是我们的Karma配置：

+makeExample('webpack/ts/config/karma.conf.js', null, 'config/karma.conf.js')(format=".")

:marked
  We're telling Karma to use webpack to run the tests.

  我们告诉Karma使用Webpack来运行测试。

  We don't precompile our TypeScript; Webpack transpiles our Typescript files on the fly, in memory, and feeds the emitted JS directly to Karma.
  There are no temporary files on disk.

  我们不用预编译TypeScript，Webpack随时在内存中转译我们的TypeScript文件，并且把产出的JS直接反馈给Karma。
  硬盘上没有任何临时文件。

  The `karma-test-shim` tells Karma what files to pre-load and
  primes the Angular test framework with test versions of the providers that every app expects to be pre-loaded.

  `karma-test-shim`告诉Karma哪些文件需要预加载，首要的是：带有“测试版提供商”的Angular测试框架是每个应用都希望预加载的。

+makeExample('webpack/ts/config/karma-test-shim.js', null, 'config/karma-test-shim.js')(format=".")

:marked
  Notice that we do _not_ load our application code explicitly.
  We tell Webpack to find and load our test files (the files ending in `.spec.ts`).
  Each spec file imports all &mdash; and only &mdash; the application source code that it tests.
  Webpack loads just _those_ specific application files and ignores the other files that we aren't testing.

  注意，我们_并没有_明确加载这些应用代码。
  只是告诉Webpack查找并加载我们的测试文件(文件名以`.spec.ts`结尾)。
  每个规约(spec)文件都导入了所有(也只有)它测试所需的应用源码。
  Webpack只加载_那些_特定的应用文件，而忽略所有其它我们不会测试到的。

:marked
  Grab the app code at the end of this guide and try:

  抓取本指南底部的应用代码，并试一试：

code-example(format="").
  npm test

<a id="try"></a>
:marked
  ## Trying it out

  ## 试一试

  Here is the source code for a small application that we can bundle with the
  Webpack techniques we learned in this chapter.

  这里是一个小型应用的全部源码，我们可以用本章中学到的Webpack技术打包它们。

+makeTabs(
  `webpack/ts/src/index.html,
  webpack/ts/src/main.ts,
  webpack/ts/public/css/styles.css`,
  null,
  `src/index.html,
  src/main.ts,
  public/css/styles.css`
)

+makeTabs(
  `webpack/ts/src/app/app.component.ts,
  webpack/ts/src/app/app.component.html,
  webpack/ts/src/app/app.component.css,
  webpack/ts/src/app/app.component.spec.ts,
  webpack/ts/src/app/app.module.ts`,
  null,
  `src/app/app.component.ts,
  src/app/app.component.html,
  src/app/app.component.css,
  src/app/app.component.spec.ts,
  src/app/app.module.ts`
)


p.
  The <code>app.component.html</code> displays this downloadable Angular logo
  <a href="https://raw.githubusercontent.com/angular/angular.io/master/public/resources/images/logos/angular2/angular.png" target="_blank">
  <img src="/resources/images/logos/angular2/angular.png" height="40px" title="download Angular logo"></a>.

p.
  <code>app.component.html</code>显示了这个可下载的Angular Logo
  <a href="/resources/images/logos/angular2/angular.png" target="_blank">
  <img src="/resources/images/logos/angular2/angular.png" height="40px" title="download Angular logo"></a>。

+makeTabs(
  `webpack/ts/src/vendor.ts,
  webpack/ts/src/polyfills.ts`,
  null,
  `src/vendor.ts,
  src/polyfills.ts`
)
<a id="highlights"></a>
:marked
  ### Highlights:

  ### 重点：

  * There are no &lt;script&gt; or &lt;link&gt; tags in the `index.html`.
    The `HtmlWebpackPlugin` inserts them dynamically at runtime.

  * 在`index.html`中没有&lt;script&gt;或&lt;link&gt;标签。
    `HtmlWebpackPlugin`会在运行时动态插入它们。

  * The `AppComponent` in `app.component.ts` imports the application-wide css with a simple `import` statement.
  
  * `app.component.ts`中的`AppComponent`类简单的用一个`import`语句导入了应用级css。

  * The `AppComponent` itself has its own html template and css file. WebPack loads them with calls to `require()`. 
  Webpack stashes those component-scoped files in the `app.js` bundle too.
  We don't see those calls in our source code; they're added behind the scenes by the `angular2-template-loader` plug-in. 

  * `AppComponent`组件本身有它自己的HTML模板和CSS文件。Webpack通过调用`require()`方法加载它们。Webpack还把那些组件内部的文件打包进了`app.js`中。
  我们在自己的源码中看不到这些调用，这些工作是由幕后的`angular2-template-loader`插件完成的。
  
  * The `vendor.ts` consists of vendor dependency `import` statements that drive the `vendor.js` bundle.
    The application imports these modules too; they'd be duplicated in the `app.js` bundle
    if the `CommonsChunkPlugin` hadn't detected the overlap and removed them from `app.js`.

  * `vendor.ts`由`import`提供商依赖的语句组成，它最终决定了`vender.js`的内容。
    本应用也导入这些模块，如果没有`CommonsChunkPlugin`插件检测出这种重叠，并且把它们从`app.js`中移除，它们就会同时出现在`app.js`包中。

<a id="conclusions"></a>
:marked
  ## Conclusions
  ## 总结

  We've learned just enough Webpack to configurate development, test and production builds
  for a small Angular application.

  我们学到了刚好够用来在开发、测试、产品环境下构建一个小型Angular应用的Webpack配置知识。

  _We could always do more_. Search the web for expert advice and expand your Webpack knowledge.

  _但我们还能做得更多_。搜索互联网来获得专家的建议，并扩展你对Webpack的认识。

  [Back to top](#top)

  [回到顶部](#top)<|MERGE_RESOLUTION|>--- conflicted
+++ resolved
@@ -9,15 +9,10 @@
   这个工具用来把程序源码打包到一些方便易用的_块_中，以便把这些代码从服务器加载到浏览器中。
 
   It's an excellent alternative to the *SystemJS* approach we use throughout the documentation.
-<<<<<<< HEAD
-  In this guide we get a taste of Webpack and how to use it with Angular 2 applications.
-
-  它是我们在文档中到处使用的*SystemJS*的一个优秀替代品。这篇指南会带我们尝尝Webpack的滋味，并学习如何在Angular 2程序中使用它。
-
-=======
   In this guide we get a taste of Webpack and how to use it with Angular applications.
-  
->>>>>>> c348e833
+
+  它是我们在文档中到处使用的*SystemJS*的一个优秀替代品。这篇指南会带我们尝尝Webpack的滋味，并学习如何在Angular程序中使用它。
+
   <a id="top"></a>
   ## Table of contents
   ## 目录
@@ -240,18 +235,12 @@
 .l-main-section
 :marked
   ## Configure Webpack
-<<<<<<< HEAD
   ## 配置Webpack
 
-  After that brief orientation, we are ready to build our own Webpack configuration for Angular 2 apps.
-
-  经过简短的培训之后，我们准备为Angular 2应用构建一份自己的Webpack配置了。
-
-=======
-  
-  After that brief orientation, we are ready to build our own Webpack configuration for Angular apps. 
-  
->>>>>>> c348e833
+  After that brief orientation, we are ready to build our own Webpack configuration for Angular apps.
+
+  经过简短的培训之后，我们准备为Angular应用构建一份自己的Webpack配置了。
+
   Begin by setting up the development environment.
 
   从设置开发环境开始。
@@ -286,15 +275,10 @@
 )
 .l-sub-section
   :marked
-<<<<<<< HEAD
-    Many of these files and much of their content should be familiar from other Angular 2 documentation chapters.
-
-    这些文件及其内容多数都在其它Angular 2文档中见过了，应该比较熟悉。
-
-=======
     Many of these files and much of their content should be familiar from other Angular documentation chapters.
-    
->>>>>>> c348e833
+
+    这些文件及其内容多数都在其它Angular文档中见过了，应该比较熟悉。
+
     Learn about the `package.json` in the [npm packages](../guide/npm-packages.html) chapter.
     We require packages for Webpack use in addition to the ones listed in that chapter.
 
@@ -344,23 +328,17 @@
 +makeExample('webpack/ts/config/webpack.common.js', 'entries', 'config/webpack.common.js')(format=".")
 :marked
   We are splitting our application into three bundles:
-<<<<<<< HEAD
 
   我们正在把应用拆成三个包：
 
-  * polyfills - the standard polyfills we require to run Angular 2 applications in most modern browsers.
-
-  * polyfills - 我们在大多数现代浏览器中运行Angular 2程序时需要的标准填充物。
-
-  * vendor - the vendor files we need: Angular 2, lodash, bootstrap.css...
-
-  * vendor - 我们需要的提供商文件：Angular 2、Lodash、bootstrap.css……
-
-=======
-  
   * polyfills - the standard polyfills we require to run Angular applications in most modern browsers.
+
+  * polyfills - 我们在大多数现代浏览器中运行Angular程序时需要的标准填充物。
+
   * vendor - the vendor files we need: Angular, lodash, bootstrap.css...
->>>>>>> c348e833
+
+  * vendor - 我们需要的提供商文件：Angular、Lodash、bootstrap.css……
+
   * app - our application code.
 
   * app - 我们的应用代码。
@@ -593,18 +571,12 @@
   * **ExtractTextPlugin** - extracts embedded css as external files, adding cache-busting hash to the filename.
   * **ExtractTextPlugin** - 把内嵌的css抽取成外部文件，并为其文件名添加“缓存无效哈希”。
   * **DefinePlugin** - use to define environment variables that we can reference within our application.
-<<<<<<< HEAD
   * **DefinePlugin** - 用来定义环境变量，以便我们在自己的程序中引用它。
 
-  Thanks to the *DefinePlugin* and the `ENV` variable defined at top, we can enable Angular 2 production mode like this:
-
-  感谢*DefinePlugin*和顶部定义的`ENV`变量，我们就可以像这样启用Angular 2的产品模式了：
-
-=======
-  
   Thanks to the *DefinePlugin* and the `ENV` variable defined at top, we can enable Angular production mode like this:
-  
->>>>>>> c348e833
+
+  感谢*DefinePlugin*和顶部定义的`ENV`变量，我们就可以像这样启用Angular的产品模式了：
+
 +makeExample('webpack/ts/src/main.ts', 'enable-prod')(format=".")
 
 :marked

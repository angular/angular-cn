--- conflicted
+++ resolved
@@ -32,14 +32,10 @@
   要绑定 DOM 事件，只要把 DOM 事件的名字包裹在圆括号中，然后用放在引号中的[模板语句](./template-syntax.html#template-statements)对它赋值就可以了。
 
   The following example shows an event binding that implements a click handler:
-<<<<<<< HEAD
 
   下例展示了一个事件绑定，它实现了一个点击事件处理器：
 
-+makeExample('user-input/ts/app/click-me.component.ts', 'click-me-button')(format=".", language="html")
-=======
 +makeExample('user-input/ts/src/app/click-me.component.ts', 'click-me-button')(format=".", language="html")
->>>>>>> 747807e2
 
 <a id="click"></a>
 :marked
@@ -56,16 +52,12 @@
   usually the Angular component controlling the template.
   The example above shows a single line of HTML, but that HTML belongs to a larger component:
 
-<<<<<<< HEAD
   写绑定时，需要知道模板语句的**执行上下文**。
   出现在模板语句中的每个标识符都属于特定的上下文对象。
   这个对象通常都是控制此模板的 Angular 组件。
   上例中只显示了一行 HTML，那段 HTML 片段属于下面这个组件：
 
-+makeExample('user-input/ts/app/click-me.component.ts', 'click-me-component', 'app/click-me.component.ts')(format=".")
-=======
 +makeExample('user-input/ts/src/app/click-me.component.ts', 'click-me-component', 'src/app/click-me.component.ts')(format=".")
->>>>>>> 747807e2
 :marked
   When the user clicks the button, Angular calls the `onClickMe` method from `ClickMeComponent`.
 
@@ -82,11 +74,10 @@
   本节将展示如何绑定输入框的`keyup`事件，在每个敲击键盘时获取用户输入。
 
   The following code listens to the `keyup` event and passes the entire event payload (`$event`) to the component event handler.
-<<<<<<< HEAD
 
   下面的代码监听`keyup`事件，并将整个事件载荷 (`$event`) 传递给组件的事件处理器。
 
-+makeExample('user-input/ts/app/keyup.components.ts', 'key-up-component-1-template', 'app/keyup.components.ts (template v.1)')(format=".")
++makeExample('user-input/ts/src/app/keyup.components.ts', 'key-up-component-1-template', 'src/app/keyup.components.ts (template v.1)')(format=".")
 :marked
   When a user presses and releases a key, the `keyup` event occurs, and Angular provides a corresponding
   DOM event object in the `$event` variable which this code passes as a parameter to the component's `onKey()` method.
@@ -94,14 +85,7 @@
   当用户按下并释放一个按键时，触发`keyup`事件，Angular 在`$event`变量提供一个相应的 DOM
   事件对象，上面的代码将它作为参数传递给`onKey()`方法。
 
-+makeExample('user-input/ts/app/keyup.components.ts', 'key-up-component-1-class-no-type', 'app/keyup.components.ts (类 v.1)')(format=".")
-=======
-+makeExample('user-input/ts/src/app/keyup.components.ts', 'key-up-component-1-template', 'src/app/keyup.components.ts (template v.1)')(format=".")
-:marked
-  When a user presses and releases a key, the `keyup` event occurs, and Angular provides a corresponding
-  DOM event object in the `$event` variable which this code passes as a parameter to the component's `onKey()` method.
-+makeExample('user-input/ts/src/app/keyup.components.ts', 'key-up-component-1-class-no-type', 'src/app/keyup.components.ts (class v.1)')(format=".")
->>>>>>> 747807e2
++makeExample('user-input/ts/src/app/keyup.components.ts', 'key-up-component-1-class-no-type', 'src/app/keyup.components.ts (类 v.1)')(format=".")
 :marked
   The properties of an `$event` object vary depending on the type of DOM event. For example,
   a mouse event includes different information than a input box editing event.
@@ -161,13 +145,9 @@
   没有任何类型信息能够揭示事件对象的属性，防止简单的错误。
 
   The following example rewrites the method with types:
-<<<<<<< HEAD
 
   下面的例子，使用了带类型方法：
-+makeExample('user-input/ts/app/keyup.components.ts', 'key-up-component-1-class', 'app/keyup.components.ts (class v.1 - typed )')(format=".")
-=======
 +makeExample('user-input/ts/src/app/keyup.components.ts', 'key-up-component-1-class', 'src/app/keyup.components.ts (class v.1 - typed )')(format=".")
->>>>>>> 747807e2
 
 :marked
   The `$event` is now a specific `KeyboardEvent`.
@@ -213,13 +193,9 @@
 
   The following example uses a template reference variable
   to implement a keystroke loopback in a simple template.
-<<<<<<< HEAD
 
   下面的例子使用了局部模板变量，在一个超简单的模板中实现按键反馈功能。
-+makeExample('user-input/ts/app/loop-back.component.ts', 'loop-back-component', 'app/loop-back.component.ts')(format=".")
-=======
 +makeExample('user-input/ts/src/app/loop-back.component.ts', 'loop-back-component', 'src/app/loop-back.component.ts')(format=".")
->>>>>>> 747807e2
 :marked
   The template reference variable named `box`, declared on the `<input>` element,
   refers to the `<input>` element itself.
@@ -259,20 +235,13 @@
     本例代码将`keyup`事件绑定到了数字0，这是可能是最短的模板语句。
     虽然这个语句不做什么，但它满足 Angular 的要求，所以 Angular 将更新屏幕。
 :marked
-<<<<<<< HEAD
    It's easier to get to the input box with the template reference
    variable than to go through the `$event` object. Here's a rewrite of the previous
    `keyup` example that uses a template reference variable to get the user's input.
 
    从模板变量获得输入框比通过`$event`对象更加简单。
    下面的代码重写了之前`keyup`示例，它使用变量来获得用户输入。
-+makeExample('user-input/ts/app/keyup.components.ts', 'key-up-component-2' ,'app/keyup.components.ts (v2)')(format=".")
-=======
-  It's easier to get to the input box with the template reference
-  variable than to go through the `$event` object. Here's a rewrite of the previous
-  `keyup` example that uses a template reference variable to get the user's input.
 +makeExample('user-input/ts/src/app/keyup.components.ts', 'key-up-component-2' ,'src/app/keyup.components.ts (v2)')(format=".")
->>>>>>> 747807e2
 :marked
   A nice aspect of this approach is that the component gets clean data values from the view.
   It no longer requires knowledge of the `$event` and its structure.
@@ -296,14 +265,10 @@
 
   There's an easier way: bind to Angular's `keyup.enter` pseudo-event.
   Then Angular calls the event handler only when the user presses _Enter_.
-<<<<<<< HEAD
 
   更简单的方法是：绑定到 Angular 的`keyup.enter` 模拟事件。
   然后，只有当用户敲*回车*键时，Angular 才会调用事件处理器。
-+makeExample('user-input/ts/app/keyup.components.ts', 'key-up-component-3' ,'app/keyup.components.ts (v3)')(format=".")
-=======
 +makeExample('user-input/ts/src/app/keyup.components.ts', 'key-up-component-3' ,'src/app/keyup.components.ts (v3)')(format=".")
->>>>>>> 747807e2
 
 :marked
   Here's how it works.
@@ -328,13 +293,9 @@
 
   To fix this issue, listen to both the _Enter_ key and the _blur_ event.
 
-<<<<<<< HEAD
   下面通过同时监听输入框的回车键和失去焦点事件来修正这个问题。
 
-+makeExample('user-input/ts/app/keyup.components.ts', 'key-up-component-4' ,'app/keyup.components.ts (v4)')(format=".")
-=======
 +makeExample('user-input/ts/src/app/keyup.components.ts', 'key-up-component-4' ,'src/app/keyup.components.ts (v4)')(format=".")
->>>>>>> 747807e2
 
 .l-main-section
 :marked
@@ -360,13 +321,9 @@
 :marked
   Below is the "Little Tour of Heroes"  component.
 
-<<<<<<< HEAD
   下面就是“简版英雄指南”组件。
 
-+makeExample('user-input/ts/app/little-tour.component.ts', 'little-tour', 'app/little-tour.component.ts')(format=".")
-=======
 +makeExample('user-input/ts/src/app/little-tour.component.ts', 'little-tour', 'src/app/little-tour.component.ts')(format=".")
->>>>>>> 747807e2
 :marked
     ### Observations
     ### 小结

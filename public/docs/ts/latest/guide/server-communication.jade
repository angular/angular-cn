block includes
  include ../_util-fns
  - var _Http = 'Http'; // Angular `Http` library name.
  - var _Angular_Http = 'Angular <code>Http</code>'
  - var _Angular_http_library = 'Angular HTTP library'
  - var _Angular_http_libraryCn = 'Angular HTTP库'

:marked
  [HTTP](https://tools.ietf.org/html/rfc2616) is the primary protocol for browser/server communication.
  
  [HTTP](https://tools.ietf.org/html/rfc2616)是浏览器和服务器之间通讯的主要协议。

.l-sub-section
  :marked
    The [`WebSocket`](https://tools.ietf.org/html/rfc6455) protocol is another important communication technology;
    we won't cover it in this chapter.
    
    [`WebSocket`](https://tools.ietf.org/html/rfc6455)协议是另一种重要的通讯技术，但本章不会涉及它。
:marked
  Modern browsers support two HTTP-based APIs: 
  [XMLHttpRequest (XHR)](https://developer.mozilla.org/en-US/docs/Web/API/XMLHttpRequest) and 
  [JSONP](https://en.wikipedia.org/wiki/JSONP). A few browsers also support
  [Fetch](https://developer.mozilla.org/en-US/docs/Web/API/Fetch_API). 
  
  现代浏览器支持两种基于HTTP的API：
  [XMLHttpRequest (XHR)](https://developer.mozilla.org/en-US/docs/Web/API/XMLHttpRequest)和 
  [JSONP](https://en.wikipedia.org/wiki/JSONP)。少数浏览器还支持
  [Fetch](https://developer.mozilla.org/en-US/docs/Web/API/Fetch_API)。 

  The !{_Angular_http_library} simplifies application programming of the **XHR** and **JSONP** APIs
  as we'll learn in this chapter covering:
  
  !{_Angular_http_libraryCn}简化了**XHR**和**JSONP** API的编程，这就是本章所要讲的。

  - [HTTP client sample overview](#http-client)
  
  - [HTTP客户端范例概览](#http-client)
  
  - [Fetch data with http.get](#fetch-data)
  
  - [用http.get获取数据](#fetch-data)
  
  <li if-docs="ts"> [RxJS Observable of HTTP Responses](#rxjs)</li>
  
  <li if-docs="ts"> [HTTP响应中的RxJS可观察对象](#rxjs)</li>
  
  <li if-docs="ts"> [Enabling RxJS Operators](#enable-rxjs-operators)</li>
  
  <li if-docs="ts"> [启用RxJS操作符](#enable-rxjs-operators)</li>
  
  - [Extract JSON data](#extract-data)
  
  - [提取JSON数据](#extract-data)
  
  - [Error handling](#error-handling)
  
  - [错误处理](#error-handling)
  
  - [Send data to the server](#update)
  
  - [把数据发送到服务器](#update)
  
  <li if-docs="ts"> [Promises instead of observables](#promises)</li>
  
  <li if-docs="ts"> [使用承诺(Promise)来取代可观察对象(Observable)](#promises)</li>
  
  - [Cross-origin requests: Wikipedia example](#cors)
  
  - [跨域请求：Wikipedia例子](#cors)
  
    <ul if-docs="ts"> 
      <li> [Set query string parameters](#search-parameters)</li>
      
      <li> [设置查询参数](#search-parameters)</li>
      
      <li> [Debounce search term input](#more-observables)</li>
      
      <li> [限制搜索词输入频率](#more-observables)</li>
      
    </ul>
    
  - [Appendix: the in-memory web api service](#in-mem-web-api)
  
  - [附录：内存中的Web API服务](#in-mem-web-api)

  We illustrate these topics with code that you can <live-example>run live</live-example>.
  
  我们在<live-example>在线例子</live-example>中展示了这些主题，你可以在浏览器中运行它们。
  
.l-main-section
:marked
  # Demos
  
  # 演示

  This chapter describes server communication with the help of the following demos
  
  本章通过下面这些演示，描述了服务端通讯的用法。

block demos-list
  :marked
    - [HTTP client: Tour of Heroes with Observables](#http-client)
    
    - [HTTP客户端: 使用可观察对象的《英雄指南》](#http-client)
    
    - [HTTP client: Tour of Heroes with !{_Promise}s](#promises)
    
    - [HTTP客户端: 使用承诺的《英雄指南》](#promises)
    
    - [JSONP client: Wikipedia to fetch data from a service that does not support CORS](#cors)
    
    - [JSONP客户端: Wikipedia，从一个不支持CORS的服务获取数据](#cors)
    
    - [JSONP client: Wikipedia using observable operators to reduce server calls](#more-observables)
    
    - [JSONP客户端: Wikipedia，使用可观察对象的操作符减少服务端调用](#more-observables)

:marked
  These demos are orchestrated by the root `AppComponent`
  
  这些演示由根组件`AppComponent`统一演示。
+makeExample('server-communication/ts/app/app.component.ts', null, 'app/app.component.ts')

+ifDocsFor('ts')
  :marked
    There is nothing remarkable here _except_ for the import of RxJS operators.
    
    这里唯一值得注意的是对RxJS操作符的导入。
  +makeExample('server-communication/ts/app/app.component.ts', 'import-rxjs')(format='.')
  :marked
    We'll talk about that [below](#rxjs) when we're ready to explore observables.
    
    我们会在[后面](#rxjs)适当的时间来讲述可观察对象。
:marked
  First, we have to configure our application to use server communication facilities.

  首先，我们必须配置应用来使用与服务器对话的功能。

.l-main-section#http-providers
:marked
  # Providing HTTP Services
  
  # 提供HTTP服务

  We use the !{_Angular_Http} client to communicate with a server using a familiar HTTP request/response protocol.
  The `!{_Http}` client is one of a family of services in the !{_Angular_http_library}.
  
  我们通过!{_Angular_Http}客户端，使用熟悉的HTTP请求/回应协议与服务器通讯。`!{_Http}`客户端是!{_Angular_http_libraryCn}所提供的服务大家庭中的一员。

+ifDocsFor('ts')
  .l-sub-section
    :marked
      SystemJS knows how to load services from the !{_Angular_http_library} when we import from the `@angular/http` module
      because we registered that module name in the `system.config` file.
      
      当我们从`@angular/http`模块中导入服务时，SystemJS知道该如何从!{_Angular_http_libraryCn}中加载它们，这是因为我们已经在`system.config`文件中注册过这个模块名。
:marked
  Before we can use the `#{_Http}` client , we'll have to register it as a service provider with the Dependency Injection system.
    
  要想使用`#{_Http}`客户端，我们得先通过依赖注入系统把它注册成一个服务提供商。
  
.l-sub-section
  :marked
    Learn about providers in the [Dependency Injection](dependency-injection.html) chapter.
    
    了解关于提供商的更多知识，参见[依赖注入](dependency-injection.html)一章。

:marked
  In this demo, we register providers by importing other NgModules to our root NgModule.
  
  在这个例子中，我们通过把其它模块（NgModule）导入到我们的模块中来注册提供商。

+makeExample('server-communication/ts/app/app.module.1.ts', null, 'app/app.module.ts (v1)')(format='.')

block http-providers
  :marked
    We begin by importing the symbols we need, most of them familiar by now. 
    The newcomers are the `HttpModule` and the `JsonpModule` from the !{_Angular_http_library}.
    
    我们从导入所需的符号开始，它们中的大多数我们都熟悉了，只有`HttpModule`和`JsonpModule`是新面孔。
 
    We add these modules to the application by passing them to the `imports` array in our root NgModule.
    
    只要把它们传给我们这个根模块的`imports`数组，就可以把这些模块加入本应用。
    
.l-sub-section
  :marked
    We need the HttpModule to make HTTP calls.
    We don't need the JsonpModule for plain HTTP.
    We will demonstrate JSONP support later in this chapter.
    We're loading its module now to save time.
    
    我们需要HttpModule来发起HTTP调用。普通的HTTP调用并不需要用到JsonpModule，
    不过稍后我们就会演示对JSONP的支持，所以现在就加载它，免得再回来改浪费时间。
    
.l-main-section#http-client
:marked
  # The Tour of Heroes _HTTP_ Client Demo
  
  # 《英雄指南》的HTTP客户端演示

  Our first demo is a mini-version of the [tutorial](../tutorial)'s "Tour of Heroes" (ToH) application.
  This version gets some heroes from the server, displays them in a list, lets us add new heroes, and saves them to the server.
  We use the !{_Angular_Http} client to communicate via `XMLHttpRequest (XHR)`.
  
  我们的第一个演示是《英雄指南(TOH)》教程的一个迷你版。
  这个版本从服务器获取一些英雄，把它们显示在列表中，还允许我们添加新的英雄并将其保存到服务器。
  借助!{_Angular_Http}客户端，我们通过`XMLHttpRequest (XHR)`与服务器通讯。

  It works like this.
  
  它跑起来是这样的：
figure.image-display
  img(src='/resources/images/devguide/server-communication/http-toh.gif' alt="ToH mini app" width="250")
:marked
  This demo has a single component, the `HeroListComponent`.  Here's its template:
  
  这个范例是一个单一组件`HeroListComponent`，其模板如下：
+makeExample('server-communication/ts/app/toh/hero-list.component.html', null, 'app/toh/hero-list.component.html (template)')
:marked
  It presents the list of heroes with an `ngFor`. 
  Below the list is an input box and an *Add Hero* button where we can enter the names of new heroes
  and add them to the database. 
  We use a [template reference variable](template-syntax.html#ref-vars), `newHeroName`, to access the 
  value of the input box in the `(click)` event binding.
  When the user clicks the button, we pass that value to the component's `addHero` method and then
  clear it to make it ready for a new hero name.
  
  它使用`ngFor`来展现这个英雄列表。
  列表的下方是一个输入框和一个*Add Hero*按钮，在那里，我们可以输入新英雄的名字，并把他们加到数据库中。
  在`(click)`事件绑定中，我们使用[模板引用变量](template-syntax.html#ref-vars)`newHeroName`来访问这个输入框的值。
  当用户点击此按钮时，我们把这个值传给组件的`addHero`方法，然后清除它，以备输入新英雄的名字。
  
  Below the button is an area for an error message.
  
  按钮的下方是一个错误信息区。

a#oninit
a#HeroListComponent
:marked
  ## The *HeroListComponent* class

  ## *HeroListComponent*类
  
  Here's the component class:
  
  下面是这个组件类：
+makeExample('server-communication/ts/app/toh/hero-list.component.ts','component', 'app/toh/hero-list.component.ts (class)')  
:marked
  Angular [injects](dependency-injection.html) a `HeroService` into the constructor
  and the component calls that service to fetch and save data.
  
  Angular会把一个`HeroService`[注入](dependency-injection.html)到组件的构造函数中，该组件将调用此服务来获取和保存数据。

  The component **does not talk directly to the !{_Angular_Http} client**!
  The component doesn't know or care how we get the data. 
  It delegates to the `HeroService`.
  
  这个组件**不会直接和!{_Angular_Http}客户端打交道**！
  它既不知道也不关心我们如何获取数据，这些都被委托给了`HeroService`去做。
  
  This is a golden rule: **always delegate data access to a supporting service class**.
  
  这是一条“黄金法则”：**总是把数据访问工作委托给一个支持服务类**。

  Although _at runtime_ the component requests heroes immediately after creation, 
  we do **not** call the service's `get` method in the component's constructor.
  We call it inside the `ngOnInit` [lifecycle hook](lifecycle-hooks.html) instead
  and count on Angular to call `ngOnInit` when it instantiates this component. 
  
  虽然_在运行期间_，组件会在创建之后立刻请求这些英雄数据，但我们**不**在组件的构造函数中调用此服务的`get`方法。
  而是在`ngOnInit`[生命周期钩子](lifecycle-hooks.html)中调用它，Angular会在初始化该组件时调用`ngOnInit`方法。
.l-sub-section
  :marked
    This is a *best practice*. 
    Components are easier to test and debug when their constructors are simple and all real work 
    (especially calling a remote server) is handled in a separate method.
    
    这是*最佳实践*。
    当组件的构造函数足够简单，并且所有真实的工作(尤其是调用远端服务器)都在一个独立的方法中处理时，组件会更加容易测试和调试。
block getheroes-and-addhero
  :marked
    The service's `getHeroes()` and `addHero()` methods return an `Observable` of hero data that the !{_Angular_Http} client fetched from the server.
    
    服务的`getHeroes()`和`addHero()`方法返回一个英雄数据的可观察对象(`Observable`)，这些数据是由!{_Angular_Http}从服务器上获取的。
    
    *Observables* are a big topic, beyond the scope of this chapter. 
    But we need to know a little about them to appreciate what is going on here.
    
    *可观察对象(Observable)*是一个很大的主题，远超本章所能覆盖的范围。
    但我们还是要初略了解它们，这样才能理解它在本章实例中的作用。
    
    We should think of an `Observable` as a stream of events published by some source.
    We listen for events in this stream by ***subscribing*** to the `Observable`. 
    In these subscriptions we specify the actions to take when the web request
    produces a success event (with the hero data in the event payload) or a fail event (with the error in the payload).
    
    我们可以把可观察对象`Observable`看做一个由某些“源”发布的事件流。
    通过***订阅***到可观察对象`Observable`，我们监听这个流中的事件。
    在这些订阅中，我们指定了当Web请求生成了一个成功事件(有效载荷是英雄数据)或失败事件(有效载荷是错误对象)时该如何采取行动。

:marked
  With our basic intuitions about the component squared away, we're ready to look inside the `HeroService`.
  
  关于组件的浅显讲解已经结束了，我们可以到`HeroService`的内部实现中看看。

a#HeroService
.l-main-section#fetch-data
:marked
  ## Fetch data with the **HeroService**
  
  ## 通过**HeroService**获取数据

  In many of our previous samples we faked the interaction with the server by
  returning mock heroes in a service like this one:
  
  在前面的很多例子中，我们通过在服务中返回一个模拟的英雄列表来伪造了与服务器的交互过程。就像这样：
  
+makeExample('toh-4/ts/app/hero.service.ts', 'just-get-heroes')(format=".")
:marked
  In this chapter, we revise that `HeroService` to get the heroes from the server using the !{_Angular_Http} client service: 
  
  在本章中，我们会修改`HeroService`，改用“!{_Angular_Http}客户端”服务来从服务器上获取英雄列表：
+makeExample('server-communication/ts/app/toh/hero.service.ts', 'v1', 'app/toh/hero.service.ts (revised)')

:marked
  Notice that the !{_Angular_Http} client service is
  [injected](dependency-injection.html) into the `HeroService` constructor.
  
  注意，这个“!{_Angular_Http}客户端”服务[被注入](dependency-injection.html)到了`HeroService`的构造函数中。
+makeExample('server-communication/ts/app/toh/hero.service.ts', 'ctor')
:marked
  Look closely at how we call `!{_priv}http.get`
  
  仔细看看我们是如何调用`!{_priv}http.get`的
  
+makeExample('server-communication/ts/app/toh/hero.service.ts', 'http-get', 'app/toh/hero.service.ts (getHeroes)')(format=".")
:marked
  We pass the resource URL to `get` and it calls the server which should return heroes.
  
  我们把资源的URL传进`get`函数，它调用了服务器，而服务器应该返回英雄列表。
.l-sub-section
  :marked
    It *will* return heroes once we've set up the [in-memory web api](#in-mem-web-api)
    described in the appendix below.
    Alternatively, we can (temporarily) target a JSON file by changing the endpoint URL:
    
    一旦我们按附录中所描述的那样准备好了[内存Web API](in-mem-web-api)，它*将*返回英雄列表。
    但目前，我们只能(临时性的)使用一个JSON文件来代替这个“内存Web API”。只要修改下服务器的URL就行了：
  +makeExample('server-communication/ts/app/toh/hero.service.ts', 'endpoint-json')(format=".")

+ifDocsFor('ts')
  :marked
    <a id="rxjs"></a>
    The return value may surprise us.
    Many of us who are familiar with asynchronous methods in modern JavaScript would expect the `get` method to return a 
    [promise](https://developer.mozilla.org/en-US/docs/Web/JavaScript/Reference/Global_Objects/Promise).
    We'd expect to chain a call to `then()` and extract the heroes.
    Instead we're calling a `map()` method. 
    Clearly this is not a promise.

    <a id="rxjs"></a>
    返回值可能会让我们感到意外。
    对熟悉现代JavaScript中的异步调用方法的人来说，我们期待`get`方法返回一个[承诺(promise)](https://developer.mozilla.org/en-US/docs/Web/JavaScript/Reference/Global_Objects/Promise)。
    我们期待链接调用`then()`方法，并从中取得英雄列表。取而代之，这里调用了一个`map()`方法。
    显然，这并不是承诺(Promise)。

    In fact, the `http.get` method returns an **Observable** of HTTP Responses (`Observable<Response>`) from the RxJS library
    and `map` is one of the RxJS *operators*.
    
    事实上，`http.get`方法返回了一个HTTP Response类型的**可观察对象**(`Observable<Response>`)，这个对象来自RxJS库，而`map`是RxJS的*操作符*之一。

  .l-main-section
  :marked
    # RxJS Library

    # RxJS库

    [RxJS](https://github.com/ReactiveX/RxJS) ("Reactive Extensions") is a 3rd party library, endorsed by Angular,
    that implements the [*asynchronous observable*](https://www.youtube.com/watch?v=UHI0AzD_WfY "Rob Wormald on observables") pattern.
    
    [RxJS](https://github.com/ReactiveX/RxJS)("Reactive Extensions"的缩写)是一个被Angular认可的第三方库，它实现了
    [*异步可观察对象(asynchronous observable)*](https://www.youtube.com/watch?v=UHI0AzD_WfY "Rob Wormald on observables")模式。

    All of our Developer Guide samples have installed the RxJS npm package and loaded via `system.js`
    because observables are used widely in Angular applications.
    We certainly need it now when working with the HTTP client.
    And we must take a critical extra step to make RxJS observables usable.
    
    本开发指南中的所有例子都安装了RxJS的npm包，而且都被`system.js`加载过了。这是因为可观察对象在Angular应用中使用非常广泛。
    HTTP客户端更需要它。经过一个关键步骤，我们才能让RxJS可观察对象可用。

    ### Enable RxJS Operators

    ### 启用RxJS操作符

    The RxJS library is quite large. 
    Size matters when we build a production application and deploy it to mobile devices.
    We should include only those features that we actually need.
    
    RxJS库实在是太大了。
    当构建一个产品级应用，并且把它发布到移动设备上的时候，大小就会成为一个问题。
    我们应该只包含那些我们确实需要的特性。

    Accordingly, Angular exposes a stripped down version of `Observable` in the `rxjs/Observable` module, 
    a version that lacks most of the operators including some we'd like to use here
    such as the `map` method we called above in `getHeroes`.
    
    因此，Angular在`rxjs/Observable`模块中导出了一个精简版的`Observable`类，这个版本缺少很多操作符，
    比如我们在上面的`getHeroes`方法中用过的`map`函数。

    It's up to us to add the operators we need. 
    
    这让我们可以自由决定添加哪些操作符。
    
    We could add _every_ RxJS operators with a single import statement. 
    While that is the easiest thing to do, we'd pay a penalty in extended launch time and application size
    because the full library is so big. We only use a few operators in our app.
    
    我们可以通过一条import语句把*每个*RxJS操作符都添加进来。
    虽然这是最简单的方式，但我们也得付出代价，主要是在启动时间和应用大小上，因为完整的库实在太大了。
    而我们其实只需要用到少量操作符。
    
    Instead, we'll import each `Observable` operator and static class method, one-by-one, until we have a custom *Observable* implementation tuned
    precisely to our requirements. We'll put the `import` statements in one `app/rxjs-operators.ts` file.
    
    取而代之，我们将一个一个的导入`Observable`的操作符和静态类方法，直到我们得到了一个精确符合我们需求的自定义*Observable*实现。
    我们将把这些`import`语句放进一个`app/rxjs-operators.ts`文件里。
  +makeExample('server-communication/ts/app/rxjs-operators.ts', null, 'app/rxjs-operators.ts')(format=".")
  :marked
    If we forget an operator, the TypeScript compiler will warn that it's missing and we'll update this file.
    
    如果忘了导入某个操作符，TypeScript编译器就会警告说找不到它，那时候我们再来更新此文件。
  .l-sub-section
    :marked
      We don't need _all_ of these particular operators in the `HeroService` &mdash; just `map`, `catch` and `throw`.
      We'll need the other operators later, in a *Wiki* example [below](#more-observables).
      
      在`HeroService`中，我们并不需要在这里导入的_全部_操作符 —— 我们只用到了`map`、`catch`和`throw`。
      我们稍后的[*Wiki*例子](#more-observables)中，还会用到其它操作符。
  :marked
    Finally, we import `rxjs-operator`_itself_ in our `app.component.ts`:
    
    最后，我们把`rxjs-operator`_本身_导入`app.component.ts`文件中：
  +makeExample('server-communication/ts/app/app.component.ts', 'import-rxjs', 'app/app.component.ts (import rxjs)')(format=".")
  :marked
    Let's return to our study of the `HeroService`.
    
<<<<<<< HEAD
    让我们回来继续研究`HeroService`。
l-main-section
=======
.l-main-section
>>>>>>> 23ff8aac
a#extract-data
:marked
  ## Process the response object

  ## 处理Response响应对象

  Remember that our `getHeroes()` method mapped the `!{_priv}http.get` response object to heroes with an `!{_priv}extractData` helper method:
  
  记住，`getHeroes()`借助一个`!{_priv}extractData`辅助方法来把`!{_priv}http.get`的响应对象映射成了英雄列表：
+makeExample('server-communication/ts/app/toh/hero.service.ts', 'extract-data', 'app/toh/hero.service.ts (excerpt)')(format=".")
:marked
  The `response` object does not hold our data in a form we can use directly. 
  To make it useful in our application we must parse the response data into a JSON object
  
  这个`response`对象并没有以一种我们能直接使用的格式来保存数据。
  要让它在应用程序中可用，我们就必须把这个响应数据解析成一个JSON对象。

  #### Parse to JSON

  #### 解析成JSON
block parse-json
  :marked
    The response data are in JSON string form.
    We must parse that string into JavaScript objects which we do by calling `response.json()`.
    
    响应数据是JSON字符串格式的。
    我们必须把这个字符串解析成JavaScript对象 —— 只要调一下`response.json()`就可以了。

  .l-sub-section
    :marked
      This is not Angular's own design. 
      The Angular HTTP client follows the Fetch specification for the
      [response object](https://fetch.spec.whatwg.org/#response-class) returned by the `Fetch` function.
      That spec defines a `json()` method that parses the response body into a JavaScript object.
      
      这不是Angular自己的设计。
      Angular HTTP客户端遵循ES2015规范来处理`Fetch`函数返回的[响应对象](https://fetch.spec.whatwg.org/#response-class)。
      此规范中定义了一个`json()`函数，来把响应体解析成JavaScript对象。

.l-sub-section
  :marked
    We shouldn't expect the decoded JSON to be the heroes !{_array} directly.
    The server we're calling always wraps JSON results in an object with a `data`
    property. We have to unwrap it to get the heroes.
    This is conventional web api behavior, driven by 
    [security concerns](https://www.owasp.org/index.php/OWASP_AJAX_Security_Guidelines#Always_return_JSON_with_an_Object_on_the_outside).
    
    我们不应该期待解码后的JSON直接就是一个英雄数组。
    调用的这个服务器总会把JSON结果包装进一个带`data`属性的对象中。
    我们必须解开它才能得到英雄数组。这是一个约定俗成的Web API行为规范，它是出于
    [安全方面的考虑](https://www.owasp.org/index.php/OWASP_AJAX_Security_Guidelines#Always_return_JSON_with_an_Object_on_the_outside)。
.alert.is-important
  :marked
     Make no assumptions about the server API. 
     Not all servers return an object with a `data` property.
     
     不要对服务端API做任何假设。
     并非所有服务器都会返回一个带`data`属性的对象。
:marked
  ### Do not return the response object

  ### 不要返回响应(Response)对象

  Our `getHeroes()` could have returned the HTTP response. Bad idea! 
  The point of a data service is to hide the server interaction details from consumers.
  The component that calls the `HeroService` wants heroes. 
  It has no interest in what we do to get them.
  It doesn't care where they come from.
  And it certainly doesn't want to deal with a response object.
  
  我们的`getHeroes()`确实可以返回HTTP响应对象。但这可不是一个好主意！
  数据服务的重点在于，对消费者隐藏与服务器交互的细节。
  调用`HeroService`的组件希望得到英雄数组。
  它并不关心我们如何得到它们。
  它也不在乎这些数据从哪里来。
  毫无疑问，它也不希望直接和一个响应对象打交道。

+ifDocsFor('ts')
  .callout.is-important
    header HTTP GET is delayed 

    header HTTP的GET方法被推迟执行了
    :marked
      The `!{_priv}http.get` does **not send the request just yet!** This observable is
      [*cold*](https://github.com/Reactive-Extensions/RxJS/blob/master/doc/gettingstarted/creating.md#cold-vs-hot-observables)
      which means the request won't go out until something *subscribes* to the observable.
      That *something* is the [HeroListComponent](#subscribe).
      
      `#{_priv}http.get`**仍然没有发送请求！**这是因为可观察对象是
      [*冷淡的*](https://github.com/Reactive-Extensions/RxJS/blob/master/doc/gettingstarted/creating.md#cold-vs-hot-observables)，
      也就是说，只有当某人*订阅*了这个可观察对象时，这个请求才会被发出。
      这个场景中的*某人*就是[HeroListComponent](#subscribe)。

a#error-handling
:marked
  ### Always handle errors

  ### 总是处理错误

  Whenever we deal with I/O we must be prepared for something to go wrong as it surely will. 
  We should catch errors in the `HeroService` and do something with them. 
  We may also pass an error message back to the component for presentation to the user
  but only if we can say something the user can understand and act upon.
  
  一旦开始与I/O打交道，我们就必须准备好接受墨菲定律：如果一件倒霉事*可能*发生，它就*迟早会*发生。
  我们可以在`HeroService`中捕获错误，并对它们做些处理。
  只有在用户可以理解并采取相应行动的时候，我们才把错误信息传回到组件，让组件展示给最终用户。

  In this simple app we provide rudimentary error handling in both the service and the component.
  
  在这个简单的应用中，我们在服务和组件中都只提供了最原始的错误处理方式。
block error-handling
  :marked
    The eagle-eyed reader may have spotted our use of the `catch` operator in conjunction with a `handleError` method.
    We haven't discussed so far how that actually works. 
    
    眼尖的读者可能注意会到，我们联合使用了`catch`操作符和`handleError`方法。
    但还没有讨论过它的实际工作方式。

    We use the Observable `catch` operator on the service level.
    It takes an error handling function with an error object as the argument.
    Our service handler, `handleError`, logs the response to the console, 
    transforms the error into a user-friendly message, and returns the message in a new, failed observable via `Observable.throw`.
    
    我们在服务层使用了可观察对象的`catch`操作符。
    它接受一个以error对象为参数的错误处理函数。
    我们的服务处理器(`handleError`)把响应对象记录到控制台中，
    把错误转换成对用户友好的消息，并且通过`Observable.throw`来把这个消息放进一个新的、用于表示“失败”的可观察对象。

+makeExample('server-communication/ts/app/toh/hero.service.ts', 'error-handling', 'app/toh/hero.service.ts (excerpt)')(format=".")

a#subscribe
a#hero-list-component
h4 #[b HeroListComponent] error handling

h4 #[b HeroListComponent] 错误处理
block hlc-error-handling
  :marked
    Back in the `HeroListComponent`, where we called `!{_priv}heroService.getHeroes()`, 
    we supply the `subscribe` function with a second function parameter to handle the error message.
    It sets an `errorMessage` variable which we've bound conditionally in the `HeroListComponent` template.
    
    回到`HeroListComponent`，这里我们调用了`#{_priv}heroService.getHeroes()`。我们提供了`subscribe`函数的第二个参数来处理错误信息。
    它设置了一个`errorMessage`变量，被有条件的绑定到了`HeroListComponent`模板中。

+makeExample('server-communication/ts/app/toh/hero-list.component.ts', 'getHeroes', 'app/toh/hero-list.component.ts (getHeroes)')(format=".")
  
.l-sub-section
  :marked
    Want to see it fail? Reset the api endpoint in the `HeroService` to a bad value. Remember to restore it!
    
    想看到它失败时的情况吗？在`HeroService`中把API的端点设置为一个无效值就行了。但别忘了恢复它。

  
<a id="update"></a>
<a id="post"></a>
.l-main-section
:marked
  ## Send data to the server

  ## 往服务器发送数据
  
  So far we've seen how to retrieve data from a remote location using an HTTP service. 
  Let's add the ability to create new heroes and save them in the backend.
  
  前面我们已经看到如何用一个HTTP服务从远端获取数据了。
  但我们还能再给力一点，让它可以创建新的英雄，并把他们保存到后端。

  We'll create an easy method for the `HeroListComponent` to call, an `addHero()` method that takes
  just the name of a new hero:
  
  我们将为`HeroListComponent`创建一个简单的`addHero()`方法，它将接受新英雄的名字：

+makeExample('server-communication/ts/app/toh/hero.service.ts', 'addhero-sig')(format=".")

:marked
  To implement it, we need to know some details about the server's api for creating heroes.
  
  要实现它，我们得知道关于服务端API如何创建英雄的一些细节。
  
  [Our data server](#server) follows typical REST guidelines.
  It expects a [`POST`](http://www.w3.org/Protocols/rfc2616/rfc2616-sec9.html#sec9.5) request
  at the same endpoint where we `GET` heroes.
  It expects the new hero data to arrive in the body of the request, 
  structured like a `Hero` entity but without the `id` property.
  The body of the request should look like this:
  
  我们的[数据服务器](#server)遵循典型的REST指导原则。
  它期待在和`GET`英雄列表的同一个端点上存在一个[`POST`](http://www.w3.org/Protocols/rfc2616/rfc2616-sec9.html#sec9.5)请求。
  它期待从请求体(body)中获得新英雄的数据，数据的结构和`Hero`对象相同，但是不带`id`属性。
  请求体应该看起来像这样：
  
code-example(format="." language="javascript").
  { "name": "Windstorm" }
:marked
  The server will generate the `id` and return the entire `JSON` representation
  of the new hero including its generated id. The hero arrives tucked inside a response object
  with its own `data` property.
  
  服务器将生成`id`，并且返回新英雄的完整`JSON`形式，包括这个生成的id。该英雄的数据被塞进一个响应对象的`data`属性中。
  
  Now that we know how the API works, we implement `addHero()`like this:
  
  现在，知道了这个API如何工作，我们就可以像这样实现`addHero()`了：

+ifDocsFor('ts')
  +makeExample('server-communication/ts/app/toh/hero.service.ts', 'import-request-options', 'app/toh/hero.service.ts (additional imports)')(format=".")  
+makeExample('server-communication/ts/app/toh/hero.service.ts', 'addhero', 'app/toh/hero.service.ts (addHero)')(format=".")

:marked
  ### Headers

  ### 请求头(Headers)

  The `Content-Type` header allows us to inform the server that the body will represent JSON.
  
  我们通过`Content-Type`头告诉服务器，body是JSON格式的。

+ifDocsFor('ts')
  :marked
    [Headers](../api/http/index/Headers-class.html) are one of the [RequestOptions](../api/http/index/RequestOptions-class.html).
    Compose the options object and pass it in as the *third* parameter of the `post` method, as shown above.
    
    [Headers](../api/http/index/Headers-class.html)是[RequestOptions](../api/http/index/RequestOptions-class.html)中的一员。
    可以把这些配置对象组合起来，并且传给`post`方法的*第三个*参数，就像前面见过的那样。

:marked
  ### Body

  ### 请求体(Body)

  Despite the content type being specified as JSON, the POST body must actually be a *string*.
  Hence, we explicitly encode the JSON hero content before passing it in as the body argument.
  
  虽然内容的类型被指定为了JSON，可POST的请求体实际上仍然是一个*字符串*。
  因此，我们需要显式的将英雄数据编码，然后把它当做body参数传过去。

+ifDocsFor('ts')
  .l-sub-section
    :marked
      We may be able to skip the `JSON.stringify` step in the near future.
      
      用不了多久，我们就能跳过`JSON.stringify`这一步儿了。

:marked
  ### JSON results

  ### JSON结果

  As with `getHeroes()`, we [extract the data](#extract-data) from the response using the
  `!{_priv}extractData()` helper.
  
  像`getHeroes()`中一样，我们可以使用`!{_priv}extractData()`辅助函数从响应中[提取出数据](#extract-data)。

block hero-list-comp-add-hero
  :marked
    Back in the `HeroListComponent`, we see that *its* `addHero()` method subscribes to the observable returned by the *service's* `addHero()` method.
    When the data, arrive it pushes the new hero object into its `heroes` array for presentation to the user.
    
    回到`HeroListComponent`，我们看到*该组件的*`addHero()`方法中订阅了这个由*服务中*的`addHero()`方法返回的可观察对象。
    当有数据到来时，它就会把这个新的英雄对象追加(push)到`heroes`数组中，以展现给用户。
+makeExample('server-communication/ts/app/toh/hero-list.component.ts', 'addHero', 'app/toh/hero-list.component.ts (addHero)')(format=".")

+ifDocsFor('ts')
  h2#promises Fall back to Promises

  h2#promises 倒退为承诺(Promise)
  :marked
    Although the Angular `http` client API returns an `Observable<Response>` we can turn it into a 
    [`Promise<Response>`](https://developer.mozilla.org/en-US/docs/Web/JavaScript/Reference/Global_Objects/Promise) if we prefer.
    It's easy to do and a promise-based version looks much like the observable-based version in simple cases.
    
    虽然Angular的`http`客户端API返回的是`Observable<Response>`类型的对象，但我们也可以把它转成
    [Promise<Response>](https://developer.mozilla.org/en-US/docs/Web/JavaScript/Reference/Global_Objects/Promise)。
    这很容易，并且在简单的场景中，一个基于承诺(Promise)的版本看起来很像基于可观察对象(Observable)的版本。
  .l-sub-section
    :marked
      While promises may be more familiar, observables have many advantages. 
      Don't rush to promises until you give observables a chance.
      
      可能“承诺”看起来更熟悉一些，但“可观察对象”有很多优越之处。
      不要匆匆忙忙的就决定用“承诺”，值得给“可观察对象”一次机会。
  :marked
    Let's rewrite the `HeroService` using promises , highlighting just the parts that are different.
    
    我们来使用承诺重写`HeroService`，要特别注意那些不同的部分。
  +makeTabs(
    'server-communication/ts/app/toh/hero.service.promise.ts,server-communication/ts/app/toh/hero.service.ts', 
    'methods, methods', 
    'app/toh/hero.service.promise.ts (promise-based), app/toh/hero.service.ts (observable-based)')
  :marked
    Converting from an observable to a promise is as simple as calling `toPromise(success, fail)`.
    
    把可观察对象转变成承诺是很简单的，只要调用`toPromise(success, fail)`就行了。

    We move the observable's `map` callback to the first *success* parameter and its `catch` callback to the second *fail* parameter
    and we're done!
    Or we can follow the promise `then.catch` pattern as we do in the second `addHero` example.
    
    我们把可观察对象的`map`回调移到第一个*success*参数中，而它的`catch`回调移到第二个*fail*参数中，这就算完工了。
    或者我们可以像第二个`addHero`例子中那样使用承诺的`then.catch`模式。

    Our `errorHandler` forwards an error message as a failed promise instead of a failed Observable.
    
    我们的`errorHandler`也改用了一个失败的承诺，而不再是失败的可观察对象。

    The diagnostic *log to console* is just one more `then` in the promise chain.
    
    把诊断信息*记录到控制台*也只是在承诺的处理链中多了一个`then`而已。

    We have to adjust the calling component to expect a `Promise` instead of an `Observable`.
    
    我们还得对调用方组件进行调整，让它期待一个`Promise`而非`Observable`。

  +makeTabs(
    'server-communication/ts/app/toh/hero-list.component.promise.ts, server-communication/ts/app/toh/hero-list.component.ts', 
    'methods, methods', 
    'app/toh/hero-list.component.promise.ts (promise-based), app/toh/hero-list.component.ts (observable-based)')
  :marked
    The only obvious difference is that we call `then` on the returned promise instead of `subscribe`.
    We give both methods the same functional arguments. 
    
    唯一一个比较明显的不同点是我们调用这个返回的承诺的`then`方法，而不再是`subscribe`。
    我们给了这两个方法完全相同的调用参数。
  .l-sub-section
    :marked
      The less obvious but critical difference is that these two methods return very different results!
      
      细微却又关键的不同点是，这两个方法返回了非常不同的结果！

      The promise-based `then` returns another promise. We can keep chaining more `then` and `catch` calls, getting a new promise each time.
      
      基于承诺的`then`返回了另一个承诺。我们可以链式调用多个`then`和`catch`方法，每次都返回一个新的承诺。

      The `subscribe` method returns a `Subscription`. A `Subscription` is not another `Observable`. 
      It's the end of the line for observables. We can't call `map` on it or call `subscribe` again.
      The `Subscription` object has a different purpose, signified by its primary method, `unsubscribe`.
      
      但`subscribe`方法返回一个`Subscription`对象。但`Subscription`不是另一个`Observable`。
      它是可观察对象的末端。我们不能在它上面调用`map`函数或再次调用`subscribe`函数。
      `Subscription`对象的设计目的是不同的，这从它的主方法`unsubscribe`就能看出来。

      Learn more about observables to understand the implications and consequences of subscriptions.
      
      请学习更多关于可观察对象的知识，来理解订阅Subscription的实现和效果。

h2#cors Cross-origin requests: Wikipedia example
h2#cors 跨域请求：Wikipedia范例
:marked
  We just learned how to make `XMLHttpRequests` using the !{_Angular_Http} service. 
  This is the most common approach for server communication. 
  It doesn't work in all scenarios.
  
  我们刚刚学习了用!{_Angular_Http}服务发起`XMLHttpRequests`。
  这是与服务器通讯时最常用的方法。
  但它不适合所有场景。

  For security reasons, web browsers block `XHR` calls to a remote server whose origin is different from the origin of the web page.
  The *origin* is the combination of URI scheme, hostname and port number. 
  This is called the [Same-origin Policy](https://en.wikipedia.org/wiki/Same-origin_policy).
  
  出于安全的考虑，网络浏览器会阻止调用与当前页面不“同源”的远端服务器的`XHR`。
  所谓*源*就是URI的协议(scheme)、主机名(host)和端口号(port)这几部分的组合。
  这被称为[同源策略](https://en.wikipedia.org/wiki/Same-origin_policy)。

.l-sub-section
  :marked
    Modern browsers do allow `XHR` requests to servers from a different origin if the server supports the 
    [CORS](https://en.wikipedia.org/wiki/Cross-origin_resource_sharing) protocol.
    If the server requires user credentials, we'll enable them in the [request headers](#headers).
    
    在现代浏览器中，如果服务器支持[CORS](https://en.wikipedia.org/wiki/Cross-origin_resource_sharing)协议，那么也可以向不同源的服务器发起`XHR`请求。
    如果服务器要请求用户凭证，我们就在[请求头](#headers)中启用它们。

:marked
  Some servers do not support CORS but do support an older, read-only alternative called [JSONP](https://en.wikipedia.org/wiki/JSONP).
  Wikipedia is one such server.
  
  有些服务器不支持CORS，但支持一种老的、只读的(译注：即仅支持GET)备选协议，这就是[JSONP](https://en.wikipedia.org/wiki/JSONP)。
  Wikipedia就是一个这样的服务器。
.l-sub-section
  :marked
    This [StackOverflow answer](http://stackoverflow.com/questions/2067472/what-is-jsonp-all-about/2067584#2067584) covers many details of JSONP.
    
    这个[StackOverflow上的答案](http://stackoverflow.com/questions/2067472/what-is-jsonp-all-about/2067584#2067584)覆盖了关于JSONP的很多细节。
:marked
  ### Search wikipedia

  ### 搜索Wikipedia
  
  Let's build a simple search that shows suggestions from wikipedia as we type in a text box.
  
  我们来构建一个简单的搜索程序，当我们在文本框中输入时，它会从Wikipedia中获取并显示建议的词汇列表。

figure.image-display
  img(src='/resources/images/devguide/server-communication/wiki-1.gif' alt="Wikipedia search app (v.1)" width="250")

block wikipedia-jsonp+
  :marked
    Wikipedia offers a modern `CORS` API and a legacy `JSONP` search API. Let's use the latter for this example.
    The Angular `Jsonp` service both extends the `!{_Http}` service for JSONP and restricts us to `GET` requests. 
    All other HTTP methods throw an error because JSONP is a read-only facility. 
    
    Wikipedia提供了一个现代的`CORS` API和一个传统的`JSONP`搜索API。在这个例子中，我们使用后者。
    Angular的`Jsonp`服务不但通过JSONP扩展了`#{_Http}`服务，而且限制我们只能用`GET`请求。
    尝试调用所有其它HTTP方法都将抛出一个错误，因为JSONP是只读的。

    As always, we wrap our interaction with an Angular data access client service inside a dedicated service, here called `WikipediaService`.
    
    像往常一样，我们把和Angular数据访问服务进行交互的代码全都封装在一个专门的服务中。我们称之为`WikipediaService`。

  +makeExample('server-communication/ts/app/wiki/wikipedia.service.ts',null,'app/wiki/wikipedia.service.ts')
  :marked
    The constructor expects Angular to inject its `jsonp` service. 
    We made that service available by importing the `JsonpModule` into our root NgModule.
    
    这个构造函数期望Angular给它注入一个`jsonp`服务。
    前面我们已经把`JsonpModule`导入到了根模块中，所以这个服务已经可以使用了。
  
  <a id="query-parameters"></a>
  :marked
    ### Search parameters

    ### 搜索参数
    
    The [Wikipedia 'opensearch' API](https://www.mediawiki.org/wiki/API:Opensearch)
    expects four parameters (key/value pairs) to arrive in the request URL's query string.
    The keys are `search`, `action`, `format`, and `callback`.
    The value of the `search` key is the user-supplied search term to find in Wikipedia.
    The other three are the fixed values "opensearch", "json", and "JSONP_CALLBACK" respectively.
    
    [Wikipedia 的 'opensearch' API](https://www.mediawiki.org/wiki/API:Opensearch)期待在所请求的URL中带四个查询参数(键/值对格式)。
    这些键(key)分别是`search`、`action`、`format`和`callback`。
    `search`的值是用户提供的用于在Wikipedia中查找的关键字。
    另外三个参数是固定值，分别是"opensearch"、"json"和"JSONP_CALLBACK"。
  .l-sub-section
    :marked
      The `JSONP` technique requires that we pass a callback function name to the server in the query string: `callback=JSONP_CALLBACK`.
      The server uses that name to build a JavaScript wrapper function in its response which Angular ultimately calls to extract the data.
      All of this happens under the hood.
      
      `JSONP`技术需要我们通过查询参数传给服务器一个回调函数的名字：`callback=JSONP_CALLBACK`。
      服务器使用这个名字在它的响应体中构建一个JavaScript包装函数，Angular最终会调用这个包装函数来提取出数据。
      这些都是Angular在背后默默完成的，你不会感受到它。
  :marked
    If we're looking for articles with the word "Angular", we could construct the query string by hand and call `jsonp` like this:
    
    如果我们要找那些含有关键字“Angular”的文档，我们可以先手工构造出查询字符串，并像这样调用`jsonp`：
  +makeExample('server-communication/ts/app/wiki/wikipedia.service.1.ts','query-string')(format='.')
  :marked
    In more parameterized examples we might prefer to build the query string with the Angular `URLSearchParams` helper as shown here:
    
    在更加参数化的例子中，我们会首选Angular的`URLSearchParams`辅助类来构建查询字符串，就像这样：
  +makeExample('server-communication/ts/app/wiki/wikipedia.service.ts','search-parameters','app/wiki/wikipedia.service.ts (search parameters)')(format=".")
  :marked
    This time we call `jsonp` with *two* arguments: the `wikiUrl` and an options object whose `search` property is the `params` object.
    
    这次我们使用了*两个*参数来调用`jsonp`：`wikiUrl`和一个配置对象，配置对象的`search`属性是刚构建的这个`params`对象。
  +makeExample('server-communication/ts/app/wiki/wikipedia.service.ts','call-jsonp','app/wiki/wikipedia.service.ts (call jsonp)')(format=".")
  :marked
    `Jsonp` flattens the `params` object into the same query string we saw earlier before putting the request on the wire.
    
    `Jsonp`把`params`对象平面化为一个查询字符串，而这个查询字符串和以前我们直接放在请求中的那个是一样的。

  <a id="wikicomponent"></a>
  :marked
    ### The WikiComponent

    ### WikiComponent组件

    Now that we have a service that can query the Wikipedia API, 
    we turn to the component that takes user input and displays search results.
    
    现在，我们有了一个可用于查询Wikpedia API的服务，
    我们重新回到组件中，接收用户输入，并显示搜索结果。

  +makeExample('server-communication/ts/app/wiki/wiki.component.ts', null, 'app/wiki/wiki.component.ts')
  :marked
    The `providers` array in the component metadata specifies the Angular `JSONP_PROVIDERS` collection that supports the `Jsonp` service.
    We register that collection at the component level to make `Jsonp` injectable in the `WikipediaService`.

    组件元数据中的`providers`数组指定了支持`Jsonp`服务的Angular `JSONP_PROVIDERS`。我们在组件级别注册这个`JSONP_PROVIDERS`，让`Jsonp`可以被注入到`WikipediaService`中。

    The component presents an `<input>` element *search box* to gather search terms from the user. 
    and calls a `search(term)` method after each `keyup` event.
    
    该组件有一个`<input>`元素，它是用来从用户获取搜索关键词的*搜索框*。
    在每次`keyup`事件被触发时，它调用`search(term)`方法。

    The `search(term)` method delegates to our `WikipediaService` which returns an observable array of string results (`Observable<string[]>`). 
    Instead of subscribing to the observable inside the component as we did in the `HeroListComponent`, 
    we forward the observable result to the template (via `items`) where the [async pipe](pipes.html#async-pipe)
    in the `ngFor` handles the subscription.
    
    `search(term)`方法委托我们的`WikipediaService`服务来完成实际操作。该服务返回的是一个字符串数组的可观察对象(`Observable<string[]>`)。
    该组件的内部订阅了这个可观察对象，就像我们曾在`HeroListComponent`中所做的那样，
    我们把这个可观察对象作为结果传给模板(通过`items`属性)，模板中`ngFor`上的[async(异步)管道](pipes.html#async-pipe)会对这个订阅进行处理。
  .l-sub-section
    :marked
      We often use the [async pipe](pipes.html#async-pipe) in read-only components where the component has no need to interact with the data.
      We couldn't use the pipe in the `HeroListComponent` because the "add hero" feature pushes newly created heroes into the list.

      我们通常在只读组件中使用[async管道](pipes.html#async-pipe)，这种组件不需要与数据进行互动。
      但我们不能在`HeroListComponent`中使用这个管道，这是因为“添加新英雄”特性会把一个新创建的英雄追加到英雄列表中。
  :marked
    ## Our wasteful app

    ## 奢侈的应用程序

    Our wikipedia search makes too many calls to the server. 
    It is inefficient and potentially expensive on mobile devices with limited data plans.
    
    我们这个Wikipedia搜索程序触发了过多的服务器调用(每次按键发一次)。
    这样效率很低，而且在流量受限的移动设备上会显得过于昂贵。

    ### 1. Wait for the user to stop typing

    ### 1. 等用户停止输入

    At the moment we call the server after every key stroke.
    The app should only make requests when the user *stops typing* .
    Here's how it *should* work &mdash; and *will* work  &mdash;  when we're done refactoring:
    
    我们目前会在每次按键之后调用服务器。
    但合理的方式是只在用户*停止输入*之后才发起请求。
    这是它*应该*而且*即将使用*的工作方式，我们马上就重构它。
  figure.image-display
    img(src='/resources/images/devguide/server-communication/wiki-2.gif' alt="Wikipedia search app (v.2)" width="250")
  :marked
    ### 2. Search when the search term changes

    ### 2. 当搜索关键字变化了才搜索

    Suppose the user enters the word *angular* in the search box and pauses for a while. 
    The application issues a search request for *Angular*.
    
    假设用户在输入框中输入了单词*angular*，然后稍等片刻。
    应用程序就会发出一个对*Angular*的搜索请求。

    Then the user backspaces over the last three letters, *lar*, and immediately re-types *lar* before pausing once more.
    The search term is still "angular". The app shouldn't make another request.
    
    然后，用户用退格键删除了最后三个字符*lar*，并且毫不停顿的重新输入了*lar*。
    搜索关键词仍然是“angular”。这时应用程序不应该发起另一个请求。

    ### 3. Cope with out-of-order responses

    ### 3. 对付乱序响应体

    The user enters *angular*, pauses, clears the search box, and enters *http*. 
    The application issues two search requests, one for *angular* and one for *http*. 
    
    用户输入了*angular*，暂停，清除搜索框，然后输入*http*。
    应用程序发起了两个搜索请求，一个搜*angular*，一个搜*http*。

    Which response will arrive first? We can't be sure. 
    A load balancer could dispatch the requests to two different servers with different response times.
    The results from the first *angular* request might arrive after the later *http* results.
    The user will be confused if we display the *angular* results to the *http* query.
    
    哪一个响应会先回来？我们是没法保证的。
    负载均衡器可能把这个请求分发给了响应时间不同的两台服务器。
    搜*angular*的结果可能晚于稍后搜*http*的结果。
    用户可能会困惑：为什么搜*http*时显示了关于*angular*的结果。

    When there are multiple requests in-flight, the app should present the responses
    in the original request order. That won't happen if *angular* results arrive last.
    
    即使有多个尚未返回的请求，应用程序也应该按照原始请求的顺序展示对它们的响应。如果能让*angular*的结果始终在后面返回，就不会发生这样的混乱了。

    <a id="more-observables"></a>
    ## More fun with Observables

    ## Observable的更多乐趣
    We can address these problems and improve our app with the help of some nifty observable operators. 
    
    借助一些漂亮的可观察对象操作符，我们可以解决这些问题，并提升我们的应用程序。

    We could make our changes to the `WikipediaService`. 
    But we sense that our concerns are driven by the user experience so we update the component class instead.
    
    我们本可以把这些改动合并进`WikipediaService`中，但别忘了我们的关注点应该是由用户体验驱动的，所以，还是把它放到组件类中吧。

  +makeExample('server-communication/ts/app/wiki/wiki-smart.component.ts', null, 'app/wiki/wiki-smart.component.ts')
  :marked
    We made no changes to the template or metadata, confining them all to the component class.
    Let's review those changes.
    
    我们没有修改模板或元数据，只改了组件类。
    我们来回顾一下这些改动。

    ### Create a stream of search terms
    ### 创建一个由搜索关键字组成的“流(Stream)”

    We're binding to the search box `keyup` event and calling the component's `search` method after each keystroke.
    
    我们绑定到搜索框的`keyup`事件，并且在每次按键之后调用组件的`search`方法。

    We turn these events into an observable stream of search terms using a `Subject` 
    which we import from the RxJS observable library:
    
    我们借助`Subject`类把这些事件转变成一个由搜索关键字组成的可观察的“流”对象。`Subject`是我们从RxJS库中导入的：
  +makeExample('server-communication/ts/app/wiki/wiki-smart.component.ts', 'import-subject')
  :marked
    Each search term is a string, so we create a new `Subject` of type `string` called `searchTermStream`.
    After every keystroke, the `search` method adds the search box value to that stream
    via the subject's `next` method.
    
    每个搜索关键字都是一个字符串，所以我们创建了一个新的`string`类型的`Subject`，并把它称为`searchTermStream`。
    在每次按键之后，`search`方法都会通过`Subject`的`next`方法把搜索框的值添加到流中。
  +makeExample('server-communication/ts/app/wiki/wiki-smart.component.ts', 'subject')(format='.')
  :marked
    ### Listen for search terms

    ### 监听搜索关键字

    Earlier, we passed each search term directly to the service and bound the template to the service results.
    Now we listen to the *stream of terms*, manipulating the stream before it reaches the `WikipediaService`.
    
    以前，我们每次都把搜索关键字直接传给服务，并且把模板绑定到服务返回的结果。
    而现在我们在监听*关键字组成的流*，并在把它传给`WikipediaService`之前操作这个流。
  +makeExample('server-communication/ts/app/wiki/wiki-smart.component.ts', 'observable-operators')(format='.')
  :marked
    We wait for the user to stop typing for at least 300 milliseconds 
    ([debounceTime](https://github.com/Reactive-Extensions/RxJS/blob/master/doc/api/core/operators/debounce.md)).
    Only changed search values make it through to the service 
    ([distinctUntilChanged](https://github.com/Reactive-Extensions/RxJS/blob/master/doc/api/core/operators/distinctuntilchanged.md)).
    
    我们先等待用户停止输入至少300毫秒
    ([debounceTime](https://github.com/Reactive-Extensions/RxJS/blob/master/doc/api/core/operators/debounce.md))。
    只有当搜索关键字变化的时候，才把它传给服务
    ([distinctUntilChanged](https://github.com/Reactive-Extensions/RxJS/blob/master/doc/api/core/operators/distinctuntilchanged.md))。

    The `WikipediaService` returns a separate observable of string arrays (`Observable<string[]>`) for each request.
    We could have multiple requests *in flight*, all awaiting the server's reply,
    which means multiple *observables-of-strings* could arrive at any moment in any order.
    
    `WikipediaService`服务为每个请求返回一个独立的可观察的字符串数组(`Observable<string[]>`)。
    我们可以同时有多个*发送中*的请求，它们都在等服务器的回复，
    这意味着多个*可观察的字符串数组*有可能在任何时刻以任何顺序抵达。

    The [switchMap](https://github.com/Reactive-Extensions/RxJS/blob/master/doc/api/core/operators/flatmaplatest.md)
    (formerly known as `flatMapLatest`) returns a new observable that combines these `WikipediaService` observables, 
    re-arranges them in their original request order,
    and delivers to subscribers only the most recent search results. 
    
    [switchMap](https://github.com/Reactive-Extensions/RxJS/blob/master/doc/api/core/operators/flatmaplatest.md)(以前叫`flatMapLatest`)
    返回一个新的可观察对象，它组合了所有这些“可观察的字符串数组”，重新按照它们的原始请求顺序进行排列，然后把最近的一个搜索结果交付给调用者。

    The displayed list of search results stays in sync with the user's sequence of search terms.
    
    于是，最终显示的搜索结果列表和用户输入的搜索关键字在顺序上保持了一致。
  .l-sub-section
    :marked
      We added the `debounceTime`, `distinctUntilChanged`, and `switchMap` operators to the RxJS `Observable` class
      in `rxjs-operators` as [described above](#rxjs)
      
      在[前面提过的](#rxjs)`rxjs-operators`文件中，我们把`debounceTime`、`distinctUntilChanged`和`switchMap`操作符加到了RxJS的`Observable`类中。

a#in-mem-web-api
.l-main-section
:marked
  ## Appendix: Tour of Heroes in-memory server

  ## 附录：《英雄指南》的内存(in-memory)服务器

  If we only cared to retrieve data, we could tell Angular to get the heroes from a `heroes.json` file like this one:
  
  如果我们只关心获取到的数据，我们可以告诉Angular从一个`heroes.json`文件中获取英雄列表，就像这样：

+makeJson('server-communication/ts/app/heroes.json', null, 'app/heroes.json')(format=".")
.l-sub-section
  :marked
    We wrap the heroes array in an object with a `data` property for the same reason that a data server does:
    to mitigate the [security risk](http://stackoverflow.com/questions/3503102/what-are-top-level-json-arrays-and-why-are-they-a-security-risk)
    posed by top-level JSON arrays. 
    
    我们把英雄数组包装进一个带`data`属性的对象中，就像一个真正的数据服务器所应该做的那样。
    这样可以缓解由顶级JSON数组导致的[安全风险](http://stackoverflow.com/questions/3503102/what-are-top-level-json-arrays-and-why-are-they-a-security-risk)。
:marked
  We'd set the endpoint to the JSON file like this:
  
  我们要像这样把端点设置为这个JSON文件：
+makeExample('server-communication/ts/app/toh/hero.service.ts', 'endpoint-json')(format=".")

- var _a_ca_class_with = _docsFor === 'ts' ? 'a custom application class with' : ''
:marked
  The *get heroes* scenario would work.
  But we want to *save* data too. We can't save changes to a JSON file. We need a web API server.
  We didn't want the hassle of setting up and maintaining a real server for this chapter.
  So we turned to an *in-memory web API simulator* instead.
  
  这在*“获取”英雄数据*的场景下确实能工作，但我们还想*保存*数据。我们不能把这些改动保存到JSON文件中，我们需要一个Web API服务器。
  在本章中，我们不想惹上配置和维护真实服务器的那些麻烦事。
  所以，我们转而使用一种*内存Web API仿真器*代替它。

.l-sub-section
  :marked
    The in-memory web api is not part of the Angular core. 
    It's an optional service in its own `angular2-in-memory-web-api` library
    that we installed with npm (see `package.json`) and 
    registered for module loading by SystemJS (see `systemjs.config.js`)
    
    内存Web API不是Angular内核的一部分。
    它是一个可选的服务，来自独立的`angular2-in-memory-web-api`库。我们可以通过npm(参见`package.json`)来安装它，
    并且通过SystemJS(参见`systemjs.config.js`)把它注册进模块加载器。

:marked
  The in-memory web API gets its data from !{_a_ca_class_with} a `createDb()`
  method that returns a map whose keys are collection names and whose values 
  are !{_array}s of objects in those collections.
  
  内存Web API从一个带有`createDb()`方法的自定义类中获取数据，并且返回一个map，它的主键(key)是一组名字，而值(value)是一组与之对应的对象数组。
  
  Here's the class we created for this sample based on the JSON data:
  
  这里是与范例中基于JSON的数据源完成相同功能的类：
+makeExample('server-communication/ts/app/hero-data.ts', null, 'app/hero-data.ts')(format=".")
:marked
  Ensure that the `HeroService` endpoint refers to the web API:
  
  确保`HeroService`的端点指向了这个Web API：
+makeExample('server-communication/ts/app/toh/hero.service.ts', 'endpoint')(format=".")
:marked
  Finally, redirect client HTTP requests to the in-memory web API.
  
  最后，把来自HTTP客户端的请求重定向到这个内存Web API。
block redirect-to-web-api
  :marked
    This redirection is easy to configure with the in-memory web API service module.
    by adding the `InMemoryWebApiModule` to the `AppModule.imports` list.
    At the same time, we calling its `forRoot` configuration method with the `HeroData` class.

    使用内存Web API服务模块很容易配置重定向，将`InMemoryWebApiModule`添加到`AppModule.imports`列表中，
    同时在`HeroData`类中调用`forRoot`配置方法。
  +makeExample('server-communication/ts/app/app.module.ts', 'in-mem-web-api')(format=".")
  :marked
    ### How it works

    ### 工作原理

    Angular's `http` service delegates the client/server communication tasks
    to a helper service called the `XHRBackend`. 
    
    这次重定向非常容易配置，这是因为Angular的`http`服务把客户端/服务器通讯的工作委托给了一个叫做`XHRBackend`的辅助服务。
  
    Using standard Angular provider registration techniques, the `InMemoryWebApiModule` 
    replaces the default `XHRBackend` service with its own in-memory alternative. 
    The `forRoot` method initialize the in-memory web API with *seed data* from the mock hero dataset at the same time.
    
    使用标准Angular提供商注册方法，`InMemoryWebApiModule`替代默认的`XHRBackend`服务并使用它自己的内存存储服务。
    `forRoot`方法来自模拟的英雄数据集的*种子数据*初始化了这个内存Web API
  .l-sub-section
    :marked
      The `forRoot` method name is a strong reminder that you should only call the `InMemoryWebApiModule` _once_
      while setting the metadata for the root `AppModule`. Don't call it again!.
      
      `forRoot`方法的名字告诉我们，应该只在设置根模块`AppModule`时调用`InMemoryWebApiModule`*一次*。不要再次调用它。
      
:marked
  Here is the revised (and final) version of <span ngio-ex>app/app.module.ts></span> demonstrating these steps.
  
  下面是修改过的（也是最终的）<span ngio-ex>app/app.module.ts</span>版本，用于演示这些步骤。

+makeExcerpt('app/app.module.ts')

:marked
  See the full source code in the <live-example></live-example>.
  
  要想查看完整的源代码，请参见<live-example></live-example>。<|MERGE_RESOLUTION|>--- conflicted
+++ resolved
@@ -446,12 +446,8 @@
   :marked
     Let's return to our study of the `HeroService`.
     
-<<<<<<< HEAD
     让我们回来继续研究`HeroService`。
-l-main-section
-=======
 .l-main-section
->>>>>>> 23ff8aac
 a#extract-data
 :marked
   ## Process the response object

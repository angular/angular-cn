--- conflicted
+++ resolved
@@ -7,7 +7,7 @@
 :marked
   **Angular Modules** help organize an application into cohesive blocks of functionality.
   
-  **Angular模块**能帮你把应用组织成多个内聚的功能块。
+  **Angular模块**能帮你把应用组织成多个紧密相关的功能块。
 
   An Angular Module is a _class_ adorned with the **@NgModule** decorator function.
   `@NgModule` takes a metadata object that tells Angular how to compile and run module code. 
@@ -28,14 +28,10 @@
   
   本页面将会讲解如何**创建**`NgModule`类，以及如何加载它们 —— 无论是在程序启动时立即加载，还是稍后由[路由器](router.html)按需加载。
 
-<<<<<<< HEAD
-  ## Contents
+  ## Table of Contents
   
   ## 目录
   
-=======
-  ## Table of Contents
->>>>>>> b9826c8d
   * [Angular modularity](#angular-modularity "Add structure to the app with NgModule")
   * [Angular模块化](#angular-modularity "用NgModule把结构添加到应用中")
   * [The application root module](#root-module "The startup module that every app requires")
@@ -251,14 +247,10 @@
   针对不同的平台，Angular提供了很多引导选项。
   本页面我们只讲两个选项，都是针对浏览器平台的。
 
-<<<<<<< HEAD
-  ### Dynamic bootstrapping with the Just-In-Time (JIT) compiler
-  
-  ### 通过即时（JIT）编译器动态引导
-  
-=======
   ### Dynamic bootstrapping with the Just-in-time (JiT) compiler
->>>>>>> b9826c8d
+  
+  ### 通过即时（JiT）编译器动态引导
+  
   In the first, _dynamic_ option, the [Angular compiler](../cookbook/ngmodule-faq.html#q-angular-compiler "About the Angular Compiler") 
   compiles the application in the browser and then launches the app.
   
@@ -273,16 +265,11 @@
 
   <live-example embedded plnkr="minimal.0" img="devguide/ngmodule/minimal-plunker.png">Try the live example.</live-example>
   
-<<<<<<< HEAD
   <live-example embedded plnkr="minimal.0" img="devguide/ngmodule/minimal-plunker.png">试试在线例子。</live-example>
   
-  ### Static bootstrapping with the Ahead-Of-Time (AOT) compiler
-  
-  ### 使用预先编译器（AOT - Ahead-Of-Time）进行静态引导
-=======
-
-  ### Static bootstrapping with the Ahead-Of-time (AoT) compiler
->>>>>>> b9826c8d
+  ### Static bootstrapping with the Ahead-of-time (AoT) compiler
+  
+  ### 使用预先编译器（AoT - Ahead-Of-Time）进行静态引导
 
   Consider the static alternative which can produce a much smaller application that
   launches faster, especially on mobile devices and high latency networks.

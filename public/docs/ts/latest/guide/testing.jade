--- conflicted
+++ resolved
@@ -130,17 +130,13 @@
     - [_compileComponents_](#compile-components)
 
     - [_compileComponents_](#compile-components)
-<<<<<<< HEAD
-
-  1. [Test a component with inputs and outputs](#component-with-inputs-output)
-
-  1. [测试拥有导入inputs和导出outputs的组件](#component-with-inputs-output)  
+
+  1. [Test a component with inputs and outputs](#component-with-input-output)
+
+  1. [测试拥有导入inputs和导出outputs的组件](#component-with-input-output)  
 
     - [_triggerEventHandler_](#trigger-event-handler)
 
-=======
-  1. [Test a component with inputs and outputs](#component-with-input-output)
->>>>>>> 8a3d0613
     - [_triggerEventHandler_](#trigger-event-handler)
 
   1. [Test a component inside a test host component](#component-inside-test-host)
@@ -230,17 +226,13 @@
     - [独立函数](#atu-apis): `async`, `fakeAsync`, etc.
 
     - [_TestBed_](#testbed-class-summary)
-<<<<<<< HEAD
 
     - [_TestBed_](#testbed-class-summary)
 
-    - [_ComponentFixture_](#component-fixture-class-summary)
-
-    - [_ComponentFixture_](#component-fixture-class-summary)
-
-=======
     - [_ComponentFixture_](#component-fixture-api-summary)
->>>>>>> 8a3d0613
+
+    - [_ComponentFixture_](#component-fixture-api-summary)
+
     - [_DebugElement_](#debug-element-details)
 
     - [_DebugElement_](#debug-element-details)  
@@ -1366,16 +1358,13 @@
   because it is buried inside `TwainComponent.ngOnInit` and therefore inaccessible to a test that
   probes only the component API surface.
 
-  调用`testService.getQuote`返回的承诺是私有的，不能在`TwainComponent`内访问，这个测试程序也对其无访问权。
+  本测试对`twainService.getQuote`返回的承诺没有直接的访问，因为它被埋没在`TwainComponent.ngOnInit`里，
+  所以对于只测试组件API表面的测试来说，它是无法被访问的。
 
   Fortunately, the `getQuote` promise is accessible to the _async test zone_ 
-<<<<<<< HEAD
-  which intercepts all promises issued within the _async_ method call.
-
-  幸运的是，**异步测试区域**可以访问`getQuote`承诺，因为它拦截所有调用**异步**方法所发出的承诺。
-=======
   which intercepts all promises issued within the _async_ method call _no matter where they occur_.
->>>>>>> 8a3d0613
+
+  幸运的是，**异步测试区域**可以访问`getQuote`承诺，因为它拦截所有调用**异步**方法所发出的承诺，不管它们在哪儿。  
   
   The `ComponentFixture.whenStable` method returns its own promise which resolves when the `getQuote` promise completes.
   In fact, the _whenStable_ promise resolves when _all pending asynchronous activities within this test_ complete ... the definition of "stable".

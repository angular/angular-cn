--- conflicted
+++ resolved
@@ -367,16 +367,12 @@
     to assemble and run applications by "injecting" application parts
     into other application parts where and when needed.
 
-<<<<<<< HEAD
     Angular提供并使用自己精心设计的[依赖注入(Dependency Injection)](dependency-injection.html)系统来组装和运行应用程序：在要用时，将一些部件“注入”到另一些部件里面。
 
-    At the core is an [`Injector`](#injector) that returns dependency values on request.
-=======
     At the core there is an [`Injector`](#injector) that returns dependency values on request.
->>>>>>> 1a8bbea1
     The expression `injector.get(token)` returns the value associated with the given token.
 
-    依赖注入的核心是一个[注入器(Injector)](#injector)，这个注入器根据需要返回被依赖部件。`injector.get(token)`方法返回与该token(令牌)参数相关的依赖部件。
+    在Angular内核中有一个[注入器(Injector)](#injector)，这个注入器根据需要返回被依赖部件。`injector.get(token)`方法返回与该token(令牌)参数相关的依赖部件。
 
     A token is an Angular type (`OpaqueToken`). We rarely deal with tokens directly; most
     methods accept a class name (`Foo`) or a string ("foo") and Angular converts it

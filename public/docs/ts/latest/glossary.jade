--- conflicted
+++ resolved
@@ -28,88 +28,57 @@
   [J](#J) [K](#K) [L](#L) [M](#M) [N](#N) [O](#O) [P](#P) [Q](#Q) [R](#R)
   [S](#S) [T](#T) [U](#U) [V](#V) [W](#W) [X](#X) [Y](#Y) [Z](#Z)
 
-<<<<<<< HEAD
-// #docregion a1
-<a id="A"></a>
-// #enddocregion a1
-a#aot
-.l-main-section
-:marked
-  ## Ahead of Time (AOT) Compilation
-
-  ## Ahead of Time (AOT) 提前编译
-.l-sub-section
-=======
 .l-main-section#A
 
 +ifDocsFor('ts')
   a#aot
->>>>>>> fcaf8fa3
   :marked
     ## Ahead of Time (AOT) Compilation
+  
+    ## Ahead of Time (AOT) 提前编译
+    
   .l-sub-section
     :marked
-      Angular applications can be compiled by developers at build-time.
-      By compiling your application using the compiler-cli, `ngc`, you can boostrap directly
-      to a Module Factory, meaning you don't need to include the Angular compiler in your javascript bundle.
+      Angular applications can be compiled by developers at build-time. 
+      By compiling your application using the compiler-cli, `ngc`, you can boostrap directly 
+      to a Module Factory, meaning you don't need to include the Angular compiler in your javascript bundle. 
       Ahead of Time compiled applications also benefit from decreased load time and increased performance.
-
-<<<<<<< HEAD
-    开发者可以在构造时(build-time)编译Angular应用程序。通过`Compiler-cli` - `ngc`编译应用程序，应用可以从一个模块工厂(Module Factory)直接启动，意思是不再需要把Angular编译器添加到JavaScript包中。提前编译的应用程序将加载迅速，并具有更高的性能。
-
-.l-main-section
-<a id="angular-module"></a>
-:marked
-  ## Angular Module
-
-  ## Angular模块 
-.l-sub-section
-=======
->>>>>>> fcaf8fa3
+  
+      开发者可以在构造时(build-time)编译Angular应用程序。通过`Compiler-cli` - `ngc`编译应用程序，应用可以从一个模块工厂(Module Factory)直接启动，意思是不再需要把Angular编译器添加到JavaScript包中。提前编译的应用程序将加载迅速，并具有更高的性能。
+
   :marked
     ## Angular Module
+  
+    ## Angular模块 
   .l-sub-section
     :marked
       Helps us organize an application into cohesive blocks of functionality.
       An Angular module identifies the components, directives, and pipes that are used by the application
       along with the list of external Angular modules that the application needs, such as `FormsModule`.
-
-<<<<<<< HEAD
-    帮助我们将一个应用程序组织成拼合的功能模块群。一个Angular模块标识了被应用程序使用的组件、指令和管道等，它同时包含了应用程序需要的外来Angular模块的列表，比如`FormsModule`。
-
-    Every Angular application has an application root module class. By convention the class is
-    called `AppModule` and resides in a file named `app.component.ts`.
-
-    每个Angular应用程序都有一个应用程序根模块类。按规约这个类的名字为`AppModule`，存放在名为`app.component.ts`的文件。
-
-    See the [Angular Module](/docs/ts/latest/guide/ngmodule.html) chapter for details and examples.
-
-    到[Angular模块](/docs/ts/latest/guide/ngmodule.html)章节查看详情。
-:marked
-  ## Annotation
-  ## 注解(Annotation)
-.l-sub-section
-  :marked
-    In practice a synonym for [Decoration](#decorator).
-
-    [装饰器(Decoration)](#decorator)在实践中的同义词。
-// #enddocregion a-1
-// #docregion a-2
-=======
+  
+      帮助我们将一个应用程序组织成拼合的功能模块群。一个Angular模块标识了被应用程序使用的组件、指令和管道等，它同时包含了应用程序需要的外来Angular模块的列表，比如`FormsModule`。
+  
       Every Angular application has an application root module class. By convention the class is
       called `AppModule` and resides in a file named `app.component.ts`.
-
+  
+      每个Angular应用程序都有一个应用程序根模块类。按规约这个类的名字为`AppModule`，存放在名为`app.component.ts`的文件。
+  
       See the [Angular Module](!{docsLatest}/guide/ngmodule.html) chapter for details and examples.
-
+  
+      到[Angular模块](!{docsLatest}/guide/ngmodule.html)章节查看详情。
+      
 +ifDocsFor('ts|dart')
   :marked
     ## Annotation
+    
+    ## 注解(Annotation)
   .l-sub-section
     block annotation-defn
       :marked
-        In practice, a synonym for [Decoration](#decorator).
-
->>>>>>> fcaf8fa3
+        In practice a synonym for [Decoration](#decorator).
+    
+        [装饰器(Decoration)](#decorator)在实践中的同义词。
+  
 :marked
   ## Attribute Directive
   ## 属性型指令(Attribute Directive)
@@ -123,130 +92,77 @@
 
     The `ngClass` directive for adding and removing CSS class names is a good example of
     an Attribute Directive.
-<<<<<<< HEAD
 
     `ngClass`指令就是典型的属性型指令。它可以添加或移除CSS类名。
-// #enddocregion a-2
-
-// #docregion b-c
-- var lang = current.path[1]
-- var decorator = lang === 'dart' ? 'annotation' : '<a href="#decorator">decorator</a>'
-- var atSym = lang === 'js' ? '' : '@'
-<a id="B"></a>
-.l-main-section
-:marked
-  ## Barrel
-  ## 封装桶(Barrel)
-.l-sub-section
-  :marked
-    A barrel is a way to *rollup exports* from several ES2015 modules into a single convenience ES2015 module.
-    The barrel itself is an ES2015 module file that re-exports *selected* exports of other ES2015 modules.
-    
-    封装桶是把一系列模块中的*导出结果*归纳进一个单一的快捷模块的一种方式。
-    封装桶本身是一个模块文件，它重新导出*选中的*导出，这些导入来自其它文件。
-
-    Imagine three ES2015 modules in a `heroes` folder:
-
-    设想在`heroes`目录下有三个ES2015的模块：
-
-  code-example.
-    // heroes/hero.component.ts
-    export class HeroComponent {}
-    
-    // heroes/hero.model.ts
-    export class Hero {}
-    
-    // heroes/hero.service.ts
-    export class HeroService {}
-  :marked
-    Without a barrel, a consumer would need three import statements:
-
-    假如没有封装桶，消费者就需要三条import语句：
-
-  code-example.
-    import { HeroComponent } from '../heroes/hero.component.ts';
-    import { Hero }          from '../heroes/hero.model.ts';
-    import { HeroService }   from '../heroes/hero.service.ts';
-  :marked
-    We can add a barrel to the `heroes` folder (called `index` by convention) that exports all of these items:
-
-    在`heroes`目录下添加一个封装桶(按规约叫做`index`)，它导出所有这三条：
-
-  code-example.
-    export * from './hero.model.ts';   // re-export all of its exports
-    export * from './hero.service.ts'; // re-export all of its exports
-    export { HeroComponent } from './hero.component.ts'; // re-export the named thing
-  :marked
-    Now a consumer can import what it needs from the barrel.
-
-    现在，消费者就就可以从这个封装桶中导入它需要的东西了。
-
-  code-example.
-    import { Hero, HeroService } from '../heroes'; // index is implied
-=======
-
+    
 .l-main-section#B
 
 +ifDocsFor('ts|js')
->>>>>>> fcaf8fa3
   :marked
     ## Barrel
+    ## 封装桶(Barrel)
   .l-sub-section
     :marked
       A barrel is a way to *rollup exports* from several ES2015 modules into a single convenience ES2015 module.
       The barrel itself is an ES2015 module file that re-exports *selected* exports of other ES2015 modules.
-
-<<<<<<< HEAD
-    Angular的每个[范围化包(Scoped Package)](#scoped-package)都有一个叫做`index`的封装桶。
-
-// #enddocregion b-c
-:marked
-  That's why we can write this:
-
-  这就是为什么可以这样写的原因：
-
-+makeExcerpt('quickstart/ts/app/app.component.ts', 'import', '')
-// #docregion b-c
-=======
+      
+      封装桶是把一系列模块中的*导出结果*归纳进一个单一的快捷模块的一种方式。
+      封装桶本身是一个模块文件，它重新导出*选中的*导出，这些导入来自其它文件。
+  
       Imagine three ES2015 modules in a `heroes` folder:
+  
+      设想在`heroes`目录下有三个ES2015的模块：
+
     code-example.
       // heroes/hero.component.ts
       export class HeroComponent {}
->>>>>>> fcaf8fa3
-
+      
       // heroes/hero.model.ts
       export class Hero {}
-
+      
       // heroes/hero.service.ts
       export class HeroService {}
     :marked
       Without a barrel, a consumer would need three import statements:
+  
+      假如没有封装桶，消费者就需要三条import语句：
+  
     code-example.
       import { HeroComponent } from '../heroes/hero.component.ts';
       import { Hero }          from '../heroes/hero.model.ts';
       import { HeroService }   from '../heroes/hero.service.ts';
     :marked
       We can add a barrel to the `heroes` folder (called `index` by convention) that exports all of these items:
+  
+      在`heroes`目录下添加一个封装桶(按规约叫做`index`)，它导出所有这三条：
+  
     code-example.
       export * from './hero.model.ts';   // re-export all of its exports
       export * from './hero.service.ts'; // re-export all of its exports
       export { HeroComponent } from './hero.component.ts'; // re-export the named thing
     :marked
       Now a consumer can import what it needs from the barrel.
+  
+      现在，消费者就就可以从这个封装桶中导入它需要的东西了。
+  
     code-example.
       import { Hero, HeroService } from '../heroes'; // index is implied
     :marked
       The Angular [scoped packages](#scoped-package) each have a barrel named `index`.
+  
+      Angular的每个[范围化包(Scoped Package)](#scoped-package)都有一个叫做`index`的封装桶。
 
       That's why we can write this:
-
+    
+      这就是为什么可以这样写：
+    
     +makeExcerpt('quickstart/ts/app/app.component.ts', 'import', '')
 
     .alert.is-important
       :marked
         Note that you can often achieve this same goal using [Angular modules](#angular-module) instead.
 
-    注意，你可以利用[Angular模块](#angular-module)达到同样的目的。
+        注意，你可以利用[Angular模块](#angular-module)达到同样的目的。
 
 :marked
   ## Binding
@@ -273,33 +189,21 @@
     :marked
       We launch an Angular application by "bootstrapping" it using the application root Angular module (`AppModule`).
       The bootstraping identifies an application's top level "root" [Component](#component), which is the first
-      component that is loaded for the application. For more information see the [QuickStart](!{docsLatest}/quickstart.html).
-  :marked
-<<<<<<< HEAD
-    We launch an Angular application by "bootstrapping" it using the application root Angular module (`AppModule`).
-    The bootstraping identifies an application's top level "root" [Component](#component), which is the first
-    component that is loaded for the application. For more information see the [QuickStart](/docs/ts/latest/quickstart.html).
-
-    通过一个名叫`bootstrap`的方法来引导Angular应用程序。这个`bootstrap`方法会识别应用程序的顶级“根”[组件(Component)](#component)，
-    并可能通过[依赖注入体系(Dependency Injection System)](#dependency-injection)注册服务的[提供商(Provider)](#provider)。
-
-    One can bootstrap multiple apps in the same `index.html`, each with its own top level root.
-
-    你可以在同一个`index.html`中引导多个应用，每个应用都有它自己的顶级根组件。
-
-<a id="C"></a>
-.l-main-section
-=======
-    One can bootstrap multiple apps in the same `index.html`, each with its own top level root.
+      component that is loaded for the application. For more information see the [QuickStart](/docs/ts/latest/quickstart.html).
+  
+      通过一个名叫`bootstrap`的方法来引导Angular应用程序。这个`bootstrap`方法会识别应用程序的顶级“根”[组件(Component)](#component)，
+      并可能通过[依赖注入体系(Dependency Injection System)](#dependency-injection)注册服务的[提供商(Provider)](#provider)。
+  
+      One can bootstrap multiple apps in the same `index.html`, each with its own top level root.
+  
+      你可以在同一个`index.html`中引导多个应用，每个应用都有它自己的顶级根组件。
 
 .l-main-section#C
->>>>>>> fcaf8fa3
 :marked
   ## camelCase
   ## 驼峰式命名法(camelCase)
 .l-sub-section
   :marked
-<<<<<<< HEAD
     The practice of writing compound words or phrases such that each word or abbreviation begins with a capital letter 
     _except the first letter which is a lowercase letter_. 
 
@@ -309,13 +213,6 @@
 
     函数、属性和方法命名一般都使用驼峰式拼写法。比如`square`, `firstName` 和 `getHeroes`等。
 
-=======
-    The practice of writing compound words or phrases such that each word or abbreviation begins with a capital letter
-    _except the first letter which is a lowercase letter_.
-
-    Function, property, and method names are typically spelled in camelCase. Examples include: `square`, `firstName` and `getHeroes`.
-
->>>>>>> fcaf8fa3
     This form is also known as **lower camel case**, to distinguish it from **upper camel case** which we call [PascalCase](#pascalcase).
     When we write "camelCase" in this documentation we always mean *lower camel case*.
 
@@ -336,29 +233,22 @@
     The Component is one of the most important building blocks in the Angular system.
     It is, in fact, an Angular [Directive](#directive) with a companion [Template](#template).
 
-<<<<<<< HEAD
     组件是Angular系统中最重要的基本构造块儿之一。
     它其实是一个拥有[模板(Template)](#template)的[指令(Directive)](#directive)。
 
-    The  developer applies the `#{atSym}Component` !{decorator} to
-=======
-    The  developer applies the `!{_at}Component` !{_decoratorLink} to
->>>>>>> fcaf8fa3
+    The  developer applies the `#{_at}Component` !{_decoratorLink} to
     the component class, thereby attaching to the class the essential component metadata
     that Angular needs to create a component instance and render it with its template
     as a view.
 
-    开发人员使用`#{atSym}Component`!{decoratorCn}来装饰一个组件类，也就是把这个核心组件的元数据附加到类上。
+    开发人员使用`#{_at}Component`!{decoratorCn}来装饰一个组件类，也就是把这个核心组件的元数据附加到类上。
     Angular会利用这个元数据信息创建一个组件实例，并把组件的模板作为视图渲染出来。
 
     Those familiar with "MVC" and "MVVM" patterns will recognize
     the Component in the role of "Controller" or "View Model".
-<<<<<<< HEAD
 
     如果你熟悉 "MVC" 和 "MVVM" 架构模式，就会意识到“组件”充当了“控制器(Controller)”和“视图模型(View Model)”的角色。
 // #enddocregion b-c
-=======
->>>>>>> fcaf8fa3
 
 .l-main-section#D
 :marked
@@ -366,26 +256,17 @@
   ## 中线命名法(dash-case)
 .l-sub-section
   :marked
-<<<<<<< HEAD
     The practice of writing compound words or phrases such that each word is separated by a dash or hyphen (-). 
+    This form is also known as [kebab-case](#kebab-case).    
 
     使用中线(`-`)分隔每个单词来书写词汇或短语的方法叫做中线命名法。
-
-    Directive selectors and the root of filenames are often spelled in dash-case. Examples include: `my-app` and the `hero-list.component.ts`.
-
-    指令的选择器和文件名通常都是通过中线命名法来命名的。比如`my-app` 和 `hero-list.component.ts`。
-
-    This form is also known as [kebab-case](#kebab-case).
-
     这种命名法也被称为[烤串命名法(kebab-case)](#kebab-case)。
-=======
-    The practice of writing compound words or phrases such that each word is separated by a dash or hyphen (`-`).
-    This form is also known as [kebab-case](#kebab-case).
 
     [Directive](#directive) selectors (like `my-app`) <span if-docs="ts">and
     the root of filenames (such as `hero-list.component.ts`)</span> are often
     spelled in dash-case.
->>>>>>> fcaf8fa3
+
+    [指令](#directive)的选择器（例如`my-app`）<span if-docs="ts">和文件名（比如``hero-list.component.ts`）</span>通常都是通过中线命名法来命名的。
 
 :marked
   ## Data Binding
@@ -416,55 +297,61 @@
     这第二种方法就是数据绑定。Angular有一个非常强大的数据绑定框架，具有多种用来进行数据绑定的操作，并能支持特定的语法。
 
      The many forms of binding include:
-<<<<<<< HEAD
      绑定形式包括：
-     * [Interpolation](/docs/ts/latest/guide/template-syntax.html#interpolation)
-     * [插值表达式(Interpolation)](/docs/ts/latest/guide/template-syntax.html#interpolation)
-     * [Property Binding](/docs/ts/latest/guide/template-syntax.html#property-binding)
-     * [属性绑定(Property Binding)](/docs/ts/latest/guide/template-syntax.html#property-binding)
-     * [Event Binding](/docs/ts/latest/guide/template-syntax.html#event-binding)
-     * [事件绑定(Event Binding)](/docs/ts/latest/guide/template-syntax.html#event-binding)
-     * [Attribute Binding](/docs/ts/latest/guide/template-syntax.html#attribute-binding)
-     * [Attribute绑定(Attribute Binding)](/docs/ts/latest/guide/template-syntax.html#attribute-binding)
-     * [Class Binding](/docs/ts/latest/guide/template-syntax.html#class-binding)
-     * [CSS类绑定(Class Binding)](/docs/ts/latest/guide/template-syntax.html#class-binding)
-     * [Style Binding](/docs/ts/latest/guide/template-syntax.html#style-binding)
-     * [样式绑定(Style Binding)](/docs/ts/latest/guide/template-syntax.html#style-binding)
-     * [Two-way data binding with ngModel](/docs/ts/latest/guide/template-syntax.html#ng-model)
-     * [基于ngModel的双向数据绑定(Two-way data binding with ngModel)](/docs/ts/latest/guide/template-syntax.html#ng-model)
-=======
      * [Interpolation](!{docsLatest}/guide/template-syntax.html#interpolation)
+     * [插值表达式(Interpolation)](!{docsLatest}/guide/template-syntax.html#interpolation)
      * [Property Binding](!{docsLatest}/guide/template-syntax.html#property-binding)
+     * [属性绑定(Property Binding)](!{docsLatest}/guide/template-syntax.html#property-binding)
      * [Event Binding](!{docsLatest}/guide/template-syntax.html#event-binding)
+     * [事件绑定(Event Binding)](!{docsLatest}/guide/template-syntax.html#event-binding)
      * [Attribute Binding](!{docsLatest}/guide/template-syntax.html#attribute-binding)
+     * [Attribute绑定(Attribute Binding)](!{docsLatest}/guide/template-syntax.html#attribute-binding)
      * [Class Binding](!{docsLatest}/guide/template-syntax.html#class-binding)
+     * [CSS类绑定(Class Binding)](!{docsLatest}/guide/template-syntax.html#class-binding)
      * [Style Binding](!{docsLatest}/guide/template-syntax.html#style-binding)
+     * [样式绑定(Style Binding)](!{docsLatest}/guide/template-syntax.html#style-binding)
      * [Two-way data binding with ngModel](!{docsLatest}/guide/template-syntax.html#ng-model)
->>>>>>> fcaf8fa3
+     * [基于ngModel的双向数据绑定(Two-way data binding with ngModel)](!{docsLatest}/guide/template-syntax.html#ng-model)
 
     Learn more about data binding in the
     [Template Syntax](!{docsLatest}/guide/template-syntax.html#data-binding) chapter.
+
+    要了解关于数据绑定的更多知识，请参见[模板语法](guide/template-syntax.html#data-binding)一章。
 
 +ifDocsFor('ts|dart')
   a#decorator
   a#decoration
   :marked
     ## Decorator | Decoration
+    ## 装饰器(Decorator | Decoration)
   .l-sub-section
     block decorator-defn
       :marked
         A Decorator is a **function** that adds metadata to a class, its members (properties, methods) and function arguments.
-
+    
+        装饰器是一个**函数**，这个函数将元数据添加到类、类成员(属性、方法)和函数上。
+    
         Decorators are a JavaScript language [feature](https://github.com/wycats/javascript-decorators), implemented in TypeScript and proposed for ES2016 (AKA ES7).
-
+    
+        装饰器是一个JavaScript的语言[特性](https://github.com/wycats/javascript-decorators)，装饰器在TypeScript里面已经采纳并实现了，并被推荐到了ES2016(也就是ES7)。
+    
         We apply a decorator by positioning it
         immediately above or to the left of the thing it decorates.
-
+    
+        应用装饰器的方法是把装饰器放到被装饰对象的上面或左边。
+    
         Angular has its own set of decorators to help it interoperate with our application parts.
         Here is an example of a `@Component` decorator that identifies a
         class as an Angular [Component](#component) and an `@Input` decorator applied to a property
         of that component.
+    
+        Angular使用自己的一套装饰器来实现应用程序各部分之间的相互操作。
+        下面的例子中使用了`@Component`装饰器来将一个类标记为一个Angular[组件(Component)](#component)，并用`@Input`装饰器来装饰该组件的一个属性。
+    
         The elided object argument to the `@Component` decorator would contain the pertinent component metadata.
+    
+        `@Component`装饰器中被省略的参数对象还可以包含和组件有关的元数据。
+    
         ```
         @Component({...})
         export class AppComponent {
@@ -472,74 +359,20 @@
           @Input() name:string;
         }
         ```
+    
         The scope of a decorator is limited to the language feature
         that it decorates. None of the decorations shown here will "leak" to other
         classes appearing below it in the file.
-
+    
+        一个装饰器的作用域会被限制在它所装饰的东西上，这是一个语言级特性。在上面这个例子中，就算别的类在同一个文件中紧跟着上面的类也不会有任何装饰器“泄露”到其它类。
+    
       .alert.is-important
         :marked
           Always include the parentheses `()` when applying a decorator.
           A decorator is a **function** that must be called when applied.
-
-<<<<<<< HEAD
-    要了解关于数据绑定的更多知识，请参见[模板语法](guide/template-syntax.html#data-binding)一章。
-
-// #enddocregion d1
-<a id="decorator"></a> <a id="decoration"></a>
-:marked
-  ## Decorator | Decoration
-  ## 装饰器(Decorator | Decoration)
-.l-sub-section
-  :marked
-    A Decorator is a **function** that adds metadata to a class, its members (properties, methods) and function arguments.
-
-    装饰器是一个**函数**，这个函数将元数据添加到类、类成员(属性、方法)和函数上。
-
-    Decorators are a JavaScript language [feature](https://github.com/wycats/javascript-decorators), implemented in TypeScript and proposed for ES2016 (AKA ES7).
-
-    装饰器是一个JavaScript的语言[特性](https://github.com/wycats/javascript-decorators)，装饰器在TypeScript里面已经采纳并实现了，并被推荐到了ES2016(也就是ES7)。
-
-    We apply a decorator by positioning it
-    immediately above or to the left of the thing it decorates.
-
-    应用装饰器的方法是把装饰器放到被装饰对象的上面或左边。
-
-    Angular has its own set of decorators to help it interoperate with our application parts.
-    Here is an example of a `@Component` decorator that identifies a
-    class as an Angular [Component](#component) and an `@Input` decorator applied to a property
-    of that component.
-
-    Angular使用自己的一套装饰器来实现应用程序各部分之间的相互操作。
-    下面的例子中使用了`@Component`装饰器来将一个类标记为一个Angular[组件(Component)](#component)，并用`@Input`装饰器来装饰该组件的一个属性。
-
-    The elided object argument to the `@Component` decorator would contain the pertinent component metadata.
-
-    `@Component`装饰器中被省略的参数对象还可以包含和组件有关的元数据。
-
-    ```
-    @Component({...})
-    export class AppComponent {
-      constructor(@Inject('SpecialFoo') public foo:Foo) {}
-      @Input() name:string;
-    }
-    ```
-
-    The scope of a decorator is limited to the language feature
-    that it decorates. None of the decorations shown here will "leak" to other
-    classes appearing below it in the file.
-
-    一个装饰器的作用域会被限制在它所装饰的东西上，这是一个语言级特性。在上面这个例子中，就算别的类在同一个文件中紧跟着上面的类也不会有任何装饰器“泄露”到其它类。
-
-  .alert.is-important
-    :marked
-      Always include the parentheses `()` when applying a decorator.
-      A decorator is a **function** that must be called when applied.
-
-      永远别忘了在装饰器后面加括号`()`。因为装饰器是 **函数** ，在应用它的时候一定要被调用。
-
-// #docregion d2
-=======
->>>>>>> fcaf8fa3
+    
+          永远别忘了在装饰器后面加括号`()`。因为装饰器是 **函数** ，在应用它的时候一定要被调用。
+
 :marked
   ## Dependency Injection
   ## 依赖注入(Dependency Injection)
@@ -615,17 +448,13 @@
     Angular registers some of its own providers with every injector.
     We can register our own providers.
 
-<<<<<<< HEAD
     Angular会为每个注册器注册很多Angular内建提供商。我们也可以注册自己的提供商。通常注册提供商的最佳时间是在应用程序开始[引导(Bootstrap)](#bootstrap)的时候。
     当然，我们也有其它很多机会注册提供商。
 
-    Learn more in the [Dependency Injection](/docs/ts/latest/guide/dependency-injection.html) chapter.
-
-    要了解关于依赖注入的更多知识，请参见[依赖注入(Dependency Injection)](guide/dependency-injection.html)一章。
-
-=======
     Learn more in the [Dependency Injection](!{docsLatest}/guide/dependency-injection.html) chapter.
->>>>>>> fcaf8fa3
+
+    要了解关于依赖注入的更多知识，请参见[依赖注入(Dependency Injection)](!{docsLatest}/guide/dependency-injection.html)一章。
+    
 :marked
   ## Directive
   ## 指令(Directive)
@@ -671,11 +500,8 @@
     1. [Structural Directives](#structural-directive), a directive responsible for
     shaping or re-shaping HTML layout, typically by adding, removing, or manipulating
     elements and their children.
-<<<<<<< HEAD
     1. [结构型指令(Structural Directive)](#structural-directive)：负责塑造或重塑HTML布局。这一般是通过添加、删除或者操作HTML元素及其子元素来实现的。
 // #enddocregion d2
-=======
->>>>>>> fcaf8fa3
 
 .l-main-section#E
 
@@ -693,43 +519,27 @@
     either in this version of the language or a dialect that strives to be
     compatible with it such as [TypeScript](#typesScript).
 
-<<<<<<< HEAD
     最新的被认可的JavaScript版本是[ECMAScript 2015](http://www.ecma-international.org/ecma-262/6.0/)，(也叫“ES2015”或“ES6”)。Angular 2的开发者要么使用这个版本的JavaScript，要么使用与这个版本兼容的语言，比如[TypeScript](#typesScript)。
 
-    Most modern browsers today only support the prior "ECMAScript 5" (AKA ES5) standard.
-    Applications written in ES2015 or one of its dialects must be "[transpiled](#transpile)"
-=======
     Most modern browsers today only support the much older "ECMAScript 5" (AKA ES5) standard.
     Applications written in ES2016, ES2015 or one of their dialects must be "[transpiled](#transpile)"
->>>>>>> fcaf8fa3
     to ES5 JavaScript.
 
-    目前，几乎所有现代游览器都只支持上一个版本的“ECMAScript 5” (也就是ES5)标准。使用ES2015或者其它兼容语言开发的应用程序，都必须被“[转译(Transpile)](#transpile)”成ES5 JavaScript。
+    目前，几乎所有现代游览器都只支持上老版本的“ECMAScript 5” (也就是ES5)标准。使用ES2015，ES2016或者其它兼容语言开发的应用程序，都必须被“[转译(Transpile)](#transpile)”成ES5 JavaScript。
 
     Angular 2 developers may choose to write in ES5 directly.
 
-<<<<<<< HEAD
     Angular 2的开发者也可以选择直接使用ES5编程。
 
 :marked
-  ## ECMAScript 2015
-.l-sub-section
-  :marked
-    The latest released version of JavaScript,
-    [ECMAScript 2015](http://www.ecma-international.org/ecma-262/6.0/)
-    (AKA "ES2015" or "ES6")
-
-    最新发布的JavaScript版本，[ECMAScript 2015](http://www.ecma-international.org/ecma-262/6.0/)
-    (即 "ES2015" 或 "ES6")。
-=======
->>>>>>> fcaf8fa3
-:marked
-  ## ES2015
+  ## ES 2015
+  ## ES 2015
 .l-sub-section
   :marked
     Short hand for "[ECMAScript 2015](#ecmascript=2015)".
 
-    “[ECMAScript 2015](#ecmascript=2015)”的简写。
+    [ECMAScript 2015](#ecmascript=2015)的缩写。
+    
 :marked
   ## ES6
 .l-sub-section
@@ -743,12 +553,9 @@
   :marked
     Short hand for "ECMAScript 5", the version of JavaScript run by most modern browsers.
     See [ECMAScript](#ecmascript).
-<<<<<<< HEAD
 
     “ECMAScript 5”的简写，大部分现代浏览器使用的JavaScript版本。参见[ECMAScript](#ecmascript)。
 // #enddocregion e2
-=======
->>>>>>> fcaf8fa3
 
 a#F
 a#G
@@ -774,15 +581,11 @@
     Data values flow *into* this property from the data source identified
     in the template expression to the right of the equal sign.
 
-<<<<<<< HEAD
-    指令属性可以作为[属性绑定](/docs/ts/latest/guide/template-syntax.html#property-binding)的目标。数据值会从模板表达式等号右侧的数据源中，流入这个属性。
-
-    See the [Template Syntax](/docs/ts/latest/guide/template-syntax.html#inputs-outputs) chapter.
-=======
+    指令属性可以作为[属性绑定](!{docsLatest}/guide/template-syntax.html#property-binding)的目标。数据值会从模板表达式等号右侧的数据源中，流入这个属性。
+
     See the [Template Syntax](!{docsLatest}/guide/template-syntax.html#inputs-outputs) chapter.
->>>>>>> fcaf8fa3
-
-    参见[模板语法](/docs/ts/latest/guide/template-syntax.html#inputs-outputs)一章。
+
+    参见[模板语法](!{docsLatest}/guide/template-syntax.html#inputs-outputs)一章。
 
 :marked
   ## Interpolation
@@ -802,14 +605,10 @@
 
   :marked
     Learn more about interpolation in the
-<<<<<<< HEAD
-    [Template Syntax](/docs/ts/latest/guide/template-syntax.html#interpolation) chapter.
+    [Template Syntax](!{docsLatest}/guide/template-syntax.html#interpolation) chapter.
 
     要学习关于插值表达式的更多知识，参见[模板语法](/docs/ts/latest/guide/template-syntax.html#interpolation)一章。
-=======
-    [Template Syntax](!{docsLatest}/guide/template-syntax.html#interpolation) chapter.
->>>>>>> fcaf8fa3
-
+    
 .l-main-section#J
 
 +ifDocsFor('ts')
@@ -828,26 +627,11 @@
   ## 烤串命名法(kebab-case)
 .l-sub-section
   :marked
-<<<<<<< HEAD
-    The practice of writing compound words or phrases such that each word is separated by a dash or hyphen (`-`).
-
-    使用中线(`-`)分隔每个单词来书写复合词或短语的命名方法。
-    
-    Directive selectors and the root of filenames are often spelled in kebab-case. Examples include: `my-app` and `hero-list.component.ts`.
-    
-    指令选择器和文件名等一般都用烤串命名法。比如`my-app`和`hero-list.component.ts`。
-
-    This form is also known as [dash-case](#dash-case).
-
-    这种形式也叫[中线命名法(dash-case)](#dash-case)。
-
-<a id="L"></a>
-.l-main-section
-=======
     See [dash-case](#dash-case).
 
+    参见[中线命名法(dash-case)](#dash-case)。
+
 .l-main-section#L
->>>>>>> fcaf8fa3
 :marked
   ## Lifecycle Hooks
   ## 生命周期钩子(Lifecycle Hook)
@@ -889,16 +673,12 @@
     * `ngOnDestroy` - just before the directive is destroyed.
     * `ngOnDestroy` - 在指令销毁前调用。
 
-<<<<<<< HEAD
-    Learn more in the [Lifecycle Hooks](/docs/ts/latest/guide/lifecycle-hooks.html) chapter.
-
-    要了解更多，参见[生命周期钩子(Lifecycle Hook)](/docs/ts/latest/guide/lifecycle-hooks.html)一章。
+    Learn more in the [Lifecycle Hooks](!{docsLatest}/guide/lifecycle-hooks.html) chapter.
+
+    要了解更多，参见[生命周期钩子(Lifecycle Hook)](!{docsLatest}/guide/lifecycle-hooks.html)一章。
 // #enddocregion f-l
-=======
-    Learn more in the [Lifecycle Hooks](!{docsLatest}/guide/lifecycle-hooks.html) chapter.
 
 .l-main-section#M
->>>>>>> fcaf8fa3
 
 :marked
   ## Module
@@ -908,141 +688,87 @@
     .alert.is-important
       :marked
        In Angular, there are two types of modules:
+  
+       在Angular里有两种模块：
+  
        - [Angular modules](#angular-module).
-       See the [Angular Module](!{docsLatest}/guide/ngmodule.html) chapter for details and examples.
+       See the [Angular Module](/docs/ts/latest/guide/ngmodule.html) chapter for details and examples.
+  
+       - [Angular 模块](#angular-module).到[Angular Module](/docs/ts/latest/guide/ngmodule.html)章节查看详情和例子。
+  
        - ES2015 modules as described in this section.
-
-    :marked
-<<<<<<< HEAD
-     In Angular, there are two types of modules:
-
-     在Angular里有两种模块：
-
-     - [Angular modules](#angular-module).
-     See the [Angular Module](/docs/ts/latest/guide/ngmodule.html) chapter for details and examples.
-
-     - [Angular 模块](#angular-module).到[Angular Module](/docs/ts/latest/guide/ngmodule.html)章节查看详情和例子。
-
-     - ES2015 modules as described in this section.
-
-     - 本节描述的ES2015模块。
-
-  :marked
-    Angular apps are modular.
-
-    Angular应用程序是模块化的。
-
-    In general, we assemble our application from many modules, both the ones we write ourselves
-    and the ones we acquire from others.
-
-    一般来说，我们用模块来组装应用程序，这些模块包含我们自己编写的模块和从其它地方获取的模块。
-
-    A typical module is a cohesive block of code dedicated to a single purpose.
-
-    典型的模块，是具有单一用途的内聚代码块。
-
-    A module **exports** something of value in that code, typically one thing such as a class.
-    A module that needs that thing, **imports** it.
-
-    模块代码中通常会**导出(export)**一些东西，最典型的就是类。
-    模块如果需要什么东西，那就**导入(import)**它。
-
-    The structure of Angular modules and the import/export syntax
-    is based on the [ES2015](#es2015) module standard
-    described [here](http://www.2ality.com/2014/09/es6-modules-final.html).
-
-    Angular的模块结构和输出/导入语法是基于[ES2015](#es2015)模块化标准的，参见[这里](http://www.2ality.com/2014/09/es6-modules-final.html)。
-
-    An application that adheres to this standard requires a module loader to
-    load modules on request and resolve inter-module dependencies.
-    Angular does not ship with a module loader and does not have a preference
-    for any particular 3rd party library (although most samples use SystemJS).
-    Application developers may pick any module library that conforms to the standard
-
-    采用这个标准的应用程序需要一个模块加载器来按需加载模块并解析模块的依赖关系。Angular不包含任何模块加载器，也不偏爱哪一个第三方库(虽然几乎所有例子都使用SystemJS)。
-    应用程序开发者可以自行选择任何与这个标准兼容的模块化库。
-
-    Modules are typically named after the file in which the exported thing is defined.
-    The Angular [DatePipe](https://github.com/angular/angular/blob/master/modules/@angular/common/src/pipes/date_pipe.ts)
-    class belongs to a feature module named `date_pipe` in the file `date_pipe.ts`.
-
-    模块一般与它定义导出物的文件同名。比如, Angular的[日期管道(DatePipe)](https://github.com/angular/angular/blob/master/modules/angular2/src/common/pipes/date_pipe.ts)类属于名叫`date_pipe`的特性模块，位于文件`date_pipe.ts`中。
-
-    Developers rarely access Angular feature modules directly.
-    We usually import them from one of the Angular [scoped packages](#scoped-package) such as `@angular/core`.
-
-    开发者很少需要直接访问Angular的特性模块。
-    我们通常会从一个Angular的[范围化包(Scoped Package)](#scoped-package)中导入它们，比如`@angular/core`。
-
-// #enddocregion m2
-
-// #docregion n-s-1
-- var lang = current.path[1]
-- var decorator = lang === 'dart' ? 'annotation' : '<a href="#decorator">decorator</a>'
-- var decoratorCn = lang === 'dart' ? '注解' : '<a href="#decorator">装饰器</a>'
-- var atSym = lang === 'js' ? '' : '@'
-<a id="N"></a>
-<a id="O"></a>
-.l-main-section
-:marked
-  ## Observable
-
-  ## Observable
-.l-sub-section
-=======
+  
+       - 本节描述的ES2015模块。
+  
+    :marked
       Angular apps are modular.
-
+  
+      Angular应用程序是模块化的。
+  
       In general, we assemble our application from many modules, both the ones we write ourselves
       and the ones we acquire from others.
-
+  
+      一般来说，我们用模块来组装应用程序，这些模块包含我们自己编写的模块和从其它地方获取的模块。
+  
       A typical module is a cohesive block of code dedicated to a single purpose.
-
+  
+      典型的模块，是具有单一用途的内聚代码块。
+  
       A module **exports** something of value in that code, typically one thing such as a class.
       A module that needs that thing, **imports** it.
-
+  
+      模块代码中通常会**导出(export)**一些东西，最典型的就是类。
+      模块如果需要什么东西，那就**导入(import)**它。
+  
       The structure of Angular modules and the import/export syntax
       is based on the [ES2015](#es2015) module standard
       described [here](http://www.2ality.com/2014/09/es6-modules-final.html).
-
+  
+      Angular的模块结构和输出/导入语法是基于[ES2015](#es2015)模块化标准的，参见[这里](http://www.2ality.com/2014/09/es6-modules-final.html)。
+  
       An application that adheres to this standard requires a module loader to
       load modules on request and resolve inter-module dependencies.
       Angular does not ship with a module loader and does not have a preference
       for any particular 3rd party library (although most samples use SystemJS).
       Application developers may pick any module library that conforms to the standard
-
+  
+      采用这个标准的应用程序需要一个模块加载器来按需加载模块并解析模块的依赖关系。Angular不包含任何模块加载器，也不偏爱哪一个第三方库(虽然几乎所有例子都使用SystemJS)。
+      应用程序开发者可以自行选择任何与这个标准兼容的模块化库。
+  
       Modules are typically named after the file in which the exported thing is defined.
       The Angular [DatePipe](https://github.com/angular/angular/blob/master/modules/@angular/common/src/pipes/date_pipe.ts)
       class belongs to a feature module named `date_pipe` in the file `date_pipe.ts`.
-
+  
+      模块一般与它定义导出物的文件同名。比如, Angular的[日期管道(DatePipe)](https://github.com/angular/angular/blob/master/modules/angular2/src/common/pipes/date_pipe.ts)类属于名叫`date_pipe`的特性模块，位于文件`date_pipe.ts`中。
+  
       Developers rarely access Angular feature modules directly.
       We usually import them from one of the Angular [scoped packages](#scoped-package) such as `@angular/core`.
-
+  
+      开发者很少需要直接访问Angular的特性模块。
+      我们通常会从一个Angular的[范围化包(Scoped Package)](#scoped-package)中导入它们，比如`@angular/core`。
+      
 a#N
 .l-main-section#O
 
 +ifDocsFor('ts|js')
->>>>>>> fcaf8fa3
-  :marked
+  :marked
+    ## Observable
+  
     ## Observable
   .l-sub-section
     :marked
-      We can think of an observable as an array whose items arrive asynchronously over time.
+      We can think of an observable as an array whose items arrive asynchronously over time. 
       Observables help us manage asynchronous data, such as data coming from a backend service.
       Observables are used within Angular itself, including Angular's event system and its http client service.
-
-<<<<<<< HEAD
-    一个`Observable`是一个数组，它包含的元素在一段时间内异步到达。`Observable`帮助我们管理异步数据，比如来自后台服务的数据。
-    Angular自身使用了`Observable`，包括Angular的事件系统和它的http客户端服务。
-
-    To use observables, Angular uses a third-party library called Reactive Extensions (RxJS).
-    Observables are a proposed feature for ES 2016, the next version of JavaScript.
-=======
+  
+      一个`Observable`是一个数组，它包含的元素在一段时间内异步到达。`Observable`帮助我们管理异步数据，比如来自后台服务的数据。
+      Angular自身使用了`Observable`，包括Angular的事件系统和它的http客户端服务。
+  
       To use observables, Angular uses a third-party library called Reactive Extensions (RxJS).
       Observables are a proposed feature for ES 2016, the next version of JavaScript.
->>>>>>> fcaf8fa3
-
-    为了利用`Observable`，Angular使用了名为Reactive Extensions (RxJS)的第三方包。
-    在下个版本的JavaScript - ES 2016中，`Observable`是建议的功能之一。
+  
+      为了利用`Observable`，Angular使用了名为Reactive Extensions (RxJS)的第三方包。
+      在下个版本的JavaScript - ES 2016中，`Observable`是建议的功能之一。
 
 :marked
   ## Output
@@ -1054,7 +780,6 @@
     Events stream *out* of this property to the receiver identified
     in the template expression to the right of the equal sign.
 
-<<<<<<< HEAD
     输出属性是指令的一种属性，它可作为[事件绑定](/docs/ts/latest/guide/template-syntax.html#property-binding)的 **目标** 。
     事件流可以通过这个属性，流出到接收者(模板表达式等号的右边就是接收者)。
 
@@ -1062,14 +787,8 @@
 
     参见[模板语法](/docs/ts/latest/guide/template-syntax.html#inputs-outputs)一章。
 
-.l-main-section
-<a id="P"></a>
-=======
-    See the [Template Syntax](!{docsLatest}/guide/template-syntax.html#inputs-outputs) chapter.
-
 .l-main-section#P
 
->>>>>>> fcaf8fa3
 :marked
   ## PascalCase
   ## Pascal命名法(PascalCase)
@@ -1077,11 +796,8 @@
   :marked
     The practice of writing compound words or phrases such that each word or abbreviation begins with a capital letter.
     Class names are typically spelled in PascalCase. Examples include: `Person` and `HeroDetailComponent`.
-<<<<<<< HEAD
     
     遵循“每个单词都用大写开头”的规则的书写复合词或短语的命名方法叫做Pascal命名法。类名一般都采用Pascal命名法。比如`Person`和`Customer`
-=======
->>>>>>> fcaf8fa3
 
     This form is also known as **upper camel case**, to distinguish it from **lower camel case** which we simply call [camelCase](#camelcase).
     In this documentation, "PascalCase" means *upper camel case* and  "camelCase" means *lower camel case*.
@@ -1112,97 +828,59 @@
   :marked
     Learn more in the chapter on [pipes](!{docsLatest}/guide/pipes.html) .
 
-<<<<<<< HEAD
     要了解更多，参见[管道](/docs/ts/latest/guide/pipes.html)一章。
 
-=======
 - var _ProviderUrl = docsLatest+'/api/'+(lang == 'dart' ? 'angular2.core' : 'core/index')+'/Provider-class.html'
->>>>>>> fcaf8fa3
 :marked
   ## Provider
   ## 提供商(Provider)
 .l-sub-section
   :marked
-<<<<<<< HEAD
-    A Provider creates a new instance of a dependency for the Dependency Injection system.
-    It relates a lookup token to code - sometimes called a "recipe" - that can create a dependency value.
-
-    依赖注入系统依靠提供商来创建依赖的实例。它把一个供查阅用的令牌和代码(有时也叫“配方”)关联到一起，以便创建依赖值。
-
-    For example, `new Provider(Foo, {useClass: Foo})` creates a `Provider`
-    that relates the `Foo` token to a function that creates a new instance of the `Foo` class.
-
-    比如，`new Provider(Foo, {useClass: Foo})`创建一个`Provider`，把令牌`Foo`联系到一个函数，该函数会创建一个`Foo`类的实例。
-
-    There are other ways to create tokens and recipes.
-    See [Dependency Injection](#dependency-injection) chapter to learn more.
-
-    还有其它一些方法创建令牌和配方。
-    参见[依赖注入(Dependency Injection)](#dependency-injection)以获取更多信息。
-
-.l-main-section
-<a id="Q"></a>
-<a id="R"></a>
-<a id="reactive-forms"></a>
-:marked
-  ## Reactive Forms
-  ## 动态表格（Reactive Forms）
-.l-sub-section
-=======
     A [Provider](!{_ProviderUrl}) creates a new instance of a dependency for the
     [Dependency Injection](#dependency-injection) system.
     It relates a lookup token to code &mdash; sometimes called a "recipe" &mdash;
     that can create a dependency value.
 
+    依赖注入系统依靠提供商来创建依赖的实例。它把一个供查阅用的令牌和代码(有时也叫“配方”)关联到一起，以便创建依赖值。
+
 a#Q
 .l-main-section#R
 
 +ifDocsFor('ts|js')
->>>>>>> fcaf8fa3
   :marked
     ## Reactive Forms
+    ## 动态表格（Reactive Forms）
   .l-sub-section
     :marked
       A technique for building Angular forms through code in a component.
       The alternate technique is [Template-Driven Forms](#template-driven-forms).
-
-<<<<<<< HEAD
-    通过组件代码来构建Angular表单的方法。
-
-    When building reactive forms:
-
-    构建动态表单是：
-
-    - The "source of truth" is the component. The validation is defined using code in the component.
-
-    - “真理来源”于组件。表单验证在组件代码中定义。
-
-    - Each control is explicitly created in the component class with `new FormControl()` or with `FormBuilder`.
-
-    - 每个控制器都是在组件类中使用`new FormControl()`或者`FormBuilder`显性的创建的。
-
-    - The template input elements do *not* use `ngModel`.
-
-    - 模板中的`input`元素**不**使用`ngModel`。
-
-    - The associated Angular directives are all prefixed with `Form` such as `FormGroup`, `FormControl`, and `FormControlName`.
-
-    - 相关联的Angular指令全部以`Form`开头，比如`FormGroup`、`FormControl`和`FormControlName`。
-
-    Reactive forms are powerful, flexible, and great for more complex data entry form scenarios, such as dynamic generation
-    of form controls.
-=======
+  
+      通过组件代码来构建Angular表单的方法。
+  
       When building reactive forms:
+  
+      构建动态表单是：
+  
       - The "source of truth" is the component. The validation is defined using code in the component.
+  
+      - “真理来源”于组件。表单验证在组件代码中定义。
+  
       - Each control is explicitly created in the component class with `new FormControl()` or with `FormBuilder`.
+  
+      - 每个控制器都是在组件类中使用`new FormControl()`或者`FormBuilder`显性的创建的。
+  
       - The template input elements do *not* use `ngModel`.
+  
+      - 模板中的`input`元素**不**使用`ngModel`。
+  
       - The associated Angular directives are all prefixed with `Form` such as `FormGroup`, `FormControl`, and `FormControlName`.
-
+  
+      - 相关联的Angular指令全部以`Form`开头，比如`FormGroup`、`FormControl`和`FormControlName`。
+  
       Reactive forms are powerful, flexible, and great for more complex data entry form scenarios, such as dynamic generation
       of form controls.
->>>>>>> fcaf8fa3
-
-    动态表单非常强大、灵活，它在复杂数据输入的场景下尤其好用，比如动态的生成表单控制器。
+  
+      动态表单非常强大、灵活，它在复杂数据输入的场景下尤其好用，比如动态的生成表单控制器。
 
 :marked
   ## Router
@@ -1214,146 +892,101 @@
     and taking other similar actions that cause the application to
     replace one view with another.
 
-<<<<<<< HEAD
     大部分应用程序包含多个屏或[视图(View)](#view)。用户通过点击链接、按钮和其它类似动作，在它们之间穿梭，这样应用程序就会从一个视图变换到另一个视图。
 
     The Angular [Component Router](/docs/ts/latest/guide/router.html) is a richly featured mechanism for configuring
-=======
-    The Angular [Component Router](!{docsLatest}/guide/router.html) is a richly featured mechanism for configuring
->>>>>>> fcaf8fa3
     and managing the entire view navigation process including the creation and destruction
     of views.
+
+    Angular的[组件路由器(Component Router)](guide/router.html)是一个特性丰富的机制，它可以配置和管理整个导航过程，包括建立和销毁视图。
+    
   +ifDocsFor('ts|js')
     :marked
       In most cases, components becomes attached to a [router](#router) by means
       of a `RouterConfig` that defines routes to views.
-
-<<<<<<< HEAD
-    Angular的[组件路由器(Component Router)](guide/router.html)是一个特性丰富的机制，它可以配置和管理整个导航过程，包括建立和销毁视图。
-
-
-    In most cases, components becomes attached to a [router](#router) by means
-    of a `RouterConfig` that defines routes to views.
-    
-    多数情况下，组件会通过`RouterConfig`中定义的路由到视图的对照表来附加到[路由器](#router)上。
-
-    A [routing component's](#routing-component) template has a `RouterOutlet` element where it can display views produced by the router.
-    
-    [路由组件](#routing-component)的模板中带有一个`RouterOutlet`元素，它用来显示由路由器生成的视图。
-
-    Other views in the application likely have anchor tags or buttons with `RouterLink` directives that users can click to navigate.
-    
-    应用中的其它视图中某些A标签或按钮上带有`RouterLink`指令，用户可以点击它们来导航到这里。
-
-    See the [Component Router](/docs/ts/latest/guide/router.html) chapter to learn more.
-    
-    要了解更多，请参见[组件路由器](/docs/ts/latest/guide/router.html)一章。
-    
-:marked
-  ## RouterModule
-.l-sub-section
-  :marked
-    A separate [Angular module](#angular-module) that provides the necessary service providers and directives for navigating through application views.
-    
-    一个独立的[Angular模块](#angular-module)是用来提供导航时所需的必备服务提供商和指令的。
-
-    See the [Component Router](/docs/ts/latest/guide/router.html) chapter to learn more.
-    
-    要了解更多，请参见[组件路由器](/docs/ts/latest/guide/router.html)一章。
-=======
-      A [routing component's](#routing-component) template has a `RouterOutlet` element
-      where it can display views produced by the router.
-
-      Other views in the application likely have anchor tags or buttons with `RouterLink`
-      directives that users can click to navigate.
-
-      See the [Component Router](!{docsLatest}/guide/router.html) chapter to learn more.
-
+      
+      多数情况下，组件会通过`RouterConfig`中定义的路由到视图的对照表来附加到[路由器](#router)上。
+  
+      A [routing component's](#routing-component) template has a `RouterOutlet` element where it can display views produced by the router.
+      
+      [路由组件](#routing-component)的模板中带有一个`RouterOutlet`元素，它用来显示由路由器生成的视图。
+  
+      Other views in the application likely have anchor tags or buttons with `RouterLink` directives that users can click to navigate.
+      
+      应用中的其它视图中某些A标签或按钮上带有`RouterLink`指令，用户可以点击它们来导航到这里。
+  
+      See the [Component Router](/docs/ts/latest/guide/router.html) chapter to learn more.
+      
+      要了解更多，请参见[组件路由器](/docs/ts/latest/guide/router.html)一章。
+      
 +ifDocsFor('ts|js')
   :marked
     ## RouterModule
   .l-sub-section
     :marked
       A separate [Angular module](#angular-module) that provides the necessary service providers and directives for navigating through application views.
-
-      See the [Component Router](!{docsLatest}/guide/router.html) chapter to learn more.
->>>>>>> fcaf8fa3
+      
+      一个独立的[Angular模块](#angular-module)是用来提供导航时所需的必备服务提供商和指令的。
+  
+      See the [Component Router](/docs/ts/latest/guide/router.html) chapter to learn more.
+      
+      要了解更多，请参见[组件路由器](/docs/ts/latest/guide/router.html)一章。
 
 :marked
   ## Routing Component
   ## 路由组件(Routing Component)
 .l-sub-section
-<<<<<<< HEAD
-  :marked
-    An Angular [Component](#component) with a RouterOutlet that displays views based on router navigations.
-    
-    带有RouterOutlet的Angular[组件](#component)基于路由器导航来显示视图。
-
-    See the [Component Router](/docs/ts/latest/guide/router.html) chapter to learn more.
-    
-    要了解更多，请参见[组件路由器](/docs/ts/latest/guide/router.html)一章。
-
-<a id="S"></a>
-.l-main-section
-// #enddocregion n-s-1
-:marked
-  ## Scoped Package
-  ## 范围化包(Scoped Package)
-.l-sub-section
-=======
   block routing-component-defn
     :marked
       An Angular [Component](#component) with a RouterOutlet that displays views based on router navigations.
-
-      See the [Component Router](!{docsLatest}/guide/router.html) chapter to learn more.
+      
+      带有RouterOutlet的Angular[组件](#component)基于路由器导航来显示视图。
+  
+      See the [Component Router](/docs/ts/latest/guide/router.html) chapter to learn more.
+      
+      要了解更多，请参见[组件路由器](/docs/ts/latest/guide/router.html)一章。
 
 .l-main-section#S
 
 +ifDocsFor('ts|js')
->>>>>>> fcaf8fa3
   :marked
     ## Scoped Package
+    
+    ## 范围化包（Scoped Package）
+
   .l-sub-section
-    :marked
-      Angular modules are delivered within *scoped packages* such as `@angular/core`, `@angular/common`, `@angular/platform-browser-dynamic`,
-      `@angular/http`, and `@angular/router`.
-
-<<<<<<< HEAD
-    Angular模块是用一系列*范围化包*的形式发布的，比如`@angular/core`、`@angular/common`、`@angular/platform-browser-dynamic`、
-    `@angular/http`和`@angular/router`。
-
-    A [*scoped package*](https://docs.npmjs.com/misc/scope) is a way to group related *npm* packages.
-    
-    [*范围化包(Scoped Package)*](https://docs.npmjs.com/misc/scope)是对相关*npm*包进行分组的一种方式。
-
-    We import a scoped package the same way we'd import a *normal* package.
-    The only difference, from a consumer perspective, 
-    is that the package name begins with the Angular *scope name*, `@angular`.
-
-    使用和导入*普通*包相同的方式导入范围化包。
-    从消费者的视角看，唯一的不同是那些包的名字是用Angular的*范围名*`@angular`开头儿的。
-
-  +makeExcerpt('architecture/ts/app/app.component.ts', 'import', '')
-// #docregion n-s-2
-=======
-      A [*scoped package*](https://docs.npmjs.com/misc/scope) is a way to group related *npm* packages.
-
-      We import a scoped package the same way we'd import a *normal* package.
-      The only difference, from a consumer perspective,
-      is that the package name begins with the Angular *scope name*, `@angular`.
-
-    +makeExcerpt('architecture/ts/app/app.component.ts', 'import', '')
+      :marked
+        Angular modules are delivered within *scoped packages* such as `@angular/core`, `@angular/common`, `@angular/platform-browser-dynamic`,
+        `@angular/http`, and `@angular/router`.
+  
+        Angular模块是用一系列*范围化包*的形式发布的，比如`@angular/core`、`@angular/common`、`@angular/platform-browser-dynamic`、
+        `@angular/http`和`@angular/router`。
+    
+        A [*scoped package*](https://docs.npmjs.com/misc/scope) is a way to group related *npm* packages.
+        
+        [*范围化包(Scoped Package)*](https://docs.npmjs.com/misc/scope)是对相关*npm*包进行分组的一种方式。
+    
+        We import a scoped package the same way we'd import a *normal* package.
+        The only difference, from a consumer perspective, 
+        is that the package name begins with the Angular *scope name*, `@angular`.
+    
+        使用和导入*普通*包相同的方式导入范围化包。
+        从消费者的视角看，唯一的不同是那些包的名字是用Angular的*范围名*`@angular`开头儿的。
+  
+      +makeExcerpt('architecture/ts/app/app.component.ts', 'import', '')
 
 a#snake-case
 :marked
   ## snake_case
+  ## 下划线命名法
 
 .l-sub-section
   block snake-case-defn
     :marked
       The practice of writing compound words or phrases such that each word is separated by an
       underscore (`_`). This form is also known as **underscore case**.
->>>>>>> fcaf8fa3
+      
+      用下划线分割单词或词组的命名方法称为**下划线命名法**。
 
 :marked
   ## Service
@@ -1376,13 +1009,9 @@
     independent from any specific view,
     provide share data or logic across components, or encapsulate external interactions.
 
-<<<<<<< HEAD
     服务是一个具有特定功能的类。我们经常创建服务来实现不依赖任何特定视图的特征、在组件之间提供共享数据或逻辑，或者封装外部互动等。
 
     See the [Services](/docs/ts/latest/tutorial/toh-pt4.html) chapter of the tutorial to learn more.
-=======
-    See the [Services](!{docsLatest}/tutorial/toh-pt4.html) chapter of the tutorial to learn more.
->>>>>>> fcaf8fa3
 
     到[服务](/docs/ts/latest/tutorial/toh-pt4.html)章查看更多详情。
 
@@ -1400,15 +1029,11 @@
     The `ngIf` "conditional element" directive and the `ngFor` "repeater" directive are
     good examples in this category.
 
-<<<<<<< HEAD
     `ngIf`"条件化元素"指令和`ngFor`"重复器(repeater)"指令就是结构型指令的优秀代表。
 
     要了解更多，请参见[结构型指令](/docs/ts/latest/guide/structural-directives.html)一章。
     
 // #enddocregion n-s-2
-=======
-    See the [Structural Directives](!{docsLatest}/guide/structural-directives.html) chapter to learn more.
->>>>>>> fcaf8fa3
 
 .l-main-section#T
 :marked
@@ -1420,79 +1045,55 @@
     the support and continuing guidance of an Angular [Directive](#directive),
     most notably a [Component](#component).
 
-<<<<<<< HEAD
     模板是一大块儿HTML。Angular会在[指令(Directive)](#directive)特别是[组件(Component)](#component)的支持和持续指导下，用它来渲染[视图(View)](#view)。
 
     We write templates in a special [Template Syntax](/docs/ts/latest/guide/template-syntax.html).
 
     使用特殊的[模板语法](/docs/ts/latest/guide/template-syntax.html)来编写模板。
 
-<a id="template-driven-forms"></a>
-:marked
-  ## Template-Driven Forms
-  
-  ## 模板驱动表单
-  
-.l-sub-section
-  :marked
-    A technique for building Angular forms using HTML forms and input elements in the view.
-    The alternate technique is [Reactive Forms](#reactive-forms).
-    
-    这是一项在视图中使用HTML表单和输入类元素构建Angular表单的技术。
-    它的替代方案是[响应式表单](#reactive-forms)。
-
-    When building template-driven forms:
-    
-    当构建模板驱动表单时：
-    
-    - The "source of truth" is the template. The validation is defined using attributes on the individual input elements.
-    
-    - “信任之源”是模板。验证规则是用属性（Attribute）的形式定义在独立输入控件上的。
-    
-    - [Two-way binding](#data-binding) with `ngModel` keeps the component model in synchronization with the user's entry into the input elements.
-    
-    - 使用`ngModel`的[双向绑定](#data-binding)负责组件模型和用户输入之间的同步。
-    
-    - Behind the scenes, Angular creates a new control for each input element that has a `name` attribute and
-    two-way binding set up.
-    
-    - 在幕后，Angular为每个带有`name`属性和双向绑定的输入元素创建了一个新的控件。
-    
-    - The associated Angular directives are all prefixed with `ng` such as `ngForm`, `ngModel`, and `ngModelGroup`.
-    
-    - 相关的Angular指令都带有`ng`前缀，比如`ngForm`、`ngModel`和`ngModelGroup`。
-
-    Template-driven forms are convenient, quick, and simple and are a good choice for many basic data entry form scenarios.
-    
-    模板驱动的表单便捷、快速、简单，是很多基础型数据输入表单的最佳选择。
-
-    Learn how to build template-driven forms
-    in the [Forms](/docs/ts/latest/guide/forms.html) chapter.
-    
-    要学习如何构建模板驱动型表单，请参见[表单](/docs/ts/latest/guide/forms.html)一章。
-=======
-    We write templates in a special [Template Syntax](!{docsLatest}/guide/template-syntax.html).
-
 +ifDocsFor('ts|js')
   :marked
     ## Template-Driven Forms
+    
+    ## 模板驱动表单
+    
   .l-sub-section
     :marked
       A technique for building Angular forms using HTML forms and input elements in the view.
       The alternate technique is [Reactive Forms](#reactive-forms).
-
+      
+      这是一项在视图中使用HTML表单和输入类元素构建Angular表单的技术。
+      它的替代方案是[响应式表单](#reactive-forms)。
+  
       When building template-driven forms:
+      
+      当构建模板驱动表单时：
+      
       - The "source of truth" is the template. The validation is defined using attributes on the individual input elements.
+      
+      - “信任之源”是模板。验证规则是用属性（Attribute）的形式定义在独立输入控件上的。
+      
       - [Two-way binding](#data-binding) with `ngModel` keeps the component model in synchronization with the user's entry into the input elements.
+      
+      - 使用`ngModel`的[双向绑定](#data-binding)负责组件模型和用户输入之间的同步。
+      
       - Behind the scenes, Angular creates a new control for each input element that has a `name` attribute and
       two-way binding set up.
+      
+      - 在幕后，Angular为每个带有`name`属性和双向绑定的输入元素创建了一个新的控件。
+      
       - The associated Angular directives are all prefixed with `ng` such as `ngForm`, `ngModel`, and `ngModelGroup`.
-
+      
+      - 相关的Angular指令都带有`ng`前缀，比如`ngForm`、`ngModel`和`ngModelGroup`。
+  
       Template-driven forms are convenient, quick, and simple and are a good choice for many basic data entry form scenarios.
-
+      
+      模板驱动的表单便捷、快速、简单，是很多基础型数据输入表单的最佳选择。
+  
       Learn how to build template-driven forms
-      in the [Forms](!{docsLatest}/guide/forms.html) chapter.
->>>>>>> fcaf8fa3
+      in the [Forms](/docs/ts/latest/guide/forms.html) chapter.
+      
+      要学习如何构建模板驱动型表单，请参见[表单](/docs/ts/latest/guide/forms.html)一章。
 
 :marked
   ## Template Expression
@@ -1503,12 +1104,9 @@
     a [data binding](#data-binding).  Learn how to write template expressions
     in the [Template Syntax](!{docsLatest}/guide/template-syntax.html#template-expressions) chapter.
 
-<<<<<<< HEAD
     Angular用来在[数据绑定(Data Binding)](#data-binding)内求值的、**类似**JavaScript语法的表达式。到[模板语法](guide/template-syntax.html#template-expressions)一章中了解更多模板表达式的知识。
 // #enddocregion t1
 // #docregion t2
-=======
->>>>>>> fcaf8fa3
 :marked
   ## Transpile
   ## 转译(Transpile)
@@ -1538,7 +1136,6 @@
     TypeScript is the preferred language for Angular 2 development although
     we are welcome to write in other JavaScript dialects such as [ES5](#es5).
 
-<<<<<<< HEAD
     TypeScript是Angular 2的首选语言，当然，我们也欢迎你使用其它JavaScript语言，比如[ES5](#es5)。
 
     Angular 2 itself is written in TypeScript.
@@ -1550,9 +1147,6 @@
     到TypeScript[官方网站](http://www.typescriptlang.org/)了解更多知识。
 
 // #enddocregion t2
-=======
-    Learn more about TypeScript on its [website](http://www.typescriptlang.org/).
->>>>>>> fcaf8fa3
 
 a#U
 .l-main-section#V
@@ -1579,21 +1173,13 @@
     dynamically as the user navigates through the application, typically
     under the control of a [router](#router).
 
-<<<<<<< HEAD
     视图一般包含其它视图，在用户在应用程序中导航的时候，任何视图都可能被动态加载或卸载，这一般会在[路由器(Router)](#router)的控制下进行。
 
-.l-main-section
-<a id="W"></a>
-<a id="X"></a>
-<a id="Y"></a>
-<a id="Z"></a>
-=======
 a#W
 a#X
 a#Y
 .l-main-section#Z
-
->>>>>>> fcaf8fa3
+  
 :marked
   ## Zones
   ## 区域(Zones)
@@ -1603,48 +1189,29 @@
       Zones are a mechanism for encapsulating and intercepting
       a JavaScript application's asynchronous activity.
 
-<<<<<<< HEAD
-    区域是一种用来封装和截听JavaScript应用程序异步动作的机制。
-
-    The browser DOM and JavaScript have a limited number
-    of asynchronous activities, activities such as DOM events (e.g., clicks),
-    [promises](https://developer.mozilla.org/en-US/docs/Web/JavaScript/Reference/Global_Objects/Promise), and
-    [XHR](https://developer.mozilla.org/en-US/docs/Web/API/XMLHttpRequest)
-    calls to remote servers.
-
-    浏览器中的DOM和JavaScript之间常会有一些数量有限的异步活动，比如DOM事件(如点击)、[承诺(Promise)](https://developer.mozilla.org/en-US/docs/Web/JavaScript/Reference/Global_Objects/
-    Promise)、和通过[XHR](https://developer.mozilla.org/en-US/docs/Web/API/XMLHttpRequest)查询远程服务等。
-
-    Zones intercept all of these activities and give a "zone client" the opportunity
-    to take action before and after the async activity completes.
-
-    区域能截听所有这些活动，并让“区域的客户”有机会在异步活动完成之前和之后采取行动。
-
-    Angular runs our application in a zone where it can respond to
-    asynchronous events by checking for data changes and updating
-    the information it displays via [data binding](#data-binding).
-
-    Angular会在一个 Zone 区域中运行应用程序，在这个区域中，它可以对异步事件做出反应，可以通过检查数据变更、利用[数据绑定(Data Binding)](#data-binding)来更新信息显示。
-
-    Learn more about zones in this
-    [Brian Ford video](https://www.youtube.com/watch?v=3IqtmUscE_U).
-
-    到[Brian Ford的视频](https://www.youtube.com/watch?v=3IqtmUscE_U)学习更多关于区域的知识。
-// #enddocregion u-z
-=======
+      区域是一种用来封装和截听JavaScript应用程序异步动作的机制。
+  
       The browser DOM and JavaScript have a limited number
       of asynchronous activities, activities such as DOM events (e.g., clicks),
       [promises](https://developer.mozilla.org/en-US/docs/Web/JavaScript/Reference/Global_Objects/Promise), and
       [XHR](https://developer.mozilla.org/en-US/docs/Web/API/XMLHttpRequest)
       calls to remote servers.
-
+  
+      浏览器中的DOM和JavaScript之间常会有一些数量有限的异步活动，比如DOM事件(如点击)、[承诺(Promise)](https://developer.mozilla.org/en-US/docs/Web/JavaScript/Reference/Global_Objects/
+      Promise)、和通过[XHR](https://developer.mozilla.org/en-US/docs/Web/API/XMLHttpRequest)查询远程服务等。
+  
       Zones intercept all of these activities and give a "zone client" the opportunity
       to take action before and after the async activity completes.
-
+  
+      区域能截听所有这些活动，并让“区域的客户”有机会在异步活动完成之前和之后采取行动。
+  
       Angular runs our application in a zone where it can respond to
       asynchronous events by checking for data changes and updating
       the information it displays via [data bindings](#data-binding).
-
+  
+      Angular会在一个 Zone 区域中运行应用程序，在这个区域中，它可以对异步事件做出反应，可以通过检查数据变更、利用[数据绑定(Data Bindings)](#data-binding)来更新信息显示。
+  
       Learn more about zones in this
       [Brian Ford video](https://www.youtube.com/watch?v=3IqtmUscE_U).
->>>>>>> fcaf8fa3
+  
+      到[Brian Ford的视频](https://www.youtube.com/watch?v=3IqtmUscE_U)学习更多关于区域的知识。
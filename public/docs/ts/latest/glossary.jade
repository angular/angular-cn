--- conflicted
+++ resolved
@@ -64,35 +64,15 @@
   ## 封装桶（Barrel）
 .l-sub-section
   :marked
-<<<<<<< HEAD
-    A **barrel** is an Angular library module consisting of a logical grouping of single-purpose modules
-    such as `Component` and `Directive`.
-
-    一个**封装桶**是一个模块库，由单一用途的多个模块，比如组件和指令等组成。
-
-    Familiar barrels include `angular2/core`, `angular2/common`, `angular2/platform/browser`,
-    `angular2/http`, and `angular2/router`.
-
-    你熟悉的封装桶包含`angular2/core`, `angular2/common`, `angular2/platform/browser`,
-       `angular2/http`, 和 `angular2/router`.
-
-    Barrels are packaged and shipped as [**bundles**](#bundle) that
-    we may load with script tags in our `index.html`.
-
-    封装桶被当做[**捆绑包bundles**](#bundle)打包和发布，以便我们通过Script标签在`index.html`页面里面装载。
-
-    The script, `angular2.dev.js`, is a bundle.
-    `angular2.dev.js`脚本就是一个捆绑包（bundle）
-
-    Learn more in "[Modules, barrels and bundles](https://github.com/angular/angular/blob/master/modules/angular2/docs/bundles/overview.md)".
-    
-    获取更多关于模块，封装桶和捆绑包的信息："[Modules, barrels and bundles](https://github.com/angular/angular/blob/master/modules/angular2/docs/bundles/overview.md)"
-    
-=======
     A barrel is a way to *rollup exports* from several modules into a single convenience module.
     The barrel itself is a module file that re-exports *selected* exports of other modules.
     
+    封装桶是把一系列模块中的 *导出结果* 归纳进一个单一的快捷模块的一种方式。
+    封装桶本身是一个模块文件，它重新导出来自其它模块的 *选中的* 导出
+    
     Imagine three modules in a `heroes` folder:
+    
+    假设在`heroes`目录下有三个模块：
   code-example(format='').
     // heroes/hero.component.ts
     export class HeroComponent {}
@@ -104,12 +84,16 @@
     export class HeroService {}
   :marked
     Without a barrel, a consumer would need three import statements:
+    
+    假如没有封装桶，消费者就需要三条import语句：
   code-example(format='').
     import { HeroComponent } from '../heroes/hero.component.ts';
     import { Hero }          from '../heroes/hero.model.ts';
     import { HeroService }   from '../heroes/hero.service.ts';
   :marked
     We can add a barrel to the `heroes` folder (called `index` by convention) that exports all of these items:
+    
+    我们可以在`heroes`目录下添加一个封装桶（按规约叫做`index`），它导出所有这三条：
   code-example(format='').
     import * from './hero.model.ts';   // re-export all of its exports
     import * from './hero.service.ts'; // re-export all of its exports
@@ -120,13 +104,16 @@
     import { Hero, HeroService } from '../heroes'; // index is implied
   :marked
     The Angular [scoped packages](#scoped-package) each have a barrel named `index`.
+    
+    Angular的每个[范围化包](#scoped-package)都有一个叫做`index`的封装桶。
 // #enddocregion b-c
 :marked
   That's why we can write this:
+  
+  这就是为什么我们可以这样写的原因：
 +makeExample('../docs/_fragments/quickstart/ts/app/app.component.ts', 'import')(format=".")
 // #docregion b-c
 
->>>>>>> f513ee83
 :marked
   ## Binding
   ## 绑定
@@ -160,41 +147,6 @@
     One can bootstrap multiple apps in the same `index.html`, each with its own top level root.
     你可以在同一个`index.html`启动多个程序，每个程序都有自己的顶级根组件。
 
-<<<<<<< HEAD
-:marked
-  ## Bundle
-  ## 捆绑包
-.l-sub-section
-  :marked
-    Angular JavaScript libraries are shipped in **bundles** within an **npm package**
-    such as [angular2](https://www.npmjs.com/package/angular2).
-
-    Angular Javascript库是以将多个**捆绑包**（**bundles**）捆绑到一起，以一个**NPM包**（**npm package**）的形式发布的。
-    比如[angular2](https://www.npmjs.com/package/angular2).
-
-    The scripts `angular2.dev.js`, `http.js`, `router.js`, and `Rx.js` are
-    familiar examples of bundles.
-
-    `angular2.dev.js`, `http.js`, `router.js`, 和 `Rx.js`等脚本文件是比较常见的捆绑包（bundle）例子。
-
-
-    A bundle contains one more more [**barrels**](#barrel)
-    and each barrel contains a collection of logically related [modules](#module)
-
-    一个捆绑包（bundle）包含了一个或多个[**封装桶**](#barrel)
-
-    Familiar barrels include `angular2/core`, `angular2/common`, `angular2/platform/browser`,
-    `angular2/http`, `angular2/router`.
-
-    常见的封装桶包括`angular2/core`, `angular2/common`, `angular2/platform/browser`,
-        `angular2/http`, `angular2/router`等。
-
-    Learn more in "[Modules, barrels and bundles](https://github.com/angular/angular/blob/master/modules/angular2/docs/bundles/overview.md)".
-    
-    获取更多关于模块，封装桶和捆绑包的知识："[模块，封装桶和捆绑包](https://github.com/angular/angular/blob/master/modules/angular2/docs/bundles/overview.md)"。
-
-=======
->>>>>>> f513ee83
 <a id="C"></a>
 .l-main-section
 :marked
@@ -745,21 +697,11 @@
     模块一般与他输出的东西的所在文件同名。比如, Angular的[日期管道DatePipe](https://github.com/angular/angular/blob/master/modules/angular2/src/common/pipes/date_pipe.ts)类属于名叫`date_pipe`的特性模块，在文件`date_pipe.ts`里。
     
     Developers rarely access Angular feature modules directly.
-<<<<<<< HEAD
-    We usually import them from public-facing **library modules**
-    called [**barrels**](#barrel). Barrels are groups of logically related modules.
-    The `angular2/core` barrel is a good example.
-    
-    开发者很少需要直接访问Angular的特性模块。我们通常从名为[**封装桶**](#barrel)的公共**模块库**里面导入他们。封装通是有逻辑关联的模块的集合。封装通`angular2/core`是一个很好的例子。
-
-    Learn more in "[Modules, barrels and bundles](https://github.com/angular/angular/blob/master/modules/angular2/docs/bundles/overview.md)".
-    
-    更多信息请看"[模块、封装桶和捆绑包](https://github.com/angular/angular/blob/master/modules/angular2/docs/bundles/overview.md)".
-    
-=======
     We usually import them from one of the Angular [scoped packages](#scoped-package) such as `@angular/core`.
 
->>>>>>> f513ee83
+    开发者很少需要直接访问Angular的特性模块。
+    我们通常从一个Angular的[**范围化包**](#scoped-package)中导入它们，比如`@angular/core`。
+
 // #enddocregion m2
 
 // #docregion n-s

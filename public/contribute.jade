--- conflicted
+++ resolved
@@ -7,12 +7,9 @@
   .l-sub-section
     h3 Angular 2
 
-<<<<<<< HEAD
-    p Angular 2, now in beta, is a next generation mobile and desktop application development platform.
-    p Angular 2, 目前正在beta阶段，是下一代移动和桌面应用开发平台。
-=======
     p Angular 2 is a next generation mobile and desktop application development platform.
->>>>>>> 1a8bbea1
+    
+    p Angular 2是下一代移动与桌面应用开发平台。
 
     a(href="https://github.com/angular/angular/blob/master/CONTRIBUTING.md" class="button" md-button) Contribute to Angular 2
     a(href="https://github.com/angular/angular/blob/master/CONTRIBUTING.md" class="button" md-button) 为Angular 2做贡献

--- conflicted
+++ resolved
@@ -34,13 +34,9 @@
     p Our goal is to deliver a lean, lightweight set of Angular-based UI elements that implement the material design specification for use in Angular single-page applications (SPAs).
     p 我们的目标是精益、轻量级、基于Angular的一组UI组件，它们实现了material设计规范，可以用在Angular单页面应用中。
 
-<<<<<<< HEAD
-    a(href="https://github.com/angular/material/blob/master/CONTRIBUTING.md" class="button" md-button) Contribute to Angular Material
-    a(href="https://github.com/angular/material/blob/master/CONTRIBUTING.md" class="button" md-button).
-      帮助Angular Material
-=======
     a(href="https://github.com/angular/material/blob/master/.github/CONTRIBUTING.md" class="button" md-button) Contribute to Angular Material
->>>>>>> 301aaddd
+    a(href="https://github.com/angular/material/blob/master/.github/CONTRIBUTING.md" class="button" md-button) 帮助Angular Material
+    
 
   .l-sub-section
     h3 AngularFire

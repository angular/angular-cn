--- conflicted
+++ resolved
@@ -6,19 +6,6 @@
       th Date
 
   tbody
-<<<<<<< HEAD
-
-    <!-- ngVikings -->
-    tr
-      th
-        a(
-        target="_blank"
-        href="https://ngvikings.org/"
-        ) ngVikings
-      td Copenhagen, Denmark
-      td Feb. 11, 2017
-=======
->>>>>>> f1345962
 
     <!-- DEVOXX - UK -->
     tr
@@ -78,4 +65,6 @@
         href="http://angularconnect.com"
         ) AngularConnect
       td London, United Kingdom
-      td Nov. 07, 2017+      td Nov. 07, 2017
+      
+      
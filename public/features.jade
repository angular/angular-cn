div
  div
    h2(class="text-headline") Cross Platform
    h2(class="text-headline") 跨平台
    div(class="feature-row")
      div(class="feature")
<<<<<<< HEAD
        h3 Progressive Web Apps
        h3 渐进式Web应用
        p(class="text-body") Use modern web platform capabilities to deliver app-like experiences.  High performance, offline and zero-step installation.
        p(class="text-body") 借助现代化Web平台的力量，交付app式体验。高性能、离线化、零安装。
=======
        h3 Progressive web apps
        p(class="text-body") Use modern web platform capabilities to deliver app-like experiences.  High performance, offline, and zero-step installation.
>>>>>>> 23ff8aac

      div(class="feature")
        h3 Native
        h3 原生
        p(class="text-body") Build native mobile apps with strategies from Ionic Framework, NativeScript, and React Native.
        p(class="text-body") 借助来自Ionic、NativeScript和React Native中的技术与思想，构建原生移动应用。

      div(class="feature")
        h3 Desktop
<<<<<<< HEAD
        h3 桌面
        p(class="text-body") Create desktop-installed apps across Mac, Windows, and Linux using the same Angular methods you've learned for the web plus ability to access native OS APIs.
        p(class="text-body") 借助你已经在Web开发中学过的能力，结合访问原生操作系统API的能力，创造能在桌面环境下安装的应用，横跨Mac、Windows和Linux平台。

    h2(class="text-headline") Speed & Performance
    h2(class="text-headline") 速度与性能
    div(class="feature-row")
      div(class="feature")
        h3 Code generation
        h3 代码生成
        p(class="text-body") Angular turns your templates into code that's highly optimized for today's JavaScript virtual machines giving you all the benefits of hand-written code with the productivity of a framework.
        p(class="text-body") Angular会把你的模板转换成代码，针对现代JavaScript虚拟机进行高度优化，轻松获得框架提供的高生产率，同时又能保留所有手写代码的优点。
      div(class="feature")
        h3 Universal
        h3 统一
        p(class="text-body") Serve the first view of your application on node.js, .NET, PHP and other servers for near-instant rendering in just HTML and CSS.  Also paves the way for sites that optimize for SEO.
        p(class="text-body") 在服务端渲染应用的首屏，像只有HTML和CSS的页面那样几乎瞬间展现，支持node.js、.NET、PHP，以及其它服务器，为通过SEO来优化站点铺平了道路。
      div(class="feature")
        h3 Code Splitting
        h3 代码拆分
        p(class="text-body") Angular apps load quickly with the new Component Router that delivers automatic code-splitting so users only load code required to render the view they request.
        p(class="text-body") Angular应用通过新的组件路由（Component Router）模块实现快速加载，提供了自动拆分代码的功能，为用户单独加载他们请求的视图中需要的那部分代码。
=======
        p(class="text-body") Create desktop-installed apps across Mac, Windows, and Linux using the same Angular methods you've learned for the web plus the ability to access native OS APIs.

    h2(class="text-headline") Speed and Performance
    div(class="feature-row")
      div(class="feature")
        h3 Code generation
        p(class="text-body") Angular turns your templates into code that's highly optimized for today's JavaScript virtual machines, giving you all the benefits of hand-written code with the productivity of a framework.
      div(class="feature")
        h3 Universal
        p(class="text-body") Serve the first view of your application on node.js, .NET, PHP, and other servers for near-instant rendering in just HTML and CSS.  Also paves the way for sites that optimize for SEO.
      div(class="feature")
        h3 Code splitting
        p(class="text-body") Angular apps load quickly with the new Component Router, which delivers automatic code-splitting so users only load code required to render the view they request.
>>>>>>> 23ff8aac

    h2(class="text-headline") Productivity
    h2(class="text-headline") 生产率
    div(class="feature-row")
      div(class="feature")
        h3 Templates
        h3 模板
        p(class="text-body") Quickly create UI views with simple and powerful template syntax.
        p(class="text-body") 通过简单而强大的模板语法，快速创建UI视图。
      div(class="feature")
        h3 Angular CLI
        h3 Angular命令行工具
        p(class="text-body") Command line tools: start building fast, add components and tests, then instantly deploy.
        p(class="text-body") 命令行工具：快速进入构建环节、添加组件和测试，然后立即部署。
      div(class="feature")
        h3 IDEs
<<<<<<< HEAD
        h3 各种IDE
        p(class="text-body") Get intelligent code completion, instant errors and other feedback in popular editors and IDEs.
        p(class="text-body") 在常用IDE和编辑器中获得智能代码补全、实时错误反馈及其他反馈等特性。
=======
        p(class="text-body") Get intelligent code completion, instant errors, and other feedback in popular editors and IDEs.
>>>>>>> 23ff8aac

    h2(class="text-headline") Full Development Story
    h2(class="text-headline") 完整开发故事
    div(class="feature-row")
      div(class="feature")
        h3 Testing
<<<<<<< HEAD
        h3 测试
        p(class="text-body") With Karma for unit tests, you can know if you've broken things every time you save. And Protractor makes your scenario tests run faster and stably.
        p(class="text-body") 使用Karma进行单元测试，让你在每次存盘时都能立即知道是否弄坏了什么。Protractor则让你的场景测试运行得又快又稳定。
      div(class="feature")
        h3 Animation
        h3 动画
        p(class="text-body") Create high performance complex choreographies and animation timelines with very little code through Angular's intuitive API.
        p(class="text-body") 通过Angular中直观简便的API创建高性能复杂编排和动画时间线 —— 只要非常少的代码。
=======
        p(class="text-body") With Karma for unit tests, you can know if you've broken things every time you save. And Protractor makes your scenario tests run faster and in a stable manner.
      div(class="feature")
        h3 Animation
        p(class="text-body") Create high-performance, complex choreographies and animation timelines with very little code through Angular's intuitive API.
>>>>>>> 23ff8aac
      div(class="feature")
        h3 Accessibility
        h3 可访问性
        p(class="text-body") Create accessible applications with ARIA-enabled components, developer guides, and built-in a11y test infrastructure.
        p(class="text-body") 通过支持ARIA的组件、开发者指南和内建的一体化测试基础设施，创建具有完备可访问性的应用。

!= partial("/_includes/_cta-bar")<|MERGE_RESOLUTION|>--- conflicted
+++ resolved
@@ -4,15 +4,10 @@
     h2(class="text-headline") 跨平台
     div(class="feature-row")
       div(class="feature")
-<<<<<<< HEAD
-        h3 Progressive Web Apps
+        h3 Progressive web apps
         h3 渐进式Web应用
         p(class="text-body") Use modern web platform capabilities to deliver app-like experiences.  High performance, offline and zero-step installation.
         p(class="text-body") 借助现代化Web平台的力量，交付app式体验。高性能、离线化、零安装。
-=======
-        h3 Progressive web apps
-        p(class="text-body") Use modern web platform capabilities to deliver app-like experiences.  High performance, offline, and zero-step installation.
->>>>>>> 23ff8aac
 
       div(class="feature")
         h3 Native
@@ -22,44 +17,28 @@
 
       div(class="feature")
         h3 Desktop
-<<<<<<< HEAD
         h3 桌面
-        p(class="text-body") Create desktop-installed apps across Mac, Windows, and Linux using the same Angular methods you've learned for the web plus ability to access native OS APIs.
+        p(class="text-body") Create desktop-installed apps across Mac, Windows, and Linux using the same Angular methods you've learned for the web plus the ability to access native OS APIs.
         p(class="text-body") 借助你已经在Web开发中学过的能力，结合访问原生操作系统API的能力，创造能在桌面环境下安装的应用，横跨Mac、Windows和Linux平台。
 
-    h2(class="text-headline") Speed & Performance
+    h2(class="text-headline") Speed and Performance
     h2(class="text-headline") 速度与性能
     div(class="feature-row")
       div(class="feature")
         h3 Code generation
         h3 代码生成
-        p(class="text-body") Angular turns your templates into code that's highly optimized for today's JavaScript virtual machines giving you all the benefits of hand-written code with the productivity of a framework.
+        p(class="text-body") Angular turns your templates into code that's highly optimized for today's JavaScript virtual machines, giving you all the benefits of hand-written code with the productivity of a framework.
         p(class="text-body") Angular会把你的模板转换成代码，针对现代JavaScript虚拟机进行高度优化，轻松获得框架提供的高生产率，同时又能保留所有手写代码的优点。
       div(class="feature")
         h3 Universal
         h3 统一
-        p(class="text-body") Serve the first view of your application on node.js, .NET, PHP and other servers for near-instant rendering in just HTML and CSS.  Also paves the way for sites that optimize for SEO.
+        p(class="text-body") Serve the first view of your application on node.js, .NET, PHP, and other servers for near-instant rendering in just HTML and CSS.  Also paves the way for sites that optimize for SEO.
         p(class="text-body") 在服务端渲染应用的首屏，像只有HTML和CSS的页面那样几乎瞬间展现，支持node.js、.NET、PHP，以及其它服务器，为通过SEO来优化站点铺平了道路。
       div(class="feature")
-        h3 Code Splitting
+        h3 Code splitting
         h3 代码拆分
-        p(class="text-body") Angular apps load quickly with the new Component Router that delivers automatic code-splitting so users only load code required to render the view they request.
+        p(class="text-body") Angular apps load quickly with the new Component Router, which delivers automatic code-splitting so users only load code required to render the view they request.
         p(class="text-body") Angular应用通过新的组件路由（Component Router）模块实现快速加载，提供了自动拆分代码的功能，为用户单独加载他们请求的视图中需要的那部分代码。
-=======
-        p(class="text-body") Create desktop-installed apps across Mac, Windows, and Linux using the same Angular methods you've learned for the web plus the ability to access native OS APIs.
-
-    h2(class="text-headline") Speed and Performance
-    div(class="feature-row")
-      div(class="feature")
-        h3 Code generation
-        p(class="text-body") Angular turns your templates into code that's highly optimized for today's JavaScript virtual machines, giving you all the benefits of hand-written code with the productivity of a framework.
-      div(class="feature")
-        h3 Universal
-        p(class="text-body") Serve the first view of your application on node.js, .NET, PHP, and other servers for near-instant rendering in just HTML and CSS.  Also paves the way for sites that optimize for SEO.
-      div(class="feature")
-        h3 Code splitting
-        p(class="text-body") Angular apps load quickly with the new Component Router, which delivers automatic code-splitting so users only load code required to render the view they request.
->>>>>>> 23ff8aac
 
     h2(class="text-headline") Productivity
     h2(class="text-headline") 生产率
@@ -76,34 +55,23 @@
         p(class="text-body") 命令行工具：快速进入构建环节、添加组件和测试，然后立即部署。
       div(class="feature")
         h3 IDEs
-<<<<<<< HEAD
         h3 各种IDE
-        p(class="text-body") Get intelligent code completion, instant errors and other feedback in popular editors and IDEs.
+        p(class="text-body") Get intelligent code completion, instant errors, and other feedback in popular editors and IDEs.
         p(class="text-body") 在常用IDE和编辑器中获得智能代码补全、实时错误反馈及其他反馈等特性。
-=======
-        p(class="text-body") Get intelligent code completion, instant errors, and other feedback in popular editors and IDEs.
->>>>>>> 23ff8aac
 
     h2(class="text-headline") Full Development Story
     h2(class="text-headline") 完整开发故事
     div(class="feature-row")
       div(class="feature")
         h3 Testing
-<<<<<<< HEAD
         h3 测试
-        p(class="text-body") With Karma for unit tests, you can know if you've broken things every time you save. And Protractor makes your scenario tests run faster and stably.
+        p(class="text-body") With Karma for unit tests, you can know if you've broken things every time you save. And Protractor makes your scenario tests run faster and in a stable manner.
         p(class="text-body") 使用Karma进行单元测试，让你在每次存盘时都能立即知道是否弄坏了什么。Protractor则让你的场景测试运行得又快又稳定。
       div(class="feature")
         h3 Animation
         h3 动画
-        p(class="text-body") Create high performance complex choreographies and animation timelines with very little code through Angular's intuitive API.
+        p(class="text-body") Create high-performance complex choreographies and animation timelines with very little code through Angular's intuitive API.
         p(class="text-body") 通过Angular中直观简便的API创建高性能复杂编排和动画时间线 —— 只要非常少的代码。
-=======
-        p(class="text-body") With Karma for unit tests, you can know if you've broken things every time you save. And Protractor makes your scenario tests run faster and in a stable manner.
-      div(class="feature")
-        h3 Animation
-        p(class="text-body") Create high-performance, complex choreographies and animation timelines with very little code through Angular's intuitive API.
->>>>>>> 23ff8aac
       div(class="feature")
         h3 Accessibility
         h3 可访问性

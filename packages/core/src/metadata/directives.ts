/**
 * @license
 * Copyright Google LLC All Rights Reserved.
 *
 * Use of this source code is governed by an MIT-style license that can be
 * found in the LICENSE file at https://angular.io/license
 */

import {ChangeDetectionStrategy} from '../change_detection/constants';
import {Provider} from '../di/interface/provider';
import {Type} from '../interface/type';
import {compileComponent as render3CompileComponent, compileDirective as render3CompileDirective} from '../render3/jit/directive';
import {compilePipe as render3CompilePipe} from '../render3/jit/pipe';
import {makeDecorator, makePropDecorator, TypeDecorator} from '../util/decorators';
import {noop} from '../util/noop';

import {ViewEncapsulation} from './view';



/**
 * Type of the Directive decorator / constructor function.
 *
 * 指令装饰器的类型和构造函数。
 *
 * @publicApi
 */
export interface DirectiveDecorator {
  /**
   * Decorator that marks a class as an Angular directive.
   * You can define your own directives to attach custom behavior to elements in the DOM.
   *
   * 将类标记为 Angular 指令的装饰器。你可以定义自己的指令，以将自定义行为附加到 DOM 中的元素。
   *
   * The options provide configuration metadata that determines
   * how the directive should be processed, instantiated and used at
   * runtime.
   *
   * 把一个类标记为 Angular 指令。你可以定义自己的指令来为 DOM 中的元素添加自定义行为。
   * 该选项提供配置元数据，用于决定该指令在运行期间要如何处理、实例化和使用。
   *
   * Directive classes, like component classes, can implement
   * [life-cycle hooks](guide/lifecycle-hooks) to influence their configuration and behavior.
   *
   * 像组件类一样，指令类也可以实现[生命周期钩子](guide/lifecycle-hooks)，以影响它们的配置和行为。
   *
   *
   * @usageNotes
   *
   * To define a directive, mark the class with the decorator and provide metadata.
   *
   * 要想定义一个指令，请为该类加上此装饰器，并提供元数据。
   *
   * ```ts
   * import {Directive} from '@angular/core';
   *
   * @Directive({
   *   selector: 'my-directive',
   * })
   * export class MyDirective {
   * ...
   * }
   * ```
   *
   * ### Declaring directives
   *
   * ### 声明指令
   *
   * Directives are [declarables](guide/glossary#declarable).
   * They must be declared by an NgModule
   * in order to be usable in an app.
   *
   * 指令是[可声明对象](guide/glossary#declarable)。
   * 它们必须在 NgModule 中声明之后，才能用在应用中。
   *
   * A directive must belong to exactly one NgModule. Do not re-declare
   * a directive imported from another module.
   * List the directive class in the `declarations` field of an NgModule.
   *
   * 指令应当且只能属于一个 NgModule。不要重新声明那些从其它模块中导入的指令。
   * 请把该指令类列在 NgModule 的 `declarations` 字段中。
   *
   * ```ts
   * declarations: [
   *  AppComponent,
   *  MyDirective
   * ],
   * ```
   *
   * @Annotation
   */
  (obj?: Directive): TypeDecorator;

  /**
   * See the `Directive` decorator.
   *
   * 参见 `Directive` 装饰器中。
   */
  new(obj?: Directive): Directive;
}

/**
 * Directive decorator and metadata.
 *
 * 指令装饰器和元数据。
 *
 * @Annotation
 * @publicApi
 */
export interface Directive {
  /**
   * The CSS selector that identifies this directive in a template
   * and triggers instantiation of the directive.
   *
   * 这个 CSS 选择器用于在模板中标记出该指令，并触发该指令的实例化。
   *
   * Declare as one of the following:
   *
   * 可使用下列形式之一：
   *
   * - `element-name`: Select by element name.
   *
   *   `element-name`：根据元素名选取。
   *
   * - `.class`: Select by class name.
   *
   *   `.class`：根据类名选取。
   *
   * - `[attribute]`: Select by attribute name.
   *
   *   `[attribute]`：根据属性名选取。
   *
   * - `[attribute=value]`: Select by attribute name and value.
   *
   *   `[attribute=value]`：根据属性名和属性值选取。
   *
   * - `:not(sub_selector)`: Select only if the element does not match the `sub_selector`.
   *
   *   `:not(sub_selector)`：只有当元素不匹配子选择器 `sub_selector` 的时候才选取。
   *
   * - `selector1, selector2`: Select if either `selector1` or `selector2` matches.
   *
   *   `selector1, selector2`：无论 `selector1` 还是 `selector2` 匹配时都选取。
   *
   * Angular only allows directives to apply on CSS selectors that do not cross
   * element boundaries.
   *
   * Angular 的指令只允许那些不跨元素边界的 CSS 选择器。
   *
   * For the following template HTML, a directive with an `input[type=text]` selector,
   * would be instantiated only on the `<input type="text">` element.
   *
   * 对于下列模板 HTML，带有 `input[type=text]` 选择器的指令只会在 `<input type="text">` 元素上实例化。
   *
   * ```html
   * <form>
   *   <input type="text">
   *   <input type="radio">
   * <form>
   * ```
   *
   */
  selector?: string;

  /**
   * Enumerates the set of data-bound input properties for a directive
   *
   * 列举某个指令的一组可供数据绑定的输入属性
   *
   * Angular automatically updates input properties during change detection.
   * The `inputs` property defines a set of `directiveProperty` to `bindingProperty`
   * configuration:
   *
   * Angular 会在变更检测期间自动更新输入属性。
   * `inputs` 属性定义了一组从 `directiveProperty` 指向 `bindingProperty` 的配置项：
   *
   * - `directiveProperty` specifies the component property where the value is written.
   *
   *   `directiveProperty` 用于指定要写入值的指令内属性。
   *
   * - `bindingProperty` specifies the DOM property where the value is read from.
   *
   *   `bindingProperty` 用于指定要从中读取值的 DOM 属性。
   *
   * When `bindingProperty` is not provided, it is assumed to be equal to `directiveProperty`.
   *
   * 当没有提供 `bindingProperty` 时，就假设它和 `directiveProperty` 一样。
   *
   * @usageNotes
   *
   * The following example creates a component with two data-bound properties.
   *
   * 下面的例子创建了一个带有两个可绑定属性的组件。
   *
   * ```typescript
   * @Component({
   *   selector: 'bank-account',
   *   inputs: ['bankName', 'id: account-id'],
   *   template: `
   *     Bank Name: {{bankName}}
   *     Account Id: {{id}}
   *   `
   * })
   * class BankAccount {
   *   bankName: string;
   *   id: string;
   * }
   * ```
   *
   */
  inputs?: string[];

  /**
   * Enumerates the set of event-bound output properties.
   *
   * 列举一组可供事件绑定的输出属性。
   *
   * When an output property emits an event, an event handler attached to that event
   * in the template is invoked.
   *
   * 当输出属性发出一个事件时，就会调用模板中附加到它的一个事件处理器。
   *
   * The `outputs` property defines a set of `directiveProperty` to `bindingProperty`
   * configuration:
   *
   * `outputs` 属性定义了一组从 `directiveProperty` 指向 `bindingProperty` 的配置项：
   *
   * - `directiveProperty` specifies the component property that emits events.
   *
   *   `directiveProperty` 用于指定要发出事件的指令属性。
   *
   * - `bindingProperty` specifies the DOM property the event handler is attached to.
   *
   *   `bindingProperty` 用于指定要附加事件处理器的 DOM 属性。
   *
   * @usageNotes
   *
   * ```typescript
   * @Component({
   *   selector: 'child-dir',
   *   outputs: [ 'bankNameChange' ]
   *   template: `<input (input)="bankNameChange.emit($event.target.value)" />`
   * })
   * class ChildDir {
   *  bankNameChange: EventEmitter<string> = new EventEmitter<string>();
   * }
   *
   * @Component({
   *   selector: 'main',
   *   template: `
   *     {{ bankName }} <child-dir (bankNameChange)="onBankNameChange($event)"></child-dir>
   *   `
   * })
   * class MainComponent {
   *  bankName: string;
   *
   *   onBankNameChange(bankName: string) {
   *     this.bankName = bankName;
   *   }
   * }
   * ```
   *
   */
  outputs?: string[];

  /**
   * Configures the [injector](guide/glossary#injector) of this
   * directive or component with a [token](guide/glossary#di-token)
   * that maps to a [provider](guide/glossary#provider) of a dependency.
   *
   * 一组依赖注入令牌，它允许 DI 系统为这个指令或组件提供依赖。
   */
  providers?: Provider[];

  /**
   * Defines the name that can be used in the template to assign this directive to a variable.
   *
   * 定义一个名字，用于在模板中把该指令赋值给一个变量。
   *
   * @usageNotes
   *
   * ```ts
   * @Directive({
   *   selector: 'child-dir',
   *   exportAs: 'child'
   * })
   * class ChildDir {
   * }
   *
   * @Component({
   *   selector: 'main',
   *   template: `<child-dir #c="child"></child-dir>`
   * })
   * class MainComponent {
   * }
   * ```
   *
   */
  exportAs?: string;

  /**
   * Configures the queries that will be injected into the directive.
   *
   * 配置一些查询，它们将被注入到该指令中。
   *
   * Content queries are set before the `ngAfterContentInit` callback is called.
   * View queries are set before the `ngAfterViewInit` callback is called.
   *
   * 内容查询会在调用 `ngAfterContentInit` 回调之前设置好。
   *
   * @usageNotes
   *
   * The following example shows how queries are defined
   * and when their results are available in lifecycle hooks:
   *
   * 下面的范例展示了如何定义这些查询以及到生命周期钩子中的哪个步骤才会有结果：
   *
   * ```ts
   * @Component({
   *   selector: 'someDir',
   *   queries: {
   *     contentChildren: new ContentChildren(ChildDirective),
   *     viewChildren: new ViewChildren(ChildDirective)
   *   },
   *   template: '<child-directive></child-directive>'
   * })
   * class SomeDir {
   *   contentChildren: QueryList<ChildDirective>,
   *   viewChildren: QueryList<ChildDirective>
   *
   *   ngAfterContentInit() {
   *     // contentChildren is set
   *   }
   *
   *   ngAfterViewInit() {
   *     // viewChildren is set
   *   }
   * }
   * ```
   *
   * @Annotation
   */
  queries?: {[key: string]: any};

  /**
   * Maps class properties to host element bindings for properties,
   * attributes, and events, using a set of key-value pairs.
   *
   * 使用一组键-值对，把类的属性映射到宿主元素的绑定（Property、Attribute 和事件）。
   *
   * Angular automatically checks host property bindings during change detection.
   * If a binding changes, Angular updates the directive's host element.
   *
   * Angular 在变更检测期间会自动检查宿主 Property 绑定。
   * 如果绑定的值发生了变化，Angular 就会更新该指令的宿主元素。
   *
   * When the key is a property of the host element, the property value is
   * the propagated to the specified DOM property.
   *
   * 当 key 是宿主元素的 Property 时，这个 Property 值就会传播到指定的 DOM 属性。
   *
   * When the key is a static attribute in the DOM, the attribute value
   * is propagated to the specified property in the host element.
   *
   * 当 key 是 DOM 中的静态 Attribute 时，这个 Attribute 值就会传播到宿主元素上指定的 Property 去。
   *
   * For event handling:
   *
   * 对于事件处理：
   *
   * - The key is the DOM event that the directive listens to.
   * To listen to global events, add the target to the event name.
   * The target can be `window`, `document` or `body`.
   *
   *   它的 key 就是该指令想要监听的 DOM 事件。
   *   要想监听全局事件，请把要监听的目标添加到事件名的前面。
   *   这个目标可以是 `window`、`document` 或 `body`。
   *
   * - The value is the statement to execute when the event occurs. If the
   * statement evaluates to `false`, then `preventDefault` is applied on the DOM
   * event. A handler method can refer to the `$event` local variable.
   *
   *   它的 value 就是当该事件发生时要执行的语句。如果该语句返回 `false`，那么就会调用这个 DOM 事件的 `preventDefault` 函数。
   *   这个语句中可以引用局部变量 `$event` 来获取事件数据。
   *
   */
  host?: {[key: string]: string};

  /**
   * When present, this directive/component is ignored by the AOT compiler.
   * It remains in distributed code, and the JIT compiler attempts to compile it
   * at run time, in the browser.
   * To ensure the correct behavior, the app must import `@angular/compiler`.
   *
   * 如果存在，则该指令/组件将被 AOT 编译器忽略。它会保留在发布代码中，并且 JIT 编译器会尝试在运行时在浏览器中对其进行编译。为了确保其行为正确，该应用程序必须导入 `@angular/compiler` 。
   *
   */
  jit?: true;
}

/**
 * Type of the Directive metadata.
 *
 * 指令元数据的类型。
 *
 * @publicApi
 */
export const Directive: DirectiveDecorator = makeDecorator(
    'Directive', (dir: Directive = {}) => dir, undefined, undefined,
    (type: Type<any>, meta: Directive) => SWITCH_COMPILE_DIRECTIVE(type, meta));

/**
 * Component decorator interface
 * 组件装饰器的接口
 *
 * @publicApi
 */
export interface ComponentDecorator {
  /**
   * Decorator that marks a class as an Angular component and provides configuration
   * metadata that determines how the component should be processed,
   * instantiated, and used at runtime.
   *
   * 一个装饰器，用于把某个类标记为 Angular 组件，并为它配置一些元数据，以决定该组件在运行期间该如何处理、实例化和使用。
   *
   * Components are the most basic UI building block of an Angular app.
   * An Angular app contains a tree of Angular components.
   *
   * 组件是 Angular 应用中最基本的 UI 构造块。Angular 应用中包含一棵组件树。
   *
   * Angular components are a subset of directives, always associated with a template.
   * Unlike other directives, only one component can be instantiated for a given element in a
   * template.
   *
   * Angular 的组件是指令的一个子集，它总是有一个与之关联的模板。
   * 和其它指令不同，模板中的每个元素只能具有一个组件实例。
   *
   * A component must belong to an NgModule in order for it to be available
   * to another component or application. To make it a member of an NgModule,
   * list it in the `declarations` field of the `NgModule` metadata.
   *
   * 组件必须从属于某个 NgModule 才能被其它组件或应用使用。
   * 要想让它成为某个 NgModule 中的一员，请把它列在 `@NgModule` 元数据的 `declarations` 字段中。
   *
   * Note that, in addition to these options for configuring a directive,
   * you can control a component's runtime behavior by implementing
   * life-cycle hooks. For more information, see the
   * [Lifecycle Hooks](guide/lifecycle-hooks) guide.
   *
   * 注意，除了这些用来对指令进行配置的选项之外，你还可以通过实现生命周期钩子来控制组件的运行期行为。
   * 要了解更多，参见 [生命周期钩子](guide/lifecycle-hooks) 章。
   *
   * @usageNotes
   *
   * ### Setting component inputs
   *
   * ### 设置组件的输入属性
   *
   * The following example creates a component with two data-bound properties,
   * specified by the `inputs` value.
   *
   * 下免得例子创建了一个带有两个数据绑定属性的组件，它是通过 `inputs` 值来指定的。
   *
   * <code-example path="core/ts/metadata/directives.ts" region="component-input"></code-example>
   *
   *
   * ### Setting component outputs
   *
   * ### 设置组件的输出属性
   *
   * The following example shows two event emitters that emit on an interval. One
   * emits an output every second, while the other emits every five seconds.
   *
   * 下面的例子展示了两个事件发生器，它们定时发出事件。一个每隔一秒发出一个输出事件，另一个则隔五秒。
   *
   * {@example core/ts/metadata/directives.ts region='component-output-interval'}
   *
   * ### Injecting a class with a view provider
   *
   * ### 使用视图提供者注入一个类
   *
   * The following simple example injects a class into a component
   * using the view provider specified in component metadata:
   *
   * 下面的例子示范了如何在组件元数据中使用视图提供者来把一个类注入到组件中：
   *
   * ```ts
   * class Greeter {
   *    greet(name:string) {
   *      return 'Hello ' + name + '!';
   *    }
   * }
   *
   * @Directive({
   *   selector: 'needs-greeter'
   * })
   * class NeedsGreeter {
   *   greeter:Greeter;
   *
   *   constructor(greeter:Greeter) {
   *     this.greeter = greeter;
   *   }
   * }
   *
   * @Component({
   *   selector: 'greet',
   *   viewProviders: [
   *     Greeter
   *   ],
   *   template: `<needs-greeter></needs-greeter>`
   * })
   * class HelloWorld {
   * }
   *
   * ```
   *
   * ### Preserving whitespace
   *
   * Removing whitespace can greatly reduce AOT-generated code size and speed up view creation.
   * As of Angular 6, the default for `preserveWhitespaces` is false (whitespace is removed).
   * To change the default setting for all components in your application, set
   * the `preserveWhitespaces` option of the AOT compiler.
   *
   * By default, the AOT compiler removes whitespace characters as follows:
   * * Trims all whitespaces at the beginning and the end of a template.
   * * Removes whitespace-only text nodes. For example,
   *
   * ```html
   * <button>Action 1</button>  <button>Action 2</button>
   * ```
   *
   * becomes:
   *
   * ```html
   * <button>Action 1</button><button>Action 2</button>
   * ```
   *
   * * Replaces a series of whitespace characters in text nodes with a single space.
   * For example, `<span>\n some text\n</span>` becomes `<span> some text </span>`.
   * * Does NOT alter text nodes inside HTML tags such as `<pre>` or `<textarea>`,
   * where whitespace characters are significant.
   *
   * Note that these transformations can influence DOM nodes layout, although impact
   * should be minimal.
   *
   * You can override the default behavior to preserve whitespace characters
   * in certain fragments of a template. For example, you can exclude an entire
   * DOM sub-tree by using the `ngPreserveWhitespaces` attribute:
   *
   * ```html
   * <div ngPreserveWhitespaces>
   *     whitespaces are preserved here
   *     <span>    and here </span>
   * </div>
   * ```
   *
   * You can force a single space to be preserved in a text node by using `&ngsp;`,
   * which is replaced with a space character by Angular's template
   * compiler:
   *
   * ```html
   * <a>Spaces</a>&ngsp;<a>between</a>&ngsp;<a>links.</a>
   * <!-- compiled to be equivalent to:
   *  <a>Spaces</a> <a>between</a> <a>links.</a>  -->
   * ```
   *
   * Note that sequences of `&ngsp;` are still collapsed to just one space character when
   * the `preserveWhitespaces` option is set to `false`.
   *
   * ```html
   * <a>before</a>&ngsp;&ngsp;&ngsp;<a>after</a>
   * <!-- compiled to be equivalent to:
   *  <a>before</a> <a>after</a> -->
   * ```
   *
   * To preserve sequences of whitespace characters, use the
   * `ngPreserveWhitespaces` attribute.
   *
   * @Annotation
   */
  (obj: Component): TypeDecorator;
  /**
   * See the `Component` decorator.
   *
   * 参见 `@Component` 装饰器。
   */
  new(obj: Component): Component;
}

/**
 * Supplies configuration metadata for an Angular component.
 *
 * 为 Angular 组件提供配置元数据。
 *
 * @publicApi
 */
export interface Component extends Directive {
  /**
   * The change-detection strategy to use for this component.
   *
   * 用于当前组件的变更检测策略。
   *
   * When a component is instantiated, Angular creates a change detector,
   * which is responsible for propagating the component's bindings.
   * The strategy is one of:
   *
   * 当组件实例化之后，Angular 就会创建一个变更检测器，它负责传播组件各个绑定值的变化。
   * 该策略是下列值之一：
   *
   * - `ChangeDetectionStrategy#OnPush` sets the strategy to `CheckOnce` (on demand).
   *
   *   `ChangeDetectionStrategy#OnPush` 把策略设置为 `CheckOnce`（按需）。
   *
   * - `ChangeDetectionStrategy#Default` sets the strategy to `CheckAlways`.
   *
   *   `ChangeDetectionStrategy#Default` 把策略设置为 `CheckAlways`。
   */
  changeDetection?: ChangeDetectionStrategy;

  /**
   * Defines the set of injectable objects that are visible to its view DOM children.
   * See [example](#injecting-a-class-with-a-view-provider).
   *
   * 定义一组可注入对象，它们在视图的各个子节点中可用。参见[例子](#injecting-a-class-with-a-view-provider)。
   *
   */
  viewProviders?: Provider[];

  /**
   * The module ID of the module that contains the component.
   * The component must be able to resolve relative URLs for templates and styles.
   * SystemJS exposes the `__moduleName` variable within each module.
   * In CommonJS, this can  be set to `module.id`.
   *
   * 包含该组件的那个模块的 ID。该组件必须能解析模板和样式表中使用的相对 URL。
   * SystemJS 在每个模块中都导出了 `__moduleName` 变量。在 CommonJS 中，它可以设置为 `module.id`。
   */
  moduleId?: string;

  /**
   * The relative path or absolute URL of a template file for an Angular component.
   * If provided, do not supply an inline template using `template`.
   *
   * Angular 组件模板文件的 URL。如果提供了它，就不要再用 `template` 来提供内联模板了。
   */
  templateUrl?: string;

  /**
   * An inline template for an Angular component. If provided,
   * do not supply a template file using `templateUrl`.
   *
   * Angular 组件的内联模板。如果提供了它，就不要再用 `templateUrl` 提供模板了。
   */
  template?: string;

  /**
   * One or more relative paths or absolute URLs for files containing CSS stylesheets to use
   * in this component.
   *
   * 一个或多个 URL，指向包含本组件 CSS 样式表的文件。
   */
  styleUrls?: string[];

  /**
   * One or more inline CSS stylesheets to use
   * in this component.
   *
   * 本组件用到的一个或多个内联 CSS 样式。
   */
  styles?: string[];

  /**
   * One or more animation `trigger()` calls, containing
   * `state()` and `transition()` definitions.
   * See the [Animations guide](/guide/animations) and animations API documentation.
   *
   * 一个或多个动画 `trigger()` 调用，包含一些 `state()` 和 `transition()` 定义。
   * 参见[动画](/guide/animations)和相关的 API 文档。
   */
  animations?: any[];

  /**
   * An encapsulation policy for the template and CSS styles. One of:
   *
   * 供模板和 CSS 样式使用的样式封装策略。取值为：
   *
   * - `ViewEncapsulation.Emulated`: Use shimmed CSS that
   * emulates the native behavior.
   *
   *   `ViewEncapsulation.Emulated`：使用垫片（shimmed) CSS 来模拟原生行为。
   *
   * - `ViewEncapsulation.None`: Use global CSS without any
   * encapsulation.
   *
   *     `ViewEncapsulation.None` ：使用不带任何封装的全局 CSS。
   *
   * - `ViewEncapsulation.ShadowDom`: Use Shadow DOM v1 to encapsulate styles.
   *
   *   `ViewEncapsulation.ShadowDom`：使用Shadow DOM v1，封装样式。
   *
   * If not supplied, the value is taken from `CompilerOptions`. The default compiler option is
   * `ViewEncapsulation.Emulated`.
   *
   * 如果没有提供，该值就会从 `CompilerOptions` 中获取它。默认的编译器选项是 `ViewEncapsulation.Emulated`。
   *
   * If the policy is set to `ViewEncapsulation.Emulated` and the component has no `styles`
   * or `styleUrls` specified, the policy is automatically switched to `ViewEncapsulation.None`.
   *
   * 如果该策略设置为 `ViewEncapsulation.Emulated`，并且该组件没有指定 `styles` 或 `styleUrls`，就会自动切换到 `ViewEncapsulation.None`。
   */
  encapsulation?: ViewEncapsulation;

  /**
<<<<<<< HEAD
   * Overrides the default encapsulation start and end delimiters (`{{` and `}}`)
   *
   * 改写默认的插值表达式起止分界符（`{{` 和 `}}`）
=======
   * Overrides the default interpolation start and end delimiters (`{{` and `}}`).
>>>>>>> a371646a
   */
  interpolation?: [string, string];

  /**
   * A set of components that should be compiled along with
   * this component. For each component listed here,
   * Angular creates a {@link ComponentFactory} and stores it in the
   * {@link ComponentFactoryResolver}.
   *
   * 一个组件的集合，它应该和当前组件一起编译。对于这里列出的每个组件，Angular 都会创建一个 {@link ComponentFactory} 并保存进 {@link ComponentFactoryResolver} 中。
   *
   * @deprecated Since 9.0.0. With Ivy, this property is no longer necessary.
   *
   * 从 9.0.0 开始。使用 Ivy，不再需要此属性。
   *
   */
  entryComponents?: Array<Type<any>|any[]>;

  /**
   * True to preserve or false to remove potentially superfluous whitespace characters
   * from the compiled template. Whitespace characters are those matching the `\s`
   * character class in JavaScript regular expressions. Default is false, unless
   * overridden in compiler options.
   *
   * 为 `true` 则保留，为 `false` 则从编译后的模板中移除可能多余的空白字符。
   * 空白字符就是指那些能在 JavaScript 正则表达式中匹配 `\s` 的字符。默认为 `false`，除非通过编译器选项改写了它。
   */
  preserveWhitespaces?: boolean;
}

/**
 * Component decorator and metadata.
 *
 * 组件装饰器与元数据
 *
 * @Annotation
 * @publicApi
 */
export const Component: ComponentDecorator = makeDecorator(
    'Component', (c: Component = {}) => ({changeDetection: ChangeDetectionStrategy.Default, ...c}),
    Directive, undefined,
    (type: Type<any>, meta: Component) => SWITCH_COMPILE_COMPONENT(type, meta));

/**
 * Type of the Pipe decorator / constructor function.
 *
 * Pipe 装饰器的类型和构造函数。
 *
 * @publicApi
 */
export interface PipeDecorator {
  /**
   *
   * Decorator that marks a class as pipe and supplies configuration metadata.
   *
   * 本装饰器用于将类标记为管道并提供配置元数据。
   *
   * A pipe class must implement the `PipeTransform` interface.
   * For example, if the name is "myPipe", use a template binding expression
   * such as the following:
   *
   * 管道类必须实现 `PipeTransform` 接口。例如，如果其名称为 “myPipe”，则使用模板绑定表达式，例如：
   *
   * ```
   * {{ exp | myPipe }}
   * ```
   *
   * The result of the expression is passed to the pipe's `transform()` method.
   *
   * 此表达式的结果会传给管道的 `transform()` 方法。
   *
   * A pipe must belong to an NgModule in order for it to be available
   * to a template. To make it a member of an NgModule,
   * list it in the `declarations` field of the `NgModule` metadata.
   *
   * 管道必须属于某个 NgModule，才能用于模板。要使其成为 NgModule 的成员，请把它加入 `NgModule` 元数据的 `declarations` 中。
   *
   * @see [Style Guide: Pipe Names](guide/styleguide#02-09)
   *
   * [样式指南：管道名称](guide/styleguide#02-09)
   *
   */
  (obj: Pipe): TypeDecorator;

  /**
   * See the `Pipe` decorator.
   *
   * 参见 `Pipe` 装饰器。
   */
  new(obj: Pipe): Pipe;
}

/**
 * Type of the Pipe metadata.
 *
 * Pipe 元数据的类型。
 *
 * @publicApi
 */
export interface Pipe {
  /**
   * The pipe name to use in template bindings.
   * Typically uses [lowerCamelCase](guide/glossary#case-types)
   * because the name cannot contain hyphens.
   *
   * 在模板中绑定时使用的管道名。
   * 通常使用 [lowerCamelCase](guide/glossary#case-types) 拼写方式，因为名字中不允许包含减号（-）。
   */
  name: string;

  /**
   * When true, the pipe is pure, meaning that the
   * `transform()` method is invoked only when its input arguments
   * change. Pipes are pure by default.
   *
   * 为 `true` 时，该管道是纯管道，也就是说 `transform()` 方法只有在其输入参数变化时才会被调用。管道默认都是纯管道。
   *
   * If the pipe has internal state (that is, the result
   * depends on state other than its arguments), set `pure` to false.
   * In this case, the pipe is invoked on each change-detection cycle,
   * even if the arguments have not changed.
   *
   * 如果该管道具有内部状态（也就是说，其结果会依赖内部状态，而不仅仅依赖参数），就要把 `pure` 设置为 `false`。
   * 这种情况下，该管道会在每个变更检测周期中都被调用一次 —— 即使其参数没有发生任何变化。
   */
  pure?: boolean;
}

/**
 * @Annotation
 * @publicApi
 */
export const Pipe: PipeDecorator = makeDecorator(
    'Pipe', (p: Pipe) => ({pure: true, ...p}), undefined, undefined,
    (type: Type<any>, meta: Pipe) => SWITCH_COMPILE_PIPE(type, meta));


/**
 * @publicApi
 */
export interface InputDecorator {
  /**
   * Decorator that marks a class field as an input property and supplies configuration metadata.
   * The input property is bound to a DOM property in the template. During change detection,
   * Angular automatically updates the data property with the DOM property's value.
   *
   * 一个装饰器，用来把某个类字段标记为输入属性，并提供配置元数据。
   * 该输入属性会绑定到模板中的某个 DOM 属性。当变更检测时，Angular 会自动使用这个 DOM 属性的值来更新此数据属性。
   *
  * @usageNotes
   *
   * You can supply an optional name to use in templates when the
   * component is instantiated, that maps to the
   * name of the bound property. By default, the original
   * name of the bound property is used for input binding.
  *
  * 你可以提供一个可选的仅供模板中使用的名字，在组件实例化时，会把这个名字映射到可绑定属性上。
  * 默认情况下，输入绑定的名字就是这个可绑定属性的原始名称。
   *
   * The following example creates a component with two input properties,
   * one of which is given a special binding name.
  *
  * 下面的例子创建了一个带有两个输入属性的组件，其中一个还指定了绑定名。
   *
   * ```typescript
   * @Component({
   *   selector: 'bank-account',
   *   template: `
   *     Bank Name: {{bankName}}
   *     Account Id: {{id}}
   *   `
   * })
   * class BankAccount {
   *   // This property is bound using its original name.
   *   @Input() bankName: string;
   *   // this property value is bound to a different property name
   *   // when this component is instantiated in a template.
   *   @Input('account-id') id: string;
   *
   *   // this property is not bound, and is not automatically updated by Angular
   *   normalizedBankName: string;
   * }
   *
   * @Component({
   *   selector: 'app',
   *   template: `
   *     <bank-account bankName="RBC" account-id="4747"></bank-account>
   *   `
   * })
   * class App {}
   * ```
   *
   * @see [Input and Output properties](guide/inputs-outputs)
   *
   * [输入和输出属性](guide/inputs-outputs)
   */
  (bindingPropertyName?: string): any;
  new(bindingPropertyName?: string): any;
}

/**
 * Type of metadata for an `Input` property.
 *
 * `Input` 属性的元数据类型。
 *
 * @publicApi
 */
export interface Input {
  /**
   * The name of the DOM property to which the input property is bound.
   *
   * 输入属性绑定到的 DOM 属性的名字，
   *
   */
  bindingPropertyName?: string;
}

/**
 * @Annotation
 * @publicApi
 */
export const Input: InputDecorator =
    makePropDecorator('Input', (bindingPropertyName?: string) => ({bindingPropertyName}));

/**
 * Type of the Output decorator / constructor function.
 *
 * `Output` 装饰器的类型和构造函数。
 *
 * @publicApi
 */
export interface OutputDecorator {
  /**
   * Decorator that marks a class field as an output property and supplies configuration metadata.
   * The DOM property bound to the output property is automatically updated during change detection.
   *
   * 一个装饰器，用于把一个类字段标记为输出属性，并提供配置元数据。
  * 凡是绑定到输出属性上的 DOM 属性，Angular 在变更检测期间都会自动进行更新。
  *
  * @usageNotes
   *
   * You can supply an optional name to use in templates when the
   * component is instantiated, that maps to the
   * name of the bound property. By default, the original
   * name of the bound property is used for output binding.
   *
   * 你可以提供一个可选的仅供模板中使用的名字，在组件实例化时，会把这个名字映射到可绑定属性上。
  * 默认情况下，输出绑定的名字就是这个可绑定属性的原始名称。
  *
  * See `Input` decorator for an example of providing a binding name.
  *
  * 参见 `@Input` 的例子了解如何指定一个绑定名。
   *
   * @see [Input and Output properties](guide/inputs-outputs)
   *
   * [输入和输出属性](guide/inputs-outputs)
   *
   */
  (bindingPropertyName?: string): any;
  new(bindingPropertyName?: string): any;
}

/**
 * Type of the Output metadata.
 *
 * `Output` 元数据的类型。
 *
 * @publicApi
 */
export interface Output {
  /**
   * The name of the DOM property to which the output property is bound.
   *
   * 输出属性绑定到的 DOM 属性的名称。
   *
   */
  bindingPropertyName?: string;
}

/**
 * @Annotation
 * @publicApi
 */
export const Output: OutputDecorator =
    makePropDecorator('Output', (bindingPropertyName?: string) => ({bindingPropertyName}));



/**
 * Type of the HostBinding decorator / constructor function.
 *
 * HostBinding 装饰器的类型和构造函数。
 *
 *
 * @publicApi
 */
export interface HostBindingDecorator {
  /**
   * Decorator that marks a DOM property as a host-binding property and supplies configuration
   * metadata.
   * Angular automatically checks host property bindings during change detection, and
   * if a binding changes it updates the host element of the directive.
   *
   * 一个装饰器，用于把一个 DOM 属性标记为绑定到宿主的属性，并提供配置元数据。
   * Angular 在变更检测期间会自动检查宿主属性绑定，如果这个绑定变化了，它就会更新该指令所在的宿主元素。
   *
   * @usageNotes
   *
   * The following example creates a directive that sets the `valid` and `invalid`
   * properties on the DOM element that has an `ngModel` directive on it.
   *
   * 下面的例子创建了一个指令，它会对具有 `ngModel` 指令的 DOM 元素设置 `valid` 和 `invalid` 属性。
   *
   * ```typescript
   * @Directive({selector: '[ngModel]'})
   * class NgModelStatus {
   *   constructor(public control: NgModel) {}
   *   @HostBinding('class.valid') get valid() { return this.control.valid; }
   *   @HostBinding('class.invalid') get invalid() { return this.control.invalid; }
   * }
   *
   * @Component({
   *   selector: 'app',
   *   template: `<input [(ngModel)]="prop">`,
   * })
   * class App {
   *   prop;
   * }
   * ```
   *
   */
  (hostPropertyName?: string): any;
  new(hostPropertyName?: string): any;
}

/**
 * Type of the HostBinding metadata.
 *
 * HostBinding 元数据的类型。
 *
 * @publicApi
 */
export interface HostBinding {
  /**
   * The DOM property that is bound to a data property.
   *
   * 要绑定到数据属性的 DOM 属性。
   *
   */
  hostPropertyName?: string;
}

/**
 * @Annotation
 * @publicApi
 */
export const HostBinding: HostBindingDecorator =
    makePropDecorator('HostBinding', (hostPropertyName?: string) => ({hostPropertyName}));


/**
 * Type of the HostListener decorator / constructor function.
 *
 * HostListener 装饰器的类型和构造函数。
 *
 * @publicApi
 */
export interface HostListenerDecorator {
  /**
   * Decorator that declares a DOM event to listen for,
   * and provides a handler method to run when that event occurs.
   *
<<<<<<< HEAD
   * 一个装饰器，用于声明要监听的 DOM 事件，并提供在该事件发生时要运行的处理器方法。
   *
=======
   * Angular invokes the supplied handler method when the host element emits the specified event,
   * and updates the bound element with the result.
   *
   * If the handler method returns false, applies `preventDefault` on the bound element.
>>>>>>> a371646a
   */
  (eventName: string, args?: string[]): any;
  new(eventName: string, args?: string[]): any;
}

/**
 * Type of the HostListener metadata.
 *
 * HostListener 元数据的类型。
 *
 * @publicApi
 */
export interface HostListener {
  /**
   * The DOM event to listen for.
   *
 * 要监听的事件。
   */
  eventName?: string;
  /**
   * A set of arguments to pass to the handler method when the event occurs.
   *
 * 当该事件发生时传给处理器方法的一组参数。
   */
  args?: string[];
}

/**
 * Decorator that binds a DOM event to a host listener and supplies configuration metadata.
 * Angular invokes the supplied handler method when the host element emits the specified event,
 * and updates the bound element with the result.
 *
 * 将 DOM 事件绑定到宿主监听器并提供配置元数据的装饰器。当宿主元素发出指定事件时，Angular 就会调用所提供的处理器方法，并使用其结果更新绑定的元素。
 *
 * If the handler method returns false, applies `preventDefault` on the bound element.
 *
 * 把一个事件绑定到一个宿主监听器，并提供配置元数据。
 * 当宿主元素发出特定的事件时，Angular 就会执行所提供的处理器方法，并使用其结果更新所绑定到的元素。
 * 如果该事件处理器返回 `false`，则在所绑定的元素上执行 `preventDefault`。
 *
 * @usageNotes
 *
 * The following example declares a directive
 * that attaches a click listener to a button and counts clicks.
 *
 * 下面的例子声明了一个指令，它会为按钮附加一个 `click` 监听器，并统计点击次数。
 *
 * ```ts
 * @Directive({selector: 'button[counting]'})
 * class CountClicks {
 *   numberOfClicks = 0;
 *
 *   @HostListener('click', ['$event.target'])
 *   onClick(btn) {
 *     console.log('button', btn, 'number of clicks:', this.numberOfClicks++);
 *  }
 * }
 *
 * @Component({
 *   selector: 'app',
 *   template: '<button counting>Increment</button>',
 * })
 * class App {}
 *
 * ```
 *
 * The following example registers another DOM event handler that listens for key-press events.
 * ``` ts
 * import { HostListener, Component } from "@angular/core";
 *
 * @Component({
 *   selector: 'app',
 *   template: `<h1>Hello, you have pressed keys {{counter}} number of times!</h1> Press any key to
 * increment the counter.
 *   <button (click)="resetCounter()">Reset Counter</button>`
 * })
 * class AppComponent {
 *   counter = 0;
 *   @HostListener('window:keydown', ['$event'])
 *   handleKeyDown(event: KeyboardEvent) {
 *     this.counter++;
 *   }
 *   resetCounter() {
 *     this.counter = 0;
 *   }
 * }
 * ```
 *
 * @Annotation
 * @publicApi
 */
export const HostListener: HostListenerDecorator =
    makePropDecorator('HostListener', (eventName?: string, args?: string[]) => ({eventName, args}));



export const SWITCH_COMPILE_COMPONENT__POST_R3__ = render3CompileComponent;
export const SWITCH_COMPILE_DIRECTIVE__POST_R3__ = render3CompileDirective;
export const SWITCH_COMPILE_PIPE__POST_R3__ = render3CompilePipe;

const SWITCH_COMPILE_COMPONENT__PRE_R3__ = noop;
const SWITCH_COMPILE_DIRECTIVE__PRE_R3__ = noop;
const SWITCH_COMPILE_PIPE__PRE_R3__ = noop;

const SWITCH_COMPILE_COMPONENT: typeof render3CompileComponent = SWITCH_COMPILE_COMPONENT__PRE_R3__;
const SWITCH_COMPILE_DIRECTIVE: typeof render3CompileDirective = SWITCH_COMPILE_DIRECTIVE__PRE_R3__;
const SWITCH_COMPILE_PIPE: typeof render3CompilePipe = SWITCH_COMPILE_PIPE__PRE_R3__;<|MERGE_RESOLUTION|>--- conflicted
+++ resolved
@@ -711,13 +711,9 @@
   encapsulation?: ViewEncapsulation;
 
   /**
-<<<<<<< HEAD
-   * Overrides the default encapsulation start and end delimiters (`{{` and `}}`)
-   *
-   * 改写默认的插值表达式起止分界符（`{{` 和 `}}`）
-=======
    * Overrides the default interpolation start and end delimiters (`{{` and `}}`).
->>>>>>> a371646a
+   *
+   * 改写默认的插值表达式起止分界符（`{{` 和 `}}`）。
    */
   interpolation?: [string, string];
 
@@ -1090,15 +1086,13 @@
    * Decorator that declares a DOM event to listen for,
    * and provides a handler method to run when that event occurs.
    *
-<<<<<<< HEAD
    * 一个装饰器，用于声明要监听的 DOM 事件，并提供在该事件发生时要运行的处理器方法。
    *
-=======
+   *
    * Angular invokes the supplied handler method when the host element emits the specified event,
    * and updates the bound element with the result.
    *
    * If the handler method returns false, applies `preventDefault` on the bound element.
->>>>>>> a371646a
    */
   (eventName: string, args?: string[]): any;
   new(eventName: string, args?: string[]): any;

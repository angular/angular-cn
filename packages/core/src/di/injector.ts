/**
 * @license
 * Copyright Google LLC All Rights Reserved.
 *
 * Use of this source code is governed by an MIT-style license that can be
 * found in the LICENSE file at https://angular.io/license
 */

import {stringify} from '../util/stringify';

import {resolveForwardRef} from './forward_ref';
import {catchInjectorError, formatError, NG_TEMP_TOKEN_PATH, setCurrentInjector, THROW_IF_NOT_FOUND, USE_VALUE, ɵɵinject} from './injector_compatibility';
import {InjectorMarkers} from './injector_marker';
import {INJECTOR} from './injector_token';
import {getInjectableDef, ɵɵdefineInjectable} from './interface/defs';
import {InjectFlags} from './interface/injector';
import {ConstructorProvider, ExistingProvider, FactoryProvider, StaticClassProvider, StaticProvider, ValueProvider} from './interface/provider';
import {Inject, Optional, Self, SkipSelf} from './metadata';
import {NullInjector} from './null_injector';
import {ProviderToken} from './provider_token';
import {createInjector} from './r3_injector';
import {INJECTOR_SCOPE} from './scope';

export function INJECTOR_IMPL__PRE_R3__(
    providers: StaticProvider[], parent: Injector|undefined, name: string) {
  return new StaticInjector(providers, parent, name);
}

export function INJECTOR_IMPL__POST_R3__(
    providers: StaticProvider[], parent: Injector|undefined, name: string) {
  return createInjector({name: name}, parent, providers, name);
}

export const INJECTOR_IMPL = INJECTOR_IMPL__PRE_R3__;

/**
 * Concrete injectors implement this interface. Injectors are configured
 * with [providers](guide/glossary#provider) that associate
 * dependencies of various types with [injection tokens](guide/glossary#di-token).
 *
 * 具体的注入器会实现此接口。配置有[某些提供者](guide/glossary#provider)的注入器，这些提供者会将各种类型的依赖项与[注入令牌](guide/glossary#di-token)相关联。
 *
 * @see ["DI Providers"](guide/dependency-injection-providers).
 *
 * [“DI 提供者”](guide/dependency-injection-providers) 。
 *
 * @see `StaticProvider`
 *
 * @usageNotes
 *
 *  The following example creates a service injector instance.
 *
 * 以下示例创建一个服务注入器实例。
 *
 * {@example core/di/ts/provider_spec.ts region='ConstructorProvider'}
 *
 * ### Usage example
 *
 * ### 使用范例
 *
 * {@example core/di/ts/injector_spec.ts region='Injector'}
 *
 * `Injector` returns itself when given `Injector` as a token:
 *
 * {@example core/di/ts/injector_spec.ts region='injectInjector'}
 *
 * @publicApi
 */
export abstract class Injector {
  static THROW_IF_NOT_FOUND = THROW_IF_NOT_FOUND;
  static NULL: Injector = new NullInjector();

  /**
   * Retrieves an instance from the injector based on the provided token.
   *
   * 根据提供的令牌从注入器中检索实例。
   *
   * @returns The instance from the injector if defined, otherwise the `notFoundValue`.
   *
   * 注入器的实例（如果已定义），否则为 `notFoundValue` 。
   *
   * @throws When the `notFoundValue` is `undefined` or `Injector.THROW_IF_NOT_FOUND`.
   *
   * 当 `notFoundValue` 为 `undefined` 或 `Injector.THROW_IF_NOT_FOUND` 时。
   *
   */
  abstract get<T>(token: ProviderToken<T>, notFoundValue?: T, flags?: InjectFlags): T;
  /**
<<<<<<< HEAD
   * @deprecated from v4.0.0 use Type<T>, AbstractType<T> or InjectionToken<T>
   *
   *   从 v4.0.0 开始，改用 Type<T>、AbstractType<T> 或 InjectionToken<T>
   *
=======
   * @deprecated from v4.0.0 use ProviderToken<T>
>>>>>>> d7454a16
   * @suppress {duplicate}
   */
  abstract get(token: any, notFoundValue?: any): any;

  /**
   * @deprecated from v5 use the new signature Injector.create(options)
   *
   * 从 v5 开始使用新的签名 Injector.create（options）
   *
   */
  static create(providers: StaticProvider[], parent?: Injector): Injector;

  /**
   * Creates a new injector instance that provides one or more dependencies,
   * according to a given type or types of `StaticProvider`.
   *
   * 创建一个新的注入器实例，该实例会根据指定的类型或 `StaticProvider` 的类型提供一个或多个依赖项。
   *
   * @param options An object with the following properties:
   *
   * 具有以下属性的对象：
   *
   * * `providers`: An array of providers of the [StaticProvider type](api/core/StaticProvider).
   *
   *   `providers` ：一组 [StaticProvider 类型](api/core/StaticProvider)的提供者。
   *
   * * `parent`: (optional) A parent injector.
   *
   *   `parent` ：（可选）父注入器。
   *
   * - `name`: (optional) A developer-defined identifying name for the new injector.
   *
   *   `name` ：（可选）新注入器的开发人员自定义的标识名称。
   *
   * @returns The new injector instance.
   *
   * 新的注入器实例。
   */
  static create(options: {providers: StaticProvider[], parent?: Injector, name?: string}): Injector;


  static create(
      options: StaticProvider[]|{providers: StaticProvider[], parent?: Injector, name?: string},
      parent?: Injector): Injector {
    if (Array.isArray(options)) {
      return INJECTOR_IMPL(options, parent, '');
    } else {
      return INJECTOR_IMPL(options.providers, options.parent, options.name || '');
    }
  }

  /** @nocollapse */
  static ɵprov = /** @pureOrBreakMyCode */ ɵɵdefineInjectable({
    token: Injector,
    providedIn: 'any' as any,
    factory: () => ɵɵinject(INJECTOR),
  });

  /**
   * @internal
   * @nocollapse
   */
  static __NG_ELEMENT_ID__ = InjectorMarkers.Injector;
}



const IDENT = function<T>(value: T): T {
  return value;
};
const EMPTY = <any[]>[];
const CIRCULAR = IDENT;
const MULTI_PROVIDER_FN = function(): any[] {
  return Array.prototype.slice.call(arguments);
};

const enum OptionFlags {
  Optional = 1 << 0,
  CheckSelf = 1 << 1,
  CheckParent = 1 << 2,
  Default = CheckSelf | CheckParent
}
const NO_NEW_LINE = 'ɵ';

export class StaticInjector implements Injector {
  readonly parent: Injector;
  readonly source: string|null;
  readonly scope: string|null;

  private _records: Map<any, Record|null>;

  constructor(
      providers: StaticProvider[], parent: Injector = Injector.NULL, source: string|null = null) {
    this.parent = parent;
    this.source = source;
    const records = this._records = new Map<any, Record>();
    records.set(
        Injector, <Record>{token: Injector, fn: IDENT, deps: EMPTY, value: this, useNew: false});
    records.set(
        INJECTOR, <Record>{token: INJECTOR, fn: IDENT, deps: EMPTY, value: this, useNew: false});
    this.scope = recursivelyProcessProviders(records, providers);
  }

  get<T>(token: ProviderToken<T>, notFoundValue?: T, flags?: InjectFlags): T;
  get(token: any, notFoundValue?: any): any;
  get(token: any, notFoundValue?: any, flags: InjectFlags = InjectFlags.Default): any {
    const records = this._records;
    let record = records.get(token);
    if (record === undefined) {
      // This means we have never seen this record, see if it is tree shakable provider.
      const injectableDef = getInjectableDef(token);
      if (injectableDef) {
        const providedIn = injectableDef && resolveForwardRef(injectableDef.providedIn);
        if (providedIn === 'any' || providedIn != null && providedIn === this.scope) {
          records.set(
              token,
              record = resolveProvider(
                  {provide: token, useFactory: injectableDef.factory, deps: EMPTY}));
        }
      }
      if (record === undefined) {
        // Set record to null to make sure that we don't go through expensive lookup above again.
        records.set(token, null);
      }
    }
    let lastInjector = setCurrentInjector(this);
    try {
      return tryResolveToken(token, record, records, this.parent, notFoundValue, flags);
    } catch (e) {
      return catchInjectorError(e, token, 'StaticInjectorError', this.source);
    } finally {
      setCurrentInjector(lastInjector);
    }
  }

  toString() {
    const tokens = <string[]>[], records = this._records;
    records.forEach((v, token) => tokens.push(stringify(token)));
    return `StaticInjector[${tokens.join(', ')}]`;
  }
}

type SupportedProvider =
    ValueProvider|ExistingProvider|StaticClassProvider|ConstructorProvider|FactoryProvider;

interface Record {
  fn: Function;
  useNew: boolean;
  deps: DependencyRecord[];
  value: any;
}

interface DependencyRecord {
  token: any;
  options: number;
}

function resolveProvider(provider: SupportedProvider): Record {
  const deps = computeDeps(provider);
  let fn: Function = IDENT;
  let value: any = EMPTY;
  let useNew: boolean = false;
  let provide = resolveForwardRef(provider.provide);
  if (USE_VALUE in provider) {
    // We need to use USE_VALUE in provider since provider.useValue could be defined as undefined.
    value = (provider as ValueProvider).useValue;
  } else if ((provider as FactoryProvider).useFactory) {
    fn = (provider as FactoryProvider).useFactory;
  } else if ((provider as ExistingProvider).useExisting) {
    // Just use IDENT
  } else if ((provider as StaticClassProvider).useClass) {
    useNew = true;
    fn = resolveForwardRef((provider as StaticClassProvider).useClass);
  } else if (typeof provide == 'function') {
    useNew = true;
    fn = provide;
  } else {
    throw staticError(
        'StaticProvider does not have [useValue|useFactory|useExisting|useClass] or [provide] is not newable',
        provider);
  }
  return {deps, fn, useNew, value};
}

function multiProviderMixError(token: any) {
  return staticError('Cannot mix multi providers and regular providers', token);
}

function recursivelyProcessProviders(records: Map<any, Record>, provider: StaticProvider): string|
    null {
  let scope: string|null = null;
  if (provider) {
    provider = resolveForwardRef(provider);
    if (Array.isArray(provider)) {
      // if we have an array recurse into the array
      for (let i = 0; i < provider.length; i++) {
        scope = recursivelyProcessProviders(records, provider[i]) || scope;
      }
    } else if (typeof provider === 'function') {
      // Functions were supported in ReflectiveInjector, but are not here. For safety give useful
      // error messages
      throw staticError('Function/Class not supported', provider);
    } else if (provider && typeof provider === 'object' && provider.provide) {
      // At this point we have what looks like a provider: {provide: ?, ....}
      let token = resolveForwardRef(provider.provide);
      const resolvedProvider = resolveProvider(provider);
      if (provider.multi === true) {
        // This is a multi provider.
        let multiProvider: Record|undefined = records.get(token);
        if (multiProvider) {
          if (multiProvider.fn !== MULTI_PROVIDER_FN) {
            throw multiProviderMixError(token);
          }
        } else {
          // Create a placeholder factory which will look up the constituents of the multi provider.
          records.set(token, multiProvider = <Record>{
            token: provider.provide,
            deps: [],
            useNew: false,
            fn: MULTI_PROVIDER_FN,
            value: EMPTY
          });
        }
        // Treat the provider as the token.
        token = provider;
        multiProvider.deps.push({token, options: OptionFlags.Default});
      }
      const record = records.get(token);
      if (record && record.fn == MULTI_PROVIDER_FN) {
        throw multiProviderMixError(token);
      }
      if (token === INJECTOR_SCOPE) {
        scope = resolvedProvider.value;
      }
      records.set(token, resolvedProvider);
    } else {
      throw staticError('Unexpected provider', provider);
    }
  }
  return scope;
}

function tryResolveToken(
    token: any, record: Record|undefined|null, records: Map<any, Record|null>, parent: Injector,
    notFoundValue: any, flags: InjectFlags): any {
  try {
    return resolveToken(token, record, records, parent, notFoundValue, flags);
  } catch (e) {
    // ensure that 'e' is of type Error.
    if (!(e instanceof Error)) {
      e = new Error(e);
    }
    const path: any[] = e[NG_TEMP_TOKEN_PATH] = e[NG_TEMP_TOKEN_PATH] || [];
    path.unshift(token);
    if (record && record.value == CIRCULAR) {
      // Reset the Circular flag.
      record.value = EMPTY;
    }
    throw e;
  }
}

function resolveToken(
    token: any, record: Record|undefined|null, records: Map<any, Record|null>, parent: Injector,
    notFoundValue: any, flags: InjectFlags): any {
  let value;
  if (record && !(flags & InjectFlags.SkipSelf)) {
    // If we don't have a record, this implies that we don't own the provider hence don't know how
    // to resolve it.
    value = record.value;
    if (value == CIRCULAR) {
      throw Error(NO_NEW_LINE + 'Circular dependency');
    } else if (value === EMPTY) {
      record.value = CIRCULAR;
      let obj = undefined;
      let useNew = record.useNew;
      let fn = record.fn;
      let depRecords = record.deps;
      let deps = EMPTY;
      if (depRecords.length) {
        deps = [];
        for (let i = 0; i < depRecords.length; i++) {
          const depRecord: DependencyRecord = depRecords[i];
          const options = depRecord.options;
          const childRecord =
              options & OptionFlags.CheckSelf ? records.get(depRecord.token) : undefined;
          deps.push(tryResolveToken(
              // Current Token to resolve
              depRecord.token,
              // A record which describes how to resolve the token.
              // If undefined, this means we don't have such a record
              childRecord,
              // Other records we know about.
              records,
              // If we don't know how to resolve dependency and we should not check parent for it,
              // than pass in Null injector.
              !childRecord && !(options & OptionFlags.CheckParent) ? Injector.NULL : parent,
              options & OptionFlags.Optional ? null : Injector.THROW_IF_NOT_FOUND,
              InjectFlags.Default));
        }
      }
      record.value = value = useNew ? new (fn as any)(...deps) : fn.apply(obj, deps);
    }
  } else if (!(flags & InjectFlags.Self)) {
    value = parent.get(token, notFoundValue, InjectFlags.Default);
  } else if (!(flags & InjectFlags.Optional)) {
    value = Injector.NULL.get(token, notFoundValue);
  } else {
    value = Injector.NULL.get(token, typeof notFoundValue !== 'undefined' ? notFoundValue : null);
  }
  return value;
}

function computeDeps(provider: StaticProvider): DependencyRecord[] {
  let deps: DependencyRecord[] = EMPTY;
  const providerDeps: any[] =
      (provider as ExistingProvider & StaticClassProvider & ConstructorProvider).deps;
  if (providerDeps && providerDeps.length) {
    deps = [];
    for (let i = 0; i < providerDeps.length; i++) {
      let options = OptionFlags.Default;
      let token = resolveForwardRef(providerDeps[i]);
      if (Array.isArray(token)) {
        for (let j = 0, annotations = token; j < annotations.length; j++) {
          const annotation = annotations[j];
          if (annotation instanceof Optional || annotation == Optional) {
            options = options | OptionFlags.Optional;
          } else if (annotation instanceof SkipSelf || annotation == SkipSelf) {
            options = options & ~OptionFlags.CheckSelf;
          } else if (annotation instanceof Self || annotation == Self) {
            options = options & ~OptionFlags.CheckParent;
          } else if (annotation instanceof Inject) {
            token = (annotation as Inject).token;
          } else {
            token = resolveForwardRef(annotation);
          }
        }
      }
      deps.push({token, options});
    }
  } else if ((provider as ExistingProvider).useExisting) {
    const token = resolveForwardRef((provider as ExistingProvider).useExisting);
    deps = [{token, options: OptionFlags.Default}];
  } else if (!providerDeps && !(USE_VALUE in provider)) {
    // useValue & useExisting are the only ones which are exempt from deps all others need it.
    throw staticError('\'deps\' required', provider);
  }
  return deps;
}

function staticError(text: string, obj: any): Error {
  return new Error(formatError(text, obj, 'StaticInjectorError'));
}<|MERGE_RESOLUTION|>--- conflicted
+++ resolved
@@ -86,14 +86,10 @@
    */
   abstract get<T>(token: ProviderToken<T>, notFoundValue?: T, flags?: InjectFlags): T;
   /**
-<<<<<<< HEAD
-   * @deprecated from v4.0.0 use Type<T>, AbstractType<T> or InjectionToken<T>
+   * @deprecated from v4.0.0 use ProviderToken<T>
    *
    *   从 v4.0.0 开始，改用 Type<T>、AbstractType<T> 或 InjectionToken<T>
    *
-=======
-   * @deprecated from v4.0.0 use ProviderToken<T>
->>>>>>> d7454a16
    * @suppress {duplicate}
    */
   abstract get(token: any, notFoundValue?: any): any;

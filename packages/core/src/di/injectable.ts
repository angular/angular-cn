--- conflicted
+++ resolved
@@ -98,17 +98,6 @@
     'Injectable', undefined, undefined, undefined,
     (type: Type<any>, meta: Injectable) => SWITCH_COMPILE_INJECTABLE(type as any, meta));
 
-<<<<<<< HEAD
-/**
- * Type representing injectable service.
- *
- * 表示可注入服务的类型。
- *
- * @publicApi
- */
-export interface InjectableType<T> extends Type<T> { ngInjectableDef: ɵɵInjectableDef<T>; }
-=======
->>>>>>> 6d28a209
 
 /**
  * Supports @Injectable() in JIT mode for Render2.

--- conflicted
+++ resolved
@@ -242,18 +242,13 @@
  *
  * Calling `getDirectives` on `<my-comp>` will return an empty array.
  *
-<<<<<<< HEAD
  * 在 `<my-comp>` 上调用 `getDirectives` 将返回一个空数组。
  *
- * @param element DOM element for which to get the directives.
+ * @param node DOM node for which to get the directives.
  *
  * 要为其获取指令的 DOM 元素。
  *
- * @returns Array of directives associated with the element.
-=======
- * @param node DOM node for which to get the directives.
  * @returns Array of directives associated with the node.
->>>>>>> d7454a16
  *
  * 与元素关联的指令数组。
  *

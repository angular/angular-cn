--- conflicted
+++ resolved
@@ -16,37 +16,34 @@
 /**
  * Intercepts `HttpRequest` or `HttpResponse` and handles them.
  *
-<<<<<<< HEAD
  * 拦截 `HttpRequest` 并处理它们。
  *
- * Most interceptors will transform the outgoing request before passing it to the
-=======
  * Most interceptors transform the outgoing request before passing it to the
->>>>>>> 6fcf2863
  * next interceptor in the chain, by calling `next.handle(transformedReq)`.
  * An interceptor may transform the
  * response event stream as well, by applying additional RxJS operators on the stream
  * returned by `next.handle()`.
  *
-<<<<<<< HEAD
  * 大多数拦截器都会在外发的请求由 `next.handle(transformedReq)` 发给拦截器链中的下一个拦截器之前，对该请求进行转换。
+ * 拦截器还可以通过为 `next.handle()` 返回的流添加额外的 RxJS 操作符，来对响应事件流进行转换。
  *
- * In rare cases, interceptors may wish to completely handle a request themselves,
- * and not delegate to the remainder of the chain. This behavior is allowed.
-=======
  * More rarely, an interceptor may handle the request entirely,
  * and compose a new event stream instead of invoking `next.handle()`. This is an
  * acceptable behavior, but keep in mind that further interceptors will be skipped entirely.
  *
+ * 极少数情况下，拦截器也可以自己完全处理一个请求，并且组合出新的事件流来而不必调用 `next.handle()`。
+ * 这也是允许的，不过要时刻记住，这将会完全跳过所有后继拦截器。
+ *
  * It is also rare but valid for an interceptor to return multiple responses on the
  * event stream for a single request.
->>>>>>> 6fcf2863
  *
- * 极少量情况下，拦截器也可能希望自己完全处理一个请求，而不再委托给拦截器链中的其它部分。这种行为也是允许的。
+ * 另一种同样罕见但是有用的拦截器，会为单个请求在事件流上给出多个响应对象。
  *
  * @publicApi
  *
  * @see [HTTP Guide](guide/http#intercepting-requests-and-responses)
+ *
+ * [HTTP 一章](guide/http#intercepting-requests-and-responses)
  *
  * @usageNotes
  *
@@ -56,39 +53,20 @@
  * loading modules), each import creates a new copy of the `HttpClientModule`, which overwrites the interceptors
  * provided in the root module.
  *
+ * 要想在整个应用中使用 `HttpInterceptors` 的同一个实例，就只能在 `AppModule` 模块中导入 `HttpClientModule`，并且把拦截器都添加到应用的根注入器中。
+ * 如果你在不同的模块中多次导入 `HttpClientModule`，则每次导入都会创建 `HttpClientModule` 的一个新复本，它将会覆盖根模块上提供的那些拦截器。
+ *
  */
 export interface HttpInterceptor {
   /**
-<<<<<<< HEAD
-   * Intercept an outgoing `HttpRequest` and optionally transform it or the
-   * response.
+   * * **req**: The outgoing request to handle
    *
-   * 拦截外发的 `HttpRequest`，并（可选的）转换它或转换响应对象。
+   *    **req**：要处理的外发请求
    *
-   * Typically an interceptor will transform the outgoing request before returning
-   * `next.handle(transformedReq)`. An interceptor may choose to transform the
-   * response event stream as well, by applying additional Rx operators on the stream
-   * returned by `next.handle()`.
-   *
-   * 通常，拦截器将会在返回 `next.handle(transformedReq)` 之前转换外发请求。
-   * 选择器也可以选择通过在 `next.handle()` 返回的流上应用 Rx 操作符（operator）来转换响应事件流。
-   *
-   * More rarely, an interceptor may choose to completely handle the request itself,
-   * and compose a new event stream instead of invoking `next.handle()`. This is
-   * acceptable behavior, but keep in mind further interceptors will be skipped entirely.
-   *
-   * 更罕见的情况下，拦截器可以选择完全由自己处理该请求，并合成新的事件流而不是调用 `next.handle()`。
-   * 这种方式也是可以接受的，不过要记住这样做会完全忽略所有的后续拦截器。
-   *
-   * It is also rare but valid for an interceptor to return multiple responses on the
-   * event stream for a single request.
-   *
-   * 另一种同样罕见但是有用的拦截器，会为单个请求在事件流上给出多个响应对象。
-=======
-   * * **req**: The outgoing request to handle
    * * **next**: The next interceptor in the chain, or the backend if no interceptors in the chain.
    *
->>>>>>> 6fcf2863
+   *    **next**：拦截器链中的下一个拦截器，如果链中没有其它拦截器了，则为后端 HTTP 调用。
+   *
    */
   intercept(req: HttpRequest<any>, next: HttpHandler): Observable<HttpEvent<any>>;
 }

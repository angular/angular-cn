/**
 * @license
 * Copyright Google Inc. All Rights Reserved.
 *
 * Use of this source code is governed by an MIT-style license that can be
 * found in the LICENSE file at https://angular.io/license
 */

import {Directive, DoCheck, EmbeddedViewRef, Input, IterableChangeRecord, IterableChanges, IterableDiffer, IterableDiffers, NgIterable, TemplateRef, TrackByFunction, ViewContainerRef, forwardRef, isDevMode} from '@angular/core';

/**
 * @publicApi
 */
export class NgForOfContext<T> {
  constructor(
      public $implicit: T, public ngForOf: NgIterable<T>, public index: number,
      public count: number) {}

  get first(): boolean { return this.index === 0; }

  get last(): boolean { return this.index === this.count - 1; }

  get even(): boolean { return this.index % 2 === 0; }

  get odd(): boolean { return !this.even; }
}

/**
 * A [structural directive](guide/structural-directives) that renders
 * a template for each item in a collection.
 * The directive is placed on an element, which becomes the parent
 * of the cloned templates.
 *
 * The `ngForOf` directive is generally used in the
 * [shorthand form](guide/structural-directives#the-asterisk--prefix) `*ngFor`.
 * In this form, the template to be rendered for each iteration is the content
 * of an anchor element containing the directive.
 *
 * The following example shows the shorthand syntax with some options,
 * contained in an `<li>` element.
 *
 * ```
 * <li *ngFor="let item of items; index as i; trackBy: trackByFn">...</li>
 * ```
 *
 * The shorthand form expands into a long form that uses the `ngForOf` selector
 * on an `<ng-template>` element.
 * The content of the `<ng-template>` element is the `<li>` element that held the
 * short-form directive.
 *
 * Here is the expanded version of the short-form example.
 *
 * ```
 * <ng-template ngFor let-item [ngForOf]="items" let-i="index" [ngForTrackBy]="trackByFn">
 *   <li>...</li>
 * </ng-template>
 * ```
 *
 * Angular automatically expands the shorthand syntax as it compiles the template.
 * The context for each embedded view is logically merged to the current component
 * context according to its lexical position.
 *
 * When using the shorthand syntax, Angular allows only [one structural directive
 * on an element](guide/structural-directives#one-structural-directive-per-host-element).
 * If you want to iterate conditionally, for example,
 * put the `*ngIf` on a container element that wraps the `*ngFor` element.
 * For futher discussion, see
 * [Structural Directives](guide/structural-directives#one-per-element).
 *
 * `NgForOf` 指令会为可迭代对象中的每一个条目实例化一个模板。实例化时的上下文环境来自其外部环境，它以当前正在迭代的条目作为循环变量。
 *
 * @usageNotes
 *
 * ### Local variables
 *
 * `NgForOf` provides exported values that can be aliased to local variables.
 * For example:
 *
 *  ```
 * <li *ngFor="let user of userObservable | async as users; index as i; first as isFirst">
 *    {{i}}/{{users.length}}. {{user}} <span *ngIf="isFirst">default</span>
 * </li>
 * ```
 *
<<<<<<< HEAD
 * ### 局部变量
 *
 * `NgForOf` provides several exported values that can be aliased to local variables:
=======
 * The following exported values can be aliased to local variables:
>>>>>>> 6fcf2863
 *
 * `NgForOf` 导出了一系列值，可以指定别名后作为局部变量使用：
 *
 * - `$implicit: T`: The value of the individual items in the iterable (`ngForOf`).
 *
 *   `$implicit: T`：迭代目标（绑定到`ngForOf`）中每个条目的值。
 *
 * - `ngForOf: NgIterable<T>`: The value of the iterable expression. Useful when the expression is
 * more complex then a property access, for example when using the async pipe (`userStreams |
 * async`).
 *
 *   `ngForOf: NgIterable<T>`：迭代表达式的值。当表达式不局限于访问某个属性时，这会非常有用，比如在使用 `async` 管道时（`userStreams |
 * async`）。
 *
 * - `index: number`: The index of the current item in the iterable.
 *
 *   `index: number`：可迭代对象中当前条目的索引。
 *
 * - `first: boolean`: True when the item is the first item in the iterable.
 *
 *   `first: boolean`：如果当前条目是可迭代对象中的第一个条目则为 `true`。
 *
 * - `last: boolean`: True when the item is the last item in the iterable.
 *
 *   `last: boolean`：如果当前条目是可迭代对象中的最后一个条目则为 `true`。
 *
 * - `even: boolean`: True when the item has an even index in the iterable.
 *
 *   `even: boolean`：如果当前条目在可迭代对象中的索引号为偶数则为 `true`。
 *
 * - `odd: boolean`: True when the item has an odd index in the iterable.
 *
<<<<<<< HEAD
 *   `odd: boolean`：如果当前条目在可迭代对象中的索引号为奇数则为 `true`。
 *
 * ```
 * <li *ngFor="let user of userObservable | async as users; index as i; first as isFirst">
 *    {{i}}/{{users.length}}. {{user}} <span *ngIf="isFirst">default</span>
 * </li>
 * ```
 *
 * ### Change Propagation
=======
 * ### Change propagation
>>>>>>> 6fcf2863
 *
 * ### 变更的传导机制
 *
 * When the contents of the iterator changes, `NgForOf` makes the corresponding changes to the DOM:
 *
 * 当迭代器的内容变化时，`NgForOf` 会对 DOM 做出相应的修改：
 *
 * * When an item is added, a new instance of the template is added to the DOM.
 *
 *   当新增条目时，就会往 DOM 中添加一个模板实例。
 *
 * * When an item is removed, its template instance is removed from the DOM.
 *
 *   当移除条目时，其对应的模板实例也会被从 DOM 中移除。
 *
 * * When items are reordered, their respective templates are reordered in the DOM.
<<<<<<< HEAD
 *
 *   当条目集被重新排序时，他们对应的模板实例也会在 DOM 中重新排序。
 *
 * * Otherwise, the DOM element for that item will remain the same.
=======
>>>>>>> 6fcf2863
 *
 *   否则，条目对应的 DOM 元素就会保持不变。
 *
 * Angular uses object identity to track insertions and deletions within the iterator and reproduce
 * those changes in the DOM. This has important implications for animations and any stateful
 * controls that are present, such as `<input>` elements that accept user input. Inserted rows can
 * be animated in, deleted rows can be animated out, and unchanged rows retain any unsaved state
 * such as user input.
 * For more on animations, see [Transitions and Triggers](guide/transition-and-triggers).
 *
<<<<<<< HEAD
 * Angular 使用对象标识符（对象引用）来跟踪迭代器中的添加和删除操作，并把它们同步到 DOM 中。
 * 这对于动画和有状态的控件（如用来接收用户输入的 `<input>` 元素）具有重要意义。添加的行可以带着动画效果进来，删除的行也可以带着动画效果离开。
 * 而未变化的行则会保留那些尚未保存的状态，比如用户的输入。
 *
 * It is possible for the identities of elements in the iterator to change while the data does not.
 * This can happen, for example, if the iterator produced from an RPC to the server, and that
 * RPC is re-run. Even if the data hasn't changed, the second response will produce objects with
 * different identities, and Angular will tear down the entire DOM and rebuild it (as if all old
 * elements were deleted and all new elements inserted). This is an expensive operation and should
 * be avoided if possible.
 *
 * 即使数据没有变化，迭代器中的元素标识符也可能会发生变化。比如，如果迭代器处理的目标是通过 RPC 从服务器取来的，
 * 而 RPC 又重新执行了一次。那么即使数据没有变化，第二次的响应体还是会生成一些具有不同标识符的对象。Angular 将会清除整个 DOM，
 * 并重建它（就仿佛把所有老的元素都删除，并插入所有新元素）。这是很昂贵的操作，应该尽力避免。
 *
 * To customize the default tracking algorithm, `NgForOf` supports `trackBy` option.
 * `trackBy` takes a function which has two arguments: `index` and `item`.
 * If `trackBy` is given, Angular tracks changes by the return value of the function.
 *
 * 要想自定义默认的跟踪算法，`NgForOf` 支持 `trackBy` 选项。
 * `trackBy` 接受一个带两个参数（`index` 和 `item`）的函数。
 * 如果给出了 `trackBy`，Angular 就会使用该函数的返回值来跟踪变化。
 *
 * ### Syntax
 *
 * ### 语法
 *
 * - `<li *ngFor="let item of items; index as i; trackBy: trackByFn">...</li>`
 *
 * With `<ng-template>` element:
 *
 * 具有一个 `<ng-template>` 元素：
 *
 * ```
 * <ng-template ngFor let-item [ngForOf]="items" let-i="index" [ngForTrackBy]="trackByFn">
 *   <li>...</li>
 * </ng-template>
 * ```
 *
 * ### Example
 *
 * ### 范例
 *
 * See a [live demo](http://plnkr.co/edit/KVuXxDp0qinGDyo307QW?p=preview) for a more detailed
 * example.
 *
 * 参见[在线例子](http://plnkr.co/edit/KVuXxDp0qinGDyo307QW?p=preview)了解详情。
 *
=======
 * The identities of elements in the iterator can change while the data does not.
 * This can happen, for example, if the iterator is produced from an RPC to the server, and that
 * RPC is re-run. Even if the data hasn't changed, the second response produces objects with
 * different identities, and Angular must tear down the entire DOM and rebuild it (as if all old
 * elements were deleted and all new elements inserted).
 *
 * To avoid this expensive operation, you can customize the default tracking algorithm.
 * by supplying the `trackBy` option to `NgForOf`.
 * `trackBy` takes a function that has two arguments: `index` and `item`.
 * If `trackBy` is given, Angular tracks changes by the return value of the function.
 *
 * @see [Structural Directives](guide/structural-directives)
>>>>>>> 6fcf2863
 * @ngModule CommonModule
 * @publicApi
 */
@Directive({selector: '[ngFor][ngForOf]'})
export class NgForOf<T> implements DoCheck {
  /**
   * The value of the iterable expression, which can be used as a
   * [template input variable](guide/structural-directives#template-input-variable).
   */
  @Input()
  set ngForOf(ngForOf: NgIterable<T>) {
    this._ngForOf = ngForOf;
    this._ngForOfDirty = true;
  }
  /**
   * A function that defines how to track changes for items in the iterable.
   *
   * When items are added, moved, or removed in the iterable,
   * the directive must re-render the appropriate DOM nodes.
   * To minimize churn in the DOM, only nodes that have changed
   * are re-rendered.
   *
   * By default, the change detector assumes that
   * the object instance identifies the node in the iterable.
   * When this function is supplied, the directive uses
   * the result of calling this function to identify the item node,
   * rather than the identity of the object itself.
   *
   * The function receives two inputs,
   * the iteration index and the node object ID.
   */
  @Input()
  set ngForTrackBy(fn: TrackByFunction<T>) {
    if (isDevMode() && fn != null && typeof fn !== 'function') {
      // TODO(vicb): use a log service once there is a public one available
      if (<any>console && <any>console.warn) {
        console.warn(
            `trackBy must be a function, but received ${JSON.stringify(fn)}. ` +
            `See https://angular.io/docs/ts/latest/api/common/index/NgFor-directive.html#!#change-propagation for more information.`);
      }
    }
    this._trackByFn = fn;
  }

  get ngForTrackBy(): TrackByFunction<T> { return this._trackByFn; }

  // TODO(issue/24571): remove '!'.
  private _ngForOf !: NgIterable<T>;
  private _ngForOfDirty: boolean = true;
  private _differ: IterableDiffer<T>|null = null;
  // TODO(issue/24571): remove '!'.
  private _trackByFn !: TrackByFunction<T>;

  constructor(
      private _viewContainer: ViewContainerRef, private _template: TemplateRef<NgForOfContext<T>>,
      private _differs: IterableDiffers) {}

  /**
   * A reference to the template that is stamped out for each item in the iterable.
   * @see [template reference variable](guide/template-syntax#template-reference-variables--var-)
   */
  @Input()
  set ngForTemplate(value: TemplateRef<NgForOfContext<T>>) {
    // TODO(TS2.1): make TemplateRef<Partial<NgForRowOf<T>>> once we move to TS v2.1
    // The current type is too restrictive; a template that just uses index, for example,
    // should be acceptable.
    if (value) {
      this._template = value;
    }
  }

  /**
   * Applies the changes when needed.
   */
  ngDoCheck(): void {
    if (this._ngForOfDirty) {
      this._ngForOfDirty = false;
      // React on ngForOf changes only once all inputs have been initialized
      const value = this._ngForOf;
      if (!this._differ && value) {
        try {
          this._differ = this._differs.find(value).create(this.ngForTrackBy);
        } catch {
          throw new Error(
              `Cannot find a differ supporting object '${value}' of type '${getTypeName(value)}'. NgFor only supports binding to Iterables such as Arrays.`);
        }
      }
    }
    if (this._differ) {
      const changes = this._differ.diff(this._ngForOf);
      if (changes) this._applyChanges(changes);
    }
  }

  private _applyChanges(changes: IterableChanges<T>) {
    const insertTuples: RecordViewTuple<T>[] = [];
    changes.forEachOperation(
        (item: IterableChangeRecord<any>, adjustedPreviousIndex: number, currentIndex: number) => {
          if (item.previousIndex == null) {
            const view = this._viewContainer.createEmbeddedView(
                this._template, new NgForOfContext<T>(null !, this._ngForOf, -1, -1), currentIndex);
            const tuple = new RecordViewTuple<T>(item, view);
            insertTuples.push(tuple);
          } else if (currentIndex == null) {
            this._viewContainer.remove(adjustedPreviousIndex);
          } else {
            const view = this._viewContainer.get(adjustedPreviousIndex) !;
            this._viewContainer.move(view, currentIndex);
            const tuple = new RecordViewTuple(item, <EmbeddedViewRef<NgForOfContext<T>>>view);
            insertTuples.push(tuple);
          }
        });

    for (let i = 0; i < insertTuples.length; i++) {
      this._perViewChange(insertTuples[i].view, insertTuples[i].record);
    }

    for (let i = 0, ilen = this._viewContainer.length; i < ilen; i++) {
      const viewRef = <EmbeddedViewRef<NgForOfContext<T>>>this._viewContainer.get(i);
      viewRef.context.index = i;
      viewRef.context.count = ilen;
      viewRef.context.ngForOf = this._ngForOf;
    }

    changes.forEachIdentityChange((record: any) => {
      const viewRef =
          <EmbeddedViewRef<NgForOfContext<T>>>this._viewContainer.get(record.currentIndex);
      viewRef.context.$implicit = record.item;
    });
  }

  private _perViewChange(
      view: EmbeddedViewRef<NgForOfContext<T>>, record: IterableChangeRecord<any>) {
    view.context.$implicit = record.item;
  }

  /**
   * Asserts the correct type of the context for the template that `NgForOf` will render.
   *
   * The presence of this method is a signal to the Ivy template type-check compiler that the
   * `NgForOf` structural directive renders its template with a specific context type.
   */
  static ngTemplateContextGuard<T>(dir: NgForOf<T>, ctx: any): ctx is NgForOfContext<T> {
    return true;
  }
}

class RecordViewTuple<T> {
  constructor(public record: any, public view: EmbeddedViewRef<NgForOfContext<T>>) {}
}

function getTypeName(type: any): string {
  return type['name'] || typeof type;
}<|MERGE_RESOLUTION|>--- conflicted
+++ resolved
@@ -76,19 +76,15 @@
  * `NgForOf` provides exported values that can be aliased to local variables.
  * For example:
  *
- *  ```
+ *  ### 局部变量
+ *
+ * ```
  * <li *ngFor="let user of userObservable | async as users; index as i; first as isFirst">
  *    {{i}}/{{users.length}}. {{user}} <span *ngIf="isFirst">default</span>
  * </li>
  * ```
  *
-<<<<<<< HEAD
- * ### 局部变量
- *
- * `NgForOf` provides several exported values that can be aliased to local variables:
-=======
  * The following exported values can be aliased to local variables:
->>>>>>> 6fcf2863
  *
  * `NgForOf` 导出了一系列值，可以指定别名后作为局部变量使用：
  *
@@ -121,19 +117,9 @@
  *
  * - `odd: boolean`: True when the item has an odd index in the iterable.
  *
-<<<<<<< HEAD
  *   `odd: boolean`：如果当前条目在可迭代对象中的索引号为奇数则为 `true`。
  *
- * ```
- * <li *ngFor="let user of userObservable | async as users; index as i; first as isFirst">
- *    {{i}}/{{users.length}}. {{user}} <span *ngIf="isFirst">default</span>
- * </li>
- * ```
- *
- * ### Change Propagation
-=======
  * ### Change propagation
->>>>>>> 6fcf2863
  *
  * ### 变更的传导机制
  *
@@ -150,15 +136,8 @@
  *   当移除条目时，其对应的模板实例也会被从 DOM 中移除。
  *
  * * When items are reordered, their respective templates are reordered in the DOM.
-<<<<<<< HEAD
  *
  *   当条目集被重新排序时，他们对应的模板实例也会在 DOM 中重新排序。
- *
- * * Otherwise, the DOM element for that item will remain the same.
-=======
->>>>>>> 6fcf2863
- *
- *   否则，条目对应的 DOM 元素就会保持不变。
  *
  * Angular uses object identity to track insertions and deletions within the iterator and reproduce
  * those changes in the DOM. This has important implications for animations and any stateful
@@ -167,69 +146,30 @@
  * such as user input.
  * For more on animations, see [Transitions and Triggers](guide/transition-and-triggers).
  *
-<<<<<<< HEAD
  * Angular 使用对象标识符（对象引用）来跟踪迭代器中的添加和删除操作，并把它们同步到 DOM 中。
  * 这对于动画和有状态的控件（如用来接收用户输入的 `<input>` 元素）具有重要意义。添加的行可以带着动画效果进来，删除的行也可以带着动画效果离开。
  * 而未变化的行则会保留那些尚未保存的状态，比如用户的输入。
  *
- * It is possible for the identities of elements in the iterator to change while the data does not.
- * This can happen, for example, if the iterator produced from an RPC to the server, and that
- * RPC is re-run. Even if the data hasn't changed, the second response will produce objects with
- * different identities, and Angular will tear down the entire DOM and rebuild it (as if all old
- * elements were deleted and all new elements inserted). This is an expensive operation and should
- * be avoided if possible.
- *
- * 即使数据没有变化，迭代器中的元素标识符也可能会发生变化。比如，如果迭代器处理的目标是通过 RPC 从服务器取来的，
- * 而 RPC 又重新执行了一次。那么即使数据没有变化，第二次的响应体还是会生成一些具有不同标识符的对象。Angular 将会清除整个 DOM，
- * 并重建它（就仿佛把所有老的元素都删除，并插入所有新元素）。这是很昂贵的操作，应该尽力避免。
- *
- * To customize the default tracking algorithm, `NgForOf` supports `trackBy` option.
- * `trackBy` takes a function which has two arguments: `index` and `item`.
- * If `trackBy` is given, Angular tracks changes by the return value of the function.
- *
- * 要想自定义默认的跟踪算法，`NgForOf` 支持 `trackBy` 选项。
- * `trackBy` 接受一个带两个参数（`index` 和 `item`）的函数。
- * 如果给出了 `trackBy`，Angular 就会使用该函数的返回值来跟踪变化。
- *
- * ### Syntax
- *
- * ### 语法
- *
- * - `<li *ngFor="let item of items; index as i; trackBy: trackByFn">...</li>`
- *
- * With `<ng-template>` element:
- *
- * 具有一个 `<ng-template>` 元素：
- *
- * ```
- * <ng-template ngFor let-item [ngForOf]="items" let-i="index" [ngForTrackBy]="trackByFn">
- *   <li>...</li>
- * </ng-template>
- * ```
- *
- * ### Example
- *
- * ### 范例
- *
- * See a [live demo](http://plnkr.co/edit/KVuXxDp0qinGDyo307QW?p=preview) for a more detailed
- * example.
- *
- * 参见[在线例子](http://plnkr.co/edit/KVuXxDp0qinGDyo307QW?p=preview)了解详情。
- *
-=======
  * The identities of elements in the iterator can change while the data does not.
  * This can happen, for example, if the iterator is produced from an RPC to the server, and that
  * RPC is re-run. Even if the data hasn't changed, the second response produces objects with
  * different identities, and Angular must tear down the entire DOM and rebuild it (as if all old
  * elements were deleted and all new elements inserted).
  *
+ * 即使数据没有变化，迭代器中的元素标识符也可能会发生变化。比如，如果迭代器处理的目标是通过 RPC 从服务器取来的，
+ * 而 RPC 又重新执行了一次。那么即使数据没有变化，第二次的响应体还是会生成一些具有不同标识符的对象。Angular 将会清除整个 DOM，
+ * 并重建它（就仿佛把所有老的元素都删除，并插入所有新元素）。这是很昂贵的操作，应该尽力避免。
+ *
  * To avoid this expensive operation, you can customize the default tracking algorithm.
  * by supplying the `trackBy` option to `NgForOf`.
  * `trackBy` takes a function that has two arguments: `index` and `item`.
  * If `trackBy` is given, Angular tracks changes by the return value of the function.
  *
+ * 要想自定义默认的跟踪算法，`NgForOf` 支持 `trackBy` 选项。
+ * `trackBy` 接受一个带两个参数（`index` 和 `item`）的函数。
+ * 如果给出了 `trackBy`，Angular 就会使用该函数的返回值来跟踪变化。
+ *
  * @see [Structural Directives](guide/structural-directives)
->>>>>>> 6fcf2863
  * @ngModule CommonModule
  * @publicApi
  */

--- conflicted
+++ resolved
@@ -94,47 +94,6 @@
  *       <some-element *ngSwitchDefault>...</some-element>
  *     </container-element>
  * ```
-<<<<<<< HEAD
- * @description
- *
- * Adds / removes DOM sub-trees when the nest match expressions matches the switch expression.
- *
- * 根据内嵌的匹配表达式和 switch 表达式的匹配结果，添加或删除子树。
- *
- * `NgSwitch` stamps out nested views when their match expression value matches the value of the
- * switch expression.
- *
- * 当 `match` 表达式的值与 `switch` 表达式的值匹配时 `NgSwitch` 就会将其内嵌的视图 "印" 出来。
- *
- * In other words:
- *
- * 换句话说：
- *
- * - you define a container element (where you place the directive with a switch expression on the
- * `[ngSwitch]="..."` attribute)
- *
- *   你定义了一个容器元素（也就是你通过 `[ngSwitch]="..."` 属性来放置 `switch` 表达式的那个元素。
- *
- * - you define inner views inside the `NgSwitch` and place a `*ngSwitchCase` attribute on the view
- * root elements.
- *
- *   你在 `NgSwitch` 中定义了内嵌视图，并把 `*ngSwitchCase` 属性放在了视图的根元素上。
- *
- * Elements within `NgSwitch` but outside of a `NgSwitchCase` or `NgSwitchDefault` directives will
- * be preserved at the location.
- *
- * `NgSwitch` 中位于 `NgSwitchCase` 或 `NgSwitchDefault` 指令之外的那些元素会保留在原地。
- *
- * The `ngSwitchCase` directive informs the parent `NgSwitch` of which view to display when the
- * expression is evaluated.
- * When no matching expression is found on a `ngSwitchCase` view, the `ngSwitchDefault` view is
- * stamped out.
-=======
->>>>>>> 6fcf2863
- *
- *
- * 在表达式求值完成之后，`ngSwitchCase` 指令会告诉付指令 `NgSwitch` 要显示哪个视图。
- * 如果 `ngSwitchCase` 中没有找到匹配的表达式，就会显示 `ngSwitchDefault` 视图。
  *
  * @publicApi
  * @see `NgSwitchCase`
@@ -216,29 +175,13 @@
  * </container-element>
  * ```
  *
-<<<<<<< HEAD
- * 如果指定的表达式的计算结果和 `switch` 表达式相同，就会在父指令 {@link NgSwitch} 中创建一个视图；如果不同，则移除。
- *
- * Insert the sub-tree when the expression evaluates to the same value as the enclosing switch
- * expression.
- *
- * 当表达式求值的结果与 `switch` 表达式相同，则插入该子树。
- *
- * If multiple match expressions match the switch expression value, all of them are displayed.
- *
- * 如果多个 `match` 表达式都与 `switch` 表达式的结果相匹配，就全都显示它们。
- *
- * See {@link NgSwitch} for more details and example.
-=======
  * Each switch-case statement contains an in-line HTML template or template reference
  * that defines the subtree to be selected if the value of the match expression
  * matches the value of the switch expression.
  *
  * Unlike JavaScript, which uses strict equality, Angular uses loose equality.
  * This means that the empty string, `""` matches 0.
->>>>>>> 6fcf2863
- *
- * 参见 {@link NgSwitch} 了解详情并查看例子。
+ *
  * @publicApi
  * @see `NgSwitch`
  * @see `NgSwitchDefault`
@@ -271,25 +214,9 @@
  *
  * @description
  *
-<<<<<<< HEAD
- * Creates a view that is added to the parent {@link NgSwitch} when no case expressions
- * match the switch expression.
- *
- * 当没有任何 `case` 表达式匹配 `switch` 表达式的结果时，就会在父指令 {@link NgSwitch} 中创建一个视图。
- *
- * Insert the sub-tree when no case expressions evaluate to the same value as the enclosing switch
- * expression.
- *
- * 当没有任何一个 `case` 表达式与 `switch` 表达式的求值结果相同时，则插入该子树。
- *
- * See {@link NgSwitch} for more details and example.
-=======
  * Creates a view that is rendered when no `NgSwitchCase` expressions
  * match the `NgSwitch` expression.
  * This statement should be the final case in an `NgSwitch`.
->>>>>>> 6fcf2863
- *
- * 参见 {@link NgSwitch} 了解详情并查看例子。
  *
  * @publicApi
  * @see `NgSwitch`

--- conflicted
+++ resolved
@@ -17,13 +17,9 @@
  * Angular renders the template provided in an optional `else` clause. The default
  * template for the `else` clause is blank.
  *
-<<<<<<< HEAD
  * 本结构型指令用于根据表达式的值（强转为 boolean）是否为真值，来有条件的包含某个模板。当表达式计算为 true 时，Angular 会渲染 `then` 子句中提供的模板，当为 false 或 null 时则渲染可选的 `else` 子句中的模板。`else` 子句的默认模板是空白模板。
  *
- * A [shorthand form](guide/structural-directives#the-asterisk--prefix) of the directive,
-=======
  * A [shorthand form](guide/structural-directives#asterisk) of the directive,
->>>>>>> a371646a
  * `*ngIf="condition"`, is generally used, provided
  * as an attribute of the anchor element for the inserted template.
  * Angular expands this into a more explicit version, in which the anchor element

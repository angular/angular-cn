/**
 * @license
 * Copyright Google Inc. All Rights Reserved.
 *
 * Use of this source code is governed by an MIT-style license that can be
 * found in the LICENSE file at https://angular.io/license
 */

import {CommonModule, PlatformLocation, ɵPLATFORM_BROWSER_ID as PLATFORM_BROWSER_ID} from '@angular/common';
import {APP_ID, ApplicationModule, ErrorHandler, Inject, ModuleWithProviders, NgModule, NgZone, Optional, PLATFORM_ID, PLATFORM_INITIALIZER, PlatformRef, RendererFactory2, Sanitizer, SkipSelf, StaticProvider, Testability, createPlatformFactory, platformCore, ɵAPP_ROOT as APP_ROOT, ɵConsole as Console} from '@angular/core';

import {BrowserDomAdapter} from './browser/browser_adapter';
import {BrowserPlatformLocation} from './browser/location/browser_platform_location';
import {SERVER_TRANSITION_PROVIDERS, TRANSITION_ID} from './browser/server-transition';
import {BrowserGetTestability} from './browser/testability';
import {ELEMENT_PROBE_PROVIDERS} from './dom/debug/ng_probe';
import {DomRendererFactory2} from './dom/dom_renderer';
import {DOCUMENT} from './dom/dom_tokens';
import {DomEventsPlugin} from './dom/events/dom_events';
import {EVENT_MANAGER_PLUGINS, EventManager} from './dom/events/event_manager';
import {HAMMER_GESTURE_CONFIG, HAMMER_LOADER, HammerGestureConfig, HammerGesturesPlugin} from './dom/events/hammer_gestures';
import {KeyEventsPlugin} from './dom/events/key_events';
import {DomSharedStylesHost, SharedStylesHost} from './dom/shared_styles_host';
import {DomSanitizer, DomSanitizerImpl} from './security/dom_sanitization_service';

export const INTERNAL_BROWSER_PLATFORM_PROVIDERS: StaticProvider[] = [
  {provide: PLATFORM_ID, useValue: PLATFORM_BROWSER_ID},
  {provide: PLATFORM_INITIALIZER, useValue: initDomAdapter, multi: true},
  {provide: PlatformLocation, useClass: BrowserPlatformLocation, deps: [DOCUMENT]},
  {provide: DOCUMENT, useFactory: _document, deps: []},
];

/**
 * @security Replacing built-in sanitization providers exposes the application to XSS risks.
 * Attacker-controlled data introduced by an unsanitized provider could expose your
 * application to XSS risks. For more detail, see the [Security Guide](http://g.co/ng/security).
<<<<<<< HEAD
 *
 * 替换内置的净化（sanitization）提供商以消除应用的 XSS 风险。
 * 攻击者所控制的数据如果没经过净化就直接引入，则会让你的应用暴露于 XSS 风险之下。
 * 欲知详情，参见[安全](http://g.co/ng/security)。
 *
 * @experimental
=======
 * @publicApi
>>>>>>> 13eb57a5
 */
export const BROWSER_SANITIZATION_PROVIDERS: StaticProvider[] = [
  {provide: Sanitizer, useExisting: DomSanitizer},
  {provide: DomSanitizer, useClass: DomSanitizerImpl, deps: [DOCUMENT]},
];

/**
 * @publicApi
 */
export const platformBrowser: (extraProviders?: StaticProvider[]) => PlatformRef =
    createPlatformFactory(platformCore, 'browser', INTERNAL_BROWSER_PLATFORM_PROVIDERS);

export function initDomAdapter() {
  BrowserDomAdapter.makeCurrent();
  BrowserGetTestability.init();
}

export function errorHandler(): ErrorHandler {
  return new ErrorHandler();
}

export function _document(): any {
  return document;
}

export const BROWSER_MODULE_PROVIDERS: StaticProvider[] = [
  BROWSER_SANITIZATION_PROVIDERS,
  {provide: APP_ROOT, useValue: true},
  {provide: ErrorHandler, useFactory: errorHandler, deps: []},
  {
    provide: EVENT_MANAGER_PLUGINS,
    useClass: DomEventsPlugin,
    multi: true,
    deps: [DOCUMENT, NgZone, PLATFORM_ID]
  },
  {provide: EVENT_MANAGER_PLUGINS, useClass: KeyEventsPlugin, multi: true, deps: [DOCUMENT]},
  {
    provide: EVENT_MANAGER_PLUGINS,
    useClass: HammerGesturesPlugin,
    multi: true,
    deps: [DOCUMENT, HAMMER_GESTURE_CONFIG, Console, [new Optional(), HAMMER_LOADER]]
  },
  {provide: HAMMER_GESTURE_CONFIG, useClass: HammerGestureConfig, deps: []},
  {
    provide: DomRendererFactory2,
    useClass: DomRendererFactory2,
    deps: [EventManager, DomSharedStylesHost]
  },
  {provide: RendererFactory2, useExisting: DomRendererFactory2},
  {provide: SharedStylesHost, useExisting: DomSharedStylesHost},
  {provide: DomSharedStylesHost, useClass: DomSharedStylesHost, deps: [DOCUMENT]},
  {provide: Testability, useClass: Testability, deps: [NgZone]},
  {provide: EventManager, useClass: EventManager, deps: [EVENT_MANAGER_PLUGINS, NgZone]},
  ELEMENT_PROBE_PROVIDERS,
];

/**
 * Exports required infrastructure for all Angular apps.
 * Included by defaults in all Angular apps created with the CLI
 * `new` command.
 * Re-exports `CommonModule` and `ApplicationModule`, making their
 * exports and providers available to all apps.
 *
<<<<<<< HEAD
 * 导出所有 Angular 应用都需要的基础设施。默认包含在用 CLI 的 `new` 命令创建的所有 Angular 应用中。
 * 它二次导出了 `CommonModule` 和 `ApplicationModule`，以便它们的导出物和提供商能用于所有应用中。
 *
=======
 * @publicApi
>>>>>>> 13eb57a5
 */
@NgModule({providers: BROWSER_MODULE_PROVIDERS, exports: [CommonModule, ApplicationModule]})
export class BrowserModule {
  constructor(@Optional() @SkipSelf() @Inject(BrowserModule) parentModule: BrowserModule|null) {
    if (parentModule) {
      throw new Error(
          `BrowserModule has already been loaded. If you need access to common directives such as NgIf and NgFor from a lazy loaded module, import CommonModule instead.`);
    }
  }

  /**
   * Configures a browser-based app to transition from a server-rendered app, if
   * one is present on the page.
   *
   * 配置基于浏览器的应用，使其可以从当前页面上的服务端渲染（SSR）应用过渡而来。
   * 指定的参数必须包含一个应用 id，在客户端应用和服务端应用之间它必须一致。
   *
   * @param params An object containing an identifier for the app to transition.
   * The ID must match between the client and server versions of the app.
   *
   * 包含要迁移的应用 id 的对象。在应用的客户端版本和服务端版本中这个 ID 必须匹配。
   *
   * @returns The reconfigured `BrowserModule` to import into the app's root `AppModule`.
<<<<<<< HEAD
   *
   * 重新配置过的 `BrowserModule`，可供导入到应用的根模块 `AppModule` 中。
   *
   * @experimental
=======
>>>>>>> 13eb57a5
   */
  static withServerTransition(params: {appId: string}): ModuleWithProviders<BrowserModule> {
    return {
      ngModule: BrowserModule,
      providers: [
        {provide: APP_ID, useValue: params.appId},
        {provide: TRANSITION_ID, useExisting: APP_ID},
        SERVER_TRANSITION_PROVIDERS,
      ],
    };
  }
}<|MERGE_RESOLUTION|>--- conflicted
+++ resolved
@@ -34,16 +34,12 @@
  * @security Replacing built-in sanitization providers exposes the application to XSS risks.
  * Attacker-controlled data introduced by an unsanitized provider could expose your
  * application to XSS risks. For more detail, see the [Security Guide](http://g.co/ng/security).
-<<<<<<< HEAD
  *
  * 替换内置的净化（sanitization）提供商以消除应用的 XSS 风险。
  * 攻击者所控制的数据如果没经过净化就直接引入，则会让你的应用暴露于 XSS 风险之下。
  * 欲知详情，参见[安全](http://g.co/ng/security)。
  *
- * @experimental
-=======
  * @publicApi
->>>>>>> 13eb57a5
  */
 export const BROWSER_SANITIZATION_PROVIDERS: StaticProvider[] = [
   {provide: Sanitizer, useExisting: DomSanitizer},
@@ -107,13 +103,10 @@
  * Re-exports `CommonModule` and `ApplicationModule`, making their
  * exports and providers available to all apps.
  *
-<<<<<<< HEAD
  * 导出所有 Angular 应用都需要的基础设施。默认包含在用 CLI 的 `new` 命令创建的所有 Angular 应用中。
  * 它二次导出了 `CommonModule` 和 `ApplicationModule`，以便它们的导出物和提供商能用于所有应用中。
  *
-=======
  * @publicApi
->>>>>>> 13eb57a5
  */
 @NgModule({providers: BROWSER_MODULE_PROVIDERS, exports: [CommonModule, ApplicationModule]})
 export class BrowserModule {
@@ -137,13 +130,9 @@
    * 包含要迁移的应用 id 的对象。在应用的客户端版本和服务端版本中这个 ID 必须匹配。
    *
    * @returns The reconfigured `BrowserModule` to import into the app's root `AppModule`.
-<<<<<<< HEAD
    *
    * 重新配置过的 `BrowserModule`，可供导入到应用的根模块 `AppModule` 中。
    *
-   * @experimental
-=======
->>>>>>> 13eb57a5
    */
   static withServerTransition(params: {appId: string}): ModuleWithProviders<BrowserModule> {
     return {

--- conflicted
+++ resolved
@@ -95,14 +95,10 @@
  * </a>
  * ```
  *
-<<<<<<< HEAD
- * You can tell the directive to how to handle queryParams, available options are:
+ * You can tell the directive how to handle queryParams. Available options are:
  *
  * 你可以告诉该指令要如何处理查询参数，有效的选项包括：
  *
-=======
- * You can tell the directive how to handle queryParams. Available options are:
->>>>>>> 6fcf2863
  *  - `'merge'`: merge the queryParams into the current queryParams
  *
  *    `'merge'`：把老的查询参数合并进新的查询参数中

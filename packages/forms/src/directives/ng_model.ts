--- conflicted
+++ resolved
@@ -46,17 +46,13 @@
  * 由于在 `ngModel` 中这是一种很常见的情况，所以我们额外执行了一次变更检测。
  *
  * Notes:
-<<<<<<< HEAD
  *
  * 注意：
  *
- * - this is just one extra run no matter how many `ngModel` have been changed.
+ * - this is just one extra run no matter how many `ngModel`s have been changed.
  *
  *   不管有多少个 `ngModel` 发生了变化，都只会有一轮额外的变更检测。
  *
-=======
- * - this is just one extra run no matter how many `ngModel`s have been changed.
->>>>>>> 68d4a744
  * - this is a general problem when using `exportAs` for directives!
  *
  *   当在指令中使用 `exportAs` 时，这是一个常见问题！
@@ -90,28 +86,18 @@
  * (also known as 'banana-in-a-box syntax'), the value in the UI always syncs back to
  * the domain model in your class.
  *
-<<<<<<< HEAD
  * 它可以接受一个领域模型作为可选的 `Input`。如果使用 `[]` 语法来单向绑定到 `ngModel`，那么在组件类中修改领域模型将会更新视图中的值。
  * 如果使用 `[()]` 语法来双向绑定到 `ngModel`，那么视图中值的变化会随时同步回组件类中的领域模型。
  *
- * To inspect the properties of the associated `FormControl` (like validity state),
- * export the directive into a local template variable using `ngModel` as the key (ex:* `#myVar="ngModel"`). You then access the control using the directive's `control` property,
-  but
- * most properties used (like `valid` and `dirty`) fall through to the control anyway for direct
- * access.
-  See a full list of properties directly available in `AbstractControlDirective`.
+ * To inspect the properties of the associated `FormControl` (like thevalidity state),
+ * export the directive into a local template variable using `ngModel` as the key (ex:* `#myVar="ngModel"`). You can then access the control using the directive's `control` property.
+ * However, the most commonly used properties (like `valid` and `dirty`) also exist on the control
+ * for direct access.
+  See a full list of properties directly available in* `AbstractControlDirective`.
  *
  * 如果你希望查看与 `FormControl` 相关的属性（比如校验状态），你也可以使用 `ngModel` 作为键，把该指令导出到一个局部模板变量中（如：`#myVar="ngModel"`）。
  * 你也可以使用该指令的 `control` 属性来访问此控件，实际上你要用到的大多数属性（如 `valid` 和 `dirty`）都会委托给该控件，这样你就可以直接访问这些属性了。
  * 你可以在 `AbstractControlDirective` 中直接查看这些属性的完整列表。
-=======
- * To inspect the properties of the associated `FormControl` (like the validity state),
- * export the directive into a local template variable using `ngModel` as the key (ex:
- * `#myVar="ngModel"`). You can then access the control using the directive's `control` property.
- * However, the most commonly used properties (like `valid` and `dirty`) also exist on the control
- * for direct access. See a full list of properties directly available in
- * `AbstractControlDirective`.
->>>>>>> 68d4a744
  *
  * @see `RadioControlValueAccessor`
  * @see `SelectControlValueAccessor`
@@ -181,16 +167,11 @@
  *
  * ### Setting the ngModel `name` attribute through options
  *
-<<<<<<< HEAD
  * ### 通过选项设置 ngModel 的 name 属性
  *
- * The following example shows you an alternate way to set the name attribute. The name attribute is
- * used within a custom form component, and the name `@Input` property serves a different purpose.
-=======
  * The following example shows you an alternate way to set the name attribute. Here,
  * an attribute identified as name is used within a custom form control component. To still be able
  * to specify the NgModel's name, you must specify it using the `ngModelOptions` input instead.
->>>>>>> 68d4a744
  *
  * 下面的例子展示了设置 name 属性的另一种方式。该 name 属性要和自定义表单组件一起使用，而该自定义组件的 `@Input` 属性 name 已用作其它用途。
  *

--- conflicted
+++ resolved
@@ -442,13 +442,11 @@
    * Sets the synchronous validators that are active on this control.  Calling
    * this overwrites any existing sync validators.
    *
-<<<<<<< HEAD
    * 设置该控件上所激活的同步验证器。调用它将会覆盖所有现存的同步验证器。
-=======
+   *
    * When you add or remove a validator at run time, you must call
    * `updateValueAndValidity()` for the new validation to take effect.
    *
->>>>>>> 6d28a209
    */
   setValidators(newValidator: ValidatorFn|ValidatorFn[]|null): void {
     this.validator = coerceToValidator(newValidator);
@@ -458,13 +456,11 @@
    * Sets the async validators that are active on this control. Calling this
    * overwrites any existing async validators.
    *
-<<<<<<< HEAD
    * 设置该控件上所激活的异步验证器。调用它就会覆盖所有现存的异步验证器。
-=======
+   *
    * When you add or remove a validator at run time, you must call
    * `updateValueAndValidity()` for the new validation to take effect.
    *
->>>>>>> 6d28a209
    */
   setAsyncValidators(newValidator: AsyncValidatorFn|AsyncValidatorFn[]|null): void {
     this.asyncValidator = coerceToAsyncValidator(newValidator);
@@ -473,26 +469,22 @@
   /**
    * Empties out the sync validator list.
    *
-<<<<<<< HEAD
    * 清空同步验证器列表。
-=======
+   *
    * When you add or remove a validator at run time, you must call
    * `updateValueAndValidity()` for the new validation to take effect.
    *
->>>>>>> 6d28a209
    */
   clearValidators(): void { this.validator = null; }
 
   /**
    * Empties out the async validator list.
    *
-<<<<<<< HEAD
    * 清空异步验证器列表。
-=======
+   *
    * When you add or remove a validator at run time, you must call
    * `updateValueAndValidity()` for the new validation to take effect.
    *
->>>>>>> 6d28a209
    */
   clearAsyncValidators(): void { this.asyncValidator = null; }
 
@@ -504,18 +496,13 @@
    * @see `markAsDirty()`
    * @see `markAsPristine()`
    *
-<<<<<<< HEAD
    * 把该控件标记为 `touched`。控件获得焦点并失去焦点不会修改这个值。与 `markAsDirty` 相对。
    *
    *  @param opts Configuration options that determine how the control propagates changes
-   * and emits events events after marking is applied.
+   * and emits events after marking is applied.
    *
    * 在应用完此标记后，该配置项会决定控件如何传播变更及发出事件。
    *
-=======
-   * @param opts Configuration options that determine how the control propagates changes
-   * and emits events after marking is applied.
->>>>>>> 6d28a209
    * * `onlySelf`: When true, mark only this control. When false or not supplied,
    * marks all direct ancestors. Default is false.
    *
@@ -1787,13 +1774,9 @@
    * Reports false for disabled controls. If you'd like to check for existence in the group
    * only, use {@link AbstractControl#get get} instead.
    *
-<<<<<<< HEAD
    * 对于已禁用的控件，返回 `false`。如果你只想检查它是否存在于该组中，请改用 {@link AbstractControl#get get} 代替。
    *
-   * @param name The control name to check for existence in the collection
-=======
    * @param controlName The control name to check for existence in the collection
->>>>>>> 6d28a209
    *
    * 要在集合中检查是否存在的控件名
    *
@@ -1946,14 +1929,10 @@
    * is a standalone value or a form state object with both a value and a disabled
    * status.
    *
-<<<<<<< HEAD
    * 你可以通过传入一个与表单结构相匹配的以控件名为 key 的 Map，来把表单重置为特定的状态。
    * 其状态可以是一个单独的值，也可以是一个同时具有值和禁用状态的表单状态对象。
    *
-   * @param formState Resets the control with an initial value,
-=======
    * @param value Resets the control with an initial value,
->>>>>>> 6d28a209
    * or an object that defines the initial value and disabled state.
    *
    * 使用一个初始值或包含初始值与禁用状态的对象重置该控件。

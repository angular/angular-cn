/**
 * @license
 * Copyright Google LLC All Rights Reserved.
 *
 * Use of this source code is governed by an MIT-style license that can be
 * found in the LICENSE file at https://angular.io/license
 */

import {EventEmitter} from '@angular/core';
import {Observable} from 'rxjs';

import {removeListItem} from './directives/shared';
import {AsyncValidatorFn, ValidationErrors, ValidatorFn} from './directives/validators';
import {composeAsyncValidators, composeValidators, toObservable} from './validators';

/**
 * Reports that a FormControl is valid, meaning that no errors exist in the input value.
 *
 * 表示此 FormControl 有效，也就是说它的输入值中没有错误。
 *
 * @see `status`
 */
export const VALID = 'VALID';

/**
 * Reports that a FormControl is invalid, meaning that an error exists in the input value.
 *
 * 表示此 FormControl 无效，也就是说它的输入值中存在错误。
 *
 * @see `status`
 */
export const INVALID = 'INVALID';

/**
 * Reports that a FormControl is pending, meaning that that async validation is occurring and
 * errors are not yet available for the input value.
 *
 * 表示此 FormControl 处于未决状态，表示正在进行异步验证，还不知道输入值中有没有错误。
 *
 * @see `markAsPending`
 * @see `status`
 */
export const PENDING = 'PENDING';

/**
 * Reports that a FormControl is disabled, meaning that the control is exempt from ancestor
 * calculations of validity or value.
 *
 * 表示此 FormControl 被禁用了，表示该控件不会参与各级祖先对值的有效性的计算。
 *
 * @see `markAsDisabled`
 * @see `status`
 */
export const DISABLED = 'DISABLED';

function _find(control: AbstractControl, path: Array<string|number>|string, delimiter: string) {
  if (path == null) return null;

  if (!Array.isArray(path)) {
    path = path.split(delimiter);
  }
  if (Array.isArray(path) && path.length === 0) return null;

  // Not using Array.reduce here due to a Chrome 80 bug
  // https://bugs.chromium.org/p/chromium/issues/detail?id=1049982
  let controlToFind: AbstractControl|null = control;
  path.forEach((name: string|number) => {
    if (controlToFind instanceof FormGroup) {
      controlToFind = controlToFind.controls.hasOwnProperty(name as string) ?
          controlToFind.controls[name] :
          null;
    } else if (controlToFind instanceof FormArray) {
      controlToFind = controlToFind.at(<number>name) || null;
    } else {
      controlToFind = null;
    }
  });
  return controlToFind;
}

/**
 * Gets validators from either an options object or given validators.
 */
function pickValidators(validatorOrOpts?: ValidatorFn|ValidatorFn[]|AbstractControlOptions|
                        null): ValidatorFn|ValidatorFn[]|null {
  return (isOptionsObj(validatorOrOpts) ? validatorOrOpts.validators : validatorOrOpts) || null;
}

/**
 * Creates validator function by combining provided validators.
 */
function coerceToValidator(validator: ValidatorFn|ValidatorFn[]|null): ValidatorFn|null {
  return Array.isArray(validator) ? composeValidators(validator) : validator || null;
}

/**
 * Gets async validators from either an options object or given validators.
 */
function pickAsyncValidators(
    asyncValidator?: AsyncValidatorFn|AsyncValidatorFn[]|null,
    validatorOrOpts?: ValidatorFn|ValidatorFn[]|AbstractControlOptions|null): AsyncValidatorFn|
    AsyncValidatorFn[]|null {
  return (isOptionsObj(validatorOrOpts) ? validatorOrOpts.asyncValidators : asyncValidator) || null;
}

/**
 * Creates async validator function by combining provided async validators.
 */
function coerceToAsyncValidator(asyncValidator?: AsyncValidatorFn|AsyncValidatorFn[]|
                                null): AsyncValidatorFn|null {
  return Array.isArray(asyncValidator) ? composeAsyncValidators(asyncValidator) :
                                         asyncValidator || null;
}

export type FormHooks = 'change'|'blur'|'submit';

/**
 * Interface for options provided to an `AbstractControl`.
 *
 * 提供给 `AbstractControl` 的配置项接口。
 *
 * @publicApi
 */
export interface AbstractControlOptions {
  /**
   * @description
   * The list of validators applied to a control.
   *
   * 应用于该控件的验证器列表。
   *
   */
  validators?: ValidatorFn|ValidatorFn[]|null;
  /**
   * @description
   * The list of async validators applied to control.
   *
   * 应用于该控件的异步验证器列表。
   *
   */
  asyncValidators?: AsyncValidatorFn|AsyncValidatorFn[]|null;
  /**
   * @description
   * The event name for control to update upon.
   *
   * 会导致更新控件的事件名称。
   *
   */
  updateOn?: 'change'|'blur'|'submit';
}


function isOptionsObj(validatorOrOpts?: ValidatorFn|ValidatorFn[]|AbstractControlOptions|
                      null): validatorOrOpts is AbstractControlOptions {
  return validatorOrOpts != null && !Array.isArray(validatorOrOpts) &&
      typeof validatorOrOpts === 'object';
}


/**
 * This is the base class for `FormControl`, `FormGroup`, and `FormArray`.
 *
 * 这是 `FormControl`、`FormGroup` 和 `FormArray` 的基类。
 *
 * It provides some of the shared behavior that all controls and groups of controls have, like
 * running validators, calculating status, and resetting state. It also defines the properties
 * that are shared between all sub-classes, like `value`, `valid`, and `dirty`. It shouldn't be
 * instantiated directly.
 *
 * 它提供了一些所有控件和控件组共有的行为，比如运行验证器、计算状态和重置状态。
 * 它还定义了一些所有子类共享的属性，如 `value`、`valid` 和 `dirty`。不允许直接实例化它。
 *
 * @see [Forms Guide](/guide/forms)
 *
 * [表单](/guide/forms)
 *
 * @see [Reactive Forms Guide](/guide/reactive-forms)
 *
 * [响应式表单](/guide/reactive-forms)
 *
 * @see [Dynamic Forms Guide](/guide/dynamic-form)
 *
 * [动态表单](/guide/dynamic-form)
 *
 * @publicApi
 */
export abstract class AbstractControl {
  /** @internal */
  // TODO(issue/24571): remove '!'.
  _pendingDirty!: boolean;

  /**
   * Indicates that a control has its own pending asynchronous validation in progress.
   *
   * 指示控件正在进行其自己的挂起的异步验证。
   *
   * @internal
   */
  _hasOwnPendingAsyncValidator = false;

  /** @internal */
  // TODO(issue/24571): remove '!'.
  _pendingTouched!: boolean;

  /** @internal */
  _onCollectionChange = () => {};

  /** @internal */
  // TODO(issue/24571): remove '!'.
  _updateOn!: FormHooks;

  private _parent: FormGroup|FormArray|null = null;
  private _asyncValidationSubscription: any;

  /**
   * Contains the result of merging synchronous validators into a single validator function
   * (combined using `Validators.compose`).
   *
   * 包含将同步验证器合并到单个验证器函数中的结果（使用 `Validators.compose` 组合）。
   *
   * @internal
   */
  private _composedValidatorFn: ValidatorFn|null;

  /**
   * Contains the result of merging asynchronous validators into a single validator function
   * (combined using `Validators.composeAsync`).
   *
   * 包含将异步验证器合并为单个验证器函数（使用 `Validators.composeAsync` 组合）的结果。
   *
   * @internal
   */
  private _composedAsyncValidatorFn: AsyncValidatorFn|null;

  /**
   * Synchronous validators as they were provided:
   *
   * 提供的同步验证器：
   *
   *  - in `AbstractControl` constructor
   *
   *    在 `AbstractControl` 构造函数中
   *
   *  - as an argument while calling `setValidators` function
   *
   *    在调用 `setValidators` 函数时作为参数
   *
   *  - while calling the setter on the `validator` field (e.g. `control.validator = validatorFn`)
   *
   *    在调用 `validator` 字段的设置器时（例如，`control.validator = validatorFn`）
   *
   * @internal
   */
  private _rawValidators: ValidatorFn|ValidatorFn[]|null;

  /**
   * Asynchronous validators as they were provided:
   *
   * 提供的异步验证器：
   *
   *  - in `AbstractControl` constructor
   *
   *    在 `AbstractControl` 构造函数中
   *
   *  - as an argument while calling `setAsyncValidators` function
   *
   *    `setAsyncValidators` 函数时作为参数
   *
   *  - while calling the setter on the `asyncValidator` field (e.g. `control.asyncValidator =
   * asyncValidatorFn`)
   *
   *      `asyncValidator` 字段上调用 setter 时（例如， `control.asyncValidator = asyncValidatorFn` ）
   *
   * @internal
   */
  private _rawAsyncValidators: AsyncValidatorFn|AsyncValidatorFn[]|null;

  /**
   * The current value of the control.
   *
   * 控件的当前值。
   *
   * * For a `FormControl`, the current value.
   *
   *   对于 `FormControl`，它是当前值。
   *
   * * For an enabled `FormGroup`, the values of enabled controls as an object
   * with a key-value pair for each member of the group.
   *
   *   对于启用状态的 `FormGroup`，它是由组中的每个已启用的成员控件的名称和值组成的对象。
   *
   * * For a disabled `FormGroup`, the values of all controls as an object
   * with a key-value pair for each member of the group.
   *
   *   对于禁用状态的 `FormGroup`，它是由组中的所有成员控件的名称和值组成的对象。
   *
   * * For a `FormArray`, the values of enabled controls as an array.
   *
   *   对于 `FormArray`，它是有所有已启用的控件的值组成的数组。
   *
   */
  public readonly value: any;

  /**
   * Initialize the AbstractControl instance.
   *
   * 初始化这个 AbstractControl 实例。
   *
   * @param validators The function or array of functions that is used to determine the validity of
   *     this control synchronously.
   *
   * 用于决定该控件有效性的同步函数。
   *
   * @param asyncValidators The function or array of functions that is used to determine validity of
   *     this control asynchronously.
   *
   * 用于异步确定此控件有效性的函数或函数数组。
   *
   */
  constructor(
      validators: ValidatorFn|ValidatorFn[]|null,
      asyncValidators: AsyncValidatorFn|AsyncValidatorFn[]|null) {
    this._rawValidators = validators;
    this._rawAsyncValidators = asyncValidators;
    this._composedValidatorFn = coerceToValidator(this._rawValidators);
    this._composedAsyncValidatorFn = coerceToAsyncValidator(this._rawAsyncValidators);
  }

  /**
   * The function that is used to determine the validity of this control synchronously.
   *
   * 用于决定该控件有效性的异步函数。
   *
   */
  get validator(): ValidatorFn|null {
    return this._composedValidatorFn;
  }
  set validator(validatorFn: ValidatorFn|null) {
    this._rawValidators = this._composedValidatorFn = validatorFn;
  }

  /**
   * The function that is used to determine the validity of this control asynchronously.
   *
   * 用于异步确定此控件的有效性的函数。
   *
   */
  get asyncValidator(): AsyncValidatorFn|null {
    return this._composedAsyncValidatorFn;
  }
  set asyncValidator(asyncValidatorFn: AsyncValidatorFn|null) {
    this._rawAsyncValidators = this._composedAsyncValidatorFn = asyncValidatorFn;
  }

  /**
   * The parent control.
   *
   * 父控件。
   */
  get parent(): FormGroup|FormArray|null {
    return this._parent;
  }

  /**
   * The validation status of the control. There are four possible
   * validation status values:
   *
   * 控件的有效性状态。有四个可能的值：
   *
   * * **VALID**: This control has passed all validation checks.
   *
   *   **VALID**: 该控件通过了所有有效性检查。
   *
   * * **INVALID**: This control has failed at least one validation check.
   *
   *   **INVALID** 该控件至少有一个有效性检查失败了。
   *
   * * **PENDING**: This control is in the midst of conducting a validation check.
   *
   *   **PENDING**：该控件正在进行有效性检查，处于中间状态。
   *
   * * **DISABLED**: This control is exempt from validation checks.
   *
   *   **DISABLED**：该控件被禁用，豁免了有效性检查。
   *
   * These status values are mutually exclusive, so a control cannot be
   * both valid AND invalid or invalid AND disabled.
   *
   * 这些状态值是互斥的，因此一个控件不可能同时处于有效状态和无效状态或无效状态和禁用状态。
   */
  // TODO(issue/24571): remove '!'.
  public readonly status!: string;

  /**
   * A control is `valid` when its `status` is `VALID`.
   *
   * 当控件的 `status` 为 `VALID` 时，它就是 `valid` 的。
   *
   * @see {@link AbstractControl.status}
   *
   * @returns True if the control has passed all of its validation tests,
   * false otherwise.
   *
   * 如果该控件通过了所有有效性检查，则为 `true`，否则为 `false`。
   */
  get valid(): boolean {
    return this.status === VALID;
  }

  /**
   * A control is `invalid` when its `status` is `INVALID`.
   *
   * 当控件的 `status` 为 `INVALID` 时，它就是 `invalid` 的。
   *
   * @see {@link AbstractControl.status}
   *
   * @returns True if this control has failed one or more of its validation checks,
   * false otherwise.
   *
   * 如果该控件的一个或多个有效性检查失败了，则为 `true`，否则为 `false`。
   */
  get invalid(): boolean {
    return this.status === INVALID;
  }

  /**
   * A control is `pending` when its `status` is `PENDING`.
   *
   * 当控件的 `status` 为 `PENDING` 时，它就是 `pending` 的。
   *
   * @see {@link AbstractControl.status}
   *
   * @returns True if this control is in the process of conducting a validation check,
   * false otherwise.
   *
   * 如果该控件正在进行有效性检查，则为 `true`，否则为 `false`。
   */
  get pending(): boolean {
    return this.status == PENDING;
  }

  /**
   * A control is `disabled` when its `status` is `DISABLED`.
   *
   * 当控件的 `status` 为 `DISABLED` 时，它就是 `disabled`。
   *
   * Disabled controls are exempt from validation checks and
   * are not included in the aggregate value of their ancestor
   * controls.
   *
   * 被禁用的控件会豁免有效性检查，并且它的值不会聚合进其祖先控件中。
   *
   * @see {@link AbstractControl.status}
   *
   * @returns True if the control is disabled, false otherwise.
   *
   * 如果该控件被禁用了，则为 `true`，否则为 `false`。
   */
  get disabled(): boolean {
    return this.status === DISABLED;
  }

  /**
   * A control is `enabled` as long as its `status` is not `DISABLED`.
   *
   * 如果控件的 `status` 不是 `DISABLED` 时，它就是 `enabled`。
   *
   * @returns True if the control has any status other than 'DISABLED',
   * false if the status is 'DISABLED'.
   *
   * 如果该控件处于 'DISABLED' 之外的任何状态，则为 `true`，否则为 `false`。
   *
   * @see {@link AbstractControl.status}
   *
   */
  get enabled(): boolean {
    return this.status !== DISABLED;
  }

  /**
   * An object containing any errors generated by failing validation,
   * or null if there are no errors.
   *
   * 一个对象，包含由失败的验证所生成的那些错误，如果没出错则为 null。
   */
  // TODO(issue/24571): remove '!'.
  public readonly errors!: ValidationErrors|null;

  /**
   * A control is `pristine` if the user has not yet changed
   * the value in the UI.
   *
   * 如果用户尚未修改 UI 中的值，则该控件是 `pristine`（原始状态）的。
   *
   * @returns True if the user has not yet changed the value in the UI; compare `dirty`.
   * Programmatic changes to a control's value do not mark it dirty.
   *
   * 如果用户尚未修改过 UI 中的值，则为 `true`，与 `dirty` 相反。
   * 以编程的方式修改控件的值不会把它标记为 `dirty`。
   */
  public readonly pristine: boolean = true;

  /**
   * A control is `dirty` if the user has changed the value
   * in the UI.
   *
   * 如果用户修改过 UI 中的值，则控件是 `dirty`（脏） 的。
   *
   * @returns True if the user has changed the value of this control in the UI; compare `pristine`.
   * Programmatic changes to a control's value do not mark it dirty.
   *
   * 如果用户在 UI 中修改过该控件的值，则为 `true`；与 `pristine` 相对。
   * 用编程的方式修改控件的值不会将其标记为 `dirty`。
   */
  get dirty(): boolean {
    return !this.pristine;
  }

  /**
   * True if the control is marked as `touched`.
   *
   * 如果控件被标记为 `touched`（碰过） 则为 `true`。
   *
   * A control is marked `touched` once the user has triggered
   * a `blur` event on it.
   *
   * 一旦用户在控件上触发了 `blur` 事件，则会将其标记为 `touched`。
   */
  public readonly touched: boolean = false;

  /**
   * True if the control has not been marked as touched
   *
   * 如果该控件尚未标记为 `touched`，则为 `true`。
   *
   * A control is `untouched` if the user has not yet triggered
   * a `blur` event on it.
   *
   * 如果用户尚未在控件上触发过 `blur` 事件，则该控件为 `untouched`。
   */
  get untouched(): boolean {
    return !this.touched;
  }

  /**
   * A multicasting observable that emits an event every time the value of the control changes, in
   * the UI or programmatically. It also emits an event each time you call enable() or disable()
   * without passing along {emitEvent: false} as a function argument.
   *
   * 一个多播 Observable（可观察对象），每当控件的值发生变化时，它就会发出一个事件 —— 无论是通过 UI 还是通过程序。每当你调用 `enable()` 或 `disable()`，但没有传入 `{emitEvent: false}` 参数时，它也同样会发出一个事件。
   */
  // TODO(issue/24571): remove '!'.
  public readonly valueChanges!: Observable<any>;

  /**
   * A multicasting observable that emits an event every time the validation `status` of the control
   * recalculates.
   *
   * 一个多播 Observable（可观察对象），每当控件的验证 `status` 被重新计算时，就会发出一个事件。
   *
   * @see {@link AbstractControl.status}
   *
   */
  // TODO(issue/24571): remove '!'.
  public readonly statusChanges!: Observable<any>;

  /**
   * Reports the update strategy of the `AbstractControl` (meaning
   * the event on which the control updates itself).
   * Possible values: `'change'` | `'blur'` | `'submit'`
   * Default value: `'change'`
   *
   * 报告这个 `AbstractControl` 的更新策略（表示控件用来更新自身状态的事件）。
   * 可能的值有 `'change'` | `'blur'` | `'submit'`，默认值是 `'change'`。
   */
  get updateOn(): FormHooks {
    return this._updateOn ? this._updateOn : (this.parent ? this.parent.updateOn : 'change');
  }

  /**
   * Sets the synchronous validators that are active on this control.  Calling
   * this overwrites any existing sync validators.
   *
   * 设置该控件上所激活的同步验证器。调用它将会覆盖所有现存的同步验证器。
   *
   * When you add or remove a validator at run time, you must call
   * `updateValueAndValidity()` for the new validation to take effect.
   *
   * 在运行时添加或删除验证器时，必须调用 `updateValueAndValidity()` 才能使新验证生效。
   *
   */
  setValidators(newValidator: ValidatorFn|ValidatorFn[]|null): void {
    this._rawValidators = newValidator;
    this._composedValidatorFn = coerceToValidator(newValidator);
  }

  /**
   * Sets the async validators that are active on this control. Calling this
   * overwrites any existing async validators.
   *
   * 设置该控件上所激活的异步验证器。调用它就会覆盖所有现存的异步验证器。
   *
   * When you add or remove a validator at run time, you must call
   * `updateValueAndValidity()` for the new validation to take effect.
   *
   * 在运行时添加或删除验证器时，必须调用 `updateValueAndValidity()` 才能使新验证生效。
   *
   */
  setAsyncValidators(newValidator: AsyncValidatorFn|AsyncValidatorFn[]|null): void {
    this._rawAsyncValidators = newValidator;
    this._composedAsyncValidatorFn = coerceToAsyncValidator(newValidator);
  }

  /**
   * Empties out the sync validator list.
   *
   * 清空同步验证器列表。
   *
   * When you add or remove a validator at run time, you must call
   * `updateValueAndValidity()` for the new validation to take effect.
   *
   * 在运行时添加或删除验证器时，必须调用 `updateValueAndValidity()` 才能使新验证生效。
   *
   */
  clearValidators(): void {
    this.validator = null;
  }

  /**
   * Empties out the async validator list.
   *
   * 清空异步验证器列表。
   *
   * When you add or remove a validator at run time, you must call
   * `updateValueAndValidity()` for the new validation to take effect.
   *
   * 在运行时添加或删除验证器时，必须调用 `updateValueAndValidity()` 才能使新验证生效。
   *
   */
  clearAsyncValidators(): void {
    this.asyncValidator = null;
  }

  /**
   * Marks the control as `touched`. A control is touched by focus and
   * blur events that do not change the value.
   *
   * 将控件标记为已 `touched`。focus 和 blur 事件不会改变该值，从而让控件变为已触摸状态。
   *
   * @see `markAsUntouched()`
   * @see `markAsDirty()`
   * @see `markAsPristine()`
   *
   * 把该控件标记为 `touched`。控件获得焦点并失去焦点不会修改这个值。与 `markAsDirty` 相对。
   *
   *  @param opts Configuration options that determine how the control propagates changes
   * and emits events after marking is applied.
   *
   *  在应用完此标记后，该配置项会决定控件如何传播变更及发出事件。
   *
   * * `onlySelf`: When true, mark only this control. When false or not supplied,
   * marks all direct ancestors. Default is false.
   *
   *   `onlySelf`：如果为 `true` 则只标记当前控件。如果为 `false` 或不提供，则标记它所有的直系祖先。默认为 `false`。
   */
  markAsTouched(opts: {onlySelf?: boolean} = {}): void {
    (this as {touched: boolean}).touched = true;

    if (this._parent && !opts.onlySelf) {
      this._parent.markAsTouched(opts);
    }
  }

  /**
   * Marks the control and all its descendant controls as `touched`.
   *
   * 将控件及其所有后代控件标记为已 `touched` 。
   *
   * @see `markAsTouched()`
   */
  markAllAsTouched(): void {
    this.markAsTouched({onlySelf: true});

    this._forEachChild((control: AbstractControl) => control.markAllAsTouched());
  }

  /**
   * Marks the control as `untouched`.
   *
   * 把该控件标记为 `untouched`。
   *
   * If the control has any children, also marks all children as `untouched`
   * and recalculates the `touched` status of all parent controls.
   *
   * 如果该控件有任何子控件，还会把所有子控件标记为 `untouched`，并重新计算所有父控件的 `touched` 状态。
   *
   *  @see `markAsTouched()`
   * @see `markAsDirty()`
   * @see `markAsPristine()`
   *
   * @param opts Configuration options that determine how the control propagates changes
   * and emits events after the marking is applied.
   *
   * 在应用完此标记后，该配置项会决定控件如何传播变更及发出事件。
   *
   * * `onlySelf`: When true, mark only this control. When false or not supplied,
   * marks all direct ancestors. Default is false.
   *
   *   `onlySelf`：如果为 `true` 则只标记当前控件。如果为 `false` 或不提供，则标记它所有的直系祖先。默认为 `false`。
   *
   */
  markAsUntouched(opts: {onlySelf?: boolean} = {}): void {
    (this as {touched: boolean}).touched = false;
    this._pendingTouched = false;

    this._forEachChild((control: AbstractControl) => {
      control.markAsUntouched({onlySelf: true});
    });

    if (this._parent && !opts.onlySelf) {
      this._parent._updateTouched(opts);
    }
  }

  /**
   * Marks the control as `dirty`. A control becomes dirty when
   * the control's value is changed through the UI; compare `markAsTouched`.
   *
   * 把控件标记为 `dirty`。当控件通过 UI 修改过时控件会变成 `dirty` 的；与 `markAsTouched` 相对。
   *
   *  @see `markAsTouched()`
   * @see `markAsUntouched()`
   * @see `markAsPristine()`
   *
   * @param opts Configuration options that determine how the control propagates changes
   * and emits events after marking is applied.
   *
   * 在应用完此标记后，该配置项会决定控件如何传播变更以及发出事件。
   *
   * * `onlySelf`: When true, mark only this control. When false or not supplied,
   * marks all direct ancestors. Default is false.
   *
   *   `onlySelf`：如果为 `true` 则只标记当前控件。如果为 `false` 或不提供，则标记它所有的直系祖先。默认为 `false`。
   *
   */
  markAsDirty(opts: {onlySelf?: boolean} = {}): void {
    (this as {pristine: boolean}).pristine = false;

    if (this._parent && !opts.onlySelf) {
      this._parent.markAsDirty(opts);
    }
  }

  /**
   * Marks the control as `pristine`.
   *
   * 把该控件标记为 `pristine`（原始状态）。
   *
   * If the control has any children, marks all children as `pristine`,
   * and recalculates the `pristine` status of all parent
   * controls.
   *
   * 如果该控件有任何子控件，则把所有子控件标记为 `pristine`，并重新计算所有父控件的 `pristine` 状态。
   *
   *  @see `markAsTouched()`
   * @see `markAsUntouched()`
   * @see `markAsDirty()`
   *
   * @param opts Configuration options that determine how the control emits events after
   * marking is applied.
   *
   * 在应用完此标记后，该配置项会决定控件如何传播更改以及发出事件。
   *
   * * `onlySelf`: When true, mark only this control. When false or not supplied,
   * marks all direct ancestors. Default is false.
   *
   *   `onlySelf`：如果为 `true` 则只标记当前控件。如果为 `false` 或不提供，则标记它所有的直系祖先。默认为 `false`。
   *
   */
  markAsPristine(opts: {onlySelf?: boolean} = {}): void {
    (this as {pristine: boolean}).pristine = true;
    this._pendingDirty = false;

    this._forEachChild((control: AbstractControl) => {
      control.markAsPristine({onlySelf: true});
    });

    if (this._parent && !opts.onlySelf) {
      this._parent._updatePristine(opts);
    }
  }

  /**
   * Marks the control as `pending`.
   *
   * 把该控件标记为 `pending`（待定）的。
   *
   * A control is pending while the control performs async validation.
   *
   * 当控件正在执行异步验证时，该控件是 `pending` 的。
   *
   *  @see {@link AbstractControl.status}
   *
   * @param opts Configuration options that determine how the control propagates changes and
   * emits events after marking is applied.
   *
   * 在应用完此标记后，该配置项会决定控件如何传播变更以及发出事件。
   *
   * * `onlySelf`: When true, mark only this control. When false or not supplied,
   * marks all direct ancestors. Default is false.
   *
   *   `onlySelf`：如果为 `true` 则只标记当前控件。如果为 `false` 或不提供，则标记它所有的直系祖先。默认为 `false`。
   *
   * * `emitEvent`: When true or not supplied (the default), the `statusChanges`
   * observable emits an event with the latest status the control is marked pending.
   * When false, no events are emitted.
   *
   *   `emitEvent`：如果为 `true` 或未提供（默认值），则 `statusChanges`（Observable）会发出一个事件，传入控件的最近状态，并把控件标记为 `pending` 状态。
   *   如果为 `false`，则不会发出事件。
   *
   */
  markAsPending(opts: {onlySelf?: boolean, emitEvent?: boolean} = {}): void {
    (this as {status: string}).status = PENDING;

    if (opts.emitEvent !== false) {
      (this.statusChanges as EventEmitter<any>).emit(this.status);
    }

    if (this._parent && !opts.onlySelf) {
      this._parent.markAsPending(opts);
    }
  }

  /**
   * Disables the control. This means the control is exempt from validation checks and
   * excluded from the aggregate value of any parent. Its status is `DISABLED`.
   *
   * 禁用此控件。这意味着该控件在表单验证检查时会被豁免，并且从其父控件的聚合值中排除它的值。它的状态是 `DISABLED`。
   *
   * If the control has children, all children are also disabled.
   *
   * 如果该控件有子控件，则所有子控件也会被禁用。
   *
   *  @see {@link AbstractControl.status}
   *
   * @param opts Configuration options that determine how the control propagates
   * changes and emits events after the control is disabled.
   *
   * 在该控件被禁用之后，该配置项决定如何传播更改以及发出事件。
   *
   * * `onlySelf`: When true, mark only this control. When false or not supplied,
   * marks all direct ancestors. Default is false.
   *
   *   `onlySelf`：如果为 `true`，则只标记当前控件。如果为 `false` 或没有提供，则标记所有直系祖先。默认为 `false`。
   *
   * * `emitEvent`: When true or not supplied (the default), both the `statusChanges` and
   * `valueChanges`
   * observables emit events with the latest status and value when the control is disabled.
   * When false, no events are emitted.
   *
   *   `emitEvent`：如果为 `true` 或没有提供（默认），则当控件被禁用时，`statusChanges` 和 `valueChanges` 这两个 Observable 都会发出最近的状态和值。
   *   如果为 `false`，则不会发出事件。
   *
   */
  disable(opts: {onlySelf?: boolean, emitEvent?: boolean} = {}): void {
    // If parent has been marked artificially dirty we don't want to re-calculate the
    // parent's dirtiness based on the children.
    const skipPristineCheck = this._parentMarkedDirty(opts.onlySelf);

    (this as {status: string}).status = DISABLED;
    (this as {errors: ValidationErrors | null}).errors = null;
    this._forEachChild((control: AbstractControl) => {
      control.disable({...opts, onlySelf: true});
    });
    this._updateValue();

    if (opts.emitEvent !== false) {
      (this.valueChanges as EventEmitter<any>).emit(this.value);
      (this.statusChanges as EventEmitter<string>).emit(this.status);
    }

    this._updateAncestors({...opts, skipPristineCheck});
    this._onDisabledChange.forEach((changeFn) => changeFn(true));
  }

  /**
   * Enables the control. This means the control is included in validation checks and
   * the aggregate value of its parent. Its status recalculates based on its value and
   * its validators.
   *
   * 启用该控件。这意味着该控件包含在有效性检查中，并会出现在其父控件的聚合值中。它的状态会根据它的值和验证器而重新计算。
   *
   * By default, if the control has children, all children are enabled.
   *
   * 默认情况下，如果该控件具有子控件，则所有子控件都会被启用。
   *
   *  @see {@link AbstractControl.status}
   *
   * @param opts Configure options that control how the control propagates changes and
   * emits events when marked as untouched
   *
   * 当标记为 `untouched` 时，该配置项会决定该控件如何传播变更以及发出事件。
   *
   * * `onlySelf`: When true, mark only this control. When false or not supplied,
   * marks all direct ancestors. Default is false.
   *
   *   `onlySelf`：如果为 `true`，则只标记当前控件。如果为 `false` 或没有提供，则标记所有直系祖先。默认为 `false`。
   *
   * * `emitEvent`: When true or not supplied (the default), both the `statusChanges` and
   * `valueChanges`
   * observables emit events with the latest status and value when the control is enabled.
   * When false, no events are emitted.
   *
   *     `emitEvent`：如果为 `true` 或没有提供（默认），则当控件被启用时，`statusChanges` 和 `valueChanges` 这两个 Observable 都会发出最近的状态和值。
   *     如果为 `false`，则不会发出事件。
   */
  enable(opts: {onlySelf?: boolean, emitEvent?: boolean} = {}): void {
    // If parent has been marked artificially dirty we don't want to re-calculate the
    // parent's dirtiness based on the children.
    const skipPristineCheck = this._parentMarkedDirty(opts.onlySelf);

    (this as {status: string}).status = VALID;
    this._forEachChild((control: AbstractControl) => {
      control.enable({...opts, onlySelf: true});
    });
    this.updateValueAndValidity({onlySelf: true, emitEvent: opts.emitEvent});

    this._updateAncestors({...opts, skipPristineCheck});
    this._onDisabledChange.forEach((changeFn) => changeFn(false));
  }

  private _updateAncestors(
      opts: {onlySelf?: boolean, emitEvent?: boolean, skipPristineCheck?: boolean}) {
    if (this._parent && !opts.onlySelf) {
      this._parent.updateValueAndValidity(opts);
      if (!opts.skipPristineCheck) {
        this._parent._updatePristine();
      }
      this._parent._updateTouched();
    }
  }

  /**
   * @param parent Sets the parent of the control
   *
   * 设置该控件的父控件
   */
  setParent(parent: FormGroup|FormArray): void {
    this._parent = parent;
  }

  /**
   * Sets the value of the control. Abstract method (implemented in sub-classes).
   *
   * 设置该控件的值。这是一个抽象方法（由子类实现）。
   */
  abstract setValue(value: any, options?: Object): void;

  /**
   * Patches the value of the control. Abstract method (implemented in sub-classes).
   *
   * 修补（patch）该控件的值。这是一个抽象方法（由子类实现）。
   */
  abstract patchValue(value: any, options?: Object): void;

  /**
   * Resets the control. Abstract method (implemented in sub-classes).
   *
   * 重置控件。这是一个抽象方法（由子类实现）。
   */
  abstract reset(value?: any, options?: Object): void;

  /**
   * Recalculates the value and validation status of the control.
   *
   * 重新计算控件的值和校验状态。
   *
   * By default, it also updates the value and validity of its ancestors.
   *
   * 默认情况下，它还会更新其直系祖先的值和有效性状态。
   *
   * @param opts Configuration options determine how the control propagates changes and emits events
   * after updates and validity checks are applied.
   *
   * 当更新和进行有效性检查之后，该配置项会决定控件如何传播变更并发出事件。
   *
   * * `onlySelf`: When true, only update this control. When false or not supplied,
   * update all direct ancestors. Default is false.
   *
   *   `onlySelf`：如果为 `true`，则只标记当前控件。如果为 `false` 或没有提供，则标记所有直系祖先。默认为 `false`。
   *
   * * `emitEvent`: When true or not supplied (the default), both the `statusChanges` and
   * `valueChanges`
   * observables emit events with the latest status and value when the control is updated.
   * When false, no events are emitted.
   *
   *   `emitEvent`：如果为 `true` 或没有提供（默认），则当控件被启用时，`statusChanges` 和 `valueChanges` 这两个 Observable 都会发出最近的状态和值。
   *   如果为 `false`，则不会发出事件。
   *
   */
  updateValueAndValidity(opts: {onlySelf?: boolean, emitEvent?: boolean} = {}): void {
    this._setInitialStatus();
    this._updateValue();

    if (this.enabled) {
      this._cancelExistingSubscription();
      (this as {errors: ValidationErrors | null}).errors = this._runValidator();
      (this as {status: string}).status = this._calculateStatus();

      if (this.status === VALID || this.status === PENDING) {
        this._runAsyncValidator(opts.emitEvent);
      }
    }

    if (opts.emitEvent !== false) {
      (this.valueChanges as EventEmitter<any>).emit(this.value);
      (this.statusChanges as EventEmitter<string>).emit(this.status);
    }

    if (this._parent && !opts.onlySelf) {
      this._parent.updateValueAndValidity(opts);
    }
  }

  /** @internal */
  _updateTreeValidity(opts: {emitEvent?: boolean} = {emitEvent: true}) {
    this._forEachChild((ctrl: AbstractControl) => ctrl._updateTreeValidity(opts));
    this.updateValueAndValidity({onlySelf: true, emitEvent: opts.emitEvent});
  }

  private _setInitialStatus() {
    (this as {status: string}).status = this._allControlsDisabled() ? DISABLED : VALID;
  }

  private _runValidator(): ValidationErrors|null {
    return this.validator ? this.validator(this) : null;
  }

  private _runAsyncValidator(emitEvent?: boolean): void {
    if (this.asyncValidator) {
      (this as {status: string}).status = PENDING;
      this._hasOwnPendingAsyncValidator = true;
      const obs = toObservable(this.asyncValidator(this));
      this._asyncValidationSubscription = obs.subscribe((errors: ValidationErrors|null) => {
        this._hasOwnPendingAsyncValidator = false;
        // This will trigger the recalculation of the validation status, which depends on
        // the state of the asynchronous validation (whether it is in progress or not). So, it is
        // necessary that we have updated the `_hasOwnPendingAsyncValidator` boolean flag first.
        this.setErrors(errors, {emitEvent});
      });
    }
  }

  private _cancelExistingSubscription(): void {
    if (this._asyncValidationSubscription) {
      this._asyncValidationSubscription.unsubscribe();
      this._hasOwnPendingAsyncValidator = false;
    }
  }

  /**
   * Sets errors on a form control when running validations manually, rather than automatically.
   *
   * 在手动（而不是自动）运行校验之后，设置表单控件上的错误信息。
   *
   * Calling `setErrors` also updates the validity of the parent control.
   *
   * 调用 `setErrors` 还会更新父控件的有效性状态。
   *
   * @usageNotes
   *
   * ### Manually set the errors for a control
   *
   * ### 手动设置控件上的错误信息。
   *
   * ```
   * const login = new FormControl('someLogin');
   * login.setErrors({
   *   notUnique: true
   * });
   *
   * expect(login.valid).toEqual(false);
   * expect(login.errors).toEqual({ notUnique: true });
   *
   * login.setValue('someOtherLogin');
   *
   * expect(login.valid).toEqual(true);
   * ```
   */
  setErrors(errors: ValidationErrors|null, opts: {emitEvent?: boolean} = {}): void {
    (this as {errors: ValidationErrors | null}).errors = errors;
    this._updateControlsErrors(opts.emitEvent !== false);
  }

  /**
   * Retrieves a child control given the control's name or path.
   *
   * 根据指定的控件名称或路径获取子控件。
   *
   * @param path A dot-delimited string or array of string/number values that define the path to the
   * control.
   *
   * 一个由点号（`.`）分隔的字符串或 "字符串/数字" 数组定义的控件路径。
   *
   * @usageNotes
   *
   * ### Retrieve a nested control
   *
   * ### 获取嵌套的控件
   *
   * For example, to get a `name` control nested within a `person` sub-group:
   *
   * 比如，要获取子控件组 `person` 中的 `name` 控件：
   *
   * * `this.form.get('person.name');`
   *
   * -OR-
   *
   * - 或 -
   *
   * * `this.form.get(['person', 'name']);`
   *
   * ### Retrieve a control in a FormArray
   *
   * When accessing an element inside a FormArray, you can use an element index.
   * For example, to get a `price` control from the first element in an `items` array you can use:
   *
   * * `this.form.get('items.0.price');`
   *
   * -OR-
   *
   * * `this.form.get(['items', 0, 'price']);`
   */
  get(path: Array<string|number>|string): AbstractControl|null {
    return _find(this, path, '.');
  }

  /**
   * @description
   * Reports error data for the control with the given path.
   *
   * 报告具有指定路径的控件的错误数据。
   *
   * @param errorCode The code of the error to check
   *
   * 所查出的错误的错误码
   *
   * @param path A list of control names that designates how to move from the current control
   * to the control that should be queried for errors.
   *
   * 一个控件名列表，用于指定要如何从当前控件移动到要查询错误的那个控件。
   *
   * @usageNotes
   *
   * For example, for the following `FormGroup`:
   *
   * 比如，对于下列 `FormGroup`：
   *
   * ```
   * form = new FormGroup({
   *   address: new FormGroup({ street: new FormControl() })
   * });
   * ```
   *
   * The path to the 'street' control from the root form would be 'address' -> 'street'.
   *
   * 此 'street' 控件的从根表单开始的路径应该是 'address' -> 'street'。
   *
   * It can be provided to this method in one of two formats:
   *
   * 调用此方法有两种形式：
   *
   * 1. An array of string control names, e.g. `['address', 'street']`
   *
   *    控件名称的字符串数组，如 `['address', 'street']`
   *
   * 1. A period-delimited list of control names in one string, e.g. `'address.street'`
   *
   *    以一个字符串表示的句号分隔的控件名称列表，如 `'address.street'`
   *
   * @returns error data for that particular error. If the control or error is not present,
   * null is returned.
   *
   * 特定错误的数据，如果该控件不存在或没有错误，则返回 null。
   *
   */
  getError(errorCode: string, path?: Array<string|number>|string): any {
    const control = path ? this.get(path) : this;
    return control && control.errors ? control.errors[errorCode] : null;
  }

  /**
   * @description
   * Reports whether the control with the given path has the error specified.
   *
   * 报告指定路径下的控件上是否有指定的错误。
   *
   * @param errorCode The code of the error to check
   *
   * 要获取的数据的错误码
   *
   * @param path A list of control names that designates how to move from the current control
   * to the control that should be queried for errors.
   *
   * 控件名称列表，用于指定如何从当前控件移至应查询错误的控件。
   *
   * @usageNotes
   *
   * For example, for the following `FormGroup`:
   *
   * 例如，对于以下 `FormGroup` ：
   *
   * ```
   * form = new FormGroup({
   *   address: new FormGroup({ street: new FormControl() })
   * });
   * ```
   *
   * The path to the 'street' control from the root form would be 'address' -> 'street'.
   *
   * 此 'street' 控件的从根表单开始的路径应该是 'address' -> 'street'。
   *
   * It can be provided to this method in one of two formats:
   *
   * 调用此方法有两种形式：
   *
   * 1. An array of string control names, e.g. `['address', 'street']`
   *
   *    控件名称的字符串数组，如 `['address', 'street']`
   *
   * 1. A period-delimited list of control names in one string, e.g. `'address.street'`
   *
   *    以一个字符串表示的句号分隔的控件名称列表，如 `'address.street'`
   *
   * If no path is given, this method checks for the error on the current control.
   *
   * 如果没有提供路径，则检查当前控件中的错误。
   *
   * @returns whether the given error is present in the control at the given path.
   *
   * 给定路径中的控件中是否存在给定的错误。
   *
   * If the control is not present, false is returned.
   *
   * 如果指定路径下的控件有这个错误则返回 `true`，否则返回 `false`。
   *
   */
  hasError(errorCode: string, path?: Array<string|number>|string): boolean {
    return !!this.getError(errorCode, path);
  }

  /**
   * Retrieves the top-level ancestor of this control.
   *
   * 获取该控件的顶级祖先。
   *
   */
  get root(): AbstractControl {
    let x: AbstractControl = this;

    while (x._parent) {
      x = x._parent;
    }

    return x;
  }

  /** @internal */
  _updateControlsErrors(emitEvent: boolean): void {
    (this as {status: string}).status = this._calculateStatus();

    if (emitEvent) {
      (this.statusChanges as EventEmitter<string>).emit(this.status);
    }

    if (this._parent) {
      this._parent._updateControlsErrors(emitEvent);
    }
  }

  /** @internal */
  _initObservables() {
    (this as {valueChanges: Observable<any>}).valueChanges = new EventEmitter();
    (this as {statusChanges: Observable<any>}).statusChanges = new EventEmitter();
  }


  private _calculateStatus(): string {
    if (this._allControlsDisabled()) return DISABLED;
    if (this.errors) return INVALID;
    if (this._hasOwnPendingAsyncValidator || this._anyControlsHaveStatus(PENDING)) return PENDING;
    if (this._anyControlsHaveStatus(INVALID)) return INVALID;
    return VALID;
  }

  /** @internal */
  abstract _updateValue(): void;

  /** @internal */
  abstract _forEachChild(cb: Function): void;

  /** @internal */
  abstract _anyControls(condition: Function): boolean;

  /** @internal */
  abstract _allControlsDisabled(): boolean;

  /** @internal */
  abstract _syncPendingControls(): boolean;

  /** @internal */
  _anyControlsHaveStatus(status: string): boolean {
    return this._anyControls((control: AbstractControl) => control.status === status);
  }

  /** @internal */
  _anyControlsDirty(): boolean {
    return this._anyControls((control: AbstractControl) => control.dirty);
  }

  /** @internal */
  _anyControlsTouched(): boolean {
    return this._anyControls((control: AbstractControl) => control.touched);
  }

  /** @internal */
  _updatePristine(opts: {onlySelf?: boolean} = {}): void {
    (this as {pristine: boolean}).pristine = !this._anyControlsDirty();

    if (this._parent && !opts.onlySelf) {
      this._parent._updatePristine(opts);
    }
  }

  /** @internal */
  _updateTouched(opts: {onlySelf?: boolean} = {}): void {
    (this as {touched: boolean}).touched = this._anyControlsTouched();

    if (this._parent && !opts.onlySelf) {
      this._parent._updateTouched(opts);
    }
  }

  /** @internal */
  _onDisabledChange: Function[] = [];

  /** @internal */
  _isBoxedValue(formState: any): boolean {
    return typeof formState === 'object' && formState !== null &&
        Object.keys(formState).length === 2 && 'value' in formState && 'disabled' in formState;
  }

  /** @internal */
  _registerOnCollectionChange(fn: () => void): void {
    this._onCollectionChange = fn;
  }

  /** @internal */
  _setUpdateStrategy(opts?: ValidatorFn|ValidatorFn[]|AbstractControlOptions|null): void {
    if (isOptionsObj(opts) && opts.updateOn != null) {
      this._updateOn = opts.updateOn!;
    }
  }

  /**
   * Check to see if parent has been marked artificially dirty.
   *
   * 检查是否已将父级标记为已被人为弄脏。
   *
   * @internal
   */
  private _parentMarkedDirty(onlySelf?: boolean): boolean {
    const parentDirty = this._parent && this._parent.dirty;
    return !onlySelf && !!parentDirty && !this._parent!._anyControlsDirty();
  }
}

/**
 * Tracks the value and validation status of an individual form control.
 *
 * 跟踪独立表单控件的值和验证状态。
 *
 * This is one of the three fundamental building blocks of Angular forms, along with
 * `FormGroup` and `FormArray`. It extends the `AbstractControl` class that
 * implements most of the base functionality for accessing the value, validation status,
 * user interactions and events. See [usage examples below](#usage-notes).
 *
 * 它和 `FormGroup` 和 `FormArray` 是 Angular 表单的三大基本构造块之一。
 * 它扩展了 `AbstractControl` 类，并实现了关于访问值、验证状态、用户交互和事件的大部分基本功能。
 *
 * @see `AbstractControl`
 * @see [Reactive Forms Guide](guide/reactive-forms)
 *
 * [响应式表单](guide/reactive-forms)
 *
 * @see [Usage Notes](#usage-notes)
 *
 * [注意事项](#usage-notes)
 *
 * @usageNotes
 *
 * ### Initializing Form Controls
 *
 * ### 初始化表单控件
 *
 * Instantiate a `FormControl`, with an initial value.
 *
 * 用一个初始值初始化 `FormControl`。
 *
 * ```ts
 * const control = new FormControl('some value');
 * console.log(control.value);     // 'some value'
 *```
 *
 * The following example initializes the control with a form state object. The `value`
 * and `disabled` keys are required in this case.
 *
 * 下面的例子用一个表单状态对象初始化控件。这里用到的是 `value` 和 `disabled` 键。
 *
 * ```ts
 * const control = new FormControl({ value: 'n/a', disabled: true });
 * console.log(control.value);     // 'n/a'
 * console.log(control.status);    // 'DISABLED'
 * ```
 *
 * The following example initializes the control with a sync validator.
 *
 * 下面的例子使用一个同步验证器初始化了该控件。
 *
 * ```ts
 * const control = new FormControl('', Validators.required);
 * console.log(control.value);      // ''
 * console.log(control.status);     // 'INVALID'
 * ```
 *
 * The following example initializes the control using an options object.
 *
 * 下面的例子使用一个配置对象初始化了该控件。
 *
 * ```ts
 * const control = new FormControl('', {
 *    validators: Validators.required,
 *    asyncValidators: myAsyncValidator
 * });
 * ```
 *
 * ### Configure the control to update on a blur event
 *
 * ### 配置该控件，使其在发生 `blur` 事件时更新
 *
 * Set the `updateOn` option to `'blur'` to update on the blur `event`.
 *
 * 把 `updateOn` 选项设置为 `'blur'`，可以在发生 `blur` 事件时更新。
 *
 * ```ts
 * const control = new FormControl('', { updateOn: 'blur' });
 * ```
 *
 * ### Configure the control to update on a submit event
 *
 * ### 配置该控件，使其在发生 `submit` 事件时更新
 *
 * Set the `updateOn` option to `'submit'` to update on a submit `event`.
 *
 * 把 `updateOn` 选项设置为 `'submit'`，可以在发生 `submit` 事件时更新。

 * ```ts
 * const control = new FormControl('', { updateOn: 'submit' });
 * ```
 *
 * ### Reset the control back to an initial value
 *
 * ### 把该控件重置回初始值
 *
 * You reset to a specific form state by passing through a standalone
 * value or a form state object that contains both a value and a disabled state
 * (these are the only two properties that cannot be calculated).
 *
 *
 * 通过传递包含值和禁用状态的独立值或表单状态对象，可以将其重置为特定的表单状态（这是所支持的仅有的两个非计算状态）。
 *
 * ```ts
 * const control = new FormControl('Nancy');
 *
 * console.log(control.value); // 'Nancy'
 *
 * control.reset('Drew');
 *
 * console.log(control.value); // 'Drew'
 * ```
 *
 * ### Reset the control back to an initial value and disabled
 *
 * ### 把该控件重置回初始值并禁用。
 *
 * ```
 * const control = new FormControl('Nancy');
 *
 * console.log(control.value); // 'Nancy'
 * console.log(control.status); // 'VALID'
 *
 * control.reset({ value: 'Drew', disabled: true });
 *
 * console.log(control.value); // 'Drew'
 * console.log(control.status); // 'DISABLED'
 * ```
 *
 * @publicApi
 */
export class FormControl extends AbstractControl {
  /** @internal */
  _onChange: Function[] = [];

  /** @internal */
  _pendingValue: any;

  /** @internal */
  _pendingChange: any;

  /**
   * Creates a new `FormControl` instance.
   *
   * 创建新的 `FormControl` 实例。
  *
  * @param formState Initializes the control with an initial value,
   * or an object that defines the initial value and disabled state.
   *
   * 使用一个初始值或定义了初始值和禁用状态的对象初始化该控件。
  *
  * @param validatorOrOpts A synchronous validator function, or an array of
   * such functions, or an `AbstractControlOptions` object that contains validation functions
   * and a validation trigger.
   *
   * 一个同步验证器函数或其数组，或者一个包含验证函数和验证触发器的 `AbstractControlOptions` 对象。
  *
  * @param asyncValidator A single async validator or array of async validator functions
   *
   * 一个异步验证器函数或其数组。
  *
  */
  constructor(
      formState: any = null,
      validatorOrOpts?: ValidatorFn|ValidatorFn[]|AbstractControlOptions|null,
      asyncValidator?: AsyncValidatorFn|AsyncValidatorFn[]|null) {
    super(pickValidators(validatorOrOpts), pickAsyncValidators(asyncValidator, validatorOrOpts));
    this._applyFormState(formState);
    this._setUpdateStrategy(validatorOrOpts);
    this._initObservables();
    this.updateValueAndValidity({
      onlySelf: true,
      // If `asyncValidator` is present, it will trigger control status change from `PENDING` to
      // `VALID` or `INVALID`.
      // The status should be broadcasted via the `statusChanges` observable, so we set `emitEvent`
      // to `true` to allow that during the control creation process.
      emitEvent: !!asyncValidator
    });
  }

  /**
   * Sets a new value for the form control.
   *
   * 设置该表单控件的新值。
   *
   * @param value The new value for the control.
   *
   * 控件的新值。
   *
   * @param options Configuration options that determine how the control propagates changes
   * and emits events when the value changes.
   * The configuration options are passed to the {@link AbstractControl#updateValueAndValidity
   * updateValueAndValidity} method.
   *
   * 当值发生变化时，该配置项决定如何传播变更以及发出事件。
   * 该配置项会传递给 {@link AbstractControl#updateValueAndValidity
   * updateValueAndValidity} 方法。
   *
   * * `onlySelf`: When true, each change only affects this control, and not its parent. Default is
   * false.
   *
   *   `onlySelf`：如果为 `true`，则每次变更只影响该控件本身，不影响其父控件。默认为 `false`。
   *
   * * `emitEvent`: When true or not supplied (the default), both the `statusChanges` and
   * `valueChanges`
   * observables emit events with the latest status and value when the control value is updated.
   * When false, no events are emitted.
   *
   *   `emitEvent`：如果为 `true` 或未提供（默认），则当控件值变化时，
   *   `statusChanges` 和 `valueChanges` 这两个 Observable 都会以最近的状态和值发出事件。
   *   如果为 `false`，则不会发出事件。
   *
   * * `emitModelToViewChange`: When true or not supplied  (the default), each change triggers an
   * `onChange` event to
   * update the view.
   *
   *   `emitModelToViewChange`：如果为 `true` 或未提供（默认），则每次变化都会触发一个 `onChange` 事件以更新视图。
   *
   * * `emitViewToModelChange`: When true or not supplied (the default), each change triggers an
   * `ngModelChange`
   * event to update the model.
   *
   *   `emitViewToModelChange`：如果为 `true` 或未提供（默认），则每次变化都会触发一个 `ngModelChange` 事件以更新模型。
   *
   */
  setValue(value: any, options: {
    onlySelf?: boolean,
    emitEvent?: boolean,
    emitModelToViewChange?: boolean,
    emitViewToModelChange?: boolean
  } = {}): void {
    (this as {value: any}).value = this._pendingValue = value;
    if (this._onChange.length && options.emitModelToViewChange !== false) {
      this._onChange.forEach(
          (changeFn) => changeFn(this.value, options.emitViewToModelChange !== false));
    }
    this.updateValueAndValidity(options);
  }

  /**
   * Patches the value of a control.
   *
   * 修补控件的值。
   *
   * This function is functionally the same as {@link FormControl#setValue setValue} at this level.
   * It exists for symmetry with {@link FormGroup#patchValue patchValue} on `FormGroups` and
   * `FormArrays`, where it does behave differently.
   *
   * 在 `FormControl` 这个层次上，该函数的功能和 {@link FormControl#setValue setValue} 完全相同。
   * 但 `FormGroup` 和 `FormArray` 上的 {@link FormGroup#patchValue patchValue} 则具有不同的行为。
   *
   * @see `setValue` for options
   *
   * `setValue` 的配置项
   */
  patchValue(value: any, options: {
    onlySelf?: boolean,
    emitEvent?: boolean,
    emitModelToViewChange?: boolean,
    emitViewToModelChange?: boolean
  } = {}): void {
    this.setValue(value, options);
  }

  /**
   * Resets the form control, marking it `pristine` and `untouched`, and setting
   * the value to null.
   *
   * 重置该表单控件，把它标记为 `pristine` 和 `untouched`，并把它的值设置为 `null`。
   *
   * @param formState Resets the control with an initial value,
   * or an object that defines the initial value and disabled state.
   *
   * 使用初始值或一个包含初始值和禁用状态的对象来重置该控件。
   *
   * @param options Configuration options that determine how the control propagates changes
   * and emits events after the value changes.
   *
   * 当值发生变化时，该配置项会决定控件如何传播变更以及发出事件。
   *
   * * `onlySelf`: When true, each change only affects this control, and not its parent. Default is
   * false.
   *
   *   `onlySelf`：如果为 `true` ，则每个变更只会影响当前控件而不会影响父控件。默认为 `false`。
   *
   * * `emitEvent`: When true or not supplied (the default), both the `statusChanges` and
   * `valueChanges`
   * observables emit events with the latest status and value when the control is reset.
   * When false, no events are emitted.
   *
   *   `emitEvent`：如果为 `true` 或未提供（默认），则当控件被重置时，
   *   `statusChanges` 和 `valueChanges` 这两个 Observable 都会以最近的状态和值发出事件。
   *   如果为 `false`，则不会发出事件。
   */
  reset(formState: any = null, options: {onlySelf?: boolean, emitEvent?: boolean} = {}): void {
    this._applyFormState(formState);
    this.markAsPristine(options);
    this.markAsUntouched(options);
    this.setValue(this.value, options);
    this._pendingChange = false;
  }

  /**
   * @internal
   */
  _updateValue() {}

  /**
   * @internal
   */
  _anyControls(condition: Function): boolean {
    return false;
  }

  /**
   * @internal
   */
  _allControlsDisabled(): boolean {
    return this.disabled;
  }

  /**
   * Register a listener for change events.
   *
   * 注册变更事件的监听器。
   *
   * @param fn The method that is called when the value changes
   *
   * 当值变化时，就会调用该方法。
   */
  registerOnChange(fn: Function): void {
    this._onChange.push(fn);
  }

  /**
   * Internal function to unregister a change events listener.
   *
   * 内部函数，用于注销变更事件监听器。
   *
   * @internal
   */
  _unregisterOnChange(fn: Function): void {
    removeListItem(this._onChange, fn);
  }

  /**
   * Register a listener for disabled events.
   *
   * 注册禁用事件的监听器。
   *
   * @param fn The method that is called when the disabled status changes.
   *
   * 当禁用状态发生变化时，就会调用该方法。
   */
  registerOnDisabledChange(fn: (isDisabled: boolean) => void): void {
    this._onDisabledChange.push(fn);
  }

  /**
   * Internal function to unregister a disabled event listener.
   *
   * 内部函数，用于注销已禁用的事件监听器。
   *
   * @internal
   */
  _unregisterOnDisabledChange(fn: (isDisabled: boolean) => void): void {
    removeListItem(this._onDisabledChange, fn);
  }

  /**
   * @internal
   */
  _forEachChild(cb: Function): void {}

  /** @internal */
  _syncPendingControls(): boolean {
    if (this.updateOn === 'submit') {
      if (this._pendingDirty) this.markAsDirty();
      if (this._pendingTouched) this.markAsTouched();
      if (this._pendingChange) {
        this.setValue(this._pendingValue, {onlySelf: true, emitModelToViewChange: false});
        return true;
      }
    }
    return false;
  }

  private _applyFormState(formState: any) {
    if (this._isBoxedValue(formState)) {
      (this as {value: any}).value = this._pendingValue = formState.value;
      formState.disabled ? this.disable({onlySelf: true, emitEvent: false}) :
                           this.enable({onlySelf: true, emitEvent: false});
    } else {
      (this as {value: any}).value = this._pendingValue = formState;
    }
  }
}

/**
 * Tracks the value and validity state of a group of `FormControl` instances.
 *
 * 跟踪一组 `FormControl` 实例的值和有效性状态。
 *
 * A `FormGroup` aggregates the values of each child `FormControl` into one object,
 * with each control name as the key.  It calculates its status by reducing the status values
 * of its children. For example, if one of the controls in a group is invalid, the entire
 * group becomes invalid.
 *
 * `FormGroup` 把每个子 `FormControl` 的值聚合进一个对象，它的 key 是每个控件的名字。
 * 它通过归集其子控件的状态值来计算出自己的状态。
 * 比如，如果组中的任何一个控件是无效的，那么整个组就是无效的。
 *
 * `FormGroup` is one of the three fundamental building blocks used to define forms in Angular,
 * along with `FormControl` and `FormArray`.
 *
 * `FormGroup` 是 Angular 中用来定义表单的三大基本构造块之一，就像 `FormControl`、`FormArray` 一样。
 *
 * When instantiating a `FormGroup`, pass in a collection of child controls as the first
 * argument. The key for each child registers the name for the control.
 *
 * 当实例化 `FormGroup` 时，在第一个参数中传入一组子控件。每个子控件会用控件名把自己注册进去。
 *
 * @usageNotes
 *
 * ### Create a form group with 2 controls
 *
 * ### 创建一个带有两个控件的表单组
 *
 * ```
 * const form = new FormGroup({
 *   first: new FormControl('Nancy', Validators.minLength(2)),
 *   last: new FormControl('Drew'),
 * });
 *
 * console.log(form.value);   // {first: 'Nancy', last; 'Drew'}
 * console.log(form.status);  // 'VALID'
 * ```
 *
 * ### Create a form group with a group-level validator
 *
 * ### 创建一个具有组级验证器的表单组
 *
 * You include group-level validators as the second arg, or group-level async
 * validators as the third arg. These come in handy when you want to perform validation
 * that considers the value of more than one child control.
 *
 * 你可以用第二个参数传入一些组级验证器或用第三个参数传入一些组级异步验证器。
 * 当你要根据一个以上子控件的值来决定有效性时，这很好用。
 *
 * ```
 * const form = new FormGroup({
 *   password: new FormControl('', Validators.minLength(2)),
 *   passwordConfirm: new FormControl('', Validators.minLength(2)),
 * }, passwordMatchValidator);
 *
 *
 * function passwordMatchValidator(g: FormGroup) {
 *    return g.get('password').value === g.get('passwordConfirm').value
 *       ? null : {'mismatch': true};
 * }
 * ```
 *
 * Like `FormControl` instances, you choose to pass in
 * validators and async validators as part of an options object.
 *
 * 像 `FormControl` 实例一样，你也可以在配置对象中传入验证器和异步验证器。
 *
 * ```
 * const form = new FormGroup({
 *   password: new FormControl('')
 *   passwordConfirm: new FormControl('')
 * }, { validators: passwordMatchValidator, asyncValidators: otherValidator });
 * ```
 *
 * ### Set the updateOn property for all controls in a form group
 *
 * ### 为表单组中的所有空间设置 `updateOn` 属性
 *
 * The options object is used to set a default value for each child
 * control's `updateOn` property. If you set `updateOn` to `'blur'` at the
 * group level, all child controls default to 'blur', unless the child
 * has explicitly specified a different `updateOn` value.
 *
 * 该选项对象可用来为每个子控件的 `updateOn` 属性设置默认值。
 * 如果在组级把 `updateOn` 设置为 `'blur'`，则所有子控件的默认值也是 `'blur'`，除非这个子控件显式的指定了另一个 `updateOn` 值。
 *
 * ```ts
 * const c = new FormGroup({
 *   one: new FormControl()
 * }, { updateOn: 'blur' });
 * ```
 *
 * @publicApi
 */
export class FormGroup extends AbstractControl {
  /**
   * Creates a new `FormGroup` instance.
   *
   * 创建一个新的 `FormGroup` 实例
  *
  * @param controls A collection of child controls. The key for each child is the name
   * under which it is registered.
  *
  * 一组子控件。每个子控件的名字就是它注册时用的 `key`。
   *
   * @param validatorOrOpts A synchronous validator function, or an array of
   * such functions, or an `AbstractControlOptions` object that contains validation functions
   * and a validation trigger.
   *
   * 一个同步验证器函数或其数组，或者一个包含验证函数和验证触发器的 `AbstractControlOptions` 对象。
  *
  * @param asyncValidator A single async validator or array of async validator functions
   *
   * 单个的异步验证器函数或其数组。
  *
  */
  constructor(
      public controls: {[key: string]: AbstractControl},
      validatorOrOpts?: ValidatorFn|ValidatorFn[]|AbstractControlOptions|null,
      asyncValidator?: AsyncValidatorFn|AsyncValidatorFn[]|null) {
    super(pickValidators(validatorOrOpts), pickAsyncValidators(asyncValidator, validatorOrOpts));
    this._initObservables();
    this._setUpdateStrategy(validatorOrOpts);
    this._setUpControls();
    this.updateValueAndValidity({
      onlySelf: true,
      // If `asyncValidator` is present, it will trigger control status change from `PENDING` to
      // `VALID` or `INVALID`. The status should be broadcasted via the `statusChanges` observable,
      // so we set `emitEvent` to `true` to allow that during the control creation process.
      emitEvent: !!asyncValidator
    });
  }

  /**
   * Registers a control with the group's list of controls.
   *
   * 向组内的控件列表中注册一个控件。
   *
   * This method does not update the value or validity of the control.
   * Use {@link FormGroup#addControl addControl} instead.
   *
   * 该方法不会更新控件的值或其有效性。
   * 使用 {@link FormGroup#addControl addControl} 代替。
   *
   * @param name The control name to register in the collection
   *
   * 注册到集合中的控件名
   *
   * @param control Provides the control for the given name
   *
   * 提供这个名字对应的控件
   *
   */
  registerControl(name: string, control: AbstractControl): AbstractControl {
    if (this.controls[name]) return this.controls[name];
    this.controls[name] = control;
    control.setParent(this);
    control._registerOnCollectionChange(this._onCollectionChange);
    return control;
  }

  /**
   * Add a control to this group.
   *
   * 往组中添加一个控件。
   *
   * This method also updates the value and validity of the control.
   *
   * 该方法还会更新本空间的值和有效性。
   *
   * @param name The control name to add to the collection
   *
   * 要注册到集合中的控件名
   *
   * @param control Provides the control for the given name
<<<<<<< HEAD
   *
   * 提供与该控件名对应的控件。
   *
=======
   * @param options Specifies whether this FormGroup instance should emit events after a new
   *     control is added.
   * * `emitEvent`: When true or not supplied (the default), both the `statusChanges` and
   * `valueChanges` observables emit events with the latest status and value when the control is
   * added. When false, no events are emitted.
>>>>>>> a371646a
   */
  addControl(name: string, control: AbstractControl, options: {emitEvent?: boolean} = {}): void {
    this.registerControl(name, control);
    this.updateValueAndValidity({emitEvent: options.emitEvent});
    this._onCollectionChange();
  }

  /**
   * Remove a control from this group.
   *
<<<<<<< HEAD
   * 从该组中移除一个控件。
   *
   * @param name The control name to remove from the collection
   *
   * 要从集合中移除的控件名
   *
=======
   * This method also updates the value and validity of the control.
   *
   * @param name The control name to remove from the collection
   * @param options Specifies whether this FormGroup instance should emit events after a
   *     control is removed.
   * * `emitEvent`: When true or not supplied (the default), both the `statusChanges` and
   * `valueChanges` observables emit events with the latest status and value when the control is
   * removed. When false, no events are emitted.
>>>>>>> a371646a
   */
  removeControl(name: string, options: {emitEvent?: boolean} = {}): void {
    if (this.controls[name]) this.controls[name]._registerOnCollectionChange(() => {});
    delete (this.controls[name]);
    this.updateValueAndValidity({emitEvent: options.emitEvent});
    this._onCollectionChange();
  }

  /**
   * Replace an existing control.
   *
   * 替换现有控件。
   *
   * @param name The control name to replace in the collection
   *
   * 要从集合中替换掉的控件名
   *
   * @param control Provides the control for the given name
<<<<<<< HEAD
   *
   * 提供具有指定名称的控件
   *
=======
   * @param options Specifies whether this FormGroup instance should emit events after an
   *     existing control is replaced.
   * * `emitEvent`: When true or not supplied (the default), both the `statusChanges` and
   * `valueChanges` observables emit events with the latest status and value when the control is
   * replaced with a new one. When false, no events are emitted.
>>>>>>> a371646a
   */
  setControl(name: string, control: AbstractControl, options: {emitEvent?: boolean} = {}): void {
    if (this.controls[name]) this.controls[name]._registerOnCollectionChange(() => {});
    delete (this.controls[name]);
    if (control) this.registerControl(name, control);
    this.updateValueAndValidity({emitEvent: options.emitEvent});
    this._onCollectionChange();
  }

  /**
   * Check whether there is an enabled control with the given name in the group.
   *
   * 检查组内是否有一个具有指定名字的已启用的控件。
   *
   * Reports false for disabled controls. If you'd like to check for existence in the group
   * only, use {@link AbstractControl#get get} instead.
   *
   * 对于已禁用的控件，返回 `false`。如果你只想检查它是否存在于该组中，请改用 {@link AbstractControl#get get} 代替。
   *
   * @param controlName The control name to check for existence in the collection
   *
   * 要在集合中检查是否存在的控件名
   *
   * @returns false for disabled controls, true otherwise.
   *
   * 对于已禁用的控件返回 `false`，否则返回 `true`。
   */
  contains(controlName: string): boolean {
    return this.controls.hasOwnProperty(controlName) && this.controls[controlName].enabled;
  }

  /**
   * Sets the value of the `FormGroup`. It accepts an object that matches
   * the structure of the group, with control names as keys.
   *
   * 设置此 `FormGroup` 的值。它接受一个与组结构对应的对象，以控件名作为 key。
   *
   * @usageNotes
   *
   * ### Set the complete value for the form group
   *
   * ### 设置表单组的完整值
   *
   * ```
   * const form = new FormGroup({
   *   first: new FormControl(),
   *   last: new FormControl()
   * });
   *
   * console.log(form.value);   // {first: null, last: null}
   *
   * form.setValue({first: 'Nancy', last: 'Drew'});
   * console.log(form.value);   // {first: 'Nancy', last: 'Drew'}
   * ```
   *
   * @throws When strict checks fail, such as setting the value of a control
   * that doesn't exist or if you exclude a value of a control that does exist.
   *
   * 当严格的检查失败时，比如设置了不存在的或被排除出去的控件的值。
   *
   * @param value The new value for the control that matches the structure of the group.
   *
   * 控件的新值，其结构必须和该组的结构相匹配。
   *
   * @param options Configuration options that determine how the control propagates changes
   * and emits events after the value changes.
   * The configuration options are passed to the {@link AbstractControl#updateValueAndValidity
   * updateValueAndValidity} method.
   *
   * 当值变化时，此配置项会决定该控件会如何传播变更以及发出事件。该配置项会被传给 {@link AbstractControl#updateValueAndValidity
   * updateValueAndValidity} 方法。
   *
   * * `onlySelf`: When true, each change only affects this control, and not its parent. Default is
   * false.
   *
   *   `onlySelf`:：如果为 `true`，则每个变更仅仅影响当前控件，而不会影响父控件。默认为 `false`。
   *
   * * `emitEvent`: When true or not supplied (the default), both the `statusChanges` and
   * `valueChanges`
   * observables emit events with the latest status and value when the control value is updated.
   * When false, no events are emitted.
   *
   *    `emitEvent`：如果为 `true` 或未提供（默认），则当控件值发生变化时，`statusChanges` 和 `valueChanges` 这两个 `Observable` 分别会以最近的状态和值发出事件。
   * 如果为 `false` 则不发出事件。
   *
   */
  setValue(value: {[key: string]: any}, options: {onlySelf?: boolean, emitEvent?: boolean} = {}):
      void {
    this._checkAllValuesPresent(value);
    Object.keys(value).forEach(name => {
      this._throwIfControlMissing(name);
      this.controls[name].setValue(value[name], {onlySelf: true, emitEvent: options.emitEvent});
    });
    this.updateValueAndValidity(options);
  }

  /**
   * Patches the value of the `FormGroup`. It accepts an object with control
   * names as keys, and does its best to match the values to the correct controls
   * in the group.
   *
   * 修补此 `FormGroup` 的值。它接受一个以控件名为 key 的对象，并尽量把它们的值匹配到组中正确的控件上。
   *
   * It accepts both super-sets and sub-sets of the group without throwing an error.
   *
   * 它能接受组的超集和子集，而不会抛出错误。
   *
   * @usageNotes
   *
   * ### Patch the value for a form group
   *
   * ### 修补表单组的值
   *
   *  ```
   *  const form = new FormGroup({
   *     first: new FormControl(),
   *     last: new FormControl()
   *  });
   *  console.log(form.value);   // {first: null, last: null}
   *
   * form.patchValue({first: 'Nancy'});
   * console.log(form.value);   // {first: 'Nancy', last: null}
   * ```
   *
   * @param value The object that matches the structure of the group.
   *
   * 与该组的结构匹配的对象。
   *
   * @param options Configuration options that determine how the control propagates changes and
   * emits events after the value is patched.
   *
   * 在修补了该值之后，此配置项会决定控件如何传播变更以及发出事件。
   *
   * * `onlySelf`: When true, each change only affects this control, and not its parent. Default is
   * true.
   *
   *   `onlySelf`：如果为 `true`，则每个变更仅仅影响当前控件，而不会影响父控件。默认为 `false`。
   *
   * * `emitEvent`: When true or not supplied (the default), both the `statusChanges` and
<<<<<<< HEAD
   * `valueChanges`
   * observables emit events with the latest status and value when the control value is updated.
   * When false, no events are emitted.
   * The configuration options are passed to the {@link AbstractControl#updateValueAndValidity
   * updateValueAndValidity} method.
   *
   *    `emitEvent`：如果为 `true` 或未提供（默认），则当控件值发生变化时，`statusChanges` 和 `valueChanges` 这两个 `Observable` 分别会以最近的状态和值发出事件。
   * 如果为 `false` 则不发出事件。
   * 该配置项会被传给 {@link AbstractControl#updateValueAndValidity
   * updateValueAndValidity} 方法。
   *
=======
   * `valueChanges` observables emit events with the latest status and value when the control value
   * is updated. When false, no events are emitted. The configuration options are passed to
   * the {@link AbstractControl#updateValueAndValidity updateValueAndValidity} method.
>>>>>>> a371646a
   */
  patchValue(value: {[key: string]: any}, options: {onlySelf?: boolean, emitEvent?: boolean} = {}):
      void {
    // Even though the `value` argument type doesn't allow `null` and `undefined` values, the
    // `patchValue` can be called recursively and inner data structures might have these values, so
    // we just ignore such cases when a field containing FormGroup instance receives `null` or
    // `undefined` as a value.
    if (value == null /* both `null` and `undefined` */) return;

    Object.keys(value).forEach(name => {
      if (this.controls[name]) {
        this.controls[name].patchValue(value[name], {onlySelf: true, emitEvent: options.emitEvent});
      }
    });
    this.updateValueAndValidity(options);
  }

  /**
   * Resets the `FormGroup`, marks all descendants `pristine` and `untouched` and sets
   * the value of all descendants to null.
   *
   * 重置这个 `FormGroup`，把它的各级子控件都标记为 `pristine` 和 `untouched`，并把它们的值都设置为 `null`。
   *
   * You reset to a specific form state by passing in a map of states
   * that matches the structure of your form, with control names as keys. The state
   * is a standalone value or a form state object with both a value and a disabled
   * status.
   *
   * 你可以通过传入一个与表单结构相匹配的以控件名为 key 的 Map，来把表单重置为特定的状态。
   * 其状态可以是一个单独的值，也可以是一个同时具有值和禁用状态的表单状态对象。
   *
   * @param value Resets the control with an initial value,
   * or an object that defines the initial value and disabled state.
   *
   * 使用一个初始值或包含初始值与禁用状态的对象重置该控件。
   *
   * @param options Configuration options that determine how the control propagates changes
   * and emits events when the group is reset.
   *
   * 当该组被重置时，此配置项会决定该控件如何传播变更以及发出事件。
   *
   * * `onlySelf`: When true, each change only affects this control, and not its parent. Default is
   * false.
   *
   *   `onlySelf`:：如果为 `true`，则每个变更仅仅影响当前控件，而不会影响父控件。默认为 `false`。
   *
   * * `emitEvent`: When true or not supplied (the default), both the `statusChanges` and
   * `valueChanges`
   * observables emit events with the latest status and value when the control is reset.
   * When false, no events are emitted.
   * The configuration options are passed to the {@link AbstractControl#updateValueAndValidity
   * updateValueAndValidity} method.
   *
   *    `emitEvent`：如果为 `true` 或未提供（默认），则当控件值发生变化时，`statusChanges` 和 `valueChanges` 这两个 `Observable` 分别会以最近的状态和值发出事件。
   * 如果为 `false` 则不发出事件。
   * 该配置项会被传给 {@link AbstractControl#updateValueAndValidity
   * updateValueAndValidity} 方法。
   *
   * @usageNotes
   *
   * ### Reset the form group values
   *
   * ### 重置该表单组的值
   *
   * ```ts
   * const form = new FormGroup({
   *   first: new FormControl('first name'),
   *   last: new FormControl('last name')
   * });
   *
   * console.log(form.value);  // {first: 'first name', last: 'last name'}
   *
   * form.reset({ first: 'name', last: 'last name' });
   *
   * console.log(form.value);  // {first: 'name', last: 'last name'}
   * ```
   *
   * ### Reset the form group values and disabled status
   *
   * ### 重置该表单组的值以及禁用状态
   *
   * ```
   * const form = new FormGroup({
   *   first: new FormControl('first name'),
   *   last: new FormControl('last name')
   * });
   *
   * form.reset({
   *   first: {value: 'name', disabled: true},
   *   last: 'last'
   * });
   *
   * console.log(form.value);  // {last: 'last'}
   * console.log(form.get('first').status);  // 'DISABLED'
   * ```
   */
  reset(value: any = {}, options: {onlySelf?: boolean, emitEvent?: boolean} = {}): void {
    this._forEachChild((control: AbstractControl, name: string) => {
      control.reset(value[name], {onlySelf: true, emitEvent: options.emitEvent});
    });
    this._updatePristine(options);
    this._updateTouched(options);
    this.updateValueAndValidity(options);
  }

  /**
   * The aggregate value of the `FormGroup`, including any disabled controls.
   *
   * 这个 `FormGroup` 的聚合值，包括所有已禁用的控件。
   *
   * Retrieves all values regardless of disabled status.
   * The `value` property is the best way to get the value of the group, because
   * it excludes disabled controls in the `FormGroup`.
   *
   * 获取所有控件的值而不管其禁用状态。
   * `value` 属性是获取组中的值的最佳方式，因为它从 `FormGroup` 中排除了所有已禁用的控件。
   */
  getRawValue(): any {
    return this._reduceChildren(
        {}, (acc: {[k: string]: AbstractControl}, control: AbstractControl, name: string) => {
          acc[name] = control instanceof FormControl ? control.value : (<any>control).getRawValue();
          return acc;
        });
  }

  /** @internal */
  _syncPendingControls(): boolean {
    let subtreeUpdated = this._reduceChildren(false, (updated: boolean, child: AbstractControl) => {
      return child._syncPendingControls() ? true : updated;
    });
    if (subtreeUpdated) this.updateValueAndValidity({onlySelf: true});
    return subtreeUpdated;
  }

  /** @internal */
  _throwIfControlMissing(name: string): void {
    if (!Object.keys(this.controls).length) {
      throw new Error(`
        There are no form controls registered with this group yet. If you're using ngModel,
        you may want to check next tick (e.g. use setTimeout).
      `);
    }
    if (!this.controls[name]) {
      throw new Error(`Cannot find form control with name: ${name}.`);
    }
  }

  /** @internal */
  _forEachChild(cb: (v: any, k: string) => void): void {
    Object.keys(this.controls).forEach(key => {
      // The list of controls can change (for ex. controls might be removed) while the loop
      // is running (as a result of invoking Forms API in `valueChanges` subscription), so we
      // have to null check before invoking the callback.
      const control = this.controls[key];
      control && cb(control, key);
    });
  }

  /** @internal */
  _setUpControls(): void {
    this._forEachChild((control: AbstractControl) => {
      control.setParent(this);
      control._registerOnCollectionChange(this._onCollectionChange);
    });
  }

  /** @internal */
  _updateValue(): void {
    (this as {value: any}).value = this._reduceValue();
  }

  /** @internal */
  _anyControls(condition: Function): boolean {
    for (const controlName of Object.keys(this.controls)) {
      const control = this.controls[controlName];
      if (this.contains(controlName) && condition(control)) {
        return true;
      }
    }
    return false;
  }

  /** @internal */
  _reduceValue() {
    return this._reduceChildren(
        {}, (acc: {[k: string]: AbstractControl}, control: AbstractControl, name: string) => {
          if (control.enabled || this.disabled) {
            acc[name] = control.value;
          }
          return acc;
        });
  }

  /** @internal */
  _reduceChildren(initValue: any, fn: Function) {
    let res = initValue;
    this._forEachChild((control: AbstractControl, name: string) => {
      res = fn(res, control, name);
    });
    return res;
  }

  /** @internal */
  _allControlsDisabled(): boolean {
    for (const controlName of Object.keys(this.controls)) {
      if (this.controls[controlName].enabled) {
        return false;
      }
    }
    return Object.keys(this.controls).length > 0 || this.disabled;
  }

  /** @internal */
  _checkAllValuesPresent(value: any): void {
    this._forEachChild((control: AbstractControl, name: string) => {
      if (value[name] === undefined) {
        throw new Error(`Must supply a value for form control with name: '${name}'.`);
      }
    });
  }
}

/**
 * Tracks the value and validity state of an array of `FormControl`,
 * `FormGroup` or `FormArray` instances.
 *
 * 跟踪一个控件数组的值和有效性状态，控件可以是 `FormControl`、`FormGroup` 或 `FormArray` 的实例。
 *
 * A `FormArray` aggregates the values of each child `FormControl` into an array.
 * It calculates its status by reducing the status values of its children. For example, if one of
 * the controls in a `FormArray` is invalid, the entire array becomes invalid.
 *
 * `FormArray` 聚合了数组中每个表单控件的值。
 * 它还会根据其所有子控件的状态总结出自己的状态。比如，如果 `FromArray` 中的任何一个控件是无效的，那么整个数组也会变成无效的。
 *
 * `FormArray` is one of the three fundamental building blocks used to define forms in Angular,
 * along with `FormControl` and `FormGroup`.
 *
 * `FormArray` 是 Angular 表单中定义的三个基本构造块之一，就像 `FormControl` 和 `FormGroup` 一样。
 *
 * @usageNotes
 *
 * ### Create an array of form controls
 *
 * ### 创建表单控件的数组
 *
 * ```
 * const arr = new FormArray([
 *   new FormControl('Nancy', Validators.minLength(2)),
 *   new FormControl('Drew'),
 * ]);
 *
 * console.log(arr.value);   // ['Nancy', 'Drew']
 * console.log(arr.status);  // 'VALID'
 * ```
 *
 * ### Create a form array with array-level validators
 *
 * ### 创建一个带有数组级验证器的表单数组
 *
 * You include array-level validators and async validators. These come in handy
 * when you want to perform validation that considers the value of more than one child
 * control.
 *
 * 你可以定义数组级的验证器和异步验证器。当你需要根据一个或多个子控件的值来进行有效性验证时，这很有用。
 *
 * The two types of validators are passed in separately as the second and third arg
 * respectively, or together as part of an options object.
 *
 * 这两种类型的验证器分别通过第二个和第三个参数或作为配置对象的一部分传进去。
 *
 * ```
 * const arr = new FormArray([
 *   new FormControl('Nancy'),
 *   new FormControl('Drew')
 * ], {validators: myValidator, asyncValidators: myAsyncValidator});
 * ```
 *
 * ### Set the updateOn property for all controls in a form array
 *
 *  ### 为表单数组中的所有控件设置 `updateOn` 属性
 *
 * The options object is used to set a default value for each child
 * control's `updateOn` property. If you set `updateOn` to `'blur'` at the
 * array level, all child controls default to 'blur', unless the child
 * has explicitly specified a different `updateOn` value.
 *
 * 该配置对象可以为每个子控件的 `updateOn` 属性设置默认值。
 * 如果在数组级把 `updateOn` 设置为 `'blur'`，则所有子控件的默认值也是 `'blur'`，除非这个子控件显式的指定了另一个 `updateOn` 值。
 *
 * ```ts
 * const arr = new FormArray([
 *    new FormControl()
 * ], {updateOn: 'blur'});
 * ```
 *
 * ### Adding or removing controls from a form array
 *
 * ### 从表单数组中添加或删除控件
 *
 * To change the controls in the array, use the `push`, `insert`, `removeAt` or `clear` methods
 * in `FormArray` itself. These methods ensure the controls are properly tracked in the
 * form's hierarchy. Do not modify the array of `AbstractControl`s used to instantiate
 * the `FormArray` directly, as that result in strange and unexpected behavior such
 * as broken change detection.
 *
 * 要改变数组中的控件列表，可以使用 `FormArray` 本身的 `push`、`insert`、`removeAt` 或 `clear` 方法。这些方法能确保表单数组正确的跟踪这些子控件。
 * 不要直接修改实例化 `FormArray` 时传入的那个 `AbstractControl` 数组，否则会导致奇怪的、非预期的行为，比如破坏变更检测机制。
 *
 * @publicApi
 */
export class FormArray extends AbstractControl {
  /**
   * Creates a new `FormArray` instance.
   *
   * 创建一个新的 `FormArray` 实例
  *
  * @param controls An array of child controls. Each child control is given an index
   * where it is registered.
   *
   * 一个子控件数组。在注册后，每个子控件都会有一个指定的索引。
   *
  * @param validatorOrOpts A synchronous validator function, or an array of
   * such functions, or an `AbstractControlOptions` object that contains validation functions
   * and a validation trigger.
   *
   * 一个同步验证器函数或其数组，或者一个包含验证函数和验证触发器的 `AbstractControlOptions` 对象。
   *
  * @param asyncValidator A single async validator or array of async validator functions
   *
   * 单个的异步验证器函数或其数组。
   *
  */
  constructor(
      public controls: AbstractControl[],
      validatorOrOpts?: ValidatorFn|ValidatorFn[]|AbstractControlOptions|null,
      asyncValidator?: AsyncValidatorFn|AsyncValidatorFn[]|null) {
    super(pickValidators(validatorOrOpts), pickAsyncValidators(asyncValidator, validatorOrOpts));
    this._initObservables();
    this._setUpdateStrategy(validatorOrOpts);
    this._setUpControls();
    this.updateValueAndValidity({
      onlySelf: true,
      // If `asyncValidator` is present, it will trigger control status change from `PENDING` to
      // `VALID` or `INVALID`.
      // The status should be broadcasted via the `statusChanges` observable, so we set `emitEvent`
      // to `true` to allow that during the control creation process.
      emitEvent: !!asyncValidator
    });
  }

  /**
   * Get the `AbstractControl` at the given `index` in the array.
   *
   * 获取数组中指定 `index` 处的 `AbstractControl`。
   *
   * @param index Index in the array to retrieve the control
   *
   * 要获取的控件在数组中的索引
   */
  at(index: number): AbstractControl {
    return this.controls[index];
  }

  /**
   * Insert a new `AbstractControl` at the end of the array.
   *
   * 在数组的末尾插入一个新的 `AbstractControl`。
   *
   * @param control Form control to be inserted
<<<<<<< HEAD
   *
   * 要插入的表单控件
   *
=======
   * @param options Specifies whether this FormArray instance should emit events after a new
   *     control is added.
   * * `emitEvent`: When true or not supplied (the default), both the `statusChanges` and
   * `valueChanges` observables emit events with the latest status and value when the control is
   * inserted. When false, no events are emitted.
>>>>>>> a371646a
   */
  push(control: AbstractControl, options: {emitEvent?: boolean} = {}): void {
    this.controls.push(control);
    this._registerControl(control);
    this.updateValueAndValidity({emitEvent: options.emitEvent});
    this._onCollectionChange();
  }

  /**
   * Insert a new `AbstractControl` at the given `index` in the array.
   *
   * 在数组中的指定 `index` 处插入一个新的 `AbstractControl`。
   *
   * @param index Index in the array to insert the control
   *
   * 要插入该控件的索引序号
   *
   * @param control Form control to be inserted
<<<<<<< HEAD
   *
   * 要插入的表单控件
   *
=======
   * @param options Specifies whether this FormArray instance should emit events after a new
   *     control is inserted.
   * * `emitEvent`: When true or not supplied (the default), both the `statusChanges` and
   * `valueChanges` observables emit events with the latest status and value when the control is
   * inserted. When false, no events are emitted.
>>>>>>> a371646a
   */
  insert(index: number, control: AbstractControl, options: {emitEvent?: boolean} = {}): void {
    this.controls.splice(index, 0, control);

    this._registerControl(control);
    this.updateValueAndValidity({emitEvent: options.emitEvent});
  }

  /**
   * Remove the control at the given `index` in the array.
   *
   * 移除位于数组中的指定 `index` 处的控件。
   *
   * @param index Index in the array to remove the control
<<<<<<< HEAD
   *
   * 要移除的控件在数组中的索引
   *
=======
   * @param options Specifies whether this FormArray instance should emit events after a
   *     control is removed.
   * * `emitEvent`: When true or not supplied (the default), both the `statusChanges` and
   * `valueChanges` observables emit events with the latest status and value when the control is
   * removed. When false, no events are emitted.
>>>>>>> a371646a
   */
  removeAt(index: number, options: {emitEvent?: boolean} = {}): void {
    if (this.controls[index]) this.controls[index]._registerOnCollectionChange(() => {});
    this.controls.splice(index, 1);
    this.updateValueAndValidity({emitEvent: options.emitEvent});
  }

  /**
   * Replace an existing control.
   *
   * 替换现有控件。
   *
   * @param index Index in the array to replace the control
   *
   * 要替换的控件在数组中的索引
   *
   * @param control The `AbstractControl` control to replace the existing control
<<<<<<< HEAD
   *
   * 要用来替换现有控件的 `AbstractControl` 控件
=======
   * @param options Specifies whether this FormArray instance should emit events after an
   *     existing control is replaced with a new one.
   * * `emitEvent`: When true or not supplied (the default), both the `statusChanges` and
   * `valueChanges` observables emit events with the latest status and value when the control is
   * replaced with a new one. When false, no events are emitted.
>>>>>>> a371646a
   */
  setControl(index: number, control: AbstractControl, options: {emitEvent?: boolean} = {}): void {
    if (this.controls[index]) this.controls[index]._registerOnCollectionChange(() => {});
    this.controls.splice(index, 1);

    if (control) {
      this.controls.splice(index, 0, control);
      this._registerControl(control);
    }

    this.updateValueAndValidity({emitEvent: options.emitEvent});
    this._onCollectionChange();
  }

  /**
   * Length of the control array.
   *
   * 控件数组的长度。
   */
  get length(): number {
    return this.controls.length;
  }

  /**
   * Sets the value of the `FormArray`. It accepts an array that matches
   * the structure of the control.
   *
   * 设置此 `FormArray` 的值。它接受一个与控件结构相匹配的数组。
   *
   * This method performs strict checks, and throws an error if you try
   * to set the value of a control that doesn't exist or if you exclude the
   * value of a control.
   *
   * 该方法会执行严格检查，如果你视图设置不存在或被排除出去的控件的值，就会抛出错误。
   *
   * @usageNotes
   *
   * ### Set the values for the controls in the form array
   *
   * ### 设置表单数组中各个控件的值
   *
   * ```
   * const arr = new FormArray([
   *   new FormControl(),
   *   new FormControl()
   * ]);
   * console.log(arr.value);   // [null, null]
   *
   * arr.setValue(['Nancy', 'Drew']);
   * console.log(arr.value);   // ['Nancy', 'Drew']
   * ```
   *
   * @param value Array of values for the controls
   *
   * 要传给这些控件的值的数组
   *
   * @param options Configure options that determine how the control propagates changes and
   * emits events after the value changes
   *
   * 当值变化时，此配置项会决定该控件会如何传播变更以及发出事件。
   *
   * * `onlySelf`: When true, each change only affects this control, and not its parent. Default
   * is false.
   *
   *   `onlySelf`:：如果为 `true`，则每个变更仅仅影响当前控件，而不会影响父控件。默认为 `false`。
   *
   * * `emitEvent`: When true or not supplied (the default), both the `statusChanges` and
   * `valueChanges`
   * observables emit events with the latest status and value when the control value is updated.
   * When false, no events are emitted.
   * The configuration options are passed to the {@link AbstractControl#updateValueAndValidity
   * updateValueAndValidity} method.
   *
   *    `emitEvent`：如果为 `true` 或未提供（默认），则当控件值发生变化时，`statusChanges` 和 `valueChanges` 这两个 `Observable` 分别会以最近的状态和值发出事件。
   * 如果为 `false` 则不发出事件。
   * 该配置项会被传给 {@link AbstractControl#updateValueAndValidity
   * updateValueAndValidity} 方法。
   *
   */
  setValue(value: any[], options: {onlySelf?: boolean, emitEvent?: boolean} = {}): void {
    this._checkAllValuesPresent(value);
    value.forEach((newValue: any, index: number) => {
      this._throwIfControlMissing(index);
      this.at(index).setValue(newValue, {onlySelf: true, emitEvent: options.emitEvent});
    });
    this.updateValueAndValidity(options);
  }

  /**
   * Patches the value of the `FormArray`. It accepts an array that matches the
   * structure of the control, and does its best to match the values to the correct
   * controls in the group.
   *
   * 修补此 `FormArray` 的值。它接受一个与该控件的结构相匹配的数组，并尽量把它们的值匹配到组中正确的控件上。
   *
   * It accepts both super-sets and sub-sets of the array without throwing an error.
   *
   * 它能接受数组的超集和子集，而不会抛出错误。
   *
   * @usageNotes
   *
   * ### Patch the values for controls in a form array
   *
   * ### 修补表单数组中各个控件的值
   *
   * ```
   * const arr = new FormArray([
   *    new FormControl(),
   *    new FormControl()
   * ]);
   * console.log(arr.value);   // [null, null]
   *
   * arr.patchValue(['Nancy']);
   * console.log(arr.value);   // ['Nancy', null]
   * ```
   *
   * @param value Array of latest values for the controls
   *
   * 由各个控件最近的值组成的数组
   *
   * @param options Configure options that determine how the control propagates changes and
   * emits events after the value changes
   *
   * 在修补了该值之后，此配置项会决定控件如何传播变更以及发出事件。
   *
   * * `onlySelf`: When true, each change only affects this control, and not its parent. Default
   * is false.
   *
   *   `onlySelf`:：如果为 `true`，则每个变更仅仅影响当前控件，而不会影响父控件。默认为 `false`。
   *
   * * `emitEvent`: When true or not supplied (the default), both the `statusChanges` and
<<<<<<< HEAD
   * `valueChanges`
   * observables emit events with the latest status and value when the control value is updated.
   * When false, no events are emitted.
   * The configuration options are passed to the {@link AbstractControl#updateValueAndValidity
   * updateValueAndValidity} method.
   *
   *    `emitEvent`：如果为 `true` 或未提供（默认），则当控件值发生变化时，`statusChanges` 和 `valueChanges` 这两个 `Observable` 分别会以最近的状态和值发出事件。
   * 如果为 `false` 则不发出事件。
   * 该配置项会被传给 {@link AbstractControl#updateValueAndValidity
   * updateValueAndValidity} 方法。
   *
=======
   * `valueChanges` observables emit events with the latest status and value when the control value
   * is updated. When false, no events are emitted. The configuration options are passed to
   * the {@link AbstractControl#updateValueAndValidity updateValueAndValidity} method.
>>>>>>> a371646a
   */
  patchValue(value: any[], options: {onlySelf?: boolean, emitEvent?: boolean} = {}): void {
    // Even though the `value` argument type doesn't allow `null` and `undefined` values, the
    // `patchValue` can be called recursively and inner data structures might have these values, so
    // we just ignore such cases when a field containing FormArray instance receives `null` or
    // `undefined` as a value.
    if (value == null /* both `null` and `undefined` */) return;

    value.forEach((newValue: any, index: number) => {
      if (this.at(index)) {
        this.at(index).patchValue(newValue, {onlySelf: true, emitEvent: options.emitEvent});
      }
    });
    this.updateValueAndValidity(options);
  }

  /**
   * Resets the `FormArray` and all descendants are marked `pristine` and `untouched`, and the
   * value of all descendants to null or null maps.
   *
   * 重置这个 `FormArray`，把它的各级子控件都标记为 `pristine` 和 `untouched`，并把它们的值都设置为 `null`。
   *
   * You reset to a specific form state by passing in an array of states
   * that matches the structure of the control. The state is a standalone value
   * or a form state object with both a value and a disabled status.
   *
   * 你可以通过传入一个与表单结构相匹配的状态数组，来把表单重置为特定的状态。
   * 每个状态可以是一个单独的值，也可以是一个同时具有值和禁用状态的表单状态对象。
   *
   * @usageNotes
   *
   * ### Reset the values in a form array
   *
   * ### 重置表单数组中的各个值
   *
   * ```ts
   * const arr = new FormArray([
   *    new FormControl(),
   *    new FormControl()
   * ]);
   * arr.reset(['name', 'last name']);
   *
   * console.log(this.arr.value);  // ['name', 'last name']
   * ```
   *
   * ### Reset the values in a form array and the disabled status for the first control
   *
   * ### 重置表单数组中的各个值和第一个控件的禁用状态
   *
   * ```
   * this.arr.reset([
   *   {value: 'name', disabled: true},
   *   'last'
   * ]);
   *
   * console.log(this.arr.value);  // ['name', 'last name']
   * console.log(this.arr.get(0).status);  // 'DISABLED'
   * ```
   *
   * @param value Array of values for the controls
   *
   * 各个控件值的数组
   *
   * @param options Configure options that determine how the control propagates changes and
   * emits events after the value changes
   *
   * 当值变化时，此配置项会决定该控件如何传播变更以及发出事件。
   *
   * * `onlySelf`: When true, each change only affects this control, and not its parent. Default
   * is false.
   *
   *   `onlySelf`:：如果为 `true`，则每个变更仅仅影响当前控件，而不会影响父控件。默认为 `false`。
   *
   * * `emitEvent`: When true or not supplied (the default), both the `statusChanges` and
   * `valueChanges`
   * observables emit events with the latest status and value when the control is reset.
   * When false, no events are emitted.
   * The configuration options are passed to the {@link AbstractControl#updateValueAndValidity
   * updateValueAndValidity} method.
   *
   *    `emitEvent`：如果为 `true` 或未提供（默认），则当控件值发生变化时，`statusChanges` 和 `valueChanges` 这两个 `Observable` 分别会以最近的状态和值发出事件。
   * 如果为 `false` 则不发出事件。
   * 该配置项会被传给 {@link AbstractControl#updateValueAndValidity
   * updateValueAndValidity} 方法。
   *
   */
  reset(value: any = [], options: {onlySelf?: boolean, emitEvent?: boolean} = {}): void {
    this._forEachChild((control: AbstractControl, index: number) => {
      control.reset(value[index], {onlySelf: true, emitEvent: options.emitEvent});
    });
    this._updatePristine(options);
    this._updateTouched(options);
    this.updateValueAndValidity(options);
  }

  /**
   * The aggregate value of the array, including any disabled controls.
   *
   * 这个 `FormArray` 的聚合值，包括所有已禁用的控件。
   *
   * Reports all values regardless of disabled status.
   * For enabled controls only, the `value` property is the best way to get the value of the array.
   *
   * 获取所有控件的值而不管其禁用状态。
   * 如果只想获取已启用的控件的值，则最好使用 `value` 属性来获取此数组的值。
   */
  getRawValue(): any[] {
    return this.controls.map((control: AbstractControl) => {
      return control instanceof FormControl ? control.value : (<any>control).getRawValue();
    });
  }

  /**
   * Remove all controls in the `FormArray`.
   *
<<<<<<< HEAD
   * 移除 `FormArray` 的所有控件。
=======
   * @param options Specifies whether this FormArray instance should emit events after all
   *     controls are removed.
   * * `emitEvent`: When true or not supplied (the default), both the `statusChanges` and
   * `valueChanges` observables emit events with the latest status and value when all controls
   * in this FormArray instance are removed. When false, no events are emitted.
>>>>>>> a371646a
   *
   * @usageNotes
   *
   * ### Remove all elements from a FormArray
   *
   * ### 从 FormArray 删除所有元素
   *
   * ```ts
   * const arr = new FormArray([
   *    new FormControl(),
   *    new FormControl()
   * ]);
   * console.log(arr.length);  // 2
   *
   * arr.clear();
   * console.log(arr.length);  // 0
   * ```
   *
   * It's a simpler and more efficient alternative to removing all elements one by one:
   *
   * 这是一种更简便、更高效的替代方法，可以一次删除所有元素：
   *
   * ```ts
   * const arr = new FormArray([
   *    new FormControl(),
   *    new FormControl()
   * ]);
   *
   * while (arr.length) {
   *    arr.removeAt(0);
   * }
   * ```
   */
  clear(options: {emitEvent?: boolean} = {}): void {
    if (this.controls.length < 1) return;
    this._forEachChild((control: AbstractControl) => control._registerOnCollectionChange(() => {}));
    this.controls.splice(0);
    this.updateValueAndValidity({emitEvent: options.emitEvent});
  }

  /** @internal */
  _syncPendingControls(): boolean {
    let subtreeUpdated = this.controls.reduce((updated: boolean, child: AbstractControl) => {
      return child._syncPendingControls() ? true : updated;
    }, false);
    if (subtreeUpdated) this.updateValueAndValidity({onlySelf: true});
    return subtreeUpdated;
  }

  /** @internal */
  _throwIfControlMissing(index: number): void {
    if (!this.controls.length) {
      throw new Error(`
        There are no form controls registered with this array yet. If you're using ngModel,
        you may want to check next tick (e.g. use setTimeout).
      `);
    }
    if (!this.at(index)) {
      throw new Error(`Cannot find form control at index ${index}`);
    }
  }

  /** @internal */
  _forEachChild(cb: Function): void {
    this.controls.forEach((control: AbstractControl, index: number) => {
      cb(control, index);
    });
  }

  /** @internal */
  _updateValue(): void {
    (this as {value: any}).value =
        this.controls.filter((control) => control.enabled || this.disabled)
            .map((control) => control.value);
  }

  /** @internal */
  _anyControls(condition: Function): boolean {
    return this.controls.some((control: AbstractControl) => control.enabled && condition(control));
  }

  /** @internal */
  _setUpControls(): void {
    this._forEachChild((control: AbstractControl) => this._registerControl(control));
  }

  /** @internal */
  _checkAllValuesPresent(value: any): void {
    this._forEachChild((control: AbstractControl, i: number) => {
      if (value[i] === undefined) {
        throw new Error(`Must supply a value for form control at index: ${i}.`);
      }
    });
  }

  /** @internal */
  _allControlsDisabled(): boolean {
    for (const control of this.controls) {
      if (control.enabled) return false;
    }
    return this.controls.length > 0 || this.disabled;
  }

  private _registerControl(control: AbstractControl) {
    control.setParent(this);
    control._registerOnCollectionChange(this._onCollectionChange);
  }
}<|MERGE_RESOLUTION|>--- conflicted
+++ resolved
@@ -1950,17 +1950,14 @@
    * 要注册到集合中的控件名
    *
    * @param control Provides the control for the given name
-<<<<<<< HEAD
    *
    * 提供与该控件名对应的控件。
    *
-=======
    * @param options Specifies whether this FormGroup instance should emit events after a new
    *     control is added.
    * * `emitEvent`: When true or not supplied (the default), both the `statusChanges` and
    * `valueChanges` observables emit events with the latest status and value when the control is
    * added. When false, no events are emitted.
->>>>>>> a371646a
    */
   addControl(name: string, control: AbstractControl, options: {emitEvent?: boolean} = {}): void {
     this.registerControl(name, control);
@@ -1971,23 +1968,19 @@
   /**
    * Remove a control from this group.
    *
-<<<<<<< HEAD
    * 从该组中移除一个控件。
    *
+   * This method also updates the value and validity of the control.
+   *
    * @param name The control name to remove from the collection
    *
    * 要从集合中移除的控件名
    *
-=======
-   * This method also updates the value and validity of the control.
-   *
-   * @param name The control name to remove from the collection
    * @param options Specifies whether this FormGroup instance should emit events after a
    *     control is removed.
    * * `emitEvent`: When true or not supplied (the default), both the `statusChanges` and
    * `valueChanges` observables emit events with the latest status and value when the control is
    * removed. When false, no events are emitted.
->>>>>>> a371646a
    */
   removeControl(name: string, options: {emitEvent?: boolean} = {}): void {
     if (this.controls[name]) this.controls[name]._registerOnCollectionChange(() => {});
@@ -2006,17 +1999,14 @@
    * 要从集合中替换掉的控件名
    *
    * @param control Provides the control for the given name
-<<<<<<< HEAD
    *
    * 提供具有指定名称的控件
    *
-=======
    * @param options Specifies whether this FormGroup instance should emit events after an
    *     existing control is replaced.
    * * `emitEvent`: When true or not supplied (the default), both the `statusChanges` and
    * `valueChanges` observables emit events with the latest status and value when the control is
    * replaced with a new one. When false, no events are emitted.
->>>>>>> a371646a
    */
   setControl(name: string, control: AbstractControl, options: {emitEvent?: boolean} = {}): void {
     if (this.controls[name]) this.controls[name]._registerOnCollectionChange(() => {});
@@ -2156,23 +2146,15 @@
    *   `onlySelf`：如果为 `true`，则每个变更仅仅影响当前控件，而不会影响父控件。默认为 `false`。
    *
    * * `emitEvent`: When true or not supplied (the default), both the `statusChanges` and
-<<<<<<< HEAD
-   * `valueChanges`
-   * observables emit events with the latest status and value when the control value is updated.
-   * When false, no events are emitted.
-   * The configuration options are passed to the {@link AbstractControl#updateValueAndValidity
-   * updateValueAndValidity} method.
+   * `valueChanges` observables emit events with the latest status and value when the control value
+   * is updated. When false, no events are emitted. The configuration options are passed to
+   * the {@link AbstractControl#updateValueAndValidity updateValueAndValidity} method.
    *
    *    `emitEvent`：如果为 `true` 或未提供（默认），则当控件值发生变化时，`statusChanges` 和 `valueChanges` 这两个 `Observable` 分别会以最近的状态和值发出事件。
    * 如果为 `false` 则不发出事件。
    * 该配置项会被传给 {@link AbstractControl#updateValueAndValidity
    * updateValueAndValidity} 方法。
    *
-=======
-   * `valueChanges` observables emit events with the latest status and value when the control value
-   * is updated. When false, no events are emitted. The configuration options are passed to
-   * the {@link AbstractControl#updateValueAndValidity updateValueAndValidity} method.
->>>>>>> a371646a
    */
   patchValue(value: {[key: string]: any}, options: {onlySelf?: boolean, emitEvent?: boolean} = {}):
       void {
@@ -2543,17 +2525,14 @@
    * 在数组的末尾插入一个新的 `AbstractControl`。
    *
    * @param control Form control to be inserted
-<<<<<<< HEAD
    *
    * 要插入的表单控件
    *
-=======
    * @param options Specifies whether this FormArray instance should emit events after a new
    *     control is added.
    * * `emitEvent`: When true or not supplied (the default), both the `statusChanges` and
    * `valueChanges` observables emit events with the latest status and value when the control is
    * inserted. When false, no events are emitted.
->>>>>>> a371646a
    */
   push(control: AbstractControl, options: {emitEvent?: boolean} = {}): void {
     this.controls.push(control);
@@ -2572,17 +2551,14 @@
    * 要插入该控件的索引序号
    *
    * @param control Form control to be inserted
-<<<<<<< HEAD
    *
    * 要插入的表单控件
    *
-=======
    * @param options Specifies whether this FormArray instance should emit events after a new
    *     control is inserted.
    * * `emitEvent`: When true or not supplied (the default), both the `statusChanges` and
    * `valueChanges` observables emit events with the latest status and value when the control is
    * inserted. When false, no events are emitted.
->>>>>>> a371646a
    */
   insert(index: number, control: AbstractControl, options: {emitEvent?: boolean} = {}): void {
     this.controls.splice(index, 0, control);
@@ -2597,17 +2573,14 @@
    * 移除位于数组中的指定 `index` 处的控件。
    *
    * @param index Index in the array to remove the control
-<<<<<<< HEAD
    *
    * 要移除的控件在数组中的索引
    *
-=======
    * @param options Specifies whether this FormArray instance should emit events after a
    *     control is removed.
    * * `emitEvent`: When true or not supplied (the default), both the `statusChanges` and
    * `valueChanges` observables emit events with the latest status and value when the control is
    * removed. When false, no events are emitted.
->>>>>>> a371646a
    */
   removeAt(index: number, options: {emitEvent?: boolean} = {}): void {
     if (this.controls[index]) this.controls[index]._registerOnCollectionChange(() => {});
@@ -2625,16 +2598,14 @@
    * 要替换的控件在数组中的索引
    *
    * @param control The `AbstractControl` control to replace the existing control
-<<<<<<< HEAD
    *
    * 要用来替换现有控件的 `AbstractControl` 控件
-=======
+   *
    * @param options Specifies whether this FormArray instance should emit events after an
    *     existing control is replaced with a new one.
    * * `emitEvent`: When true or not supplied (the default), both the `statusChanges` and
    * `valueChanges` observables emit events with the latest status and value when the control is
    * replaced with a new one. When false, no events are emitted.
->>>>>>> a371646a
    */
   setControl(index: number, control: AbstractControl, options: {emitEvent?: boolean} = {}): void {
     if (this.controls[index]) this.controls[index]._registerOnCollectionChange(() => {});
@@ -2766,23 +2737,15 @@
    *   `onlySelf`:：如果为 `true`，则每个变更仅仅影响当前控件，而不会影响父控件。默认为 `false`。
    *
    * * `emitEvent`: When true or not supplied (the default), both the `statusChanges` and
-<<<<<<< HEAD
-   * `valueChanges`
-   * observables emit events with the latest status and value when the control value is updated.
-   * When false, no events are emitted.
-   * The configuration options are passed to the {@link AbstractControl#updateValueAndValidity
-   * updateValueAndValidity} method.
+   * `valueChanges` observables emit events with the latest status and value when the control value
+   * is updated. When false, no events are emitted. The configuration options are passed to
+   * the {@link AbstractControl#updateValueAndValidity updateValueAndValidity} method.
    *
    *    `emitEvent`：如果为 `true` 或未提供（默认），则当控件值发生变化时，`statusChanges` 和 `valueChanges` 这两个 `Observable` 分别会以最近的状态和值发出事件。
    * 如果为 `false` 则不发出事件。
    * 该配置项会被传给 {@link AbstractControl#updateValueAndValidity
    * updateValueAndValidity} 方法。
    *
-=======
-   * `valueChanges` observables emit events with the latest status and value when the control value
-   * is updated. When false, no events are emitted. The configuration options are passed to
-   * the {@link AbstractControl#updateValueAndValidity updateValueAndValidity} method.
->>>>>>> a371646a
    */
   patchValue(value: any[], options: {onlySelf?: boolean, emitEvent?: boolean} = {}): void {
     // Even though the `value` argument type doesn't allow `null` and `undefined` values, the
@@ -2898,15 +2861,13 @@
   /**
    * Remove all controls in the `FormArray`.
    *
-<<<<<<< HEAD
    * 移除 `FormArray` 的所有控件。
-=======
+   *
    * @param options Specifies whether this FormArray instance should emit events after all
    *     controls are removed.
    * * `emitEvent`: When true or not supplied (the default), both the `statusChanges` and
    * `valueChanges` observables emit events with the latest status and value when all controls
    * in this FormArray instance are removed. When false, no events are emitted.
->>>>>>> a371646a
    *
    * @usageNotes
    *
